/*
 *  Copyright (C) 2002 - 2003 Ardis Technolgies <roman@ardistech.com>
<<<<<<< HEAD
 *  Copyright (C) 2007 - 2015 Vladislav Bolkhovitin
 *  Copyright (C) 2007 - 2015 SanDisk Corporation
=======
 *  Copyright (C) 2007 - 2014 Vladislav Bolkhovitin
 *  Copyright (C) 2007 - 2014 Fusion-io, Inc.
>>>>>>> 02557401
 *
 *  This program is free software; you can redistribute it and/or
 *  modify it under the terms of the GNU General Public License
 *  as published by the Free Software Foundation, version 2
 *  of the License.
 *
 *  This program is distributed in the hope that it will be useful,
 *  but WITHOUT ANY WARRANTY; without even the implied warranty of
 *  MERCHANTABILITY or FITNESS FOR A PARTICULAR PURPOSE. See the
 *  GNU General Public License for more details.
 */

#ifndef __ISCSI_H__
#define __ISCSI_H__

#include <linux/pagemap.h>
#include <linux/mm.h>
#include <linux/net.h>
#include <linux/module.h>
#include <net/sock.h>

#ifdef INSIDE_KERNEL_TREE
#include <scst/scst.h>
#include <scst/iscsi_scst.h>
#else
#include <scst.h>
#include "iscsi_scst.h"
#endif
#include "iscsi_hdr.h"
#include "iscsi_dbg.h"
#include "iscsit_transport.h"

#define iscsi_sense_crc_error			ABORTED_COMMAND, 0x47, 0x05
#define iscsi_sense_unexpected_unsolicited_data	ABORTED_COMMAND, 0x0C, 0x0C
#define iscsi_sense_incorrect_amount_of_data	ABORTED_COMMAND, 0x0C, 0x0D

struct iscsi_sess_params {
	int initial_r2t;
	int immediate_data;
	int max_connections;
	unsigned int max_recv_data_length;
	unsigned int max_xmit_data_length;
	unsigned int max_burst_length;
	unsigned int first_burst_length;
	int default_wait_time;
	int default_retain_time;
	unsigned int max_outstanding_r2t;
	int data_pdu_inorder;
	int data_sequence_inorder;
	int error_recovery_level;
	int header_digest;
	int data_digest;
	int ofmarker;
	int ifmarker;
	int ofmarkint;
	int ifmarkint;
	int rdma_extensions;
	int target_recv_data_length;
	int initiator_recv_data_length;
};

struct iscsi_tgt_params {
	int queued_cmnds;
	unsigned int rsp_timeout;
	unsigned int nop_in_interval;
	unsigned int nop_in_timeout;
};

struct iscsi_thread {
	struct task_struct *thr;
	struct list_head threads_list_entry;
};

struct iscsi_thread_pool {
	spinlock_t rd_lock;
	struct list_head rd_list;
	wait_queue_head_t rd_waitQ;

	/* It's used by another thread, hence aligned */
	spinlock_t wr_lock ____cacheline_aligned_in_smp;
	struct list_head wr_list;
	wait_queue_head_t wr_waitQ;

	cpumask_t cpu_mask;

	int thread_pool_ref;

	/* Entry in iscsi_thread_pools_list */
	struct list_head thread_pools_list_entry;

	struct mutex tp_mutex;
	struct list_head threads_list; /* protected by tp_mutex */
};


struct iscsi_target;
struct iscsi_cmnd;

#ifndef CONFIG_SCST_PROC
struct iscsi_attr {
	struct list_head attrs_list_entry;
	struct kobj_attribute attr;
	struct iscsi_target *target;
	const char *name;
};
#endif

struct iscsi_target {
	struct scst_tgt *scst_tgt;

	struct mutex target_mutex;

	struct list_head session_list; /* protected by target_mutex */

	struct list_head target_list_entry;
	u32 tid;

	unsigned int tgt_enabled:1;

#ifndef CONFIG_SCST_PROC
	/* Protected by target_mutex */
	struct list_head attrs_list;
#endif

	char name[ISCSI_NAME_LEN];
};

#define ISCSI_HASH_ORDER	8
#if LINUX_VERSION_CODE >= KERNEL_VERSION(2, 6, 25)
#define	cmnd_hashfn(itt)	hash_32(itt, ISCSI_HASH_ORDER)
#else
#define	cmnd_hashfn(itt)	hash_long(itt, ISCSI_HASH_ORDER)
#endif

struct iscsi_session {
	struct iscsi_target *target;
	struct scst_session *scst_sess;

	struct list_head pending_list; /* protected by sn_lock */

	/* Unprotected, since accessed only from a single read thread */
	u32 next_ttt;

	/* Read only, if there are connection(s) */
	struct iscsi_tgt_params tgt_params;
	atomic_t active_cmds;

	spinlock_t sn_lock;
	u32 exp_cmd_sn; /* protected by sn_lock */

	/* All 3 protected by sn_lock */
	int tm_active;
	u32 tm_sn;
	struct iscsi_cmnd *tm_rsp;

	/* Read only, if there are connection(s) */
	struct iscsi_sess_params sess_params;

	/*
	 * In some corner cases commands can be deleted from the hash
	 * not from the corresponding read thread. So, let's simplify
	 * errors recovery and have this lock.
	 */
	spinlock_t cmnd_data_wait_hash_lock;
	struct list_head cmnd_data_wait_hash[1 << ISCSI_HASH_ORDER];

	struct list_head conn_list; /* protected by target_mutex */

	struct list_head session_list_entry;

	/* All protected by target_mutex, where necessary */
	struct iscsi_session *sess_reinst_successor;
	unsigned int sess_reinstating:1;
	unsigned int sess_shutting_down:1;

	struct iscsi_thread_pool *sess_thr_pool;

	/* All don't need any protection */
	char *initiator_name;
	u64 sid;
};

#define ISCSI_CONN_IOV_MAX			(PAGE_SIZE/sizeof(struct iovec))

#define ISCSI_CONN_RD_STATE_IDLE		0
#define ISCSI_CONN_RD_STATE_IN_LIST		1
#define ISCSI_CONN_RD_STATE_PROCESSING		2

#define ISCSI_CONN_WR_STATE_IDLE		0
#define ISCSI_CONN_WR_STATE_IN_LIST		1
#define ISCSI_CONN_WR_STATE_SPACE_WAIT		2
#define ISCSI_CONN_WR_STATE_PROCESSING		3

struct iscsi_conn {
	struct iscsit_transport *transport;

	struct iscsi_session *session; /* owning session */

	/* Both protected by session->sn_lock */
	u32 stat_sn;
	u32 exp_stat_sn;

#define ISCSI_CONN_REINSTATING	1
#define ISCSI_CONN_SHUTTINGDOWN	2
	unsigned long conn_aflags;

	spinlock_t cmd_list_lock; /* BH lock */

	/* Protected by cmd_list_lock */
	struct list_head cmd_list; /* in/outcoming pdus */

	atomic_t conn_ref_cnt;

	spinlock_t write_list_lock;
	/* List of data pdus to be sent. Protected by write_list_lock */
	struct list_head write_list;
	/* List of data pdus being sent. Protected by write_list_lock */
	struct list_head write_timeout_list;

	/* Protected by write_list_lock */
	struct timer_list rsp_timer;
	unsigned int data_rsp_timeout; /* in jiffies */

	/*
	 * All 2 protected by wr_lock. Modified independently to the
	 * above field, hence the alignment.
	 */
	unsigned short wr_state __aligned(sizeof(long));
	unsigned short wr_space_ready:1;

	struct list_head wr_list_entry;

#ifdef CONFIG_SCST_EXTRACHECKS
	struct task_struct *wr_task;
#endif

	/*
	 * All are unprotected, since accessed only from a single write
	 * thread.
	 */
	struct iscsi_cmnd *write_cmnd;
	struct iovec *write_iop;
	int write_iop_used;
	struct iovec write_iov[2];
	u32 write_size;
	u32 write_offset;
	int write_state;

	/* Both don't need any protection */
	struct file *file;
	struct socket *sock;

	void (*old_state_change)(struct sock *);
#if (LINUX_VERSION_CODE >= KERNEL_VERSION(3, 15, 0))
	void (*old_data_ready)(struct sock *);
#else
	void (*old_data_ready)(struct sock *, int);
#endif
	void (*old_write_space)(struct sock *);

	/* Both read only. Stay here for better CPU cache locality. */
	int hdigest_type;
	int ddigest_type;

	struct iscsi_thread_pool *conn_thr_pool;

	/* All 6 protected by rd_lock */
	unsigned short rd_state;
	unsigned short rd_data_ready:1;
	/* Let's save some cache footprint by putting them here */
	unsigned short closing:1;
	unsigned short active_close:1;
	unsigned short deleting:1;
	unsigned short conn_tm_active:1;

	struct list_head rd_list_entry;

#ifdef CONFIG_SCST_EXTRACHECKS
	struct task_struct *rd_task;
#endif

	unsigned long last_rcv_time;

	/*
	 * All are unprotected, since accessed only from a single read
	 * thread.
	 */
	struct iscsi_cmnd *read_cmnd;
	struct msghdr read_msg;
	int read_state;
#if LINUX_VERSION_CODE >= KERNEL_VERSION(3, 19, 0)
	struct kvec *read_iov;
#else
	u32 read_size;
	struct iovec *read_iov;
#endif
	struct task_struct *rx_task;
	uint32_t rpadding;

	struct iscsi_target *target;

	struct list_head conn_list_entry; /* list entry in session conn_list */

	/* All protected by target_mutex, where necessary */
	struct iscsi_conn *conn_reinst_successor;
	struct list_head reinst_pending_cmd_list;

	wait_queue_head_t read_state_waitQ;
	struct completion ready_to_free;

	/* Doesn't need any protection */
	u16 cid;

#if (LINUX_VERSION_CODE >= KERNEL_VERSION(2, 6, 20))
	struct delayed_work nop_in_delayed_work;
#else
	struct work_struct nop_in_delayed_work;
#endif
	struct work_struct close_work;
	unsigned int nop_in_interval; /* in jiffies */
	unsigned int nop_in_timeout; /* in jiffies */
	struct list_head nop_req_list;
	spinlock_t nop_req_list_lock;
	u32 nop_in_ttt;

#ifndef CONFIG_SCST_PROC
	/* Don't need any protection */
	struct kobject conn_kobj;
	struct completion *conn_kobj_release_cmpl;
#endif /* CONFIG_SCST_PROC */
};

struct iscsi_pdu {
	struct iscsi_hdr bhs;
	void *ahs;
	unsigned int ahssize;
	unsigned int datasize;
};

typedef void (iscsi_show_info_t)(struct seq_file *seq,
				 struct iscsi_target *target);

/** Commands' states **/

/* New command and SCST processes it */
#define ISCSI_CMD_STATE_NEW		0

/* SCST processes cmd after scst_rx_cmd() */
#define ISCSI_CMD_STATE_RX_CMD		1

/* The command returned from preprocessing_done() */
#define ISCSI_CMD_STATE_AFTER_PREPROC	2

/* The command is waiting for session or connection reinstatement finished */
#define ISCSI_CMD_STATE_REINST_PENDING	3

/* scst_restart_cmd() called and SCST processing it */
#define ISCSI_CMD_STATE_RESTARTED	4

/* SCST done processing */
#define ISCSI_CMD_STATE_PROCESSED	5

/* AEN processing */
#define ISCSI_CMD_STATE_AEN		6

/* Out of SCST core preliminary completed */
#define ISCSI_CMD_STATE_OUT_OF_SCST_PRELIM_COMPL 7

/*
 * Most of the fields don't need any protection, since accessed from only a
 * single thread, except where noted.
 *
 * ToDo: Eventually divide request and response structures in 2 separate
 * structures and stop this IET-derived garbage.
 */
struct iscsi_cmnd {
	struct iscsi_conn *conn;

	/*
	 * Some flags used under conn->write_list_lock, but all modified only
	 * from single read thread or when there are no references to cmd.
	 */
	unsigned int hashed:1;
	unsigned int should_close_conn:1;
	unsigned int should_close_all_conn:1;
	unsigned int pending:1;
	unsigned int own_sg:1;
	unsigned int on_write_list:1;
	unsigned int write_processing_started:1;
	unsigned int force_cleanup_done:1;
	unsigned int dec_active_cmds:1;
	unsigned int ddigest_checked:1;
	/*
	 * Used to prevent release of original req while its related DATA OUT
	 * cmd is receiving data, i.e. stays between data_out_start() and
	 * data_out_end(). Ref counting can't be used for that, because
	 * req_cmnd_release() supposed to be called only once.
	 */
	unsigned int data_out_in_data_receiving:1;
	unsigned int force_release_done:1;
#ifdef CONFIG_SCST_EXTRACHECKS
	unsigned int on_rx_digest_list:1;
	unsigned int release_called:1;
#endif

	/*
	 * We suppose that preliminary commands completion is tested by
	 * comparing prelim_compl_flags with 0. Otherwise, because of the
	 * gap between setting different flags a race is possible,
	 * like sending command in SCST core as PRELIM_COMPLETED, while it
	 * wasn't aborted in it yet and have as the result a wrong success
	 * status sent to the initiator.
	 */
#define ISCSI_CMD_ABORTED		0
#define ISCSI_CMD_PRELIM_COMPLETED	1
	unsigned long prelim_compl_flags;

	struct list_head hash_list_entry;

	/*
	 * Unions are for readability and grepability and to save some
	 * cache footprint.
	 */

	union {
		/*
		 * Used only to abort not yet sent responses. Usage in
		 * cmnd_done() is only a side effect to have a lockless
		 * access to this list from always only a single thread
		 * at any time. So, all responses live in the parent
		 * until it has the last reference put.
		 */
		struct list_head rsp_cmd_list;
		struct list_head rsp_cmd_list_entry;
	};

	union {
		struct list_head pending_list_entry;
		struct list_head reinst_pending_cmd_list_entry;
	};

	union {
		struct list_head write_list_entry;
		struct list_head write_timeout_list_entry;
	};

	/* Both protected by conn->write_list_lock */
	unsigned int on_write_timeout_list:1;
	unsigned long write_start;

	/*
	 * All unprotected, since could be accessed from only a single
	 * thread at time
	 */
	struct iscsi_cmnd *parent_req;
	struct iscsi_cmnd *cmd_req;

	/*
	 * All unprotected, since could be accessed from only a single
	 * thread at time
	 */
	union {
		/* Request only fields */
		struct {
			struct list_head rx_ddigest_cmd_list;
			struct list_head rx_ddigest_cmd_list_entry;

			int scst_state;
			union {
				struct scst_cmd *scst_cmd;
				struct scst_aen *scst_aen;
			};

			struct iscsi_cmnd *main_rsp;

			/*
			 * Protected on modify by conn->write_list_lock, hence
			 * modified independently to the above field, hence the
			 * alignment.
			 */
			int not_processed_rsp_cnt __aligned(sizeof(long));
		};

		/* Response only fields */
		struct {
			struct scatterlist rsp_sg[2];
			struct iscsi_sense_data sense_hdr;
		};
	};

	atomic_t ref_cnt;
#if defined(CONFIG_TCP_ZERO_COPY_TRANSFER_COMPLETION_NOTIFICATION)
	atomic_t net_ref_cnt;
#endif

	struct iscsi_pdu pdu;

	struct scatterlist *sg;
	int sg_cnt;
	unsigned int bufflen;
	u32 r2t_sn;
	unsigned int r2t_len_to_receive;
	unsigned int r2t_len_to_send;
	unsigned int outstanding_r2t;
	u32 target_task_tag;
	__be32 hdigest;
	__be32 ddigest;

	struct list_head cmd_list_entry;
	struct list_head nop_req_list_entry;

	unsigned int not_received_data_len;
};

/* Max time to wait for our response satisfied for aborted commands */
#define ISCSI_TM_DATA_WAIT_TIMEOUT	(10 * HZ)

/*
 * Needed addition to all timeouts to complete a burst of commands at once.
 * Otherwise, a part of the burst can be timeouted only in double timeout time.
 */
#define ISCSI_ADD_SCHED_TIME		HZ

#define ISCSI_CTR_OPEN_STATE_CLOSED	0
#define ISCSI_CTR_OPEN_STATE_OPEN	1
#define ISCSI_CTR_OPEN_STATE_CLOSING	2

extern struct mutex target_mgmt_mutex;

extern int ctr_open_state;
extern const struct file_operations ctr_fops;

extern struct kmem_cache *iscsi_conn_cache;
extern struct kmem_cache *iscsi_sess_cache;

/* iscsi.c */
extern struct iscsi_cmnd *cmnd_alloc(struct iscsi_conn *,
	struct iscsi_cmnd *parent);
extern int cmnd_rx_start(struct iscsi_cmnd *);
extern int cmnd_rx_continue(struct iscsi_cmnd *req);
extern void cmnd_rx_end(struct iscsi_cmnd *);
extern void cmnd_tx_start(struct iscsi_cmnd *);
extern void cmnd_tx_end(struct iscsi_cmnd *);
extern void req_cmnd_release_force(struct iscsi_cmnd *req);
extern void rsp_cmnd_release(struct iscsi_cmnd *);
extern void cmnd_done(struct iscsi_cmnd *cmnd);
extern void conn_abort(struct iscsi_conn *conn);
extern void iscsi_restart_cmnd(struct iscsi_cmnd *cmnd);
extern void iscsi_fail_data_waiting_cmnd(struct iscsi_cmnd *cmnd);
extern void iscsi_send_nop_in(struct iscsi_conn *conn);
extern int iscsi_preliminary_complete(struct iscsi_cmnd *req,
	struct iscsi_cmnd *orig_req, bool get_data);
extern int set_scst_preliminary_status_rsp(struct iscsi_cmnd *req,
	bool get_data, int key, int asc, int ascq);
extern int iscsi_threads_pool_get(const cpumask_t *cpu_mask,
	struct iscsi_thread_pool **out_pool);
extern void iscsi_threads_pool_put(struct iscsi_thread_pool *p);

/* conn.c */
#ifndef CONFIG_SCST_PROC
extern struct kobj_type iscsi_conn_ktype;
#endif
extern struct iscsi_conn *conn_lookup(struct iscsi_session *, u16);
extern void conn_reinst_finished(struct iscsi_conn *);
extern int __add_conn(struct iscsi_session *, struct iscsi_kern_conn_info *);
extern int __del_conn(struct iscsi_session *, struct iscsi_kern_conn_info *);
extern void conn_free(struct iscsi_conn *);
extern void iscsi_make_conn_rd_active(struct iscsi_conn *conn);
#define ISCSI_CONN_ACTIVE_CLOSE		1
#define ISCSI_CONN_DELETING		2
extern void __mark_conn_closed(struct iscsi_conn *, int);
extern void mark_conn_closed(struct iscsi_conn *);
extern void iscsi_make_conn_wr_active(struct iscsi_conn *);
#ifdef CONFIG_SCST_PROC
extern void conn_info_show(struct seq_file *, struct iscsi_session *);
#endif
extern void iscsi_check_tm_data_wait_timeouts(struct iscsi_conn *conn,
	bool force);
extern void __iscsi_write_space_ready(struct iscsi_conn *conn);

/* nthread.c */
extern int iscsi_send(struct iscsi_conn *conn);
#if defined(CONFIG_TCP_ZERO_COPY_TRANSFER_COMPLETION_NOTIFICATION)
extern void iscsi_get_page_callback(struct page *page);
extern void iscsi_put_page_callback(struct page *page);
#endif
extern int istrd(void *arg);
extern int istwr(void *arg);
extern void iscsi_task_mgmt_affected_cmds_done(struct scst_mgmt_cmd *scst_mcmd);
extern void req_add_to_write_timeout_list(struct iscsi_cmnd *req);

/* target.c */
#ifdef CONFIG_SCST_PROC
extern const struct seq_operations iscsi_seq_op;
#else
extern const struct attribute *iscsi_tgt_attrs[];
extern int iscsi_enable_target(struct scst_tgt *scst_tgt, bool enable);
extern bool iscsi_is_target_enabled(struct scst_tgt *scst_tgt);
extern ssize_t iscsi_sysfs_send_event(uint32_t tid,
	enum iscsi_kern_event_code code,
	const char *param1, const char *param2, void **data);
#endif
extern struct iscsi_target *target_lookup_by_id(u32);
extern int __add_target(struct iscsi_kern_target_info *);
extern int __del_target(u32 id);
extern ssize_t iscsi_sysfs_add_target(const char *target_name, char *params);
extern ssize_t iscsi_sysfs_del_target(const char *target_name);
extern ssize_t iscsi_sysfs_mgmt_cmd(char *cmd);
extern void target_del_session(struct iscsi_target *target,
	struct iscsi_session *session, int flags);
extern void target_del_all_sess(struct iscsi_target *target, int flags);
extern void target_del_all(void);

/* config.c */
#ifdef CONFIG_SCST_PROC
extern int iscsi_procfs_init(void);
extern void iscsi_procfs_exit(void);
#else
extern int conn_sysfs_add(struct iscsi_conn *conn);
extern const struct attribute *iscsi_attrs[];
extern int iscsi_add_attr(struct iscsi_target *target,
	const struct iscsi_kern_attr *user_info);
extern void __iscsi_del_attr(struct iscsi_target *target,
	struct iscsi_attr *tgt_attr);
#endif

/* session.c */
#ifndef CONFIG_SCST_PROC
extern const struct attribute *iscsi_sess_attrs[];
#endif
extern const struct file_operations session_seq_fops;
extern struct iscsi_session *session_lookup(struct iscsi_target *, u64);
extern void sess_reinst_finished(struct iscsi_session *);
extern int __add_session(struct iscsi_target *,
	struct iscsi_kern_session_info *);
extern int __del_session(struct iscsi_target *, u64);
extern int session_free(struct iscsi_session *session, bool del);
extern void iscsi_sess_force_close(struct iscsi_session *sess);

/* params.c */
extern const char *iscsi_get_digest_name(int val, char *res);
extern const char *iscsi_get_bool_value(int val);
extern int iscsi_params_set(struct iscsi_target *,
	struct iscsi_kern_params_info *, int);

/* event.c */
extern int event_send(u32, u64, u32, u32, enum iscsi_kern_event_code,
	const char *param1, const char *param2);
extern int event_init(void);
extern void event_exit(void);

#define get_pgcnt(size, offset)	\
	((((size) + ((offset) & ~PAGE_MASK)) + PAGE_SIZE - 1) >> PAGE_SHIFT)

static inline void iscsi_cmnd_get_length(struct iscsi_pdu *pdu)
{
#if defined(__BIG_ENDIAN)
	pdu->ahssize = pdu->bhs.length.ahslength * 4;
	pdu->datasize = pdu->bhs.length.datalength;
#elif defined(__LITTLE_ENDIAN)
	pdu->ahssize = ((__force __u32)pdu->bhs.length & 0xff) * 4;
	pdu->datasize = be32_to_cpu((__force __be32)((__force __u32)pdu->bhs.length & ~0xff));
#else
#error
#endif
}

static inline void iscsi_cmnd_set_length(struct iscsi_pdu *pdu)
{
#if defined(__BIG_ENDIAN)
	pdu->bhs.length.ahslength = pdu->ahssize / 4;
	pdu->bhs.length.datalength = pdu->datasize;
#elif defined(__LITTLE_ENDIAN)
	pdu->bhs.length = cpu_to_be32(pdu->datasize) | (__force __be32)(pdu->ahssize / 4);
#else
#error
#endif
}

extern struct scst_tgt_template iscsi_template;

/*
 * Skip this command if result is true. Must be called under
 * corresponding lock.
 */
static inline bool cmnd_get_check(struct iscsi_cmnd *cmnd)
{
	int r = atomic_inc_return(&cmnd->ref_cnt);
	int res;
	if (unlikely(r == 1)) {
		TRACE_DBG("cmnd %p is being destroyed", cmnd);
		atomic_dec(&cmnd->ref_cnt);
		res = 1;
		/* Necessary code is serialized by locks in cmnd_done() */
	} else {
		TRACE_DBG("cmnd %p, new ref_cnt %d", cmnd,
			atomic_read(&cmnd->ref_cnt));
		res = 0;
	}
	return res;
}

static inline void cmnd_get(struct iscsi_cmnd *cmnd)
{
	atomic_inc(&cmnd->ref_cnt);
	TRACE_DBG("cmnd %p, new cmnd->ref_cnt %d", cmnd,
		atomic_read(&cmnd->ref_cnt));
	/*
	 * For the same reason as in kref_get(). Let's be safe and
	 * always do it.
	 */
	smp_mb__after_atomic_inc();
}

static inline void cmnd_put(struct iscsi_cmnd *cmnd)
{
	TRACE_DBG("cmnd %p, new ref_cnt %d", cmnd,
		atomic_read(&cmnd->ref_cnt)-1);

	EXTRACHECKS_BUG_ON(atomic_read(&cmnd->ref_cnt) == 0);

	if (atomic_dec_and_test(&cmnd->ref_cnt))
		cmnd_done(cmnd);
}

/* conn->write_list_lock supposed to be locked and BHs off */
static inline void cmd_add_on_write_list(struct iscsi_conn *conn,
	struct iscsi_cmnd *cmnd)
{
	struct iscsi_cmnd *parent = cmnd->parent_req;

	TRACE_DBG("cmnd %p", cmnd);
	/* See comment in iscsi_restart_cmnd() */
	EXTRACHECKS_BUG_ON(cmnd->parent_req->hashed &&
		(cmnd_opcode(cmnd) != ISCSI_OP_R2T));
	list_add_tail(&cmnd->write_list_entry, &conn->write_list);
	cmnd->on_write_list = 1;

	parent->not_processed_rsp_cnt++;
	TRACE_DBG("not processed rsp cnt %d (parent %p)",
		parent->not_processed_rsp_cnt, parent);
}

/* conn->write_list_lock supposed to be locked and BHs off */
static inline void cmd_del_from_write_list(struct iscsi_cmnd *cmnd)
{
	struct iscsi_cmnd *parent = cmnd->parent_req;

	TRACE_DBG("%p", cmnd);
	list_del(&cmnd->write_list_entry);
	cmnd->on_write_list = 0;

	parent->not_processed_rsp_cnt--;
	TRACE_DBG("not processed rsp cnt %d (parent %p)",
		parent->not_processed_rsp_cnt, parent);
	EXTRACHECKS_BUG_ON(parent->not_processed_rsp_cnt < 0);
}

static inline void cmd_add_on_rx_ddigest_list(struct iscsi_cmnd *req,
	struct iscsi_cmnd *cmnd)
{
	TRACE_DBG("Adding RX ddigest cmd %p to digest list "
			"of req %p", cmnd, req);
	list_add_tail(&cmnd->rx_ddigest_cmd_list_entry,
			&req->rx_ddigest_cmd_list);
#ifdef CONFIG_SCST_EXTRACHECKS
	cmnd->on_rx_digest_list = 1;
#endif
}

static inline void cmd_del_from_rx_ddigest_list(struct iscsi_cmnd *cmnd)
{
	TRACE_DBG("Deleting RX digest cmd %p from digest list", cmnd);
	list_del(&cmnd->rx_ddigest_cmd_list_entry);
#ifdef CONFIG_SCST_EXTRACHECKS
	cmnd->on_rx_digest_list = 0;
#endif
}

static inline unsigned long iscsi_get_timeout(struct iscsi_cmnd *req)
{
	unsigned long res;

	res = (cmnd_opcode(req) == ISCSI_OP_NOP_OUT) ?
			req->conn->nop_in_timeout : req->conn->data_rsp_timeout;

	if (unlikely(test_bit(ISCSI_CMD_ABORTED, &req->prelim_compl_flags)))
		res = min_t(unsigned long, res, ISCSI_TM_DATA_WAIT_TIMEOUT);

	return res;
}

static inline unsigned long iscsi_get_timeout_time(struct iscsi_cmnd *req)
{
	return req->write_start + iscsi_get_timeout(req);
}

static inline int test_write_ready(struct iscsi_conn *conn)
{
	/*
	 * No need for write_list protection, in the worst case we will be
	 * restarted again.
	 */
	return !list_empty(&conn->write_list) || conn->write_cmnd;
}

static inline void conn_get(struct iscsi_conn *conn)
{
	atomic_inc(&conn->conn_ref_cnt);
	TRACE_DBG("conn %p, new conn_ref_cnt %d", conn,
		atomic_read(&conn->conn_ref_cnt));
	/*
	 * For the same reason as in kref_get(). Let's be safe and
	 * always do it.
	 */
	smp_mb__after_atomic_inc();
}

static inline void conn_put(struct iscsi_conn *conn)
{
	TRACE_DBG("conn %p, new conn_ref_cnt %d", conn,
		atomic_read(&conn->conn_ref_cnt)-1);
	sBUG_ON(atomic_read(&conn->conn_ref_cnt) == 0);

	/*
	 * Make it always ordered to protect from undesired side effects like
	 * accessing just destroyed by close_conn() conn caused by reordering
	 * of this atomic_dec().
	 */
	smp_mb__before_atomic_dec();
	atomic_dec(&conn->conn_ref_cnt);
}

#ifdef CONFIG_SCST_EXTRACHECKS
extern void iscsi_extracheck_is_rd_thread(struct iscsi_conn *conn);
extern void iscsi_extracheck_is_wr_thread(struct iscsi_conn *conn);
#else
static inline void iscsi_extracheck_is_rd_thread(struct iscsi_conn *conn) {}
static inline void iscsi_extracheck_is_wr_thread(struct iscsi_conn *conn) {}
#endif

extern int iscsi_conn_alloc(struct iscsi_session *session,
	struct iscsi_kern_conn_info *info, struct iscsi_conn **new_conn,
	struct iscsit_transport *t);

extern int conn_activate(struct iscsi_conn *conn);
extern void iscsi_tcp_mark_conn_closed(struct iscsi_conn *conn, int flags);
extern void iscsi_tcp_conn_free(struct iscsi_conn *conn);
extern void iscsi_cmnd_init(struct iscsi_conn *conn, struct iscsi_cmnd *cmnd,
		struct iscsi_cmnd *parent);
extern struct iscsi_cmnd *iscsi_get_send_cmnd(struct iscsi_conn *conn);
extern void start_close_conn(struct iscsi_conn *conn);
extern __be32 cmnd_set_sn(struct iscsi_cmnd *cmnd, int set_stat_sn);
extern void iscsi_set_resid(struct iscsi_cmnd *rsp);
extern int iscsi_init_conn(struct iscsi_session *session,
	struct iscsi_kern_conn_info *info, struct iscsi_conn *conn);
extern void req_cmnd_pre_release(struct iscsi_cmnd *req);
extern struct iscsi_cmnd *create_status_rsp(struct iscsi_cmnd *req,
	int status, const u8 *sense_buf, int sense_len);
extern int iscsi_cmnd_set_write_buf(struct iscsi_cmnd *req);
#endif	/* __ISCSI_H__ */<|MERGE_RESOLUTION|>--- conflicted
+++ resolved
@@ -1,12 +1,7 @@
 /*
  *  Copyright (C) 2002 - 2003 Ardis Technolgies <roman@ardistech.com>
-<<<<<<< HEAD
  *  Copyright (C) 2007 - 2015 Vladislav Bolkhovitin
  *  Copyright (C) 2007 - 2015 SanDisk Corporation
-=======
- *  Copyright (C) 2007 - 2014 Vladislav Bolkhovitin
- *  Copyright (C) 2007 - 2014 Fusion-io, Inc.
->>>>>>> 02557401
  *
  *  This program is free software; you can redistribute it and/or
  *  modify it under the terms of the GNU General Public License
