--- conflicted
+++ resolved
@@ -261,32 +261,18 @@
 #endif
 
 	if (sp)
-<<<<<<< HEAD
-#if LINUX_VERSION_CODE < KERNEL_VERSION(4, 10, 0)
+#if LINUX_VERSION_CODE >= KERNEL_VERSION(4, 10, 0)
+		fc_exch_done(sp);
+#else
 		lport->tt.exch_done(sp);
-#else
-		fc_exch_done(sp);
-=======
-#if LINUX_VERSION_CODE >= KERNEL_VERSION(4, 10, 0)
-		fc_exch_done(sp);
-#else
-		lport->tt.exch_done(sp);
->>>>>>> 24b9a38b
 #endif
 
 #if LINUX_VERSION_CODE >= KERNEL_VERSION(2, 6, 36)
 	if (fr_seq(fp))
-<<<<<<< HEAD
-#if LINUX_VERSION_CODE < KERNEL_VERSION(4, 10, 0)
-=======
 #if LINUX_VERSION_CODE >= KERNEL_VERSION(4, 10, 0)
 		fc_seq_release(fr_seq(fp));
 #else
->>>>>>> 24b9a38b
 		lport->tt.seq_release(fr_seq(fp));
-#else
-		fc_seq_release(fr_seq(fp));
-#endif
 #endif
 #endif
 
@@ -409,32 +395,18 @@
 	/*
 	 * Send response.
 	 */
-<<<<<<< HEAD
-#if LINUX_VERSION_CODE < KERNEL_VERSION(4, 10, 0)
+#if LINUX_VERSION_CODE >= KERNEL_VERSION(4, 10, 0)
+	fcmd->seq = fc_seq_start_next(fcmd->seq);
+#else
 	fcmd->seq = lport->tt.seq_start_next(fcmd->seq);
-#else
-	fcmd->seq = fc_seq_start_next(fcmd->seq);
-=======
-#if LINUX_VERSION_CODE >= KERNEL_VERSION(4, 10, 0)
-	fcmd->seq = fc_seq_start_next(fcmd->seq);
-#else
-	fcmd->seq = lport->tt.seq_start_next(fcmd->seq);
->>>>>>> 24b9a38b
 #endif
 	fc_fill_fc_hdr(fp, FC_RCTL_DD_CMD_STATUS, ep->did, ep->sid, FC_TYPE_FCP,
 		       FC_FC_EX_CTX | FC_FC_LAST_SEQ | FC_FC_END_SEQ, 0);
 
-<<<<<<< HEAD
-#if LINUX_VERSION_CODE < KERNEL_VERSION(4, 10, 0)
+#if LINUX_VERSION_CODE >= KERNEL_VERSION(4, 10, 0)
+	error = FCST_INJ_SEND_ERR(fc_seq_send(lport, fcmd->seq, fp));
+#else
 	error = FCST_INJ_SEND_ERR(lport->tt.seq_send(lport, fcmd->seq, fp));
-#else
-	error = FCST_INJ_SEND_ERR(fc_seq_send(lport, fcmd->seq, fp));
-=======
-#if LINUX_VERSION_CODE >= KERNEL_VERSION(4, 10, 0)
-	error = FCST_INJ_SEND_ERR(fc_seq_send(lport, fcmd->seq, fp));
-#else
-	error = FCST_INJ_SEND_ERR(lport->tt.seq_send(lport, fcmd->seq, fp));
->>>>>>> 24b9a38b
 #endif
 	if (error < 0) {
 		pr_err("Sending response for exchange with OX_ID %#x and RX_ID"
@@ -533,31 +505,17 @@
 	txrdy->ft_data_ro = 0;
 	txrdy->ft_burst_len = htonl(scst_cmd_get_bufflen(cmd));
 
-<<<<<<< HEAD
-#if LINUX_VERSION_CODE < KERNEL_VERSION(4, 10, 0)
+#if LINUX_VERSION_CODE >= KERNEL_VERSION(4, 10, 0)
+	fcmd->seq = fc_seq_start_next(fcmd->seq);
+#else
 	fcmd->seq = lport->tt.seq_start_next(fcmd->seq);
-#else
-	fcmd->seq = fc_seq_start_next(fcmd->seq);
 #endif
 	fc_fill_fc_hdr(fp, FC_RCTL_DD_DATA_DESC, ep->did, ep->sid, FC_TYPE_FCP,
 		       FC_FC_EX_CTX | FC_FC_END_SEQ | FC_FC_SEQ_INIT, 0);
-#if LINUX_VERSION_CODE < KERNEL_VERSION(4, 10, 0)
+#if LINUX_VERSION_CODE >= KERNEL_VERSION(4, 10, 0)
+	error = FCST_INJ_SEND_ERR(fc_seq_send(lport, fcmd->seq, fp));
+#else
 	error = FCST_INJ_SEND_ERR(lport->tt.seq_send(lport, fcmd->seq, fp));
-#else
-	error = FCST_INJ_SEND_ERR(fc_seq_send(lport, fcmd->seq, fp));
-=======
-#if LINUX_VERSION_CODE >= KERNEL_VERSION(4, 10, 0)
-	fcmd->seq = fc_seq_start_next(fcmd->seq);
-#else
-	fcmd->seq = lport->tt.seq_start_next(fcmd->seq);
-#endif
-	fc_fill_fc_hdr(fp, FC_RCTL_DD_DATA_DESC, ep->did, ep->sid, FC_TYPE_FCP,
-		       FC_FC_EX_CTX | FC_FC_END_SEQ | FC_FC_SEQ_INIT, 0);
-#if LINUX_VERSION_CODE >= KERNEL_VERSION(4, 10, 0)
-	error = FCST_INJ_SEND_ERR(fc_seq_send(lport, fcmd->seq, fp));
-#else
-	error = FCST_INJ_SEND_ERR(lport->tt.seq_send(lport, fcmd->seq, fp));
->>>>>>> 24b9a38b
 #endif
 	switch (error) {
 	case 0:
@@ -616,37 +574,22 @@
 
 #if LINUX_VERSION_CODE < KERNEL_VERSION(2, 6, 36)
 	sp = fr_seq(rx_fp);
-#if LINUX_VERSION_CODE < KERNEL_VERSION(4, 10, 0)
 	sp = lport->tt.seq_start_next(sp);
-#else
-	sp = fc_seq_start_next(sp);
-#endif
 	ep = fc_seq_exch(sp);
 	fc_fill_fc_hdr(fp, FC_RCTL_DD_CMD_STATUS, ep->did, ep->sid, FC_TYPE_FCP,
 		       FC_FC_EX_CTX | FC_FC_LAST_SEQ | FC_FC_END_SEQ, 0);
 
-#if LINUX_VERSION_CODE < KERNEL_VERSION(4, 10, 0)
 	lport->tt.seq_send(lport, sp, fp);
-#else
-	fc_seq_send(lport, sp, fp);
-#endif
 out:
 	;
 #else
 	fc_fill_reply_hdr(fp, rx_fp, FC_RCTL_DD_CMD_STATUS, 0);
 	sp = fr_seq(fp);
 	if (sp)
-<<<<<<< HEAD
-#if LINUX_VERSION_CODE < KERNEL_VERSION(4, 10, 0)
+#if LINUX_VERSION_CODE >= KERNEL_VERSION(4, 10, 0)
+		fc_seq_send(lport, sp, fp);
+#else
 		lport->tt.seq_send(lport, sp, fp);
-#else
-		fc_seq_send(lport, sp, fp);
-=======
-#if LINUX_VERSION_CODE >= KERNEL_VERSION(4, 10, 0)
-		fc_seq_send(lport, sp, fp);
-#else
-		lport->tt.seq_send(lport, sp, fp);
->>>>>>> 24b9a38b
 #endif
 	else
 		lport->tt.frame_send(lport, fp);
@@ -775,17 +718,10 @@
 #if LINUX_VERSION_CODE < KERNEL_VERSION(2, 6, 36)
 	sp = fr_seq(fp);
 #else
-<<<<<<< HEAD
-#if LINUX_VERSION_CODE < KERNEL_VERSION(4, 10, 0)
+#if LINUX_VERSION_CODE >= KERNEL_VERSION(4, 10, 0)
+	sp = fc_seq_assign(lport, fp);
+#else
 	sp = lport->tt.seq_assign(lport, fp);
-#else
-	sp = fc_seq_assign(lport, fp);
-=======
-#if LINUX_VERSION_CODE >= KERNEL_VERSION(4, 10, 0)
-	sp = fc_seq_assign(lport, fp);
-#else
-	sp = lport->tt.seq_assign(lport, fp);
->>>>>>> 24b9a38b
 #endif
 	if (!sp)
 		goto busy;
@@ -835,17 +771,10 @@
 	cmd->state = FT_STATE_NEW;
 
 	fcmd->seq = sp;
-<<<<<<< HEAD
-#if LINUX_VERSION_CODE < KERNEL_VERSION(4, 10, 0)
+#if LINUX_VERSION_CODE >= KERNEL_VERSION(4, 10, 0)
+	fc_seq_set_resp(sp, ft_recv_seq, cmd);
+#else
 	lport->tt.seq_set_resp(sp, ft_recv_seq, cmd);
-#else
-	fc_seq_set_resp(sp, ft_recv_seq, cmd);
-=======
-#if LINUX_VERSION_CODE >= KERNEL_VERSION(4, 10, 0)
-	fc_seq_set_resp(sp, ft_recv_seq, cmd);
-#else
-	lport->tt.seq_set_resp(sp, ft_recv_seq, cmd);
->>>>>>> 24b9a38b
 #endif
 
 	switch (fcp->fc_flags & (FCP_CFL_RDDATA | FCP_CFL_WRDATA)) {
@@ -895,17 +824,10 @@
 	if (fcmd)
 		ft_cmd_done(fcmd);
 	else if (sp)
-<<<<<<< HEAD
-#if LINUX_VERSION_CODE < KERNEL_VERSION(4, 10, 0)
+#if LINUX_VERSION_CODE >= KERNEL_VERSION(4, 10, 0)
+		fc_exch_done(sp);
+#else
 		lport->tt.exch_done(sp);
-#else
-		fc_exch_done(sp);
-=======
-#if LINUX_VERSION_CODE >= KERNEL_VERSION(4, 10, 0)
-		fc_exch_done(sp);
-#else
-		lport->tt.exch_done(sp);
->>>>>>> 24b9a38b
 #endif
 }
 
@@ -934,35 +856,21 @@
 	rjt->er_reason = reason;
 	rjt->er_explan = explan;
 
-#if LINUX_VERSION_CODE < KERNEL_VERSION(4, 10, 0)
 	sp = lport->tt.seq_start_next(sp);
-#else
-	sp = fc_seq_start_next(sp);
-#endif
 	fc_fill_fc_hdr(fp, FC_RCTL_ELS_REP, ep->did, ep->sid, FC_TYPE_FCP,
 		       FC_FC_EX_CTX | FC_FC_END_SEQ | FC_FC_LAST_SEQ, 0);
-#if LINUX_VERSION_CODE < KERNEL_VERSION(4, 10, 0)
 	lport->tt.seq_send(lport, sp, fp);
 #else
-	fc_seq_send(lport, sp, fp);
-#endif
-#else
 	struct fc_seq_els_data rjt_data;
-
+	struct fc_lport *lport;
+
+	lport = fr_dev(rx_fp);
 	rjt_data.reason = reason;
 	rjt_data.explan = explan;
-<<<<<<< HEAD
-#if LINUX_VERSION_CODE < KERNEL_VERSION(4, 10, 0)
-	fr_dev(rx_fp)->tt.seq_els_rsp_send(rx_fp, ELS_LS_RJT, &rjt_data);
-#else
+#if LINUX_VERSION_CODE >= KERNEL_VERSION(4, 10, 0)
 	fc_seq_els_rsp_send(rx_fp, ELS_LS_RJT, &rjt_data);
-#endif
-=======
-#if LINUX_VERSION_CODE >= KERNEL_VERSION(4, 10, 0)
-	fc_seq_els_rsp_send(rx_fp, ELS_LS_RJT, &rjt_data);
 #else
 	lport->tt.seq_els_rsp_send(rx_fp, ELS_LS_RJT, &rjt_data);
->>>>>>> 24b9a38b
 #endif
 #endif
 }
