--- conflicted
+++ resolved
@@ -131,11 +131,8 @@
 	int buffer_size);
 
 int scst_tid_size(const uint8_t *tid);
-<<<<<<< HEAD
-=======
 bool tid_equal(const uint8_t *tid_a, const uint8_t *tid_b);
 
->>>>>>> 5b921822
 struct scst_dev_registrant *scst_pr_find_reg(struct scst_device *dev,
 	const uint8_t *transport_id, const uint16_t rel_tgt_id);
 struct scst_dev_registrant *scst_pr_add_registrant(struct scst_device *dev,
