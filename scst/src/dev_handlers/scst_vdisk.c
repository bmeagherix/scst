--- conflicted
+++ resolved
@@ -6842,12 +6842,6 @@
 				 * and retries.
 				 */
 				vdisk_bio_set_failfast(bio);
-				if (write)
-#if LINUX_VERSION_CODE < KERNEL_VERSION(2, 6, 36)
-					bio->bi_rw |= (1 << BIO_RW);
-#else
-					bio->bi_rw |= REQ_WRITE;
-#endif
 
 #if 0 /* It could be win, but could be not, so a performance study is needed */
 				bio->bi_rw |= REQ_SYNC;
@@ -6909,16 +6903,11 @@
 		bio = hbio;
 		hbio = hbio->bi_next;
 		bio->bi_next = NULL;
-<<<<<<< HEAD
-		submit_bio(bio->bi_rw, bio);
-=======
-
 #if LINUX_VERSION_CODE < KERNEL_VERSION(4, 8, 0)
 		submit_bio(bio->bi_rw, bio);
 #else
 		submit_bio(bio);
 #endif
->>>>>>> d41307c1
 	}
 
 #if LINUX_VERSION_CODE >= KERNEL_VERSION(2, 6, 39)
