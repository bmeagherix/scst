/*
 *  scst_lib.c
 *
 *  Copyright (C) 2004 - 2018 Vladislav Bolkhovitin <vst@vlnb.net>
 *  Copyright (C) 2004 - 2005 Leonid Stoljar
 *  Copyright (C) 2007 - 2018 Western Digital Corporation
 *
 *  This program is free software; you can redistribute it and/or
 *  modify it under the terms of the GNU General Public License
 *  as published by the Free Software Foundation, version 2
 *  of the License.
 *
 *  This program is distributed in the hope that it will be useful,
 *  but WITHOUT ANY WARRANTY; without even the implied warranty of
 *  MERCHANTABILITY or FITNESS FOR A PARTICULAR PURPOSE. See the
 *  GNU General Public License for more details.
 */

#include <linux/init.h>
#include <linux/kernel.h>
#include <linux/errno.h>
#include <linux/list.h>
#include <linux/spinlock.h>
#include <linux/slab.h>
#include <linux/sched.h>
#include <linux/kthread.h>
#include <linux/cdrom.h>
#include <linux/unistd.h>
#include <linux/string.h>
#include <linux/ctype.h>
#include <linux/delay.h>
#include <linux/vmalloc.h>
#include <asm/kmap_types.h>
#include <asm/unaligned.h>
#include <asm/checksum.h>
#ifndef INSIDE_KERNEL_TREE
#include <linux/version.h>
#endif
#if LINUX_VERSION_CODE >= KERNEL_VERSION(2, 6, 27)
#include <linux/crc-t10dif.h>
#endif
#if LINUX_VERSION_CODE >= KERNEL_VERSION(4, 11, 0)
#include <linux/sched/task_stack.h>
#endif
#include <linux/namei.h>
#include <linux/mount.h>

#if LINUX_VERSION_CODE < KERNEL_VERSION(2, 6, 29)
#include <linux/writeback.h>
#endif

#if LINUX_VERSION_CODE >= KERNEL_VERSION(3, 18, 0)
#include <linux/t10-pi.h>
#endif

#ifdef INSIDE_KERNEL_TREE
#include <scst/scst.h>
#else
#include "scst.h"
#endif
#include "scst_priv.h"
#include "scst_mem.h"
#include "scst_pres.h"

/*
 * List and IRQ lock to globally serialize all STPG commands. Needed to
 * prevent deadlock, if (1) a device group contains multiple devices and
 * (2) STPG commands comes to 2 or more of them at about the same time.
 * In this case they will be waiting for each other to finish all pending
 * commands, i.e. the STPG commands waiting for each other. Strict
 * serialization is per device, so can not help here.
 *
 * ToDo: make it per device group.
 */
static DEFINE_SPINLOCK(scst_global_stpg_list_lock);
static LIST_HEAD(scst_global_stpg_list);

#if LINUX_VERSION_CODE < KERNEL_VERSION(2, 6, 20)
static void scst_put_acg_work(void *p);
#else
static void scst_put_acg_work(struct work_struct *work);
#endif
static void scst_free_acn(struct scst_acn *acn, bool reassign);

#if LINUX_VERSION_CODE >= KERNEL_VERSION(2, 6, 30)
struct scsi_io_context {
	void *data;
	void (*done)(void *data, char *sense, int result, int resid);
	char sense[SCST_SENSE_BUFFERSIZE];
};
static struct kmem_cache *scsi_io_context_cache;
#endif
static struct workqueue_struct *scst_release_acg_wq;

#if LINUX_VERSION_CODE < KERNEL_VERSION(2, 6, 22) \
    && (!defined(RHEL_RELEASE_CODE) || RHEL_RELEASE_CODE -0 < 5 * 256 + 3) \
    && !defined(CONFIG_PPC)
static int strncasecmp(const char *s1, const char *s2, size_t n)
{
	int c1, c2;

	do {
		c1 = tolower(*s1++);
		c2 = tolower(*s2++);
	} while ((--n > 0) && c1 == c2 && c1 != 0);
	return c1 - c2;
}
#endif

#if LINUX_VERSION_CODE < KERNEL_VERSION(2, 6, 22)
char *kvasprintf(gfp_t gfp, const char *fmt, va_list ap)
{
	unsigned int len;
	char *p;
	va_list aq;

	va_copy(aq, ap);
	len = vsnprintf(NULL, 0, fmt, aq);
	va_end(aq);

	p = kmalloc_track_caller(len + 1, gfp);
	if (!p)
		return NULL;

	vsnprintf(p, len + 1, fmt, ap);

	return p;
}
#endif

#if LINUX_VERSION_CODE < KERNEL_VERSION(2, 6, 35) &&	\
	(!defined(RHEL_MAJOR) || RHEL_MAJOR -0 < 6 ||	\
	 RHEL_MAJOR -0 == 6 && RHEL_MINOR -0 < 1)
/*
 * See also "lib: introduce common method to convert hex digits" (commit
 * 903788892ea0fc7fcaf7e8e5fac9a77379fc215b).
 */
int hex_to_bin(char ch)
{
	if (ch >= '0' && ch <= '9')
		return ch - '0';
	ch = tolower(ch);
	if (ch >= 'a' && ch <= 'f')
		return ch - 'a' + 10;
	return -1;
}
EXPORT_SYMBOL(hex_to_bin);
#endif

#if LINUX_VERSION_CODE < KERNEL_VERSION(2, 6, 30) || \
	!defined(SCSI_EXEC_REQ_FIFO_DEFINED)
static int sg_copy(struct scatterlist *dst_sg, struct scatterlist *src_sg,
#if LINUX_VERSION_CODE < KERNEL_VERSION(3, 4, 0)
	    int nents_to_copy, size_t copy_len,
	    enum km_type d_km_type, enum km_type s_km_type);
#else
	    int nents_to_copy, size_t copy_len);
#endif
#endif

static void scst_free_descriptors(struct scst_cmd *cmd);
static bool sg_cmp(struct scatterlist *dst_sg, struct scatterlist *src_sg,
	    int nents_to_cmp, size_t cmp_len, int *miscompare_offs
#if LINUX_VERSION_CODE < KERNEL_VERSION(3, 4, 0)
	    , enum km_type d_km_type, enum km_type s_km_type
#endif
	    );

const struct scst_opcode_descriptor scst_op_descr_inquiry = {
	.od_opcode = INQUIRY,
	.od_support = 3, /* supported as in the standard */
	.od_cdb_size = 6,
	.od_nominal_timeout = SCST_DEFAULT_NOMINAL_TIMEOUT_SEC,
	.od_recommended_timeout = SCST_GENERIC_DISK_SMALL_TIMEOUT/HZ,
	.od_cdb_usage_bits = { INQUIRY, 1, 0xFF, 0xFF, 0xFF, SCST_OD_DEFAULT_CONTROL_BYTE },
};
EXPORT_SYMBOL(scst_op_descr_inquiry);

const struct scst_opcode_descriptor scst_op_descr_extended_copy = {
	.od_opcode = EXTENDED_COPY,
	.od_support = 3, /* supported as in the standard */
	.od_cdb_size = 16,
	.od_nominal_timeout = SCST_DEFAULT_NOMINAL_TIMEOUT_SEC,
	.od_recommended_timeout = SCST_GENERIC_DISK_REG_TIMEOUT/HZ,
	.od_cdb_usage_bits = { EXTENDED_COPY, 0, 0, 0, 0, 0, 0, 0, 0, 0,
			       0xFF, 0xFF, 0xFF, 0xFF, 0,
			       SCST_OD_DEFAULT_CONTROL_BYTE },
};
EXPORT_SYMBOL(scst_op_descr_extended_copy);

const struct scst_opcode_descriptor scst_op_descr_tur = {
	.od_opcode = TEST_UNIT_READY,
	.od_support = 3, /* supported as in the standard */
	.od_cdb_size = 6,
	.od_nominal_timeout = SCST_DEFAULT_NOMINAL_TIMEOUT_SEC,
	.od_recommended_timeout = SCST_GENERIC_DISK_SMALL_TIMEOUT/HZ,
	.od_cdb_usage_bits = { TEST_UNIT_READY, 0, 0, 0, 0, SCST_OD_DEFAULT_CONTROL_BYTE },
};
EXPORT_SYMBOL(scst_op_descr_tur);

const struct scst_opcode_descriptor scst_op_descr_log_select = {
	.od_opcode = LOG_SELECT,
	.od_support = 3, /* supported as in the standard */
	.od_cdb_size = 10,
	.od_nominal_timeout = SCST_DEFAULT_NOMINAL_TIMEOUT_SEC,
	.od_recommended_timeout = SCST_GENERIC_DISK_SMALL_TIMEOUT/HZ,
	.od_cdb_usage_bits = { LOG_SELECT, 3, 0xFF, 0xFF, 0, 0, 0, 0xFF, 0xFF,
			       SCST_OD_DEFAULT_CONTROL_BYTE },
};
EXPORT_SYMBOL(scst_op_descr_log_select);

const struct scst_opcode_descriptor scst_op_descr_log_sense = {
	.od_opcode = LOG_SENSE,
	.od_support = 3, /* supported as in the standard */
	.od_cdb_size = 10,
	.od_nominal_timeout = SCST_DEFAULT_NOMINAL_TIMEOUT_SEC,
	.od_recommended_timeout = SCST_GENERIC_DISK_SMALL_TIMEOUT/HZ,
	.od_cdb_usage_bits = { LOG_SENSE, 1, 0xFF, 0xFF, 0, 0xFF, 0xFF, 0xFF, 0xFF,
			       SCST_OD_DEFAULT_CONTROL_BYTE },
};
EXPORT_SYMBOL(scst_op_descr_log_sense);

const struct scst_opcode_descriptor scst_op_descr_mode_select6 = {
	.od_opcode = MODE_SELECT,
	.od_support = 3, /* supported as in the standard */
	.od_cdb_size = 6,
	.od_nominal_timeout = SCST_DEFAULT_NOMINAL_TIMEOUT_SEC,
	.od_recommended_timeout = SCST_GENERIC_DISK_SMALL_TIMEOUT/HZ,
	.od_cdb_usage_bits = { MODE_SELECT, 0x11, 0, 0, 0xFF, SCST_OD_DEFAULT_CONTROL_BYTE },
};
EXPORT_SYMBOL(scst_op_descr_mode_select6);

const struct scst_opcode_descriptor scst_op_descr_mode_sense6 = {
	.od_opcode = MODE_SENSE,
	.od_support = 3, /* supported as in the standard */
	.od_cdb_size = 6,
	.od_nominal_timeout = SCST_DEFAULT_NOMINAL_TIMEOUT_SEC,
	.od_recommended_timeout = SCST_GENERIC_DISK_SMALL_TIMEOUT/HZ,
	.od_cdb_usage_bits = { MODE_SENSE, 8, 0xFF, 0xFF, 0xFF, SCST_OD_DEFAULT_CONTROL_BYTE },
};
EXPORT_SYMBOL(scst_op_descr_mode_sense6);

const struct scst_opcode_descriptor scst_op_descr_mode_select10 = {
	.od_opcode = MODE_SELECT_10,
	.od_support = 3, /* supported as in the standard */
	.od_cdb_size = 10,
	.od_nominal_timeout = SCST_DEFAULT_NOMINAL_TIMEOUT_SEC,
	.od_recommended_timeout = SCST_GENERIC_DISK_SMALL_TIMEOUT/HZ,
	.od_cdb_usage_bits = { MODE_SELECT_10, 0x11, 0, 0, 0, 0, 0, 0xFF, 0xFF,
			       SCST_OD_DEFAULT_CONTROL_BYTE },
};
EXPORT_SYMBOL(scst_op_descr_mode_select10);

const struct scst_opcode_descriptor scst_op_descr_mode_sense10 = {
	.od_opcode = MODE_SENSE_10,
	.od_support = 3, /* supported as in the standard */
	.od_cdb_size = 10,
	.od_nominal_timeout = SCST_DEFAULT_NOMINAL_TIMEOUT_SEC,
	.od_recommended_timeout = SCST_GENERIC_DISK_SMALL_TIMEOUT/HZ,
	.od_cdb_usage_bits = { MODE_SENSE_10, 0x18, 0xFF, 0xFF, 0, 0, 0, 0xFF, 0xFF,
			       SCST_OD_DEFAULT_CONTROL_BYTE },
};
EXPORT_SYMBOL(scst_op_descr_mode_sense10);

const struct scst_opcode_descriptor scst_op_descr_rtpg = {
	.od_opcode = MAINTENANCE_IN,
	.od_serv_action = MI_REPORT_TARGET_PGS,
	.od_serv_action_valid = 1,
	.od_support = 3, /* supported as in the standard */
	.od_cdb_size = 12,
	.od_nominal_timeout = SCST_DEFAULT_NOMINAL_TIMEOUT_SEC,
	.od_recommended_timeout = SCST_GENERIC_DISK_SMALL_TIMEOUT/HZ,
	.od_cdb_usage_bits = { MAINTENANCE_IN, 0xE0|MI_REPORT_TARGET_PGS, 0, 0,
			       0, 0, 0xFF, 0xFF, 0xFF, 0xFF, 0, SCST_OD_DEFAULT_CONTROL_BYTE },
};
EXPORT_SYMBOL(scst_op_descr_rtpg);

const struct scst_opcode_descriptor scst_op_descr_stpg = {
	.od_opcode = MAINTENANCE_OUT,
	.od_serv_action = MO_SET_TARGET_PGS,
	.od_serv_action_valid = 1,
	.od_support = 3, /* supported as in the standard */
	.od_cdb_size = 12,
	.od_nominal_timeout = SCST_DEFAULT_NOMINAL_TIMEOUT_SEC,
	.od_recommended_timeout = SCST_GENERIC_DISK_SMALL_TIMEOUT/HZ,
	.od_cdb_usage_bits = { MAINTENANCE_OUT, MO_SET_TARGET_PGS, 0, 0, 0, 0,
			       0xFF, 0xFF, 0xFF, 0xFF, 0, SCST_OD_DEFAULT_CONTROL_BYTE },
};
EXPORT_SYMBOL(scst_op_descr_stpg);

const struct scst_opcode_descriptor scst_op_descr_send_diagnostic = {
	.od_opcode = SEND_DIAGNOSTIC,
	.od_support = 3, /* supported as in the standard */
	.od_cdb_size = 6,
	.od_nominal_timeout = SCST_DEFAULT_NOMINAL_TIMEOUT_SEC,
	.od_recommended_timeout = SCST_GENERIC_DISK_SMALL_TIMEOUT/HZ,
	.od_cdb_usage_bits = { SEND_DIAGNOSTIC, 0xF7, 0, 0xFF, 0xFF,
			       SCST_OD_DEFAULT_CONTROL_BYTE },
};
EXPORT_SYMBOL(scst_op_descr_send_diagnostic);

const struct scst_opcode_descriptor scst_op_descr_reserve6 = {
	.od_opcode = RESERVE,
	.od_support = 3, /* supported as in the standard */
	.od_cdb_size = 6,
	.od_nominal_timeout = SCST_DEFAULT_NOMINAL_TIMEOUT_SEC,
	.od_recommended_timeout = SCST_GENERIC_DISK_SMALL_TIMEOUT/HZ,
	.od_cdb_usage_bits = { RESERVE, 0, 0, 0, 0, SCST_OD_DEFAULT_CONTROL_BYTE },
};
EXPORT_SYMBOL(scst_op_descr_reserve6);

const struct scst_opcode_descriptor scst_op_descr_release6 = {
	.od_opcode = RELEASE,
	.od_support = 3, /* supported as in the standard */
	.od_cdb_size = 6,
	.od_nominal_timeout = SCST_DEFAULT_NOMINAL_TIMEOUT_SEC,
	.od_recommended_timeout = SCST_GENERIC_DISK_SMALL_TIMEOUT/HZ,
	.od_cdb_usage_bits = { RELEASE, 0, 0, 0, 0, SCST_OD_DEFAULT_CONTROL_BYTE },
};
EXPORT_SYMBOL(scst_op_descr_release6);

const struct scst_opcode_descriptor scst_op_descr_reserve10 = {
	.od_opcode = RESERVE_10,
	.od_support = 3, /* supported as in the standard */
	.od_cdb_size = 10,
	.od_nominal_timeout = SCST_DEFAULT_NOMINAL_TIMEOUT_SEC,
	.od_recommended_timeout = SCST_GENERIC_DISK_SMALL_TIMEOUT/HZ,
	.od_cdb_usage_bits = { RESERVE_10, 0, 0, 0, 0, 0, 0, 0, 0,
			       SCST_OD_DEFAULT_CONTROL_BYTE },
};
EXPORT_SYMBOL(scst_op_descr_reserve10);

const struct scst_opcode_descriptor scst_op_descr_release10 = {
	.od_opcode = RELEASE_10,
	.od_support = 3, /* supported as in the standard */
	.od_cdb_size = 10,
	.od_nominal_timeout = SCST_DEFAULT_NOMINAL_TIMEOUT_SEC,
	.od_recommended_timeout = SCST_GENERIC_DISK_SMALL_TIMEOUT/HZ,
	.od_cdb_usage_bits = { RELEASE_10, 0, 0, 0, 0, 0, 0, 0, 0,
			       SCST_OD_DEFAULT_CONTROL_BYTE },
};
EXPORT_SYMBOL(scst_op_descr_release10);

const struct scst_opcode_descriptor scst_op_descr_pr_in = {
	.od_opcode = PERSISTENT_RESERVE_IN,
	.od_support = 3, /* supported as in the standard */
	.od_cdb_size = 10,
	.od_nominal_timeout = SCST_DEFAULT_NOMINAL_TIMEOUT_SEC,
	.od_recommended_timeout = SCST_GENERIC_DISK_SMALL_TIMEOUT/HZ,
	.od_cdb_usage_bits = { PERSISTENT_RESERVE_IN, 0x1F, 0, 0, 0, 0, 0, 0xFF, 0xFF,
			       SCST_OD_DEFAULT_CONTROL_BYTE },
};
EXPORT_SYMBOL(scst_op_descr_pr_in);

const struct scst_opcode_descriptor scst_op_descr_pr_out = {
	.od_opcode = PERSISTENT_RESERVE_OUT,
	.od_support = 3, /* supported as in the standard */
	.od_cdb_size = 10,
	.od_nominal_timeout = SCST_DEFAULT_NOMINAL_TIMEOUT_SEC,
	.od_recommended_timeout = SCST_GENERIC_DISK_SMALL_TIMEOUT/HZ,
	.od_cdb_usage_bits = { PERSISTENT_RESERVE_OUT, 0x1F, 0xFF, 0, 0, 0xFF,
			       0xFF, 0xFF, 0xFF, SCST_OD_DEFAULT_CONTROL_BYTE },
};
EXPORT_SYMBOL(scst_op_descr_pr_out);

const struct scst_opcode_descriptor scst_op_descr_report_luns = {
	.od_opcode = REPORT_LUNS,
	.od_support = 3, /* supported as in the standard */
	.od_cdb_size = 12,
	.od_nominal_timeout = SCST_DEFAULT_NOMINAL_TIMEOUT_SEC,
	.od_recommended_timeout = SCST_GENERIC_DISK_SMALL_TIMEOUT/HZ,
	.od_cdb_usage_bits = { REPORT_LUNS, 0, 0xFF, 0, 0, 0, 0xFF, 0xFF,
			       0xFF, 0xFF, 0, SCST_OD_DEFAULT_CONTROL_BYTE },
};
EXPORT_SYMBOL(scst_op_descr_report_luns);

const struct scst_opcode_descriptor scst_op_descr_request_sense = {
	.od_opcode = REQUEST_SENSE,
	.od_support = 3, /* supported as in the standard */
	.od_cdb_size = 6,
	.od_nominal_timeout = SCST_DEFAULT_NOMINAL_TIMEOUT_SEC,
	.od_recommended_timeout = SCST_GENERIC_DISK_SMALL_TIMEOUT/HZ,
	.od_cdb_usage_bits = { REQUEST_SENSE, 1, 0, 0, 0xFF, SCST_OD_DEFAULT_CONTROL_BYTE },
};
EXPORT_SYMBOL(scst_op_descr_request_sense);

const struct scst_opcode_descriptor scst_op_descr_report_supp_tm_fns = {
	.od_opcode = MAINTENANCE_IN,
	.od_serv_action = MI_REPORT_SUPPORTED_TASK_MANAGEMENT_FUNCTIONS,
	.od_serv_action_valid = 1,
	.od_support = 3, /* supported as in the standard */
	.od_cdb_size = 12,
	.od_nominal_timeout = SCST_DEFAULT_NOMINAL_TIMEOUT_SEC,
	.od_recommended_timeout = SCST_GENERIC_DISK_SMALL_TIMEOUT/HZ,
	.od_cdb_usage_bits = { MAINTENANCE_IN, MI_REPORT_SUPPORTED_TASK_MANAGEMENT_FUNCTIONS,
			       0x80, 0, 0, 0, 0xFF, 0xFF, 0xFF,
			       0xFF, 0, SCST_OD_DEFAULT_CONTROL_BYTE },
};
EXPORT_SYMBOL(scst_op_descr_report_supp_tm_fns);

const struct scst_opcode_descriptor scst_op_descr_report_supp_opcodes = {
	.od_opcode = MAINTENANCE_IN,
	.od_serv_action = MI_REPORT_SUPPORTED_OPERATION_CODES,
	.od_serv_action_valid = 1,
	.od_support = 3, /* supported as in the standard */
	.od_cdb_size = 12,
	.od_nominal_timeout = SCST_DEFAULT_NOMINAL_TIMEOUT_SEC,
	.od_recommended_timeout = SCST_GENERIC_DISK_SMALL_TIMEOUT/HZ,
	.od_cdb_usage_bits = { MAINTENANCE_IN, MI_REPORT_SUPPORTED_OPERATION_CODES,
			       0x87, 0xFF, 0xFF, 0xFF, 0xFF, 0xFF, 0xFF,
			       0xFF, 0, SCST_OD_DEFAULT_CONTROL_BYTE },
};
EXPORT_SYMBOL(scst_op_descr_report_supp_opcodes);

struct scst_sdbops;

static int get_cdb_info_len_10(struct scst_cmd *cmd,
	const struct scst_sdbops *sdbops);
static int get_cdb_info_block_limit(struct scst_cmd *cmd,
	const struct scst_sdbops *sdbops);
static int get_cdb_info_read_capacity(struct scst_cmd *cmd,
	const struct scst_sdbops *sdbops);
static int get_cdb_info_serv_act_in(struct scst_cmd *cmd,
	const struct scst_sdbops *sdbops);
static int get_cdb_info_single(struct scst_cmd *cmd,
	const struct scst_sdbops *sdbops);
static int get_cdb_info_read_pos(struct scst_cmd *cmd,
	const struct scst_sdbops *sdbops);
static int get_cdb_info_prevent_allow_medium_removal(struct scst_cmd *cmd,
	const struct scst_sdbops *sdbops);
static int get_cdb_info_start_stop(struct scst_cmd *cmd,
	const struct scst_sdbops *sdbops);
static int get_cdb_info_len_3_read_elem_stat(struct scst_cmd *cmd,
	const struct scst_sdbops *sdbops);
static int get_cdb_info_len_2(struct scst_cmd *cmd,
	const struct scst_sdbops *sdbops);
static int get_cdb_info_fmt(struct scst_cmd *cmd,
	const struct scst_sdbops *sdbops);
	static int get_cdb_info_verify6(struct scst_cmd *cmd,
	const struct scst_sdbops *sdbops);
static int get_cdb_info_verify10(struct scst_cmd *cmd,
	const struct scst_sdbops *sdbops);
static int get_cdb_info_verify12(struct scst_cmd *cmd,
	const struct scst_sdbops *sdbops);
static int get_cdb_info_verify16(struct scst_cmd *cmd,
	const struct scst_sdbops *sdbops);
static int get_cdb_info_len_1(struct scst_cmd *cmd,
	const struct scst_sdbops *sdbops);
static int get_cdb_info_lba_3_len_1_256_read(struct scst_cmd *cmd,
	const struct scst_sdbops *sdbops);
static int get_cdb_info_lba_3_len_1_256_write(struct scst_cmd *cmd,
	const struct scst_sdbops *sdbops);
static int get_cdb_info_bidi_lba_4_len_2(struct scst_cmd *cmd,
	const struct scst_sdbops *sdbops);
static int get_cdb_info_len_3(struct scst_cmd *cmd,
	const struct scst_sdbops *sdbops);
static int get_cdb_info_len_4(struct scst_cmd *cmd,
	const struct scst_sdbops *sdbops);
static int get_cdb_info_none(struct scst_cmd *cmd,
	const struct scst_sdbops *sdbops);
static int get_cdb_info_lba_2_none(struct scst_cmd *cmd,
	const struct scst_sdbops *sdbops);
static int get_cdb_info_lba_4_len_2(struct scst_cmd *cmd,
	const struct scst_sdbops *sdbops);
static int get_cdb_info_read_10(struct scst_cmd *cmd,
	const struct scst_sdbops *sdbops);
static int get_cdb_info_lba_4_len_2_wrprotect(struct scst_cmd *cmd,
	const struct scst_sdbops *sdbops);
static int get_cdb_info_lba_4_none(struct scst_cmd *cmd,
	const struct scst_sdbops *sdbops);
static int get_cdb_info_lba_4_len_4_rdprotect(struct scst_cmd *cmd,
	const struct scst_sdbops *sdbops);
static int get_cdb_info_lba_4_len_4_wrprotect(struct scst_cmd *cmd,
	const struct scst_sdbops *sdbops);
static int get_cdb_info_read_16(struct scst_cmd *cmd,
	const struct scst_sdbops *sdbops);
static int get_cdb_info_lba_8_len_4_wrprotect(struct scst_cmd *cmd,
	const struct scst_sdbops *sdbops);
static int get_cdb_info_lba_8_none(struct scst_cmd *cmd,
	const struct scst_sdbops *sdbops);
static int get_cdb_info_write_same10(struct scst_cmd *cmd,
	const struct scst_sdbops *sdbops);
static int get_cdb_info_write_same16(struct scst_cmd *cmd,
	const struct scst_sdbops *sdbops);
static int get_cdb_info_compare_and_write(struct scst_cmd *cmd,
	const struct scst_sdbops *sdbops);
static int get_cdb_info_ext_copy(struct scst_cmd *cmd,
	const struct scst_sdbops *sdbops);
static int get_cdb_info_apt(struct scst_cmd *cmd,
	const struct scst_sdbops *sdbops);
static int get_cdb_info_min(struct scst_cmd *cmd,
	const struct scst_sdbops *sdbops);
static int get_cdb_info_mo(struct scst_cmd *cmd,
	const struct scst_sdbops *sdbops);
static int get_cdb_info_var_len(struct scst_cmd *cmd,
	const struct scst_sdbops *sdbops);

/*
 * +=====================================-============-======-
 * |  Command name                       | Operation  | Type |
 * |                                     |   code     |      |
 * |-------------------------------------+------------+------+
 *
 * +=========================================================+
 * |Key:  M = command implementation is mandatory.           |
 * |      O = command implementation is optional.            |
 * |      V = Vendor-specific                                |
 * |      R = Reserved                                       |
 * |     ' '= DON'T use for this device                      |
 * +=========================================================+
 */

#define SCST_CDB_MANDATORY  'M'	/* mandatory */
#define SCST_CDB_OPTIONAL   'O'	/* optional  */
#define SCST_CDB_VENDOR     'V'	/* vendor    */
#define SCST_CDB_RESERVED   'R'	/* reserved  */
#define SCST_CDB_NOTSUPP    ' '	/* don't use */

struct scst_sdbops {
	uint8_t ops;		/* SCSI-2 op codes */
	uint8_t devkey[16];	/* Key for every device type M,O,V,R
				 * type_disk      devkey[0]
				 * type_tape      devkey[1]
				 * type_printer   devkey[2]
				 * type_processor devkey[3]
				 * type_worm      devkey[4]
				 * type_cdrom     devkey[5]
				 * type_scanner   devkey[6]
				 * type_mod       devkey[7]
				 * type_changer   devkey[8]
				 * type_commdev   devkey[9]
				 * type_reserv    devkey[A]
				 * type_reserv    devkey[B]
				 * type_raid      devkey[C]
				 * type_enclosure devkey[D]
				 * type_reserv    devkey[E]
				 * type_reserv    devkey[F]
				 */
	uint8_t info_lba_off;	/* LBA offset in cdb */
	uint8_t info_lba_len;	/* LBA length in cdb */
	uint8_t info_len_off;	/* length offset in cdb */
	uint8_t info_len_len;	/* length length in cdb */
	uint8_t info_data_direction;
				/*
				 * init --> target: SCST_DATA_WRITE
				 * target --> init: SCST_DATA_READ
				 * target <--> init: SCST_DATA_READ|
				 *		     SCST_DATA_WRITE
				 */
	uint32_t info_op_flags;	/* various flags of this opcode */
	const char *info_op_name;/* op code SCSI full name */
	int (*get_cdb_info)(struct scst_cmd *cmd, const struct scst_sdbops *sdbops);
};

static int scst_scsi_op_list[256];

#define FLAG_NONE 0

/* See also http://www.t10.org/lists/op-num.htm */
static const struct scst_sdbops scst_scsi_op_table[] = {
	/*
	 *                       +-------------------> TYPE_DISK      (0)
	 *                       |
	 *                       |+------------------> TYPE_TAPE      (1)
	 *                       ||
	 *                       ||+-----------------> TYPE_PRINTER   (2)
	 *                       |||
	 *                       |||+----------------> TYPE_PROCESSOR (3)
	 *                       ||||
	 *                       ||||+---------------> TYPE_WORM      (4)
	 *                       |||||
	 *                       |||||+--------------> TYPE_CDROM     (5)
	 *                       ||||||
	 *                       ||||||+-------------> TYPE_SCANNER   (6)
	 *                       |||||||
	 *                       |||||||+------------> TYPE_MOD       (7)
	 *                       ||||||||
	 *                       ||||||||+-----------> TYPE_CHANGER   (8)
	 *                       |||||||||
	 *                       |||||||||+----------> TYPE_COMM      (9)
	 *                       ||||||||||
	 *                       ||||||||||  +-------> TYPE_RAID      (C)
	 *                       ||||||||||  |
	 *                       ||||||||||  |+------> TYPE_ENCLOSURE (D)
	 *                       ||||||||||  ||
	 *                       ||||||||||  ||+-----> TYPE_RBC       (E)
	 *                       ||||||||||  |||
	 *                       ||||||||||  |||+----> Optical card   (F)
	 *                       ||||||||||  ||||
	 *                       ||||||||||  ||||
	 *                       0123456789ABCDEF -> TYPE_????
	 */

	/* 6-bytes length CDB */
	{.ops = 0x00, .devkey = "MMMMMMMMMMMMMMMM",
	 .info_op_name = "TEST UNIT READY",
	 .info_data_direction = SCST_DATA_NONE,
	 /* Let's be HQ to don't look dead under high load */
	 .info_op_flags = SCST_SMALL_TIMEOUT|SCST_IMPLICIT_HQ|
			 SCST_REG_RESERVE_ALLOWED|SCST_WRITE_EXCL_ALLOWED|
#ifdef CONFIG_SCST_TEST_IO_IN_SIRQ
			 SCST_TEST_IO_IN_SIRQ_ALLOWED|
#endif
			 SCST_EXCL_ACCESS_ALLOWED,
	 .get_cdb_info = get_cdb_info_none},
	{.ops = 0x01, .devkey = " M              ",
	 .info_op_name = "REWIND",
	 .info_data_direction = SCST_DATA_NONE,
	 .info_op_flags = SCST_LONG_TIMEOUT|SCST_WRITE_EXCL_ALLOWED,
	 .get_cdb_info = get_cdb_info_none},
	{.ops = 0x03, .devkey = "MMMMMMMMMMMMMMMM",
	 .info_op_name = "REQUEST SENSE",
	 .info_data_direction = SCST_DATA_READ,
	 .info_op_flags = SCST_SMALL_TIMEOUT|SCST_SKIP_UA|SCST_LOCAL_CMD|
		 SCST_REG_RESERVE_ALLOWED|SCST_WRITE_EXCL_ALLOWED|
		 SCST_EXCL_ACCESS_ALLOWED,
	 .info_len_off = 4, .info_len_len = 1,
	 .get_cdb_info = get_cdb_info_len_1},
	{.ops = 0x04, .devkey = "M    O O        ",
	 .info_op_name = "FORMAT UNIT",
	 .info_data_direction = SCST_DATA_NONE,
	 .info_op_flags = SCST_LONG_TIMEOUT|SCST_WRITE_MEDIUM|SCST_STRICTLY_SERIALIZED,
	 .get_cdb_info = get_cdb_info_fmt},
	{.ops = 0x04, .devkey = " O              ",
	 .info_op_name = "FORMAT MEDIUM",
	 .info_data_direction = SCST_DATA_WRITE,
	 .info_op_flags = SCST_LONG_TIMEOUT|SCST_WRITE_MEDIUM|SCST_STRICTLY_SERIALIZED,
	 .info_len_off = 3, .get_cdb_info = get_cdb_info_len_2},
	{.ops = 0x04, .devkey = "  O             ",
	 .info_op_name = "FORMAT",
	 .info_data_direction = SCST_DATA_NONE,
	 .info_op_flags = SCST_WRITE_MEDIUM|SCST_STRICTLY_SERIALIZED,
	 .get_cdb_info = get_cdb_info_none},
	{.ops = 0x05, .devkey = "VMVVVV  V       ",
	 .info_op_name = "READ BLOCK LIMITS",
	 .info_data_direction = SCST_DATA_READ,
	 .info_op_flags = SCST_SMALL_TIMEOUT|SCST_REG_RESERVE_ALLOWED|
		SCST_WRITE_EXCL_ALLOWED|SCST_EXCL_ACCESS_ALLOWED,
	 .get_cdb_info = get_cdb_info_block_limit},
	{.ops = 0x07, .devkey = "        O       ",
	 .info_op_name = "INITIALIZE ELEMENT STATUS",
	 .info_data_direction = SCST_DATA_NONE,
	 .info_op_flags = SCST_LONG_TIMEOUT,
	 .get_cdb_info = get_cdb_info_none},
	{.ops = 0x07, .devkey = "OVV O  OV       ",
	 .info_op_name = "REASSIGN BLOCKS",
	 .info_data_direction = SCST_DATA_WRITE,
	 .info_op_flags = SCST_WRITE_MEDIUM,
	 .get_cdb_info = get_cdb_info_none},
	{.ops = 0x08, .devkey = "O               ",
	 .info_op_name = "READ(6)",
	 .info_data_direction = SCST_DATA_READ,
	 .info_op_flags = SCST_TRANSFER_LEN_TYPE_FIXED|
#ifdef CONFIG_SCST_TEST_IO_IN_SIRQ
			 SCST_TEST_IO_IN_SIRQ_ALLOWED|
#endif
			 SCST_WRITE_EXCL_ALLOWED,
	 .info_lba_off = 1, .info_lba_len = 3,
	 .info_len_off = 4, .info_len_len = 1,
	 .get_cdb_info = get_cdb_info_lba_3_len_1_256_read},
	{.ops = 0x08, .devkey = " MV  O OV       ",
	 .info_op_name = "READ(6)",
	 .info_data_direction = SCST_DATA_READ,
	 .info_op_flags = SCST_TRANSFER_LEN_TYPE_FIXED|
			 SCST_WRITE_EXCL_ALLOWED,
	 .info_len_off = 2, .info_len_len = 3,
	 .get_cdb_info = get_cdb_info_len_3},
	{.ops = 0x08, .devkey = "         M      ",
	 .info_op_name = "GET MESSAGE(6)",
	 .info_data_direction = SCST_DATA_READ,
	 .info_op_flags = FLAG_NONE,
	 .info_len_off = 2, .info_len_len = 3,
	 .get_cdb_info = get_cdb_info_len_3},
	{.ops = 0x08, .devkey = "    O           ",
	 .info_op_name = "RECEIVE",
	 .info_data_direction = SCST_DATA_READ,
	 .info_op_flags = FLAG_NONE,
	 .info_len_off = 2, .info_len_len = 3,
	 .get_cdb_info = get_cdb_info_len_3},
	{.ops = 0x0A, .devkey = "O               ",
	 .info_op_name = "WRITE(6)",
	 .info_data_direction = SCST_DATA_WRITE,
	 .info_op_flags = SCST_TRANSFER_LEN_TYPE_FIXED|
#ifdef CONFIG_SCST_TEST_IO_IN_SIRQ
			  SCST_TEST_IO_IN_SIRQ_ALLOWED|
#endif
			  SCST_WRITE_MEDIUM,
	 .info_lba_off = 1, .info_lba_len = 3,
	 .info_len_off = 4, .info_len_len = 1,
	 .get_cdb_info = get_cdb_info_lba_3_len_1_256_write},
	{.ops = 0x0A, .devkey = " M  O  OV       ",
	 .info_op_name = "WRITE(6)",
	 .info_data_direction = SCST_DATA_WRITE,
	 .info_op_flags = SCST_TRANSFER_LEN_TYPE_FIXED|SCST_WRITE_MEDIUM,
	 .info_len_off = 2, .info_len_len = 3,
	 .get_cdb_info = get_cdb_info_len_3},
	{.ops = 0x0A, .devkey = "  M             ",
	 .info_op_name = "PRINT",
	 .info_data_direction = SCST_DATA_NONE,
	 .info_op_flags = FLAG_NONE,
	 .get_cdb_info = get_cdb_info_none},
	{.ops = 0x0A, .devkey = "         M      ",
	 .info_op_name = "SEND MESSAGE(6)",
	 .info_data_direction = SCST_DATA_WRITE,
	 .info_op_flags = FLAG_NONE,
	 .info_len_off = 2, .info_len_len = 3,
	 .get_cdb_info = get_cdb_info_len_3},
	{.ops = 0x0A, .devkey = "    M           ",
	 .info_op_name = "SEND(6)",
	 .info_data_direction = SCST_DATA_WRITE,
	 .info_op_flags = FLAG_NONE,
	 .info_len_off = 2, .info_len_len = 3,
	 .get_cdb_info = get_cdb_info_len_3},
	{.ops = 0x0B, .devkey = "O   OO OV       ",
	 .info_op_name = "SEEK(6)",
	 .info_data_direction = SCST_DATA_NONE,
	 .info_op_flags = FLAG_NONE,
	 .info_lba_off = 2, .info_lba_len = 2,
	 .get_cdb_info = get_cdb_info_lba_2_none},
	{.ops = 0x0B, .devkey = "  O             ",
	 .info_op_name = "SLEW AND PRINT",
	 .info_data_direction = SCST_DATA_NONE,
	 .info_op_flags = FLAG_NONE,
	 .get_cdb_info = get_cdb_info_none},
	{.ops = 0x0C, .devkey = " VVVVV  V       ",
	 .info_op_name = "SEEK BLOCK",
	 .info_data_direction = SCST_DATA_NONE,
	 .info_op_flags = SCST_LONG_TIMEOUT,
	 .get_cdb_info = get_cdb_info_none},
	{.ops = 0x0D, .devkey = " VVVVV  V       ",
	 .info_op_name = "PARTITION",
	 .info_data_direction = SCST_DATA_NONE,
	 .info_op_flags = SCST_LONG_TIMEOUT|SCST_WRITE_MEDIUM,
	 .get_cdb_info = get_cdb_info_none},
	{.ops = 0x0F, .devkey = " OVVVV  V       ",
	 .info_op_name = "READ REVERSE",
	 .info_data_direction = SCST_DATA_READ,
	 .info_op_flags = SCST_TRANSFER_LEN_TYPE_FIXED|
			 SCST_WRITE_EXCL_ALLOWED,
	 .info_len_off = 12, .info_len_len = 3,
	 .get_cdb_info = get_cdb_info_len_3},
	{.ops = 0x10, .devkey = " M V V          ",
	 .info_op_name = "WRITE FILEMARKS(6)",
	 .info_data_direction = SCST_DATA_NONE,
	 .info_op_flags = SCST_WRITE_MEDIUM,
	 .get_cdb_info = get_cdb_info_none},
	{.ops = 0x10, .devkey = "  O O           ",
	 .info_op_name = "SYNCHRONIZE BUFFER",
	 .info_data_direction = SCST_DATA_NONE,
	 .info_op_flags = FLAG_NONE,
	 .get_cdb_info = get_cdb_info_none},
	{.ops = 0x11, .devkey = "VMVVVV          ",
	 .info_op_name = "SPACE",
	 .info_data_direction = SCST_DATA_NONE,
	 .info_op_flags = SCST_LONG_TIMEOUT|
			 SCST_WRITE_EXCL_ALLOWED,
	 .get_cdb_info = get_cdb_info_none},
	{.ops = 0x12, .devkey = "MMMMMMMMMMMMMMMM",
	 .info_op_name = "INQUIRY",
	 .info_data_direction = SCST_DATA_READ,
	 .info_op_flags = SCST_SMALL_TIMEOUT|SCST_IMPLICIT_HQ|SCST_SKIP_UA|
		SCST_REG_RESERVE_ALLOWED|SCST_WRITE_EXCL_ALLOWED|
		SCST_EXCL_ACCESS_ALLOWED,
	 .info_len_off = 3, .info_len_len = 2,
	 .get_cdb_info = get_cdb_info_len_2},
	{.ops = 0x13, .devkey = " O              ",
	 .info_op_name = "VERIFY(6)",
	 .info_data_direction = SCST_DATA_UNKNOWN,
	 .info_op_flags = SCST_TRANSFER_LEN_TYPE_FIXED|SCST_WRITE_EXCL_ALLOWED,
	 .info_len_off = 2, .info_len_len = 3,
	 .get_cdb_info = get_cdb_info_verify6},
	{.ops = 0x14, .devkey = " OOVVV          ",
	 .info_op_name = "RECOVER BUFFERED DATA",
	 .info_data_direction = SCST_DATA_READ,
	 .info_op_flags = SCST_TRANSFER_LEN_TYPE_FIXED|SCST_WRITE_EXCL_ALLOWED,
	 .info_len_off = 2, .info_len_len = 3,
	 .get_cdb_info = get_cdb_info_len_3},
	{.ops = 0x15, .devkey = "OMOOOOOOOOOOOOOO",
	 .info_op_name = "MODE SELECT(6)",
	 .info_data_direction = SCST_DATA_WRITE,
	 .info_op_flags = SCST_STRICTLY_SERIALIZED,
	 .info_len_off = 4, .info_len_len = 1,
	 .get_cdb_info = get_cdb_info_len_1},
	{.ops = 0x16, .devkey = "MMMMMMMMMMMMMMMM",
	 .info_op_name = "RESERVE",
	 .info_data_direction = SCST_DATA_NONE,
	 .info_op_flags = SCST_SMALL_TIMEOUT|SCST_LOCAL_CMD|SCST_SERIALIZED|
			 SCST_WRITE_EXCL_ALLOWED|SCST_EXCL_ACCESS_ALLOWED|
			 SCST_SCSI_ATOMIC/* see comment in scst_cmd_overlap() */,
	 .get_cdb_info = get_cdb_info_none},
	{.ops = 0x17, .devkey = "MMMMMMMMMMMMMMMM",
	 .info_op_name = "RELEASE",
	 .info_data_direction = SCST_DATA_NONE,
	 .info_op_flags = SCST_SMALL_TIMEOUT|SCST_LOCAL_CMD|SCST_SERIALIZED|
		SCST_REG_RESERVE_ALLOWED|SCST_WRITE_EXCL_ALLOWED|
		SCST_EXCL_ACCESS_ALLOWED,
	 .get_cdb_info = get_cdb_info_none},
	{.ops = 0x19, .devkey = " MVVVV          ",
	 .info_op_name = "ERASE",
	 .info_data_direction = SCST_DATA_NONE,
	 .info_op_flags = SCST_LONG_TIMEOUT|SCST_WRITE_MEDIUM,
	 .get_cdb_info = get_cdb_info_none},
	{.ops = 0x1A, .devkey = "OMOOOOOOOOOOOOOO",
	 .info_op_name = "MODE SENSE(6)",
	 .info_data_direction = SCST_DATA_READ,
	 .info_op_flags = SCST_SMALL_TIMEOUT |
		 SCST_WRITE_EXCL_ALLOWED,
	 .info_len_off = 4, .info_len_len = 1,
	 .get_cdb_info = get_cdb_info_len_1},
	{.ops = 0x1B, .devkey = "      O         ",
	 .info_op_name = "SCAN",
	 .info_data_direction = SCST_DATA_NONE,
	 .info_op_flags = FLAG_NONE,
	 .get_cdb_info = get_cdb_info_none},
	{.ops = 0x1B, .devkey = " O              ",
	 .info_op_name = "LOAD UNLOAD",
	 .info_data_direction = SCST_DATA_NONE,
	 .info_op_flags = SCST_LONG_TIMEOUT,
	 .get_cdb_info = get_cdb_info_none},
	{.ops = 0x1B, .devkey = "  O             ",
	 .info_op_name = "STOP PRINT",
	 .info_data_direction = SCST_DATA_NONE,
	 .info_op_flags = FLAG_NONE,
	 .get_cdb_info = get_cdb_info_none},
	{.ops = 0x1B, .devkey = "O   OO O    O   ",
	 .info_op_name = "START STOP UNIT",
	 .info_data_direction = SCST_DATA_NONE,
	 .info_op_flags = SCST_LONG_TIMEOUT,
	 .get_cdb_info = get_cdb_info_start_stop},
	{.ops = 0x1C, .devkey = "OOOOOOOOOOOOOOOO",
	 .info_op_name = "RECEIVE DIAGNOSTIC RESULTS",
	 .info_data_direction = SCST_DATA_READ,
	 .info_op_flags = SCST_WRITE_EXCL_ALLOWED,
	 .info_len_off = 3, .info_len_len = 2,
	 .get_cdb_info = get_cdb_info_len_2},
	{.ops = 0x1D, .devkey = "MMMMMMMMMMMMMMMM",
	 .info_op_name = "SEND DIAGNOSTIC",
	 .info_data_direction = SCST_DATA_WRITE,
	 .info_op_flags = FLAG_NONE,
	 .info_len_off = 3, .info_len_len = 2,
	 .get_cdb_info = get_cdb_info_len_2},
	{.ops = 0x1E, .devkey = "OOOOOOOOOOOOOOOO",
	 .info_op_name = "PREVENT ALLOW MEDIUM REMOVAL",
	 .info_data_direction = SCST_DATA_NONE,
	 .info_op_flags = SCST_LONG_TIMEOUT,
	 .get_cdb_info = get_cdb_info_prevent_allow_medium_removal},
	{.ops = 0x1F, .devkey = "            O   ",
	 .info_op_name = "PORT STATUS",
	 .info_data_direction = SCST_DATA_NONE,
	 .info_op_flags = FLAG_NONE,
	 .get_cdb_info = get_cdb_info_none},

	 /* 10-bytes length CDB */
	{.ops = 0x23, .devkey = "V   VV V        ",
	 .info_op_name = "READ FORMAT CAPACITY",
	 .info_data_direction = SCST_DATA_READ,
	 .info_op_flags = FLAG_NONE,
	 .info_len_off = 7, .info_len_len = 2,
	 .get_cdb_info = get_cdb_info_len_2},
	{.ops = 0x24, .devkey = "    VVM         ",
	 .info_op_name = "SET WINDOW",
	 .info_data_direction = SCST_DATA_WRITE,
	 .info_op_flags = FLAG_NONE,
	 .info_len_off = 6, .info_len_len = 3,
	 .get_cdb_info = get_cdb_info_len_3},
	{.ops = 0x25, .devkey = "M   MM M        ",
	 .info_op_name = "READ CAPACITY",
	 .info_data_direction = SCST_DATA_READ,
	 .info_op_flags = SCST_IMPLICIT_HQ|SCST_REG_RESERVE_ALLOWED|
		SCST_WRITE_EXCL_ALLOWED|SCST_EXCL_ACCESS_ALLOWED,
	 .get_cdb_info = get_cdb_info_read_capacity},
	{.ops = 0x25, .devkey = "      O         ",
	 .info_op_name = "GET WINDOW",
	 .info_data_direction = SCST_DATA_READ,
	 .info_op_flags = FLAG_NONE,
	 .info_len_off = 6, .info_len_len = 3,
	 .get_cdb_info = get_cdb_info_len_3},
	{.ops = 0x28, .devkey = "M   MMMM        ",
	 .info_op_name = "READ(10)",
	 .info_data_direction = SCST_DATA_READ,
	 .info_op_flags = SCST_TRANSFER_LEN_TYPE_FIXED|
#ifdef CONFIG_SCST_TEST_IO_IN_SIRQ
			 SCST_TEST_IO_IN_SIRQ_ALLOWED|
#endif
			 SCST_WRITE_EXCL_ALLOWED,
	 .info_lba_off = 2, .info_lba_len = 4,
	 .info_len_off = 7, .info_len_len = 2,
	 .get_cdb_info = get_cdb_info_read_10},
	{.ops = 0x28, .devkey = "         O      ",
	 .info_op_name = "GET MESSAGE(10)",
	 .info_data_direction = SCST_DATA_READ,
	 .info_op_flags = FLAG_NONE,
	 .info_len_off = 7, .info_len_len = 2,
	 .get_cdb_info = get_cdb_info_len_2},
	{.ops = 0x29, .devkey = "V   VV O        ",
	 .info_op_name = "READ GENERATION",
	 .info_data_direction = SCST_DATA_READ,
	 .info_op_flags = FLAG_NONE,
	 .info_len_off = 8, .info_len_len = 1,
	 .get_cdb_info = get_cdb_info_len_1},
	{.ops = 0x2A, .devkey = "O   MO M        ",
	 .info_op_name = "WRITE(10)",
	 .info_data_direction = SCST_DATA_WRITE,
	 .info_op_flags = SCST_TRANSFER_LEN_TYPE_FIXED|
#ifdef CONFIG_SCST_TEST_IO_IN_SIRQ
			  SCST_TEST_IO_IN_SIRQ_ALLOWED|
#endif
			  SCST_WRITE_MEDIUM,
	 .info_lba_off = 2, .info_lba_len = 4,
	 .info_len_off = 7, .info_len_len = 2,
	 .get_cdb_info = get_cdb_info_lba_4_len_2_wrprotect},
	{.ops = 0x2A, .devkey = "         O      ",
	 .info_op_name = "SEND MESSAGE(10)",
	 .info_data_direction = SCST_DATA_WRITE,
	 .info_op_flags = FLAG_NONE,
	 .info_len_off = 7, .info_len_len = 2,
	 .get_cdb_info = get_cdb_info_len_2},
	{.ops = 0x2A, .devkey = "      O         ",
	 .info_op_name = "SEND(10)",
	 .info_data_direction = SCST_DATA_WRITE,
	 .info_op_flags = FLAG_NONE,
	 .info_len_off = 7, .info_len_len = 2,
	 .get_cdb_info = get_cdb_info_len_2},
	{.ops = 0x2B, .devkey = " O              ",
	 .info_op_name = "LOCATE",
	 .info_data_direction = SCST_DATA_NONE,
	 .info_op_flags = SCST_LONG_TIMEOUT|SCST_WRITE_EXCL_ALLOWED,
	 .get_cdb_info = get_cdb_info_none},
	{.ops = 0x2B, .devkey = "        O       ",
	 .info_op_name = "POSITION TO ELEMENT",
	 .info_data_direction = SCST_DATA_NONE,
	 .info_op_flags = SCST_LONG_TIMEOUT,
	 .get_cdb_info = get_cdb_info_none},
	{.ops = 0x2B, .devkey = "O   OO O        ",
	 .info_op_name = "SEEK(10)",
	 .info_data_direction = SCST_DATA_NONE,
	 .info_op_flags = FLAG_NONE,
	 .info_lba_off = 2, .info_lba_len = 4,
	 .get_cdb_info = get_cdb_info_lba_4_none},
	{.ops = 0x2C, .devkey = "V    O O        ",
	 .info_op_name = "ERASE(10)",
	 .info_data_direction = SCST_DATA_NONE,
	 .info_op_flags = SCST_LONG_TIMEOUT|SCST_WRITE_MEDIUM,
	 .get_cdb_info = get_cdb_info_none},
	{.ops = 0x2D, .devkey = "V   O  O        ",
	 .info_op_name = "READ UPDATED BLOCK",
	 .info_data_direction = SCST_DATA_READ,
	 .info_op_flags = SCST_TRANSFER_LEN_TYPE_FIXED,
	 .get_cdb_info = get_cdb_info_single},
	{.ops = 0x2E, .devkey = "O   OO O        ",
	 .info_op_name = "WRITE AND VERIFY(10)",
	 .info_data_direction = SCST_DATA_WRITE,
	 .info_op_flags = SCST_TRANSFER_LEN_TYPE_FIXED|SCST_WRITE_MEDIUM,
	 .info_lba_off = 2, .info_lba_len = 4,
	 .info_len_off = 7, .info_len_len = 2,
	 .get_cdb_info = get_cdb_info_lba_4_len_2_wrprotect},
	{.ops = 0x2F, .devkey = "O   OO O        ",
	 .info_op_name = "VERIFY(10)",
	 .info_data_direction = SCST_DATA_UNKNOWN,
	 .info_op_flags = SCST_TRANSFER_LEN_TYPE_FIXED|SCST_WRITE_EXCL_ALLOWED,
	 .info_lba_off = 2, .info_lba_len = 4,
	 .info_len_off = 7, .info_len_len = 2,
	 .get_cdb_info = get_cdb_info_verify10},
	{.ops = 0x33, .devkey = "    OO O        ",
	 .info_op_name = "SET LIMITS(10)",
	 .info_data_direction = SCST_DATA_NONE,
	 .info_op_flags = FLAG_NONE,
	 .get_cdb_info = get_cdb_info_none},
	{.ops = 0x34, .devkey = " O              ",
	 .info_op_name = "READ POSITION",
	 .info_data_direction = SCST_DATA_READ,
	 .info_op_flags = SCST_SMALL_TIMEOUT|SCST_WRITE_EXCL_ALLOWED,
	 .info_len_off = 7, .info_len_len = 2,
	 .get_cdb_info = get_cdb_info_read_pos},
	{.ops = 0x34, .devkey = "      O         ",
	 .info_op_name = "GET DATA BUFFER STATUS",
	 .info_data_direction = SCST_DATA_READ,
	 .info_op_flags = FLAG_NONE,
	 .info_len_off = 7, .info_len_len = 2,
	 .get_cdb_info = get_cdb_info_len_2},
	{.ops = 0x34, .devkey = "O   OO O        ",
	 .info_op_name = "PRE-FETCH",
	 .info_data_direction = SCST_DATA_NONE,
	 .info_op_flags = SCST_WRITE_EXCL_ALLOWED,
	 .info_lba_off = 2, .info_lba_len = 4,
	 .info_len_off = 7, .info_len_len = 2,
	 .get_cdb_info = get_cdb_info_lba_4_none},
	{.ops = 0x35, .devkey = "O   OO O        ",
	 .info_op_name = "SYNCHRONIZE CACHE(10)",
	 .info_data_direction = SCST_DATA_NONE,
	 .info_op_flags = FLAG_NONE,
	 .info_lba_off = 2, .info_lba_len = 4,
	 .info_len_off = 7, .info_len_len = 2,
	 .get_cdb_info = get_cdb_info_lba_4_none},
	{.ops = 0x36, .devkey = "O   OO O        ",
	 .info_op_name = "LOCK UNLOCK CACHE",
	 .info_data_direction = SCST_DATA_NONE,
	 .info_op_flags = SCST_WRITE_EXCL_ALLOWED,
	 .get_cdb_info = get_cdb_info_none},
	{.ops = 0x37, .devkey = "O      O        ",
	 .info_op_name = "READ DEFECT DATA(10)",
	 .info_data_direction = SCST_DATA_READ,
	 .info_op_flags = SCST_WRITE_EXCL_ALLOWED,
	 .info_len_off = 7, .info_len_len = 2,
	 .get_cdb_info = get_cdb_info_len_2},
	{.ops = 0x37, .devkey = "        O       ",
	 .info_op_name = "INIT ELEMENT STATUS WRANGE",
	 .info_data_direction = SCST_DATA_NONE,
	 .info_op_flags = SCST_LONG_TIMEOUT,
	 .get_cdb_info = get_cdb_info_none},
	{.ops = 0x38, .devkey = "    O  O        ",
	 .info_op_name = "MEDIUM SCAN",
	 .info_data_direction = SCST_DATA_READ,
	 .info_op_flags = FLAG_NONE,
	 .info_len_off = 8, .info_len_len = 1,
	 .get_cdb_info = get_cdb_info_len_1},
	{.ops = 0x3B, .devkey = "OOOOOOOOOOOOOOOO",
	 .info_op_name = "WRITE BUFFER",
	 .info_data_direction = SCST_DATA_WRITE,
	 .info_op_flags = SCST_SMALL_TIMEOUT,
	 .info_len_off = 6, .info_len_len = 3,
	 .get_cdb_info = get_cdb_info_len_3},
	{.ops = 0x3C, .devkey = "OOOOOOOOOOOOOOOO",
	 .info_op_name = "READ BUFFER",
	 .info_data_direction = SCST_DATA_READ,
	 .info_op_flags = SCST_SMALL_TIMEOUT |
		 SCST_WRITE_EXCL_ALLOWED,
	 .info_len_off = 6, .info_len_len = 3,
	 .get_cdb_info = get_cdb_info_len_3},
	{.ops = 0x3D, .devkey = "    O  O        ",
	 .info_op_name = "UPDATE BLOCK",
	 .info_data_direction = SCST_DATA_WRITE,
	 .info_op_flags = SCST_TRANSFER_LEN_TYPE_FIXED,
	 .get_cdb_info = get_cdb_info_single},
	{.ops = 0x3E, .devkey = "O   OO O        ",
	 .info_op_name = "READ LONG",
	 .info_data_direction = SCST_DATA_READ,
	 .info_op_flags = FLAG_NONE,
	 .info_lba_off = 2, .info_lba_len = 4,
	 .info_len_off = 7, .info_len_len = 2,
	 .get_cdb_info = get_cdb_info_lba_4_len_2},
	{.ops = 0x3F, .devkey = "O   O  O        ",
	 .info_op_name = "WRITE LONG",
	 .info_data_direction = SCST_DATA_WRITE,
	 .info_op_flags = SCST_WRITE_MEDIUM,
	 .info_lba_off = 2, .info_lba_len = 4,
	 .info_len_off = 7, .info_len_len = 2,
	 .get_cdb_info = get_cdb_info_lba_4_len_2},
	{.ops = 0x40, .devkey = "OOOOOOOOOO      ",
	 .info_op_name = "CHANGE DEFINITION",
	 .info_data_direction = SCST_DATA_WRITE,
	 .info_op_flags = SCST_SMALL_TIMEOUT,
	 .info_len_off = 8, .info_len_len = 1,
	 .get_cdb_info = get_cdb_info_len_1},
	{.ops = 0x41, .devkey = "O               ",
	 .info_op_name = "WRITE SAME(10)",
	 .info_data_direction = SCST_DATA_WRITE,
	 .info_op_flags = SCST_TRANSFER_LEN_TYPE_FIXED|SCST_WRITE_MEDIUM,
	 .info_lba_off = 2, .info_lba_len = 4,
	 .info_len_off = 7, .info_len_len = 2,
	 .get_cdb_info = get_cdb_info_write_same10},
	{.ops = 0x42, .devkey = "     O          ",
	 .info_op_name = "READ SUB-CHANNEL",
	 .info_data_direction = SCST_DATA_READ,
	 .info_op_flags = FLAG_NONE,
	 .info_len_off = 7, .info_len_len = 2,
	 .get_cdb_info = get_cdb_info_len_2},
	{.ops = 0x42, .devkey = "O               ",
	 .info_op_name = "UNMAP",
	 .info_data_direction = SCST_DATA_WRITE,
	 .info_op_flags = SCST_WRITE_MEDIUM|SCST_DESCRIPTORS_BASED,
	 .info_len_off = 7, .info_len_len = 2,
	 .get_cdb_info = get_cdb_info_len_2},
	{.ops = 0x43, .devkey = "     O          ",
	 .info_op_name = "READ TOC/PMA/ATIP",
	 .info_data_direction = SCST_DATA_READ,
	 .info_op_flags = FLAG_NONE,
	 .info_len_off = 7, .info_len_len = 2,
	 .get_cdb_info = get_cdb_info_len_2},
	{.ops = 0x44, .devkey = " M              ",
	 .info_op_name = "REPORT DENSITY SUPPORT",
	 .info_data_direction = SCST_DATA_READ,
	 .info_op_flags = SCST_REG_RESERVE_ALLOWED|SCST_WRITE_EXCL_ALLOWED|
			SCST_EXCL_ACCESS_ALLOWED,
	 .info_len_off = 7, .info_len_len = 2,
	 .get_cdb_info = get_cdb_info_len_2},
	{.ops = 0x44, .devkey = "     O          ",
	 .info_op_name = "READ HEADER",
	 .info_data_direction = SCST_DATA_READ,
	 .info_op_flags = FLAG_NONE,
	 .info_len_off = 7, .info_len_len = 2,
	 .get_cdb_info = get_cdb_info_len_2},
	{.ops = 0x45, .devkey = "     O          ",
	 .info_op_name = "PLAY AUDIO(10)",
	 .info_data_direction = SCST_DATA_NONE,
	 .info_op_flags = FLAG_NONE,
	 .get_cdb_info = get_cdb_info_none},
	{.ops = 0x46, .devkey = "     O          ",
	 .info_op_name = "GET CONFIGURATION",
	 .info_data_direction = SCST_DATA_READ,
	 .info_op_flags = FLAG_NONE,
	 .info_len_off = 7, .info_len_len = 2,
	 .get_cdb_info = get_cdb_info_len_2},
	{.ops = 0x47, .devkey = "     O          ",
	 .info_op_name = "PLAY AUDIO MSF",
	 .info_data_direction = SCST_DATA_NONE,
	 .info_op_flags = FLAG_NONE,
	 .get_cdb_info = get_cdb_info_none},
	{.ops = 0x48, .devkey = "     O          ",
	 .info_op_name = "PLAY AUDIO TRACK INDEX",
	 .info_data_direction = SCST_DATA_NONE,
	 .info_op_flags = FLAG_NONE,
	 .get_cdb_info = get_cdb_info_none},
	{.ops = 0x49, .devkey = "     O          ",
	 .info_op_name = "PLAY TRACK RELATIVE(10)",
	 .info_data_direction = SCST_DATA_NONE,
	 .info_op_flags = FLAG_NONE,
	 .get_cdb_info = get_cdb_info_none},
	{.ops = 0x4A, .devkey = "     O          ",
	 .info_op_name = "GET EVENT STATUS NOTIFICATION",
	 .info_data_direction = SCST_DATA_READ,
	 .info_op_flags = FLAG_NONE,
	 .info_len_off = 7, .info_len_len = 2,
	 .get_cdb_info = get_cdb_info_len_2},
	{.ops = 0x4B, .devkey = "     O          ",
	 .info_op_name = "PAUSE/RESUME",
	 .info_data_direction = SCST_DATA_NONE,
	 .info_op_flags = FLAG_NONE,
	 .get_cdb_info = get_cdb_info_none},
	{.ops = 0x4C, .devkey = "OOOOOOOOOOOOOOOO",
	 .info_op_name = "LOG SELECT",
	 .info_data_direction = SCST_DATA_WRITE,
	 .info_op_flags = SCST_STRICTLY_SERIALIZED,
	 .info_len_off = 7, .info_len_len = 2,
	 .get_cdb_info = get_cdb_info_len_2},
	{.ops = 0x4D, .devkey = "OOOOOOOOOOOOOOOO",
	 .info_op_name = "LOG SENSE",
	 .info_data_direction = SCST_DATA_READ,
	 .info_op_flags = SCST_SMALL_TIMEOUT|SCST_REG_RESERVE_ALLOWED|
			SCST_WRITE_EXCL_ALLOWED|SCST_EXCL_ACCESS_ALLOWED,
	 .info_len_off = 7, .info_len_len = 2,
	 .get_cdb_info = get_cdb_info_len_2},
	{.ops = 0x4E, .devkey = "     O          ",
	 .info_op_name = "STOP PLAY/SCAN",
	 .info_data_direction = SCST_DATA_NONE,
	 .info_op_flags = FLAG_NONE,
	 .get_cdb_info = get_cdb_info_none},
	{.ops = 0x50, .devkey = "O               ",
	 .info_op_name = "XDWRITE(10)",
	 .info_data_direction = SCST_DATA_WRITE,
	 .info_op_flags = SCST_WRITE_MEDIUM,
	 .info_lba_off = 2, .info_lba_len = 4,
	 .info_len_off = 7, .info_len_len = 2,
	 .get_cdb_info = get_cdb_info_lba_4_len_2_wrprotect},
	{.ops = 0x51, .devkey = "     O          ",
	 .info_op_name = "READ DISC INFORMATION",
	 .info_data_direction = SCST_DATA_READ,
	 .info_op_flags = FLAG_NONE,
	 .info_len_off = 7, .info_len_len = 2,
	 .get_cdb_info = get_cdb_info_len_2},
	{.ops = 0x51, .devkey = "O               ",
	 .info_op_name = "XPWRITE",
	 .info_data_direction = SCST_DATA_WRITE,
	 .info_op_flags = SCST_WRITE_MEDIUM,
	 .info_lba_off = 2, .info_lba_len = 4,
	 .info_len_off = 7, .info_len_len = 2,
	 .get_cdb_info = get_cdb_info_lba_4_len_2},
	{.ops = 0x52, .devkey = "     O          ",
	 .info_op_name = "READ TRACK INFORMATION",
	 .info_data_direction = SCST_DATA_READ,
	 .info_op_flags = FLAG_NONE,
	 .info_len_off = 7, .info_len_len = 2,
	 .get_cdb_info = get_cdb_info_len_2},
	{.ops = 0x53, .devkey = "O               ",
	 .info_op_name = "XDWRITEREAD(10)",
	 .info_data_direction = SCST_DATA_BIDI,
	 .info_op_flags = SCST_TRANSFER_LEN_TYPE_FIXED|SCST_WRITE_MEDIUM,
	 .info_lba_off = 2, .info_lba_len = 4,
	 .info_len_off = 7, .info_len_len = 2,
	 .get_cdb_info = get_cdb_info_bidi_lba_4_len_2},
	{.ops = 0x53, .devkey = "     O          ",
	 .info_op_name = "RESERVE TRACK",
	 .info_data_direction = SCST_DATA_NONE,
	 .info_op_flags = FLAG_NONE,
	 .get_cdb_info = get_cdb_info_none},
	{.ops = 0x54, .devkey = "     O          ",
	 .info_op_name = "SEND OPC INFORMATION",
	 .info_data_direction = SCST_DATA_WRITE,
	 .info_op_flags = FLAG_NONE,
	 .info_len_off = 7, .info_len_len = 2,
	 .get_cdb_info = get_cdb_info_len_2},
	{.ops = 0x55, .devkey = "OOOOOOOOOOOOOOOO",
	 .info_op_name = "MODE SELECT(10)",
	 .info_data_direction = SCST_DATA_WRITE,
	 .info_op_flags = SCST_STRICTLY_SERIALIZED,
	 .info_len_off = 7, .info_len_len = 2,
	 .get_cdb_info = get_cdb_info_len_2},
	{.ops = 0x56, .devkey = "OOOOOOOOOOOOOOOO",
	 .info_op_name = "RESERVE(10)",
	 .info_data_direction = SCST_DATA_NONE,
	 .info_op_flags = SCST_SMALL_TIMEOUT|SCST_LOCAL_CMD|SCST_SERIALIZED|
			SCST_WRITE_EXCL_ALLOWED|SCST_EXCL_ACCESS_ALLOWED|
			SCST_SCSI_ATOMIC/* see comment in scst_cmd_overlap() */,
	 .get_cdb_info = get_cdb_info_none},
	{.ops = 0x57, .devkey = "OOOOOOOOOOOOOOOO",
	 .info_op_name = "RELEASE(10)",
	 .info_data_direction = SCST_DATA_NONE,
	 .info_op_flags = SCST_SMALL_TIMEOUT|SCST_LOCAL_CMD|SCST_SERIALIZED|
			SCST_REG_RESERVE_ALLOWED|SCST_WRITE_EXCL_ALLOWED|
			SCST_EXCL_ACCESS_ALLOWED,
	 .get_cdb_info = get_cdb_info_none},
	{.ops = 0x58, .devkey = "     O          ",
	 .info_op_name = "REPAIR TRACK",
	 .info_data_direction = SCST_DATA_NONE,
	 .info_op_flags = SCST_WRITE_MEDIUM,
	 .get_cdb_info = get_cdb_info_none},
	{.ops = 0x5A, .devkey = "OOOOOOOOOOOOOOOO",
	 .info_op_name = "MODE SENSE(10)",
	 .info_data_direction = SCST_DATA_READ,
	 .info_op_flags = SCST_SMALL_TIMEOUT |
		 SCST_WRITE_EXCL_ALLOWED,
	 .info_len_off = 7, .info_len_len = 2,
	 .get_cdb_info = get_cdb_info_len_2},
	{.ops = 0x5B, .devkey = "     O          ",
	 .info_op_name = "CLOSE TRACK/SESSION",
	 .info_data_direction = SCST_DATA_NONE,
	 .info_op_flags = FLAG_NONE,
	 .get_cdb_info = get_cdb_info_none},
	{.ops = 0x5C, .devkey = "     O          ",
	 .info_op_name = "READ BUFFER CAPACITY",
	 .info_data_direction = SCST_DATA_READ,
	 .info_op_flags = FLAG_NONE,
	 .info_len_off = 7, .info_len_len = 2,
	 .get_cdb_info = get_cdb_info_len_2},
	{.ops = 0x5D, .devkey = "     O          ",
	 .info_op_name = "SEND CUE SHEET",
	 .info_data_direction = SCST_DATA_WRITE,
	 .info_op_flags = FLAG_NONE,
	 .info_len_off = 6, .info_len_len = 3,
	 .get_cdb_info = get_cdb_info_len_3},
	{.ops = 0x5E, .devkey = "OOOOO OOOO      ",
	 .info_op_name = "PERSISTENT RESERVE IN",
	 .info_data_direction = SCST_DATA_READ,
	 .info_op_flags = SCST_SMALL_TIMEOUT|SCST_LOCAL_CMD|SCST_SERIALIZED|
			SCST_WRITE_EXCL_ALLOWED|SCST_EXCL_ACCESS_ALLOWED,
	 .info_len_off = 5, .info_len_len = 4,
	 .get_cdb_info = get_cdb_info_len_4},
	{.ops = 0x5F, .devkey = "OOOOO OOOO      ",
	 .info_op_name = "PERSISTENT RESERVE OUT",
	 .info_data_direction = SCST_DATA_WRITE,
	 .info_op_flags = SCST_SMALL_TIMEOUT|SCST_LOCAL_CMD|SCST_SERIALIZED|
			SCST_WRITE_EXCL_ALLOWED|SCST_EXCL_ACCESS_ALLOWED,
	 .info_len_off = 5, .info_len_len = 4,
	 .get_cdb_info = get_cdb_info_len_4},

	/* Variable length CDBs */
	{.ops = 0x7F, .devkey = "O               ",
	 .info_op_name = "VAR LEN CDB",
	 .info_data_direction = SCST_DATA_UNKNOWN,
	 .info_op_flags = 0,
	 .get_cdb_info = get_cdb_info_var_len},

	/* 16-bytes length CDB */
	{.ops = 0x80, .devkey = " O              ",
	 .info_op_name = "WRITE FILEMARKS(16)",
	 .info_data_direction = SCST_DATA_NONE,
	 .info_op_flags = SCST_WRITE_MEDIUM,
	 .get_cdb_info = get_cdb_info_none},
	{.ops = 0x81, .devkey = "O   OO O        ",
	 .info_op_name = "REBUILD",
	 .info_data_direction = SCST_DATA_WRITE,
	 .info_op_flags = SCST_WRITE_MEDIUM,
	 .info_len_off = 10, .info_len_len = 4,
	 .get_cdb_info = get_cdb_info_len_4},
	{.ops = 0x82, .devkey = "O   OO O        ",
	 .info_op_name = "REGENERATE",
	 .info_data_direction = SCST_DATA_WRITE,
	 .info_op_flags = SCST_WRITE_MEDIUM,
	 .info_len_off = 10, .info_len_len = 4,
	 .get_cdb_info = get_cdb_info_len_4},
	{.ops = 0x83, .devkey = "O               ", /* implemented only for disks */
	 .info_op_name = "EXTENDED COPY",
	 .info_data_direction = SCST_DATA_WRITE,
	 .info_op_flags = SCST_WRITE_MEDIUM|SCST_CAN_GEN_3PARTY_COMMANDS|
				SCST_LOCAL_CMD|SCST_DESCRIPTORS_BASED,
	 .info_len_off = 10, .info_len_len = 4,
	 .get_cdb_info = get_cdb_info_ext_copy},
	{.ops = 0x84, .devkey = "O               ", /* implemented only for disks */
	 .info_op_name = "RECEIVE COPY RESULT",
	 .info_data_direction = SCST_DATA_READ,
	 .info_op_flags = SCST_LOCAL_CMD|SCST_WRITE_EXCL_ALLOWED|SCST_EXCL_ACCESS_ALLOWED,
	 .info_len_off = 10, .info_len_len = 4,
	 .get_cdb_info = get_cdb_info_len_4},
	{.ops = 0x85, .devkey = "O    O        O ",
	 .info_op_name = "ATA PASS-THROUGH(16)",
	 .info_data_direction = SCST_DATA_NONE,
	 .info_op_flags = FLAG_NONE,
	 .info_lba_off = 7, .info_lba_len = 6,
	 .get_cdb_info = get_cdb_info_apt},
	{.ops = 0x86, .devkey = "OOOOOOOOOO      ",
	 .info_op_name = "ACCESS CONTROL IN",
	 .info_data_direction = SCST_DATA_NONE,
	 .info_op_flags = SCST_REG_RESERVE_ALLOWED|SCST_WRITE_EXCL_ALLOWED|
				SCST_EXCL_ACCESS_ALLOWED,
	 .get_cdb_info = get_cdb_info_none},
	{.ops = 0x87, .devkey = "OOOOOOOOOO      ",
	 .info_op_name = "ACCESS CONTROL OUT",
	 .info_data_direction = SCST_DATA_NONE,
	 .info_op_flags = SCST_REG_RESERVE_ALLOWED|SCST_WRITE_EXCL_ALLOWED|
				SCST_EXCL_ACCESS_ALLOWED,
	 .get_cdb_info = get_cdb_info_none},
	{.ops = 0x88, .devkey = "M   MMMM        ",
	 .info_op_name = "READ(16)",
	 .info_data_direction = SCST_DATA_READ,
	 .info_op_flags = SCST_TRANSFER_LEN_TYPE_FIXED|
#ifdef CONFIG_SCST_TEST_IO_IN_SIRQ
			 SCST_TEST_IO_IN_SIRQ_ALLOWED|
#endif
			 SCST_WRITE_EXCL_ALLOWED,
	 .info_lba_off = 2, .info_lba_len = 8,
	 .info_len_off = 10, .info_len_len = 4,
	 .get_cdb_info = get_cdb_info_read_16},
	{.ops = 0x89, .devkey = "O               ",
	 .info_op_name = "COMPARE AND WRITE",
	 .info_data_direction = SCST_DATA_WRITE,
	 .info_op_flags = SCST_TRANSFER_LEN_TYPE_FIXED|
			  SCST_LOCAL_CMD|
			  SCST_WRITE_MEDIUM|SCST_SCSI_ATOMIC,
	 .info_lba_off = 2, .info_lba_len = 8,
	 .info_len_off = 13, .info_len_len = 1,
	 .get_cdb_info = get_cdb_info_compare_and_write},
	{.ops = 0x8A, .devkey = "O   OO O        ",
	 .info_op_name = "WRITE(16)",
	 .info_data_direction = SCST_DATA_WRITE,
	 .info_op_flags = SCST_TRANSFER_LEN_TYPE_FIXED|
#ifdef CONFIG_SCST_TEST_IO_IN_SIRQ
			  SCST_TEST_IO_IN_SIRQ_ALLOWED|
#endif
			  SCST_WRITE_MEDIUM,
	 .info_lba_off = 2, .info_lba_len = 8,
	 .info_len_off = 10, .info_len_len = 4,
	 .get_cdb_info = get_cdb_info_lba_8_len_4_wrprotect},
	{.ops = 0x8C, .devkey = " OOOOOOOOO      ",
	 .info_op_name = "READ ATTRIBUTE",
	 .info_data_direction = SCST_DATA_READ,
	 .info_op_flags = SCST_WRITE_EXCL_ALLOWED,
	 .info_len_off = 10, .info_len_len = 4,
	 .get_cdb_info = get_cdb_info_len_4},
	{.ops = 0x8D, .devkey = " OOOOOOOOO      ",
	 .info_op_name = "WRITE ATTRIBUTE",
	 .info_data_direction = SCST_DATA_WRITE,
	 .info_op_flags = SCST_WRITE_MEDIUM,
	 .info_len_off = 10, .info_len_len = 4,
	 .get_cdb_info = get_cdb_info_len_4},
	{.ops = 0x8E, .devkey = "O   OO O        ",
	 .info_op_name = "WRITE AND VERIFY(16)",
	 .info_data_direction = SCST_DATA_WRITE,
	 .info_op_flags = SCST_TRANSFER_LEN_TYPE_FIXED|SCST_WRITE_MEDIUM,
	 .info_lba_off = 2, .info_lba_len = 8,
	 .info_len_off = 10, .info_len_len = 4,
	 .get_cdb_info = get_cdb_info_lba_8_len_4_wrprotect},
	{.ops = 0x8F, .devkey = "O   OO O        ",
	 .info_op_name = "VERIFY(16)",
	 .info_data_direction = SCST_DATA_UNKNOWN,
	 .info_op_flags = SCST_TRANSFER_LEN_TYPE_FIXED|SCST_WRITE_EXCL_ALLOWED,
	 .info_lba_off = 2, .info_lba_len = 8,
	 .info_len_off = 10, .info_len_len = 4,
	 .get_cdb_info = get_cdb_info_verify16},
	{.ops = 0x90, .devkey = "O   OO O        ",
	 .info_op_name = "PRE-FETCH(16)",
	 .info_data_direction = SCST_DATA_NONE,
	 .info_op_flags = SCST_WRITE_EXCL_ALLOWED,
	 .info_lba_off = 2, .info_lba_len = 8,
	 .get_cdb_info = get_cdb_info_lba_8_none},
	{.ops = 0x91, .devkey = "O   OO O        ",
	 .info_op_name = "SYNCHRONIZE CACHE(16)",
	 .info_data_direction = SCST_DATA_NONE,
	 .info_op_flags = FLAG_NONE,
	 .info_lba_off = 2, .info_lba_len = 8,
	 .info_len_off = 10, .info_len_len = 4,
	 .get_cdb_info = get_cdb_info_lba_8_none},
	{.ops = 0x91, .devkey = " M              ",
	 .info_op_name = "SPACE(16)",
	 .info_data_direction = SCST_DATA_NONE,
	 .info_op_flags = SCST_LONG_TIMEOUT|SCST_WRITE_EXCL_ALLOWED,
	 .get_cdb_info = get_cdb_info_none},
	{.ops = 0x92, .devkey = "O   OO O        ",
	 .info_op_name = "LOCK UNLOCK CACHE(16)",
	 .info_data_direction = SCST_DATA_NONE,
	 .info_op_flags = FLAG_NONE,
	 .get_cdb_info = get_cdb_info_none},
	{.ops = 0x92, .devkey = " O              ",
	 .info_op_name = "LOCATE(16)",
	 .info_data_direction = SCST_DATA_NONE,
	 .info_op_flags = SCST_LONG_TIMEOUT|SCST_WRITE_EXCL_ALLOWED,
	 .get_cdb_info = get_cdb_info_none},
	{.ops = 0x93, .devkey = "O               ",
	 .info_op_name = "WRITE SAME(16)",
	 .info_data_direction = SCST_DATA_WRITE,
	 .info_op_flags = SCST_TRANSFER_LEN_TYPE_FIXED|SCST_WRITE_MEDIUM,
	 .info_lba_off = 2, .info_lba_len = 8,
	 .info_len_off = 10, .info_len_len = 4,
	 .get_cdb_info = get_cdb_info_write_same16},
	{.ops = 0x93, .devkey = " M              ",
	 .info_op_name = "ERASE(16)",
	 .info_data_direction = SCST_DATA_NONE,
	 .info_op_flags = SCST_LONG_TIMEOUT|SCST_WRITE_MEDIUM,
	 .get_cdb_info = get_cdb_info_none},
	{.ops = 0x9E, .devkey = "O               ",
	 .info_op_name = "SERVICE ACTION IN",
	 .info_data_direction = SCST_DATA_READ,
	 .info_op_flags = FLAG_NONE,
	 .get_cdb_info = get_cdb_info_serv_act_in},

	/* 12-bytes length CDB */
	{.ops = 0xA0, .devkey = "VVVVVVVVVV  M   ",
	 .info_op_name = "REPORT LUNS",
	 .info_data_direction = SCST_DATA_READ,
	 .info_op_flags = SCST_SMALL_TIMEOUT|SCST_IMPLICIT_HQ|SCST_SKIP_UA|
			 SCST_FULLY_LOCAL_CMD|SCST_LOCAL_CMD|
			 SCST_REG_RESERVE_ALLOWED|
			 SCST_WRITE_EXCL_ALLOWED|SCST_EXCL_ACCESS_ALLOWED,
	 .info_len_off = 6, .info_len_len = 4,
	 .get_cdb_info = get_cdb_info_len_4},
	{.ops = 0xA1, .devkey = "O    O        O ",
	 .info_op_name = "ATA PASS-THROUGH(12)",
	 .info_data_direction = SCST_DATA_NONE,
	 .info_op_flags = FLAG_NONE,
	 .info_lba_off = 5, .info_lba_len = 3,
	 .get_cdb_info = get_cdb_info_apt},
	{.ops = 0xA1, .devkey = "     O          ",
	 .info_op_name = "BLANK",
	 .info_data_direction = SCST_DATA_NONE,
	 .info_op_flags = SCST_LONG_TIMEOUT,
	 .get_cdb_info = get_cdb_info_none},
	{.ops = 0xA2, .devkey = "OO   O          ",
	 .info_op_name = "SECURITY PROTOCOL IN",
	 .info_data_direction = SCST_DATA_READ,
	 .info_op_flags = SCST_REG_RESERVE_ALLOWED|SCST_WRITE_EXCL_ALLOWED,
	 .info_len_off = 6, .info_len_len = 4,
	 .get_cdb_info = get_cdb_info_len_4},
	{.ops = 0xA3, .devkey = "     O          ",
	 .info_op_name = "SEND KEY",
	 .info_data_direction = SCST_DATA_WRITE,
	 .info_op_flags = FLAG_NONE,
	 .info_len_off = 8, .info_len_len = 2,
	 .get_cdb_info = get_cdb_info_len_2},
	{.ops = 0xA3, .devkey = "OOO O OOOO  MO O",
	 .info_op_name = "MAINTENANCE(IN)",
	 .info_data_direction = SCST_DATA_READ,
	 .info_op_flags = FLAG_NONE,
	 .info_len_off = 6, .info_len_len = 4,
	 .get_cdb_info = get_cdb_info_min},
	{.ops = 0xA4, .devkey = "     O          ",
	 .info_op_name = "REPORT KEY",
	 .info_data_direction = SCST_DATA_READ,
	 .info_op_flags = FLAG_NONE,
	 .info_len_off = 8, .info_len_len = 2,
	 .get_cdb_info = get_cdb_info_len_2},
	{.ops = 0xA4, .devkey = "OOO O OOOO  MO O",
	 .info_op_name = "MAINTENANCE(OUT)",
	 .info_data_direction = SCST_DATA_WRITE,
	 .info_op_flags = FLAG_NONE,
	 .info_len_off = 6, .info_len_len = 4,
	 .get_cdb_info = get_cdb_info_mo},
	{.ops = 0xA5, .devkey = "        M       ",
	 .info_op_name = "MOVE MEDIUM",
	 .info_data_direction = SCST_DATA_NONE,
	 .info_op_flags = SCST_LONG_TIMEOUT,
	 .get_cdb_info = get_cdb_info_none},
	{.ops = 0xA5, .devkey = "     O          ",
	 .info_op_name = "PLAY AUDIO(12)",
	 .info_data_direction = SCST_DATA_NONE,
	 .info_op_flags = FLAG_NONE,
	 .get_cdb_info = get_cdb_info_none},
	{.ops = 0xA6, .devkey = "     O  O       ",
	 .info_op_name = "EXCHANGE/LOAD/UNLOAD MEDIUM",
	 .info_data_direction = SCST_DATA_NONE,
	 .info_op_flags = SCST_LONG_TIMEOUT,
	 .get_cdb_info = get_cdb_info_none},
	{.ops = 0xA7, .devkey = "     O          ",
	 .info_op_name = "SET READ AHEAD",
	 .info_data_direction = SCST_DATA_NONE,
	 .info_op_flags = FLAG_NONE,
	 .get_cdb_info = get_cdb_info_none},
	{.ops = 0xA8, .devkey = "         O      ",
	 .info_op_name = "GET MESSAGE(12)",
	 .info_data_direction = SCST_DATA_READ,
	 .info_op_flags = FLAG_NONE,
	 .info_len_off = 6, .info_len_len = 4,
	 .get_cdb_info = get_cdb_info_len_4},
	{.ops = 0xA8, .devkey = "O   OO O        ",
	 .info_op_name = "READ(12)",
	 .info_data_direction = SCST_DATA_READ,
	 .info_op_flags = SCST_TRANSFER_LEN_TYPE_FIXED|
#ifdef CONFIG_SCST_TEST_IO_IN_SIRQ
			 SCST_TEST_IO_IN_SIRQ_ALLOWED|
#endif
			 SCST_WRITE_EXCL_ALLOWED,
	 .info_lba_off = 2, .info_lba_len = 4,
	 .info_len_off = 6, .info_len_len = 4,
	 .get_cdb_info = get_cdb_info_lba_4_len_4_rdprotect},
	{.ops = 0xA9, .devkey = "     O          ",
	 .info_op_name = "PLAY TRACK RELATIVE(12)",
	 .info_data_direction = SCST_DATA_NONE,
	 .info_op_flags = FLAG_NONE,
	 .get_cdb_info = get_cdb_info_none},
	{.ops = 0xAA, .devkey = "O   OO O        ",
	 .info_op_name = "WRITE(12)",
	 .info_data_direction = SCST_DATA_WRITE,
	 .info_op_flags = SCST_TRANSFER_LEN_TYPE_FIXED|
#ifdef CONFIG_SCST_TEST_IO_IN_SIRQ
			  SCST_TEST_IO_IN_SIRQ_ALLOWED|
#endif
			  SCST_WRITE_MEDIUM,
	 .info_lba_off = 2, .info_lba_len = 4,
	 .info_len_off = 6, .info_len_len = 4,
	 .get_cdb_info = get_cdb_info_lba_4_len_4_wrprotect},
	{.ops = 0xAA, .devkey = "         O      ",
	 .info_op_name = "SEND MESSAGE(12)",
	 .info_data_direction = SCST_DATA_WRITE,
	 .info_op_flags = FLAG_NONE,
	 .info_len_off = 6, .info_len_len = 4,
	 .get_cdb_info = get_cdb_info_len_4},
	{.ops = 0xAC, .devkey = "       O        ",
	 .info_op_name = "ERASE(12)",
	 .info_data_direction = SCST_DATA_NONE,
	 .info_op_flags = SCST_WRITE_MEDIUM,
	 .get_cdb_info = get_cdb_info_none},
	{.ops = 0xAC, .devkey = "     M          ",
	 .info_op_name = "GET PERFORMANCE",
	 .info_data_direction = SCST_DATA_READ,
	 .info_op_flags = SCST_UNKNOWN_LENGTH,
	 .get_cdb_info = get_cdb_info_none},
	{.ops = 0xAD, .devkey = "     O          ",
	 .info_op_name = "READ DVD STRUCTURE",
	 .info_data_direction = SCST_DATA_READ,
	 .info_op_flags = FLAG_NONE,
	 .info_len_off = 8, .info_len_len = 2,
	 .get_cdb_info = get_cdb_info_len_2},
	{.ops = 0xAE, .devkey = "O   OO O        ",
	 .info_op_name = "WRITE AND VERIFY(12)",
	 .info_data_direction = SCST_DATA_WRITE,
	 .info_op_flags = SCST_TRANSFER_LEN_TYPE_FIXED|SCST_WRITE_MEDIUM,
	 .info_lba_off = 2, .info_lba_len = 4,
	 .info_len_off = 6, .info_len_len = 4,
	 .get_cdb_info = get_cdb_info_lba_4_len_4_wrprotect},
	{.ops = 0xAF, .devkey = "O   OO O        ",
	 .info_op_name = "VERIFY(12)",
	 .info_data_direction = SCST_DATA_UNKNOWN,
	 .info_op_flags = SCST_TRANSFER_LEN_TYPE_FIXED|SCST_WRITE_EXCL_ALLOWED,
	 .info_lba_off = 2, .info_lba_len = 4,
	 .info_len_off = 6, .info_len_len = 4,
	 .get_cdb_info = get_cdb_info_verify12},
	{.ops = 0xB3, .devkey = "    OO O        ",
	 .info_op_name = "SET LIMITS(12)",
	 .info_data_direction = SCST_DATA_NONE,
	 .info_op_flags = FLAG_NONE,
	 .get_cdb_info = get_cdb_info_none},
	{.ops = 0xB5, .devkey = "OO   O          ",
	 .info_op_name = "SECURITY PROTOCOL OUT",
	 .info_data_direction = SCST_DATA_WRITE,
	 .info_op_flags = FLAG_NONE,
	 .info_len_off = 6, .info_len_len = 4,
	 .get_cdb_info = get_cdb_info_len_4},
	{.ops = 0xB5, .devkey = "        O       ",
	 .info_op_name = "REQUEST VOLUME ELEMENT ADDRESS",
	 .info_data_direction = SCST_DATA_READ,
	 .info_op_flags = FLAG_NONE,
	 .info_len_off = 7, .info_len_len = 3,
	 .get_cdb_info = get_cdb_info_len_3},
	{.ops = 0xB6, .devkey = "        O       ",
	 .info_op_name = "SEND VOLUME TAG",
	 .info_data_direction = SCST_DATA_WRITE,
	 .info_op_flags = FLAG_NONE,
	 .info_len_off = 9, .info_len_len = 1,
	 .get_cdb_info = get_cdb_info_len_1},
	{.ops = 0xB6, .devkey = "     M         ",
	 .info_op_name = "SET STREAMING",
	 .info_data_direction = SCST_DATA_WRITE,
	 .info_op_flags = FLAG_NONE,
	 .info_len_off = 9, .info_len_len = 2,
	 .get_cdb_info = get_cdb_info_len_2},
	{.ops = 0xB7, .devkey = "O      O        ",
	 .info_op_name = "READ DEFECT DATA(12)",
	 .info_data_direction = SCST_DATA_READ,
	 .info_op_flags = SCST_WRITE_EXCL_ALLOWED,
	 .info_len_off = 9, .info_len_len = 1,
	 .get_cdb_info = get_cdb_info_len_1},
	{.ops = 0xB8, .devkey = "        O       ",
	 .info_op_name = "READ ELEMENT STATUS",
	 .info_data_direction = SCST_DATA_READ,
	 .info_op_flags = FLAG_NONE,
	 .info_len_off = 7, .info_len_len = 3,
	 .get_cdb_info = get_cdb_info_len_3_read_elem_stat},
	{.ops = 0xB9, .devkey = "     O          ",
	 .info_op_name = "READ CD MSF",
	 .info_data_direction = SCST_DATA_READ,
	 .info_op_flags = SCST_UNKNOWN_LENGTH,
	 .get_cdb_info = get_cdb_info_none},
	{.ops = 0xBA, .devkey = "     O          ",
	 .info_op_name = "SCAN",
	 .info_data_direction = SCST_DATA_NONE,
	 .info_op_flags = SCST_LONG_TIMEOUT,
	 .get_cdb_info = get_cdb_info_none},
	{.ops = 0xBA, .devkey = "            O   ",
	 .info_op_name = "REDUNDANCY GROUP(IN)",
	 .info_data_direction = SCST_DATA_READ,
	 .info_op_flags = FLAG_NONE,
	 .info_len_off = 6, .info_len_len = 4,
	 .get_cdb_info = get_cdb_info_len_4},
	{.ops = 0xBB, .devkey = "     O          ",
	 .info_op_name = "SET SPEED",
	 .info_data_direction = SCST_DATA_NONE,
	 .info_op_flags = FLAG_NONE,
	 .get_cdb_info = get_cdb_info_none},
	{.ops = 0xBB, .devkey = "            O   ",
	 .info_op_name = "REDUNDANCY GROUP(OUT)",
	 .info_data_direction = SCST_DATA_WRITE,
	 .info_op_flags = FLAG_NONE,
	 .info_len_off = 6, .info_len_len = 4,
	 .get_cdb_info = get_cdb_info_len_4},
	{.ops = 0xBC, .devkey = "            O   ",
	 .info_op_name = "SPARE(IN)",
	 .info_data_direction = SCST_DATA_READ,
	 .info_op_flags = FLAG_NONE,
	 .info_len_off = 6, .info_len_len = 4,
	 .get_cdb_info = get_cdb_info_len_4},
	{.ops = 0xBD, .devkey = "     O          ",
	 .info_op_name = "MECHANISM STATUS",
	 .info_data_direction = SCST_DATA_READ,
	 .info_op_flags = FLAG_NONE,
	 .info_len_off = 8, .info_len_len = 2,
	 .get_cdb_info = get_cdb_info_len_2},
	{.ops = 0xBD, .devkey = "            O   ",
	 .info_op_name = "SPARE(OUT)",
	 .info_data_direction = SCST_DATA_WRITE,
	 .info_op_flags = FLAG_NONE,
	 .info_len_off = 6, .info_len_len = 4,
	 .get_cdb_info = get_cdb_info_len_4},
	{.ops = 0xBE, .devkey = "     O          ",
	 .info_op_name = "READ CD",
	 .info_data_direction = SCST_DATA_READ,
	 .info_op_flags = SCST_TRANSFER_LEN_TYPE_FIXED,
	 .info_len_off = 6, .info_len_len = 3,
	 .get_cdb_info = get_cdb_info_len_3},
	{.ops = 0xBE, .devkey = "            O   ",
	 .info_op_name = "VOLUME SET(IN)",
	 .info_data_direction = SCST_DATA_READ,
	 .info_op_flags = FLAG_NONE,
	 .info_len_off = 6, .info_len_len = 4,
	 .get_cdb_info = get_cdb_info_len_4},
	{.ops = 0xBF, .devkey = "     O          ",
	 .info_op_name = "SEND DVD STRUCTUE",
	 .info_data_direction = SCST_DATA_WRITE,
	 .info_op_flags = FLAG_NONE,
	 .info_len_off = 8, .info_len_len = 4,
	 .get_cdb_info = get_cdb_info_len_2},
	{.ops = 0xBF, .devkey = "            O   ",
	 .info_op_name = "VOLUME SET(OUT)",
	 .info_data_direction = SCST_DATA_WRITE,
	 .info_op_flags = FLAG_NONE,
	 .info_len_off = 6, .info_len_len = 4,
	 .get_cdb_info = get_cdb_info_len_4},
	{.ops = 0xE7, .devkey = "        V       ",
	 .info_op_name = "INIT ELEMENT STATUS WRANGE",
	 .info_data_direction = SCST_DATA_NONE,
	 .info_op_flags = SCST_LONG_TIMEOUT,
	 .get_cdb_info = get_cdb_info_len_10}
};

#define SCST_CDB_TBL_SIZE	((int)ARRAY_SIZE(scst_scsi_op_table))

static void scst_del_tgt_dev(struct scst_tgt_dev *tgt_dev);
static void scst_free_tgt_dev(struct scst_tgt_dev *tgt_dev);
static void scst_check_internal_sense(struct scst_device *dev, int result,
	uint8_t *sense, int sense_len);
static void scst_queue_report_luns_changed_UA(struct scst_session *sess,
	int flags);
static void __scst_check_set_UA(struct scst_tgt_dev *tgt_dev,
	const uint8_t *sense, int sense_len, int flags);
static void scst_alloc_set_UA(struct scst_tgt_dev *tgt_dev,
	const uint8_t *sense, int sense_len, int flags);
static void scst_free_all_UA(struct scst_tgt_dev *tgt_dev);
static void scst_release_space(struct scst_cmd *cmd);
static void scst_clear_reservation(struct scst_tgt_dev *tgt_dev);
static int scst_alloc_add_tgt_dev(struct scst_session *sess,
	struct scst_acg_dev *acg_dev, struct scst_tgt_dev **out_tgt_dev);
static void scst_tgt_retry_timer_fn(struct timer_list *timer);

#ifdef CONFIG_SCST_DEBUG_TM
static void tm_dbg_init_tgt_dev(struct scst_tgt_dev *tgt_dev);
static void tm_dbg_deinit_tgt_dev(struct scst_tgt_dev *tgt_dev);
#else
static inline void tm_dbg_init_tgt_dev(struct scst_tgt_dev *tgt_dev) {}
static inline void tm_dbg_deinit_tgt_dev(struct scst_tgt_dev *tgt_dev) {}
#endif /* CONFIG_SCST_DEBUG_TM */

/*
 * scst_alloc_sense() - allocate sense buffer for command
 *
 * Allocates, if necessary, sense buffer for command. Returns 0 on success
 * and error code otherwise. Parameter "atomic" should be non-0 if the
 * function called in atomic context.
 */
int scst_alloc_sense(struct scst_cmd *cmd, int atomic)
{
	int res = 0;
	gfp_t gfp_mask = atomic ? GFP_ATOMIC : (cmd->cmd_gfp_mask|__GFP_NOFAIL);

	TRACE_ENTRY();

	if (cmd->sense != NULL)
		goto memzero;

	cmd->sense = mempool_alloc(scst_sense_mempool, gfp_mask);
	if (cmd->sense == NULL) {
		PRINT_CRIT_ERROR("Sense memory allocation failed (op %s). "
			"The sense data will be lost!!", scst_get_opcode_name(cmd));
		res = -ENOMEM;
		goto out;
	}

	cmd->sense_buflen = SCST_SENSE_BUFFERSIZE;

memzero:
	cmd->sense_valid_len = 0;
	memset(cmd->sense, 0, cmd->sense_buflen);

out:
	TRACE_EXIT_RES(res);
	return res;
}
EXPORT_SYMBOL(scst_alloc_sense);

/*
 * scst_alloc_set_sense() - allocate and fill sense buffer for command
 *
 * Allocates, if necessary, sense buffer for command and copies in
 * it data from the supplied sense buffer. Returns 0 on success
 * and error code otherwise.
 */
int scst_alloc_set_sense(struct scst_cmd *cmd, int atomic,
	const uint8_t *sense, unsigned int len)
{
	int res;

	TRACE_ENTRY();

	/*
	 * We don't check here if the existing sense is valid or not, because
	 * we suppose the caller did it based on cmd->status.
	 */

	res = scst_alloc_sense(cmd, atomic);
	if (res != 0) {
		PRINT_BUFFER("Lost sense", sense, len);
		goto out;
	}

	cmd->sense_valid_len = len;
	if (cmd->sense_buflen < len) {
		PRINT_WARNING("Sense truncated (needed %d), shall you increase "
			"SCST_SENSE_BUFFERSIZE? Op: %s", len,
			scst_get_opcode_name(cmd));
		cmd->sense_valid_len = cmd->sense_buflen;
	}

	memcpy(cmd->sense, sense, cmd->sense_valid_len);
	TRACE_BUFFER("Sense set", cmd->sense, cmd->sense_valid_len);

out:
	TRACE_EXIT_RES(res);
	return res;
}
EXPORT_SYMBOL(scst_alloc_set_sense);

/**
 * scst_set_cmd_error_status() - set error SCSI status
 * @cmd:	SCST command
 * @status:	SCSI status to set
 *
 * Description:
 *    Sets error SCSI status in the command and prepares it for returning it.
 *    Returns 0 on success, error code otherwise.
 */
int scst_set_cmd_error_status(struct scst_cmd *cmd, int status)
{
	int res = 0;

	TRACE_ENTRY();

	if (status == SAM_STAT_RESERVATION_CONFLICT) {
		TRACE(TRACE_SCSI|TRACE_MINOR, "Reservation conflict (dev %s, "
			"initiator %s, tgt_id %d)",
			cmd->dev ? cmd->dev->virt_name : NULL,
			cmd->sess->initiator_name, cmd->tgt->rel_tgt_id);
	}

	if (cmd->status != 0) {
		TRACE_MGMT_DBG("cmd %p already has status %x set", cmd,
			cmd->status);
		res = -EEXIST;
		goto out;
	}

	cmd->status = status;
	cmd->host_status = DID_OK;

	cmd->dbl_ua_orig_resp_data_len = cmd->resp_data_len;
	cmd->dbl_ua_orig_data_direction = cmd->data_direction;

	cmd->data_direction = SCST_DATA_NONE;
	cmd->resp_data_len = 0;
	cmd->resid_possible = 1;
	cmd->is_send_status = 1;

	cmd->completed = 1;

out:
	TRACE_EXIT_RES(res);
	return res;
}
EXPORT_SYMBOL(scst_set_cmd_error_status);

static int scst_set_lun_not_supported_request_sense(struct scst_cmd *cmd,
	int key, int asc, int ascq)
{
	int res;
	int sense_len, len;
	struct scatterlist *sg;

	TRACE_ENTRY();

	if (cmd->status != 0) {
		TRACE_MGMT_DBG("cmd %p already has status %x set", cmd,
			cmd->status);
		res = -EEXIST;
		goto out;
	}

	if ((cmd->sg != NULL) && scst_sense_valid(sg_virt(cmd->sg))) {
		TRACE_MGMT_DBG("cmd %p already has sense set", cmd);
		res = -EEXIST;
		goto out;
	}

	if (cmd->sg == NULL) {
		/*
		 * If target driver preparing data buffer using tgt_alloc_data_buf()
		 * callback, it is responsible to copy the sense to its buffer
		 * in xmit_response().
		 */
		if (cmd->tgt_i_data_buf_alloced && (cmd->tgt_i_sg != NULL)) {
			cmd->sg = cmd->tgt_i_sg;
			cmd->sg_cnt = cmd->tgt_i_sg_cnt;
			TRACE_MEM("Tgt sg used for sense for cmd %p", cmd);
			goto go;
		}

		if (cmd->bufflen == 0)
			cmd->bufflen = cmd->cdb[4];

		cmd->sg = scst_alloc_sg(cmd->bufflen, GFP_ATOMIC, &cmd->sg_cnt);
		if (cmd->sg == NULL) {
			PRINT_ERROR("Unable to alloc sg for REQUEST SENSE"
				"(sense %x/%x/%x)", key, asc, ascq);
			res = 1;
			goto out;
		}

		TRACE_MEM("sg %p alloced for sense for cmd %p (cnt %d, "
			"len %d)", cmd->sg, cmd, cmd->sg_cnt, cmd->bufflen);
	}

go:
	sg = cmd->sg;
	len = sg->length;

	TRACE_MEM("sg %p (len %d) for sense for cmd %p", sg, len, cmd);

	sense_len = scst_set_sense(sg_virt(sg), len, cmd->cdb[1] & 1,
			key, asc, ascq);

	TRACE_BUFFER("Sense set", sg_virt(sg), sense_len);

	cmd->data_direction = SCST_DATA_READ;
	scst_set_resp_data_len(cmd, sense_len);

	res = 0;
	cmd->completed = 1;
	cmd->resid_possible = 1;

out:
	TRACE_EXIT_RES(res);
	return res;
}

static int scst_set_lun_not_supported_inquiry(struct scst_cmd *cmd)
{
	int res;
	uint8_t *buf;
	struct scatterlist *sg;
	int len;

	TRACE_ENTRY();

	if (cmd->status != 0) {
		TRACE_MGMT_DBG("cmd %p already has status %x set", cmd,
			cmd->status);
		res = -EEXIST;
		goto out;
	}

	if (cmd->sg == NULL) {
		if (cmd->bufflen == 0)
			cmd->bufflen = min_t(int, 36, get_unaligned_be16(&cmd->cdb[3]));

		/*
		 * If target driver preparing data buffer using tgt_alloc_data_buf()
		 * callback, it is responsible to copy the sense to its buffer
		 * in xmit_response().
		 */
		if (cmd->tgt_i_data_buf_alloced && (cmd->tgt_i_sg != NULL)) {
			cmd->sg = cmd->tgt_i_sg;
			cmd->sg_cnt = cmd->tgt_i_sg_cnt;
			TRACE_MEM("Tgt used for INQUIRY for not supported "
				"LUN for cmd %p", cmd);
			goto go;
		}

		cmd->sg = scst_alloc_sg(cmd->bufflen, GFP_ATOMIC, &cmd->sg_cnt);
		if (cmd->sg == NULL) {
			PRINT_ERROR("%s", "Unable to alloc sg for INQUIRY "
				"for not supported LUN");
			res = 1;
			goto out;
		}

		TRACE_MEM("sg %p alloced for INQUIRY for not supported LUN for "
			"cmd %p (cnt %d, len %d)", cmd->sg, cmd, cmd->sg_cnt,
			cmd->bufflen);
	}

go:
	sg = cmd->sg;
	len = sg->length;

	TRACE_MEM("sg %p (len %d) for INQUIRY for cmd %p", sg, len, cmd);

	buf = sg_virt(sg);
	len = min_t(int, 36, len);

	memset(buf, 0, len);
	buf[0] = 0x7F; /* Peripheral qualifier 011b, Peripheral device type 1Fh */
	buf[2] = 6; /* Device complies to SPC-4 */
	buf[4] = len - 4;

	TRACE_BUFFER("INQUIRY for not supported LUN set", buf, len);

	cmd->data_direction = SCST_DATA_READ;
	scst_set_resp_data_len(cmd, len);

	res = 0;
	cmd->completed = 1;
	cmd->resid_possible = 1;

out:
	TRACE_EXIT_RES(res);
	return res;
}

/*
 * scst_set_cmd_error() - set error in the command and fill the sense buffer.
 *
 * Sets error in the command and fill the sense buffer. Returns 0 on success,
 * error code otherwise.
 */
int scst_set_cmd_error(struct scst_cmd *cmd, int key, int asc, int ascq)
{
	int res;

	TRACE_ENTRY();

	/*
	 * We need for LOGICAL UNIT NOT SUPPORTED special handling for
	 * REQUEST SENSE and INQUIRY.
	 */
	if ((key == ILLEGAL_REQUEST) && (asc == 0x25) && (ascq == 0)) {
		if (cmd->cdb[0] == REQUEST_SENSE)
			res = scst_set_lun_not_supported_request_sense(cmd,
				key, asc, ascq);
		else if (cmd->cdb[0] == INQUIRY)
			res = scst_set_lun_not_supported_inquiry(cmd);
		else
			goto do_sense;

		if (res > 0)
			goto do_sense;
		else
			goto out;
	}

do_sense:
	res = scst_set_cmd_error_status(cmd, SAM_STAT_CHECK_CONDITION);
	if (res != 0)
		goto out;

	res = scst_alloc_sense(cmd, 1);
	if (res != 0) {
		PRINT_ERROR("Lost sense data (key %x, asc %x, ascq %x)",
			key, asc, ascq);
		goto out;
	}

	cmd->sense_valid_len = scst_set_sense(cmd->sense, cmd->sense_buflen,
		scst_get_cmd_dev_d_sense(cmd), key, asc, ascq);

out:
	TRACE_EXIT_RES(res);
	return res;
}
EXPORT_SYMBOL(scst_set_cmd_error);

int scst_set_cmd_error_and_inf(struct scst_cmd *cmd, int key, int asc,
				int ascq, uint64_t information)
{
	int res;

	res = scst_set_cmd_error(cmd, key, asc, ascq);
	if (res)
		goto out;

	switch (cmd->sense[0] & 0x7f) {
	case 0x70:
	{
		/* Fixed format */
		uint32_t i = information;

		cmd->sense[0] |= 0x80; /* Information field is valid */
		put_unaligned_be32(i, &cmd->sense[3]);
		break;
	}
	case 0x72:
		/* Descriptor format */
		cmd->sense[7] = 12; /* additional sense length */
		cmd->sense[8 + 0] = 0; /* descriptor type: Information */
		cmd->sense[8 + 1] = 10; /* Additional length */
		cmd->sense[8 + 2] = 0x80; /* VALID */
		put_unaligned_be64(information, &cmd->sense[8 + 4]);
		break;
	default:
		sBUG();
	}

out:
	return res;
}
EXPORT_SYMBOL(scst_set_cmd_error_and_inf);

static void scst_fill_field_pointer_sense(uint8_t *fp_sense, int field_offs,
	int bit_offs, bool cdb)
{
	/* Sense key specific */
	fp_sense[0] = 0x80; /* SKSV */
	if (cdb)
		fp_sense[0] |= 0x40; /* C/D */
	if ((bit_offs & SCST_INVAL_FIELD_BIT_OFFS_VALID) != 0)
		fp_sense[0] |= (8 | (bit_offs & 7));
	put_unaligned_be16(field_offs, &fp_sense[1]);
	return;
}

static int scst_set_invalid_field_in(struct scst_cmd *cmd, int field_offs,
	int bit_offs, bool cdb)
{
	int res, asc = cdb ? 0x24 : 0x26; /* inval field in CDB or param list */
	int d_sense = scst_get_cmd_dev_d_sense(cmd);

	TRACE_ENTRY();

	TRACE_DBG("cmd %p, cdb %d, bit_offs %d, field_offs %d (d_sense %d)",
		cmd, cdb, bit_offs, field_offs, d_sense);

	res = scst_set_cmd_error_status(cmd, SAM_STAT_CHECK_CONDITION);
	if (res != 0)
		goto out;

	res = scst_alloc_sense(cmd, 1);
	if (res != 0) {
		PRINT_ERROR("Lost %s sense data", cdb ? "INVALID FIELD IN CDB" :
			"INVALID FIELD IN PARAMETERS LIST");
		goto out;
	}

	sBUG_ON(cmd->sense_buflen < 18);
	BUILD_BUG_ON(SCST_SENSE_BUFFERSIZE < 18);

	if (d_sense) {
		/* Descriptor format */
		cmd->sense[0] = 0x72;
		cmd->sense[1] = ILLEGAL_REQUEST;
		cmd->sense[2] = asc;
		cmd->sense[3] = 0; /* ASCQ */
		cmd->sense[7] = 8; /* additional Sense Length */
		cmd->sense[8] = 2; /* sense key specific descriptor */
		cmd->sense[9] = 6;
		scst_fill_field_pointer_sense(&cmd->sense[12], field_offs,
			bit_offs, cdb);
		cmd->sense_valid_len = 16;
	} else {
		/* Fixed format */
		cmd->sense[0] = 0x70;
		cmd->sense[2] = ILLEGAL_REQUEST;
		cmd->sense[7] = 0x0a; /* additional Sense Length */
		cmd->sense[12] = asc;
		cmd->sense[13] = 0; /* ASCQ */
		scst_fill_field_pointer_sense(&cmd->sense[15], field_offs,
			bit_offs, cdb);
		cmd->sense_valid_len = 18;
	}

	TRACE_BUFFER("Sense set", cmd->sense, cmd->sense_valid_len);

out:
	TRACE_EXIT_RES(res);
	return res;
}

int scst_set_invalid_field_in_cdb(struct scst_cmd *cmd, int field_offs,
	int bit_offs)
{
	return scst_set_invalid_field_in(cmd, field_offs, bit_offs, true);
}
EXPORT_SYMBOL(scst_set_invalid_field_in_cdb);

int scst_set_invalid_field_in_parm_list(struct scst_cmd *cmd, int field_offs,
	int bit_offs)
{
	return scst_set_invalid_field_in(cmd, field_offs, bit_offs, false);
}
EXPORT_SYMBOL(scst_set_invalid_field_in_parm_list);

/*
 * scst_set_sense() - set sense from KEY/ASC/ASCQ numbers
 *
 * Sets the corresponding fields in the sense buffer taking sense type
 * into account. Returns resulting sense length.
 */
int scst_set_sense(uint8_t *buffer, int len, bool d_sense,
	int key, int asc, int ascq)
{
	int res;

	sBUG_ON(len == 0);

	memset(buffer, 0, len);

	/*
	 * The RESPONSE CODE field shall be set to 70h in all unit attention
	 * condition sense data in which:
	 * a) the ADDITIONAL SENSE CODE field is set to 29h; or
	 * b) the additional sense code is set to MODE PARAMETERS CHANGED.
	 */
	if ((key == UNIT_ATTENTION) &&
	      ((asc == 0x29) || ((asc == 0x2A) && (ascq == 1))))
		d_sense = false;

	if (d_sense) {
		/* Descriptor format */
		if (len < 8) {
			PRINT_ERROR("Length %d of sense buffer too small to "
				"fit sense %x:%x:%x", len, key, asc, ascq);
		}

		buffer[0] = 0x72;		/* Response Code	*/
		if (len > 1)
			buffer[1] = key;	/* Sense Key		*/
		if (len > 2)
			buffer[2] = asc;	/* ASC			*/
		if (len > 3)
			buffer[3] = ascq;	/* ASCQ			*/
		res = 8;
	} else {
		/* Fixed format */
		if (len < 18) {
			PRINT_ERROR("Length %d of sense buffer too small to "
				"fit sense %x:%x:%x", len, key, asc, ascq);
		}

		buffer[0] = 0x70;		/* Response Code	*/
		if (len > 2)
			buffer[2] = key;	/* Sense Key		*/
		if (len > 7)
			buffer[7] = 0x0a;	/* Additional Sense Length */
		if (len > 12)
			buffer[12] = asc;	/* ASC			*/
		if (len > 13)
			buffer[13] = ascq;	/* ASCQ			*/
		res = 18;
	}

	TRACE_BUFFER("Sense set", buffer, res);
	return res;
}
EXPORT_SYMBOL(scst_set_sense);

/*
 * scst_analyze_sense() - analyze sense
 *
 * Returns true if sense matches to (key, asc, ascq) and false otherwise.
 * Valid_mask is one or several SCST_SENSE_*_VALID constants setting valid
 * (key, asc, ascq) values.
 */
bool scst_analyze_sense(const uint8_t *sense, int len, unsigned int valid_mask,
	int key, int asc, int ascq)
{
	bool res = false;

	/* Response Code */
	if ((scst_sense_response_code(sense) == 0x70) ||
	    (scst_sense_response_code(sense) == 0x71)) {
		/* Fixed format */

		/* Sense Key */
		if (valid_mask & SCST_SENSE_KEY_VALID) {
			if (len < 3)
				goto out;
			if (sense[2] != key)
				goto out;
		}

		/* ASC */
		if (valid_mask & SCST_SENSE_ASC_VALID) {
			if (len < 13)
				goto out;
			if (sense[12] != asc)
				goto out;
		}

		/* ASCQ */
		if (valid_mask & SCST_SENSE_ASCQ_VALID) {
			if (len < 14)
				goto out;
			if (sense[13] != ascq)
				goto out;
		}
	} else if ((scst_sense_response_code(sense) == 0x72) ||
		   (scst_sense_response_code(sense) == 0x73)) {
		/* Descriptor format */

		/* Sense Key */
		if (valid_mask & SCST_SENSE_KEY_VALID) {
			if (len < 2)
				goto out;
			if (sense[1] != key)
				goto out;
		}

		/* ASC */
		if (valid_mask & SCST_SENSE_ASC_VALID) {
			if (len < 3)
				goto out;
			if (sense[2] != asc)
				goto out;
		}

		/* ASCQ */
		if (valid_mask & SCST_SENSE_ASCQ_VALID) {
			if (len < 4)
				goto out;
			if (sense[3] != ascq)
				goto out;
		}
	} else {
		PRINT_ERROR("Unknown sense response code 0x%x",
			scst_sense_response_code(sense));
		goto out;
	}

	res = true;

out:
	TRACE_EXIT_RES((int)res);
	return res;
}
EXPORT_SYMBOL(scst_analyze_sense);

/*
 * scst_is_ua_sense() - determine if the sense is UA sense
 *
 * Returns true if the sense is valid and carrying a Unit
 * Attention or false otherwise.
 */
bool scst_is_ua_sense(const uint8_t *sense, int len)
{
	if (scst_sense_valid(sense))
		return scst_analyze_sense(sense, len,
			SCST_SENSE_KEY_VALID, UNIT_ATTENTION, 0, 0);
	else
		return false;
}
EXPORT_SYMBOL(scst_is_ua_sense);

bool scst_is_ua_global(const uint8_t *sense, int len)
{
	bool res;

	/* Changing it don't forget to change scst_requeue_ua() as well!! */

	if (scst_analyze_sense(sense, len, SCST_SENSE_ALL_VALID,
			SCST_LOAD_SENSE(scst_sense_reported_luns_data_changed)))
		res = true;
	else
		res = false;

	return res;
}

/*
 * scst_check_convert_sense() - check sense type and convert it if needed
 *
 * Checks if sense in the sense buffer, if any, is in the correct format.
 * If not, converts it in the correct format.
 *
 * WARNING! This function converts only RESPONSE CODE, ASC and ASC codes,
 * dropping enverything else, including corresponding descriptors from
 * descriptor format sense! ToDo: fix it.
 */
void scst_check_convert_sense(struct scst_cmd *cmd)
{
	bool d_sense;

	TRACE_ENTRY();

	if ((cmd->sense == NULL) || (cmd->status != SAM_STAT_CHECK_CONDITION))
		goto out;

	d_sense = scst_get_cmd_dev_d_sense(cmd);
	if (d_sense && ((scst_sense_response_code(cmd->sense) == 0x70) ||
			(scst_sense_response_code(cmd->sense) == 0x71)) &&
	    /*
	     * The RESPONSE CODE field shall be set to 70h in all unit attention
	     * condition sense data in which:
	     * a) the ADDITIONAL SENSE CODE field is set to 29h; or
	     * b) the additional sense code is set to MODE PARAMETERS CHANGED.
	     */
	    !((cmd->sense[2] == UNIT_ATTENTION) &&
	      ((cmd->sense[12] == 0x29) ||
	       ((cmd->sense[12] == 0x2A) && (cmd->sense[13] == 1))))) {
		TRACE_MGMT_DBG("Converting fixed sense to descriptor (cmd %p)", cmd);
		if ((cmd->sense_valid_len < 18)) {
			PRINT_ERROR("Sense too small to convert (%d, "
				"type: fixed)", cmd->sense_buflen);
			goto out;
		}
		cmd->sense_valid_len = scst_set_sense(cmd->sense, cmd->sense_buflen,
			d_sense, cmd->sense[2], cmd->sense[12], cmd->sense[13]);
	} else if (!d_sense && ((scst_sense_response_code(cmd->sense) == 0x72) ||
				(scst_sense_response_code(cmd->sense) == 0x73))) {
		TRACE_MGMT_DBG("Converting descriptor sense to fixed (cmd %p)",
			cmd);
		if ((cmd->sense_buflen < 18) || (cmd->sense_valid_len < 8)) {
			PRINT_ERROR("Sense too small to convert (%d, "
				"type: descriptor, valid %d)",
				cmd->sense_buflen, cmd->sense_valid_len);
			goto out;
		}
		cmd->sense_valid_len = scst_set_sense(cmd->sense,
			cmd->sense_buflen, d_sense,
			cmd->sense[1], cmd->sense[2], cmd->sense[3]);
	}

out:
	TRACE_EXIT();
	return;
}
EXPORT_SYMBOL(scst_check_convert_sense);

int scst_set_cmd_error_sense(struct scst_cmd *cmd, uint8_t *sense,
	unsigned int len)
{
	int res;

	TRACE_ENTRY();

	res = scst_set_cmd_error_status(cmd, SAM_STAT_CHECK_CONDITION);
	if (res != 0)
		goto out;

	res = scst_alloc_set_sense(cmd, 1, sense, len);

out:
	TRACE_EXIT_RES(res);
	return res;
}

/*
 * scst_set_busy() - set BUSY or TASK QUEUE FULL status
 *
 * Sets BUSY or TASK QUEUE FULL status depending on if this session has other
 * outstanding commands or not.
 */
void scst_set_busy(struct scst_cmd *cmd)
{
	int c = atomic_read(&cmd->sess->sess_cmd_count);

	TRACE_ENTRY();

	if ((c <= 1) || (cmd->sess->init_phase != SCST_SESS_IPH_READY))	{
		scst_set_cmd_error_status(cmd, SAM_STAT_BUSY);
		TRACE(TRACE_FLOW_CONTROL, "Sending BUSY status to initiator %s "
			"(cmds count %d, queue_type %x, sess->init_phase %d)",
			cmd->sess->initiator_name, c,
			cmd->queue_type, cmd->sess->init_phase);
	} else {
		scst_set_cmd_error_status(cmd, SAM_STAT_TASK_SET_FULL);
		TRACE(TRACE_FLOW_CONTROL, "Sending QUEUE_FULL status to "
			"initiator %s (cmds count %d, queue_type %x, "
			"sess->init_phase %d)", cmd->sess->initiator_name, c,
			cmd->queue_type, cmd->sess->init_phase);
	}

	TRACE_EXIT();
	return;
}
EXPORT_SYMBOL(scst_set_busy);

/*
 * scst_set_initial_UA() - set initial Unit Attention
 *
 * Sets initial Unit Attention on all devices of the session,
 * replacing default scst_sense_reset_UA
 */
void scst_set_initial_UA(struct scst_session *sess, int key, int asc, int ascq)
{
	int i;

	TRACE_ENTRY();

	TRACE_MGMT_DBG("Setting for sess %p initial UA %x/%x/%x", sess, key,
		asc, ascq);

	rcu_read_lock();
	for (i = 0; i < SESS_TGT_DEV_LIST_HASH_SIZE; i++) {
		struct list_head *head = &sess->sess_tgt_dev_list[i];
		struct scst_tgt_dev *tgt_dev;

		list_for_each_entry_rcu(tgt_dev, head,
					sess_tgt_dev_list_entry) {
			spin_lock_bh(&tgt_dev->tgt_dev_lock);
			if (!list_empty(&tgt_dev->UA_list)) {
				struct scst_tgt_dev_UA *ua;

				ua = list_first_entry(&tgt_dev->UA_list,
					typeof(*ua), UA_list_entry);
				if (scst_analyze_sense(ua->UA_sense_buffer,
						ua->UA_valid_sense_len,
						SCST_SENSE_ALL_VALID,
						SCST_LOAD_SENSE(scst_sense_reset_UA))) {
					ua->UA_valid_sense_len = scst_set_sense(
						ua->UA_sense_buffer,
						sizeof(ua->UA_sense_buffer),
						tgt_dev->dev->d_sense,
						key, asc, ascq);
				} else
					PRINT_ERROR("%s",
						"The first UA isn't RESET UA");
			} else
				PRINT_ERROR("%s", "There's no RESET UA to "
					"replace");
			spin_unlock_bh(&tgt_dev->tgt_dev_lock);
		}
	}
	rcu_read_unlock();

	TRACE_EXIT();
	return;
}
EXPORT_SYMBOL(scst_set_initial_UA);

struct scst_aen *scst_alloc_aen(struct scst_session *sess,
	uint64_t unpacked_lun)
{
	struct scst_aen *aen;

	TRACE_ENTRY();

	aen = mempool_alloc(scst_aen_mempool, GFP_KERNEL);
	if (aen == NULL) {
		PRINT_ERROR("AEN memory allocation failed. Corresponding "
			"event notification will not be performed (initiator "
			"%s)", sess->initiator_name);
		goto out;
	}
	memset(aen, 0, sizeof(*aen));

	aen->sess = sess;
	scst_sess_get(sess);

	aen->lun = scst_pack_lun(unpacked_lun, sess->acg->addr_method);

out:
	TRACE_EXIT_HRES((unsigned long)aen);
	return aen;
}

void scst_free_aen(struct scst_aen *aen)
{
	TRACE_ENTRY();

	scst_sess_put(aen->sess);
	mempool_free(aen, scst_aen_mempool);

	TRACE_EXIT();
	return;
}

#ifdef CONFIG_SCST_EXTRACHECKS
static bool scst_is_active_tgt_dev(struct scst_tgt_dev *tgt_dev)
{
	bool is_active;

	rcu_read_lock();
	is_active = scst_lookup_tgt_dev(tgt_dev->sess, tgt_dev->lun) == tgt_dev;
	rcu_read_unlock();

	return is_active;
}
#endif

/*
 * The caller must ensure that tgt_dev does not disappear while this function
 * is in progress.
 */
void scst_gen_aen_or_ua(struct scst_tgt_dev *tgt_dev,
	int key, int asc, int ascq)
{
	struct scst_session *sess = tgt_dev->sess;
	struct scst_tgt_template *tgtt = sess->tgt->tgtt;
	uint8_t sense_buffer[SCST_STANDARD_SENSE_LEN];
	int sl;

	TRACE_ENTRY();

	if (sess->init_phase != SCST_SESS_IPH_READY ||
	    sess->shut_phase != SCST_SESS_SPH_READY)
		goto out;

	if (tgtt->report_aen != NULL) {
		struct scst_aen *aen;
		int rc;

		aen = scst_alloc_aen(sess, tgt_dev->lun);
		if (aen == NULL)
			goto queue_ua;

		aen->event_fn = SCST_AEN_SCSI;
		aen->aen_sense_len = scst_set_sense(aen->aen_sense,
			sizeof(aen->aen_sense), tgt_dev->dev->d_sense,
			key, asc, ascq);

		TRACE_DBG("Calling target's %s report_aen(%p)",
			tgtt->name, aen);
		rc = tgtt->report_aen(aen);
		TRACE_DBG("Target's %s report_aen(%p) returned %d",
			tgtt->name, aen, rc);
		if (rc == SCST_AEN_RES_SUCCESS)
			goto out;

		scst_free_aen(aen);
	}

queue_ua:
	TRACE_MGMT_DBG("AEN not supported, queueing plain UA (tgt_dev %p)",
		tgt_dev);
	sl = scst_set_sense(sense_buffer, sizeof(sense_buffer),
		tgt_dev->dev->d_sense, key, asc, ascq);
	scst_check_set_UA(tgt_dev, sense_buffer, sl, 0);

out:
	TRACE_EXIT();
	return;
}

/*
 * scst_capacity_data_changed() - notify SCST about device capacity change
 *
 * Notifies SCST core that dev has changed its capacity. Called under no locks.
 */
void scst_capacity_data_changed(struct scst_device *dev)
{
	struct scst_tgt_dev *tgt_dev;

	TRACE_ENTRY();

	if (dev->type != TYPE_DISK) {
		TRACE_MGMT_DBG("Device type %d isn't for CAPACITY DATA "
			"CHANGED UA", dev->type);
		goto out;
	}

	TRACE_MGMT_DBG("CAPACITY DATA CHANGED (dev %p)", dev);

	mutex_lock(&scst_mutex);

	list_for_each_entry(tgt_dev, &dev->dev_tgt_dev_list,
			    dev_tgt_dev_list_entry) {
		scst_gen_aen_or_ua(tgt_dev,
			SCST_LOAD_SENSE(scst_sense_capacity_data_changed));
	}

	mutex_unlock(&scst_mutex);

out:
	TRACE_EXIT();
	return;
}
EXPORT_SYMBOL_GPL(scst_capacity_data_changed);

static inline bool scst_is_report_luns_changed_type(int type)
{
	switch (type) {
	case TYPE_DISK:
	case TYPE_TAPE:
	case TYPE_PRINTER:
	case TYPE_PROCESSOR:
	case TYPE_WORM:
	case TYPE_ROM:
	case TYPE_SCANNER:
	case TYPE_MOD:
	case TYPE_MEDIUM_CHANGER:
	case TYPE_RAID:
	case TYPE_ENCLOSURE:
		return true;
	default:
		return false;
	}
}

static void scst_queue_report_luns_changed_UA(struct scst_session *sess,
					      int flags)
{
	uint8_t sense_buffer[SCST_STANDARD_SENSE_LEN];
	struct list_head *head;
	struct scst_tgt_dev *tgt_dev;
	int i;

	TRACE_ENTRY();

	TRACE_MGMT_DBG("Queueing REPORTED LUNS DATA CHANGED UA "
		"(sess %p)", sess);

	local_bh_disable();

	rcu_read_lock();

#if !defined(__CHECKER__)
	for (i = 0; i < SESS_TGT_DEV_LIST_HASH_SIZE; i++) {
		head = &sess->sess_tgt_dev_list[i];

		list_for_each_entry_rcu(tgt_dev, head,
				sess_tgt_dev_list_entry) {
			/* Lockdep triggers here a false positive.. */
			spin_lock_nolockdep(&tgt_dev->tgt_dev_lock);
		}
	}
#endif

	for (i = 0; i < SESS_TGT_DEV_LIST_HASH_SIZE; i++) {
		head = &sess->sess_tgt_dev_list[i];

		list_for_each_entry_rcu(tgt_dev, head,
					sess_tgt_dev_list_entry) {
			int sl;

			if (!scst_is_report_luns_changed_type(
					tgt_dev->dev->type))
				continue;

			sl = scst_set_sense(sense_buffer, sizeof(sense_buffer),
				tgt_dev->dev->d_sense,
				SCST_LOAD_SENSE(scst_sense_reported_luns_data_changed));

			__scst_check_set_UA(tgt_dev, sense_buffer,
				sl, flags | SCST_SET_UA_FLAG_GLOBAL);
		}
	}

#if !defined(__CHECKER__)
	for (i = SESS_TGT_DEV_LIST_HASH_SIZE-1; i >= 0; i--) {
		head = &sess->sess_tgt_dev_list[i];

		list_for_each_entry_rcu(tgt_dev, head,
					sess_tgt_dev_list_entry) {
			spin_unlock_nolockdep(&tgt_dev->tgt_dev_lock);
		}
	}
#endif

	rcu_read_unlock();

	local_bh_enable();

	TRACE_EXIT();
	return;
}

static void scst_report_luns_changed_sess(struct scst_session *sess)
{
	int i;
	struct scst_tgt_template *tgtt = sess->tgt->tgtt;
	int d_sense = 0;
	uint64_t lun = 0;

	TRACE_ENTRY();

	if ((sess->init_phase != SCST_SESS_IPH_READY) ||
	    (sess->shut_phase != SCST_SESS_SPH_READY))
		goto out;

	TRACE_DBG("REPORTED LUNS DATA CHANGED (sess %p)", sess);

	rcu_read_lock();
	for (i = 0; i < SESS_TGT_DEV_LIST_HASH_SIZE; i++) {
		struct list_head *head;
		struct scst_tgt_dev *tgt_dev;

		head = &sess->sess_tgt_dev_list[i];

		list_for_each_entry_rcu(tgt_dev, head,
				sess_tgt_dev_list_entry) {
			if (scst_is_report_luns_changed_type(
					tgt_dev->dev->type)) {
				lun = tgt_dev->lun;
				d_sense = tgt_dev->dev->d_sense;
				goto found;
			}
		}
	}

found:
	rcu_read_unlock();

	if (tgtt->report_aen != NULL) {
		struct scst_aen *aen;
		int rc;

		aen = scst_alloc_aen(sess, lun);
		if (aen == NULL)
			goto queue_ua;

		aen->event_fn = SCST_AEN_SCSI;
		aen->aen_sense_len = scst_set_sense(aen->aen_sense,
			sizeof(aen->aen_sense), d_sense,
			SCST_LOAD_SENSE(scst_sense_reported_luns_data_changed));

		TRACE_DBG("Calling target's %s report_aen(%p)",
			tgtt->name, aen);
		rc = tgtt->report_aen(aen);
		TRACE_DBG("Target's %s report_aen(%p) returned %d",
			tgtt->name, aen, rc);
		if (rc == SCST_AEN_RES_SUCCESS)
			goto out;

		scst_free_aen(aen);
	}

queue_ua:
	scst_queue_report_luns_changed_UA(sess, 0);

out:
	TRACE_EXIT();
	return;
}

void scst_report_luns_changed(struct scst_acg *acg)
{
	struct scst_session *sess;

	TRACE_ENTRY();

	/* To protect acg_sess_list */
	lockdep_assert_held(&scst_mutex);

	TRACE_DBG("REPORTED LUNS DATA CHANGED (acg %s)", acg->acg_name);

	list_for_each_entry(sess, &acg->acg_sess_list, acg_sess_list_entry) {
		scst_report_luns_changed_sess(sess);
	}

	TRACE_EXIT();
	return;
}

/*
 * scst_aen_done() - AEN processing done
 *
 * Notifies SCST that the driver has sent the AEN and it
 * can be freed now. Don't forget to set the delivery status, if it
 * isn't success, using scst_set_aen_delivery_status() before calling
 * this function.
 */
void scst_aen_done(struct scst_aen *aen)
{
	TRACE_ENTRY();

	TRACE_MGMT_DBG("AEN %p (fn %d) done (initiator %s)", aen,
		aen->event_fn, aen->sess->initiator_name);

	if (aen->delivery_status == SCST_AEN_RES_SUCCESS)
		goto out_free;

	if (aen->event_fn != SCST_AEN_SCSI)
		goto out_free;

	TRACE_MGMT_DBG("Delivery of SCSI AEN failed (initiator %s)",
		aen->sess->initiator_name);

	if (scst_analyze_sense(aen->aen_sense, aen->aen_sense_len,
			SCST_SENSE_ALL_VALID, SCST_LOAD_SENSE(
				scst_sense_reported_luns_data_changed))) {
		scst_queue_report_luns_changed_UA(aen->sess,
			SCST_SET_UA_FLAG_AT_HEAD);
	} else {
		struct scst_session *sess = aen->sess;
		struct scst_tgt_dev *tgt_dev;
		uint64_t lun;

		lun = scst_unpack_lun((uint8_t *)&aen->lun, sizeof(aen->lun));

		rcu_read_lock();
		/* tgt_dev might get dead, so we need to reseek it */
		tgt_dev = scst_lookup_tgt_dev(sess, lun);
		if (tgt_dev) {
			TRACE_MGMT_DBG("Requeuing failed AEN UA for tgt_dev %p",
				       tgt_dev);
			scst_check_set_UA(tgt_dev, aen->aen_sense,
					  aen->aen_sense_len,
					  SCST_SET_UA_FLAG_AT_HEAD);
		}
		rcu_read_unlock();
	}

out_free:
	scst_free_aen(aen);

	TRACE_EXIT();
	return;
}
EXPORT_SYMBOL(scst_aen_done);

void scst_requeue_ua(struct scst_cmd *cmd, const uint8_t *buf, int size)
{
	TRACE_ENTRY();

	if (buf == NULL) {
		buf = cmd->sense;
		size = cmd->sense_valid_len;
	}

	if (scst_analyze_sense(buf, size, SCST_SENSE_ALL_VALID,
			SCST_LOAD_SENSE(scst_sense_reported_luns_data_changed))) {
		TRACE_MGMT_DBG("Requeuing REPORTED LUNS DATA CHANGED UA "
			"for delivery failed cmd %p", cmd);
		scst_queue_report_luns_changed_UA(cmd->sess,
			SCST_SET_UA_FLAG_AT_HEAD);
	} else {
		TRACE_MGMT_DBG("Requeuing UA for delivery failed cmd %p", cmd);
		scst_check_set_UA(cmd->tgt_dev, buf, size, SCST_SET_UA_FLAG_AT_HEAD);
	}

	TRACE_EXIT();
	return;
}

void scst_dev_inquiry_data_changed(struct scst_device *dev)
{
	struct scst_tgt_dev *tgt_dev;

	TRACE_ENTRY();

	TRACE_MGMT_DBG("Updating INQUIRY data for dev %s", dev->virt_name);

	mutex_lock(&scst_mutex);

	list_for_each_entry(tgt_dev, &dev->dev_tgt_dev_list, dev_tgt_dev_list_entry) {
		TRACE_DBG("INQUIRY DATA HAS CHANGED on tgt_dev %p", tgt_dev);
		scst_gen_aen_or_ua(tgt_dev, SCST_LOAD_SENSE(scst_sense_inquiry_data_changed));
	}

	mutex_unlock(&scst_mutex);

	scst_cm_update_dev(dev);

	TRACE_EXIT();
	return;
}
EXPORT_SYMBOL(scst_dev_inquiry_data_changed);

/* The activity supposed to be suspended and scst_mutex held */
static void scst_check_reassign_sess(struct scst_session *sess)
{
	struct scst_acg *acg, *old_acg;
	struct scst_acg_dev *acg_dev;
	int i, rc;
	struct list_head *head;
	struct scst_tgt_dev *tgt_dev;
	bool luns_changed = false;
	bool add_failed, something_freed;

	TRACE_ENTRY();

	if (sess->shut_phase != SCST_SESS_SPH_READY)
		goto out;

	TRACE_DBG("Checking reassignment for sess %p (initiator %s)",
		sess, sess->initiator_name);

	acg = scst_find_acg(sess);
	if (acg == sess->acg) {
		TRACE_DBG("No reassignment for sess %p", sess);
		goto out;
	}

	PRINT_INFO("sess %p (initiator %s) will be reassigned from acg %s to "
		"acg %s", sess, sess->initiator_name, sess->acg->acg_name,
		acg->acg_name);

	old_acg = sess->acg;
	sess->acg = NULL; /* to catch implicit dependencies earlier */

retry_add:
	add_failed = false;
	list_for_each_entry(acg_dev, &acg->acg_dev_list, acg_dev_list_entry) {
		bool inq_changed_ua_needed = false;

		mutex_lock(&sess->tgt_dev_list_mutex);
		for (i = 0; i < SESS_TGT_DEV_LIST_HASH_SIZE; i++) {
			head = &sess->sess_tgt_dev_list[i];

			list_for_each_entry_rcu(tgt_dev, head,
					sess_tgt_dev_list_entry) {
				if ((tgt_dev->dev == acg_dev->dev) &&
				    (tgt_dev->lun == acg_dev->lun) &&
				    (tgt_dev->acg_dev->acg_dev_rd_only == acg_dev->acg_dev_rd_only)) {
					TRACE_MGMT_DBG("sess %p: tgt_dev %p for "
						"LUN %lld stays the same",
						sess, tgt_dev,
						(unsigned long long)tgt_dev->lun);
					tgt_dev->acg_dev = acg_dev;
					mutex_unlock(&sess->tgt_dev_list_mutex);

					goto next;
				} else if (tgt_dev->lun == acg_dev->lun) {
					TRACE_MGMT_DBG("Replacing LUN %lld",
						(long long)tgt_dev->lun);
					scst_del_tgt_dev(tgt_dev);
					scst_free_tgt_dev(tgt_dev);
					inq_changed_ua_needed = 1;
					break;
				}
			}
		}
		mutex_unlock(&sess->tgt_dev_list_mutex);

		luns_changed = true;

		TRACE_MGMT_DBG("sess %p: Allocing new tgt_dev for LUN %lld",
			sess, (unsigned long long)acg_dev->lun);

		rc = scst_alloc_add_tgt_dev(sess, acg_dev, &tgt_dev);
		if (rc == -EPERM)
			continue;
		else if (rc != 0) {
			add_failed = true;
			break;
		}

		tgt_dev->inq_changed_ua_needed = inq_changed_ua_needed;
next:
		continue;
	}

	something_freed = false;

	mutex_lock(&sess->tgt_dev_list_mutex);
	for (i = 0; i < SESS_TGT_DEV_LIST_HASH_SIZE; i++) {
		struct scst_tgt_dev *t;

		head = &sess->sess_tgt_dev_list[i];

		list_for_each_entry_safe(tgt_dev, t, head,
					sess_tgt_dev_list_entry) {
			if (tgt_dev->acg_dev->acg != acg) {
				TRACE_MGMT_DBG("sess %p: Deleting not used "
					"tgt_dev %p for LUN %lld",
					sess, tgt_dev,
					(unsigned long long)tgt_dev->lun);
				luns_changed = true;
				something_freed = true;
				scst_del_tgt_dev(tgt_dev);
				scst_free_tgt_dev(tgt_dev);
			}
		}
	}
	mutex_unlock(&sess->tgt_dev_list_mutex);

	if (add_failed && something_freed) {
		TRACE_MGMT_DBG("sess %p: Retrying adding new tgt_devs", sess);
		goto retry_add;
	}

	sess->acg = acg;

	TRACE_DBG("Moving sess %p from acg %s to acg %s", sess,
		old_acg->acg_name, acg->acg_name);
	list_move_tail(&sess->acg_sess_list_entry, &acg->acg_sess_list);
	scst_get_acg(acg);
	scst_put_acg(old_acg);

#ifndef CONFIG_SCST_PROC
	scst_recreate_sess_luns_link(sess);
	/* Ignore possible error, since we can't do anything on it */
#endif

	if (luns_changed) {
		scst_report_luns_changed_sess(sess);

		rcu_read_lock();
		for (i = 0; i < SESS_TGT_DEV_LIST_HASH_SIZE; i++) {
			head = &sess->sess_tgt_dev_list[i];

			list_for_each_entry_rcu(tgt_dev, head,
					sess_tgt_dev_list_entry) {
				if (tgt_dev->inq_changed_ua_needed) {
					TRACE_MGMT_DBG("sess %p: Setting "
						"INQUIRY DATA HAS CHANGED UA "
						"(tgt_dev %p)", sess, tgt_dev);

					tgt_dev->inq_changed_ua_needed = 0;

					scst_gen_aen_or_ua(tgt_dev,
						SCST_LOAD_SENSE(scst_sense_inquiry_data_changed));
				}
			}
		}
		rcu_read_unlock();
	}

out:
	TRACE_EXIT();
	return;
}

/* The activity supposed to be suspended and scst_mutex held */
void scst_check_reassign_sessions(void)
{
	struct scst_tgt_template *tgtt;

	TRACE_ENTRY();

	list_for_each_entry(tgtt, &scst_template_list, scst_template_list_entry) {
		struct scst_tgt *tgt;

		list_for_each_entry(tgt, &tgtt->tgt_list, tgt_list_entry) {
			struct scst_session *sess;

			list_for_each_entry(sess, &tgt->sess_list,
						sess_list_entry) {
				scst_check_reassign_sess(sess);
			}
		}
	}

	TRACE_EXIT();
	return;
}

int scst_get_cmd_abnormal_done_state(struct scst_cmd *cmd)
{
	int res;
	bool trace = false;

	TRACE_ENTRY();

	switch (cmd->state) {
	case SCST_CMD_STATE_INIT_WAIT:
	case SCST_CMD_STATE_INIT:
	case SCST_CMD_STATE_PARSE:
	case SCST_CMD_STATE_CSW1:
		if (cmd->preprocessing_only) {
			res = SCST_CMD_STATE_PREPROCESSING_DONE;
			break;
		}
		trace = true;
		/* fall through */
	case SCST_CMD_STATE_DEV_DONE:
		if (cmd->internal)
			res = SCST_CMD_STATE_FINISHED_INTERNAL;
		else
			res = SCST_CMD_STATE_PRE_XMIT_RESP1;
		break;

	case SCST_CMD_STATE_PRE_DEV_DONE:
	case SCST_CMD_STATE_MODE_SELECT_CHECKS:
		res = SCST_CMD_STATE_DEV_DONE;
		break;

	case SCST_CMD_STATE_PRE_XMIT_RESP1:
		res = SCST_CMD_STATE_PRE_XMIT_RESP2;
		break;

	case SCST_CMD_STATE_PRE_XMIT_RESP2:
		res = SCST_CMD_STATE_XMIT_RESP;
		break;

	case SCST_CMD_STATE_PREPROCESSING_DONE:
	case SCST_CMD_STATE_PREPROCESSING_DONE_CALLED:
		if (cmd->tgt_dev == NULL) {
			trace = true;
			res = SCST_CMD_STATE_PRE_XMIT_RESP1;
		} else
			res = SCST_CMD_STATE_PRE_DEV_DONE;
		break;

	case SCST_CMD_STATE_PREPARE_SPACE:
		if (cmd->preprocessing_only) {
			res = SCST_CMD_STATE_PREPROCESSING_DONE;
			break;
		}
		/* fall through */
	case SCST_CMD_STATE_RDY_TO_XFER:
	case SCST_CMD_STATE_DATA_WAIT:
	case SCST_CMD_STATE_TGT_PRE_EXEC:
	case SCST_CMD_STATE_EXEC_CHECK_BLOCKING:
	case SCST_CMD_STATE_EXEC_CHECK_SN:
	case SCST_CMD_STATE_LOCAL_EXEC:
	case SCST_CMD_STATE_REAL_EXEC:
	case SCST_CMD_STATE_EXEC_WAIT:
		res = SCST_CMD_STATE_PRE_DEV_DONE;
		break;

	default:
		PRINT_CRIT_ERROR("Wrong cmd state %d (cmd %p, op %s)",
			cmd->state, cmd, scst_get_opcode_name(cmd));
		sBUG();
#if defined(RHEL_MAJOR) && RHEL_MAJOR -0 < 6
		/* Invalid state to suppress a compiler warning */
		res = SCST_CMD_STATE_LAST_ACTIVE;
#endif
	}

	if (trace) {
		/*
		 * Little hack to trace completion of commands, which are
		 * going to bypass normal tracing on SCST_CMD_STATE_PRE_DEV_DONE
		 */
		TRACE(TRACE_SCSI, "cmd %p, status %x, msg_status %x, host_status %x, "
			"driver_status %x, resp_data_len %d", cmd, cmd->status,
			cmd->msg_status, cmd->host_status, cmd->driver_status,
			cmd->resp_data_len);
		if (unlikely(cmd->status == SAM_STAT_CHECK_CONDITION) &&
		    scst_sense_valid(cmd->sense)) {
			PRINT_BUFF_FLAG(TRACE_SCSI, "Sense", cmd->sense,
				cmd->sense_valid_len);
		}
	}

	TRACE_EXIT_RES(res);
	return res;
}
EXPORT_SYMBOL_GPL(scst_get_cmd_abnormal_done_state);

/*
 * scst_set_cmd_abnormal_done_state() - set command's next abnormal done state
 *
 * Sets state of the SCSI target state machine to abnormally complete command
 * ASAP.
 */
void scst_set_cmd_abnormal_done_state(struct scst_cmd *cmd)
{
	TRACE_ENTRY();

#ifdef CONFIG_SCST_EXTRACHECKS
	switch (cmd->state) {
	case SCST_CMD_STATE_XMIT_RESP:
	case SCST_CMD_STATE_FINISHED:
	case SCST_CMD_STATE_FINISHED_INTERNAL:
	case SCST_CMD_STATE_XMIT_WAIT:
		PRINT_CRIT_ERROR("Wrong cmd state %d (cmd %p, op %s)",
			cmd->state, cmd, scst_get_opcode_name(cmd));
		sBUG();
	default:
		break;
	}
#endif

	scst_set_cmd_state(cmd, scst_get_cmd_abnormal_done_state(cmd));

	switch (cmd->state) {
	case SCST_CMD_STATE_INIT_WAIT:
	case SCST_CMD_STATE_INIT:
	case SCST_CMD_STATE_PARSE:
	case SCST_CMD_STATE_CSW1:
	case SCST_CMD_STATE_PREPROCESSING_DONE:
	case SCST_CMD_STATE_PREPROCESSING_DONE_CALLED:
	case SCST_CMD_STATE_PREPARE_SPACE:
	case SCST_CMD_STATE_RDY_TO_XFER:
	case SCST_CMD_STATE_DATA_WAIT:
		cmd->write_len = 0;
		cmd->resid_possible = 1;
		break;
	case SCST_CMD_STATE_TGT_PRE_EXEC:
	case SCST_CMD_STATE_EXEC_CHECK_SN:
	case SCST_CMD_STATE_EXEC_CHECK_BLOCKING:
	case SCST_CMD_STATE_LOCAL_EXEC:
	case SCST_CMD_STATE_REAL_EXEC:
	case SCST_CMD_STATE_EXEC_WAIT:
	case SCST_CMD_STATE_DEV_DONE:
	case SCST_CMD_STATE_PRE_DEV_DONE:
	case SCST_CMD_STATE_MODE_SELECT_CHECKS:
	case SCST_CMD_STATE_PRE_XMIT_RESP1:
	case SCST_CMD_STATE_PRE_XMIT_RESP2:
	case SCST_CMD_STATE_FINISHED_INTERNAL:
		break;
	default:
		PRINT_CRIT_ERROR("Wrong cmd state %d (cmd %p, op %s)",
			cmd->state, cmd, scst_get_opcode_name(cmd));
		sBUG();
		break;
	}

#ifdef CONFIG_SCST_EXTRACHECKS
	if (((cmd->state != SCST_CMD_STATE_PRE_XMIT_RESP1) &&
	     (cmd->state != SCST_CMD_STATE_PREPROCESSING_DONE)) &&
		   (cmd->tgt_dev == NULL) && !cmd->internal) {
		PRINT_CRIT_ERROR("Wrong not inited cmd state %d (cmd %p, "
			"op %s)", cmd->state, cmd, scst_get_opcode_name(cmd));
		sBUG();
	}
#endif

	TRACE_EXIT();
	return;
}
EXPORT_SYMBOL_GPL(scst_set_cmd_abnormal_done_state);

#if defined(CONFIG_SCST_DEBUG) || defined(CONFIG_SCST_TRACING)
const char *scst_get_opcode_name(struct scst_cmd *cmd)
{
	if (cmd->op_name)
		return cmd->op_name;
	else {
		scnprintf(cmd->not_parsed_op_name,
			sizeof(cmd->not_parsed_op_name), "0x%x", cmd->cdb[0]);
		return cmd->not_parsed_op_name;
	}
}
EXPORT_SYMBOL(scst_get_opcode_name);
#endif

void scst_zero_write_rest(struct scst_cmd *cmd)
{
	int len, offs = 0;
	uint8_t *buf;

	TRACE_ENTRY();

	len = scst_get_sg_buf_first(cmd, &buf, *cmd->write_sg,
			*cmd->write_sg_cnt);
	while (len > 0) {
		int cur_offs;

		if (offs + len <= cmd->write_len)
			goto next;
		else if (offs >= cmd->write_len)
			cur_offs = 0;
		else
			cur_offs = cmd->write_len - offs;

		memset(&buf[cur_offs], 0, len - cur_offs);

next:
		offs += len;
		scst_put_sg_buf(cmd, buf, *cmd->write_sg, *cmd->write_sg_cnt);
		len = scst_get_sg_buf_next(cmd, &buf, *cmd->write_sg,
					*cmd->write_sg_cnt);
	}

	TRACE_EXIT();
	return;
}

static bool __scst_adjust_sg(struct scst_cmd *cmd, struct scatterlist *sg,
	int *sg_cnt, int adjust_len, struct scst_orig_sg_data *orig_sg)
{
	struct scatterlist *sgi;
	int i, l;
	bool res = false;

	TRACE_ENTRY();

	l = 0;
	for_each_sg(sg, sgi, *sg_cnt, i) {
#if LINUX_VERSION_CODE >= KERNEL_VERSION(2, 6, 24)
		TRACE_DBG("i %d, sg_cnt %d, sg %p, page_link %lx, len %d", i,
			*sg_cnt, sg, sgi->page_link, sgi->length);
#else
		TRACE_DBG("i %d, sg_cnt %d, sg %p, page_link %lx", i,
			*sg_cnt, sg, 0UL);
#endif
		l += sgi->length;
		if (l >= adjust_len) {
			int left = adjust_len - (l - sgi->length);

			TRACE_DBG_FLAG(TRACE_SG_OP|TRACE_MEMORY|TRACE_DEBUG,
				"cmd %p (tag %llu), sg %p, sg_cnt %d, "
				"adjust_len %d, i %d, sg[j].length %d, left %d",
				cmd, (unsigned long long)cmd->tag,
				sg, *sg_cnt, adjust_len, i,
				sgi->length, left);

			orig_sg->p_orig_sg_cnt = sg_cnt;
			orig_sg->orig_sg_cnt = *sg_cnt;
			orig_sg->orig_sg_entry = sgi;
			orig_sg->orig_entry_offs = sgi->offset;
			orig_sg->orig_entry_len = sgi->length;
			*sg_cnt = (left > 0) ? i+1 : i;
			sgi->length = left;
			res = true;
			break;
		}
	}

	TRACE_EXIT_RES(res);
	return res;
}

/*
 * Makes cmd's SG shorter on adjust_len bytes. Reg_sg is true for cmd->sg
 * and false for cmd->write_sg.
 */
static void scst_adjust_sg(struct scst_cmd *cmd, bool reg_sg,
	int adjust_len)
{
	struct scatterlist *sg;
	int *sg_cnt;
	bool adjust_dif;

	TRACE_ENTRY();

	EXTRACHECKS_BUG_ON(cmd->sg_buff_modified || cmd->dif_sg_buff_modified);

	if (reg_sg) {
		sg = cmd->sg;
		sg_cnt = &cmd->sg_cnt;
		adjust_dif = (cmd->dif_sg != NULL);
	} else {
		sg = *cmd->write_sg;
		sg_cnt = cmd->write_sg_cnt;
		if (sg == cmd->sg)
			adjust_dif = (cmd->dif_sg != NULL);
		else
			adjust_dif = false;
	}

	TRACE_DBG("reg_sg %d, adjust_len %d, adjust_dif %d", reg_sg,
		adjust_len, adjust_dif);

	cmd->sg_buff_modified = !!__scst_adjust_sg(cmd, sg, sg_cnt, adjust_len,
					&cmd->orig_sg);

	if (adjust_dif) {
		adjust_len >>= (cmd->dev->block_shift - SCST_DIF_TAG_SHIFT);
		TRACE_DBG("DIF adjust_len %d", adjust_len);
		cmd->dif_sg_buff_modified = __scst_adjust_sg(cmd, cmd->dif_sg,
						&cmd->dif_sg_cnt, adjust_len,
						&cmd->orig_dif_sg);
	}

	TRACE_EXIT();
	return;
}

static int __scst_adjust_sg_get_tail(struct scst_cmd *cmd,
	struct scatterlist *sg, int *sg_cnt,
	struct scatterlist **res_sg, int *res_sg_cnt,
	int adjust_len, struct scst_orig_sg_data *orig_sg, int must_left)
{
	int res = -ENOENT, i, j, l;

	TRACE_ENTRY();

	TRACE_DBG("cmd %p, sg_cnt %d, sg %p", cmd, *sg_cnt, sg);

	l = 0;
	for (i = 0, j = 0; i < *sg_cnt; i++, j++) {
#if LINUX_VERSION_CODE >= KERNEL_VERSION(2, 6, 24)
		TRACE_DBG("i %d, j %d, sg %p, page_link %lx, len %d", i, j,
			sg, sg[j].page_link, sg->length);
#else
		TRACE_DBG("i %d, j %d, sg %p", i, j, sg);
#endif
		if (unlikely(sg_is_chain(&sg[j]))) {
			sg = sg_chain_ptr(&sg[j]);
			j = 0;
		}
		l += sg[j].length;
		if (l >= adjust_len) {
			int offs = adjust_len - (l - sg[j].length);

			TRACE_DBG_FLAG(TRACE_SG_OP|TRACE_MEMORY|TRACE_DEBUG,
				"cmd %p (tag %llu), sg %p, adjust_len %d, i %d, "
				"j %d, sg[j].length %d, offs %d",
				cmd, (unsigned long long)cmd->tag,
				sg, adjust_len, i, j, sg[j].length, offs);

			if (offs == sg[j].length) {
				j++;
				offs = 0;
			}

			orig_sg->p_orig_sg_cnt = sg_cnt;
			orig_sg->orig_sg_cnt = *sg_cnt;
			orig_sg->orig_sg_entry = &sg[j];
			orig_sg->orig_entry_offs = sg[j].offset;
			orig_sg->orig_entry_len = sg[j].length;

			sg[j].offset += offs;
			sg[j].length -= offs;
			*res_sg = &sg[j];
			*res_sg_cnt = *sg_cnt - j;

			TRACE_DBG("j %d, sg %p, off %d, len %d, cnt %d "
				"(offs %d)", j, &sg[j], sg[j].offset,
				sg[j].length, *res_sg_cnt, offs);

			res = 0;
			break;
		}
	}

	if (res != 0)
		goto out;

#ifdef CONFIG_SCST_EXTRACHECKS
	l = 0;
	sg = *res_sg;
	for (i = 0; i < *res_sg_cnt; i++)
		l += sg[i].length;

	if (l != must_left) {
		PRINT_ERROR("Incorrect length %d of adjusted sg (cmd %p, "
			"expected %d)", l, cmd, must_left);
		res = -EINVAL;
		scst_check_restore_sg_buff(cmd);
		goto out;
	}
#endif

out:
	TRACE_EXIT_RES(res);
	return res;
}

/*
 * Returns in res_sg the tail of cmd's adjusted on adjust_len, i.e. tail
 * of it. In res_sg_cnt sg_cnt of res_sg returned. Cmd only used to store
 * cmd->sg restore information.
 *
 * Parameter must_left defines how many bytes must left in res_sg to consider
 * operation successful.
 *
 * Returns 0 on success or error code otherwise.
 *
 * NOTE! Before scst_restore_sg_buff() called cmd->sg is corrupted and
 * can NOT be used!
 */
static int scst_adjust_sg_get_tail(struct scst_cmd *cmd,
	struct scatterlist **res_sg, int *res_sg_cnt,
	struct scatterlist **res_dif_sg, int *res_dif_sg_cnt,
	int adjust_len, int must_left)
{
	int res;

	TRACE_ENTRY();

	EXTRACHECKS_BUG_ON(cmd->sg_buff_modified || cmd->dif_sg_buff_modified);

	res = __scst_adjust_sg_get_tail(cmd, cmd->sg, &cmd->sg_cnt, res_sg,
		res_sg_cnt, adjust_len, &cmd->orig_sg, must_left);
	if (res != 0)
		goto out;

	cmd->sg_buff_modified = 1;

	if (cmd->dif_sg != NULL) {
		adjust_len >>= (cmd->dev->block_shift - SCST_DIF_TAG_SHIFT);
		must_left >>= (cmd->dev->block_shift - SCST_DIF_TAG_SHIFT);

		TRACE_DBG("DIF adjust_len %d, must_left %d", adjust_len, must_left);

		res = __scst_adjust_sg_get_tail(cmd, cmd->dif_sg, &cmd->dif_sg_cnt,
				 res_dif_sg, res_dif_sg_cnt, adjust_len,
				 &cmd->orig_dif_sg, must_left);
		if (res != 0) {
			scst_restore_sg_buff(cmd);
			goto out;
		}

		cmd->dif_sg_buff_modified = 1;
	}

out:
	TRACE_EXIT_RES(res);
	return res;
}

/*
 * scst_restore_sg_buff() - restores modified sg buffer
 *
 * Restores modified sg buffer in the original state.
 */
void scst_restore_sg_buff(struct scst_cmd *cmd)
{
	TRACE_DBG_FLAG(TRACE_DEBUG|TRACE_MEMORY, "cmd %p, sg %p, DATA: "
		"orig_sg_entry %p, orig_entry_offs %d, orig_entry_len %d, "
		"orig_sg_cnt %d, DIF: orig_sg_entry %p, "
		"orig_entry_offs %d, orig_entry_len %d, orig_sg_cnt %d", cmd,
		cmd->sg, cmd->orig_sg.orig_sg_entry, cmd->orig_sg.orig_entry_offs,
		cmd->orig_sg.orig_entry_len, cmd->orig_sg.orig_sg_cnt,
		cmd->orig_dif_sg.orig_sg_entry, cmd->orig_dif_sg.orig_entry_offs,
		cmd->orig_dif_sg.orig_entry_len, cmd->orig_dif_sg.orig_sg_cnt);

	EXTRACHECKS_BUG_ON(!(cmd->sg_buff_modified || cmd->dif_sg_buff_modified));

	if (cmd->sg_buff_modified) {
		cmd->orig_sg.orig_sg_entry->offset = cmd->orig_sg.orig_entry_offs;
		cmd->orig_sg.orig_sg_entry->length = cmd->orig_sg.orig_entry_len;
		*cmd->orig_sg.p_orig_sg_cnt = cmd->orig_sg.orig_sg_cnt;
	}

	if (cmd->dif_sg_buff_modified) {
		cmd->orig_dif_sg.orig_sg_entry->offset = cmd->orig_dif_sg.orig_entry_offs;
		cmd->orig_dif_sg.orig_sg_entry->length = cmd->orig_dif_sg.orig_entry_len;
		*cmd->orig_dif_sg.p_orig_sg_cnt = cmd->orig_dif_sg.orig_sg_cnt;
	}

	cmd->sg_buff_modified = 0;
	cmd->dif_sg_buff_modified = 0;
}
EXPORT_SYMBOL(scst_restore_sg_buff);

/*
 * scst_set_resp_data_len() - set response data length
 *
 * Sets response data length for cmd and truncates its SG vector accordingly.
 *
 * The cmd->resp_data_len must not be set directly, it must be set only
 * using this function. Value of resp_data_len must be <= cmd->bufflen.
 */
void scst_set_resp_data_len(struct scst_cmd *cmd, int resp_data_len)
{
	TRACE_ENTRY();

	scst_check_restore_sg_buff(cmd);
	cmd->resp_data_len = resp_data_len;

	if (resp_data_len == cmd->bufflen)
		goto out;

	TRACE_DBG("cmd %p, resp_data_len %d", cmd, resp_data_len);

	if (unlikely(resp_data_len > cmd->bufflen)) {
		PRINT_ERROR("Too big response data len %d (max %d), limiting "
			"it to the max (dev %s)", resp_data_len, cmd->bufflen,
			cmd->dev ? cmd->dev->virt_name : "(no LUN)");
		/*
		 * It's a bug in the lower level code, so dump stack to know
		 * who is the cause
		 */
		dump_stack();
		cmd->resp_data_len = cmd->bufflen;
		goto out;
	}

	scst_adjust_sg(cmd, true, resp_data_len);

	cmd->resid_possible = 1;

out:
	TRACE_EXIT();
	return;
}
EXPORT_SYMBOL_GPL(scst_set_resp_data_len);

void scst_limit_sg_write_len(struct scst_cmd *cmd)
{
	TRACE_ENTRY();

	TRACE_MEM("Limiting sg write len to %d (cmd %p, sg %p, sg_cnt %d)",
		cmd->write_len, cmd, *cmd->write_sg, *cmd->write_sg_cnt);

	scst_check_restore_sg_buff(cmd);
	scst_adjust_sg(cmd, false, cmd->write_len);

	TRACE_EXIT();
	return;
}

static int scst_full_len_to_data_len(int full_len, int block_shift)
{
	int rem, res;

	res = full_len << block_shift;
	rem = do_div(res, (1 << block_shift) + (1 << SCST_DIF_TAG_SHIFT));
	if (unlikely(rem != 0))
		TRACE(TRACE_MINOR, "Reminder %d for full len! (full len%d)",
			rem, full_len);

	TRACE_DBG("data len %d (full %d)", res, full_len);

	return res;
}

/*
 * Returns data expected transfer length, i.e. expected transfer length,
 * adjusted on DIF tags expected transfer length, if any.
 *
 * Very expensive, don't call on fast path!
 */
int scst_cmd_get_expected_transfer_len_data(struct scst_cmd *cmd)
{
	int rem, res;

	if (!cmd->tgt_dif_data_expected)
		return cmd->expected_transfer_len_full;

	res = cmd->expected_transfer_len_full << cmd->dev->block_shift;
	rem = do_div(res, cmd->dev->block_size + (1 << SCST_DIF_TAG_SHIFT));
	if (unlikely(rem != 0))
		TRACE(TRACE_MINOR, "Reminder %d for expected transfer len "
			"data! (cmd %p, op %s, expected len full %d)", rem,
			cmd, scst_get_opcode_name(cmd),
			cmd->expected_transfer_len_full);

	TRACE_DBG("Expected transfer len data %d (cmd %p)", res, cmd);

	return res;
}

/*
 * Returns DIF tags expected transfer length.
 *
 * Very expensive, don't call on fast path!
 */
int scst_cmd_get_expected_transfer_len_dif(struct scst_cmd *cmd)
{
	int rem, res;

	if (!cmd->tgt_dif_data_expected)
		return 0;

	res = cmd->expected_transfer_len_full << SCST_DIF_TAG_SHIFT;
	rem = do_div(res, cmd->dev->block_size + (1 << SCST_DIF_TAG_SHIFT));
	if (unlikely(rem != 0))
		TRACE(TRACE_MINOR, "Reminder %d for expected transfer len dif! "
			"(cmd %p, op %s, expected len full %d)", rem, cmd,
			scst_get_opcode_name(cmd), cmd->expected_transfer_len_full);

	TRACE_DBG("Expected transfer len DIF %d (cmd %p)", res, cmd);

	return res;
}

void scst_adjust_resp_data_len(struct scst_cmd *cmd)
{
	TRACE_ENTRY();

	if (!cmd->expected_values_set) {
		cmd->adjusted_resp_data_len = cmd->resp_data_len;
		goto out;
	}

	cmd->adjusted_resp_data_len = min(cmd->resp_data_len,
				scst_cmd_get_expected_transfer_len_data(cmd));

	if (cmd->adjusted_resp_data_len != cmd->resp_data_len) {
		TRACE_MEM("Adjusting resp_data_len to %d (cmd %p, sg %p, "
			"sg_cnt %d)", cmd->adjusted_resp_data_len, cmd, cmd->sg,
			cmd->sg_cnt);
		scst_check_restore_sg_buff(cmd);
		scst_adjust_sg(cmd, true, cmd->adjusted_resp_data_len);
	}

out:
	TRACE_EXIT();
	return;
}

/*
 * scst_cmd_set_write_not_received_data_len() - sets cmd's not received len
 *
 * Sets cmd's not received data length. Also automatically sets resid_possible.
 */
void scst_cmd_set_write_not_received_data_len(struct scst_cmd *cmd,
	int not_received)
{
	TRACE_ENTRY();

	cmd->write_not_received_set = 1;

	if (!cmd->expected_values_set) {
		/*
		 * No expected values set, so no residuals processing.
		 * It can happen if a command preliminary completed before
		 * target driver had a chance to set expected values.
		 */
		TRACE_MGMT_DBG("No expected values set, ignoring (cmd %p)", cmd);
		goto out;
	}

	cmd->resid_possible = 1;

	if ((cmd->expected_data_direction & SCST_DATA_READ) &&
	    (cmd->expected_data_direction & SCST_DATA_WRITE)) {
		cmd->write_len = cmd->expected_out_transfer_len - not_received;
		if (cmd->write_len == cmd->out_bufflen)
			goto out;
	} else if (cmd->expected_data_direction & SCST_DATA_WRITE) {
		cmd->write_len = cmd->expected_transfer_len_full - not_received;
		if (cmd->tgt_dif_data_expected)
			cmd->write_len = scst_full_len_to_data_len(cmd->write_len,
						cmd->dev->block_shift);
		if (cmd->write_len == cmd->bufflen)
			goto out;
	}

	/*
	 * Write len now can be bigger cmd->(out_)bufflen, but that's OK,
	 * because it will be used to only calculate write residuals.
	 */

	TRACE_DBG("cmd %p, not_received %d, write_len %d", cmd, not_received,
		cmd->write_len);

	if (cmd->data_direction & SCST_DATA_WRITE)
		scst_limit_sg_write_len(cmd);

out:
	TRACE_EXIT();
	return;
}
EXPORT_SYMBOL(scst_cmd_set_write_not_received_data_len);

void scst_cmd_set_write_no_data_received(struct scst_cmd *cmd)
{
	int w;

	TRACE_ENTRY();

	EXTRACHECKS_BUG_ON(cmd->expected_values_set &&
		((cmd->expected_data_direction & SCST_DATA_WRITE) == 0));

	if ((cmd->expected_data_direction & SCST_DATA_READ) &&
	    (cmd->expected_data_direction & SCST_DATA_WRITE))
		w = cmd->expected_out_transfer_len;
	else
		w = cmd->expected_transfer_len_full;

	scst_cmd_set_write_not_received_data_len(cmd, w);

	TRACE_EXIT();
	return;
}

/*
 * __scst_get_resid() - returns residuals for cmd
 *
 * Returns residuals for command. Must not be called directly, use
 * scst_get_resid() instead.
 */
bool __scst_get_resid(struct scst_cmd *cmd, int *resid, int *bidi_out_resid)
{
	bool res;

	TRACE_ENTRY();

	*resid = 0;
	if (bidi_out_resid != NULL)
		*bidi_out_resid = 0;

	if (!cmd->expected_values_set) {
		/*
		 * No expected values set, so no residuals processing.
		 * It can happen if a command preliminary completed before
		 * target driver had a chance to set expected values.
		 */
		TRACE_MGMT_DBG("No expected values set, returning no residual "
			"(cmd %p)", cmd);
		res = false;
		goto out;
	}

	if (cmd->expected_data_direction & SCST_DATA_READ) {
		int resp = cmd->resp_data_len;

		if (cmd->tgt_dif_data_expected)
			resp += (resp >> cmd->dev->block_shift) << SCST_DIF_TAG_SHIFT;
		*resid = cmd->expected_transfer_len_full - resp;
		if ((cmd->expected_data_direction & SCST_DATA_WRITE) && bidi_out_resid) {
			if (cmd->write_len < cmd->expected_out_transfer_len)
				*bidi_out_resid = cmd->expected_out_transfer_len -
							cmd->write_len;
			else
				*bidi_out_resid = cmd->write_len - cmd->out_bufflen;
		}
	} else if (cmd->expected_data_direction & SCST_DATA_WRITE) {
		int wl = cmd->write_len;

		if (cmd->tgt_dif_data_expected)
			wl += (wl >> cmd->dev->block_shift) << SCST_DIF_TAG_SHIFT;
		if (wl < cmd->expected_transfer_len_full)
			*resid = cmd->expected_transfer_len_full - wl;
		else {
			*resid = cmd->write_len - cmd->bufflen;
			if (cmd->tgt_dif_data_expected) {
				int r = *resid;

				if (r < 0)
					r = -r;
				r += (r >> cmd->dev->block_shift) << SCST_DIF_TAG_SHIFT;
				if (*resid > 0)
					*resid = r;
				else
					*resid = -r;
			}
		}
	}

	res = true;

	TRACE_DBG("cmd %p, resid %d, bidi_out_resid %d (resp_data_len %d, "
		"expected_data_direction %d, write_len %d, bufflen %d, "
		"tgt_dif_data_expected %d)", cmd, *resid,
		bidi_out_resid ? *bidi_out_resid : 0, cmd->resp_data_len,
		cmd->expected_data_direction, cmd->write_len, cmd->bufflen,
		cmd->tgt_dif_data_expected);

out:
	TRACE_EXIT_RES(res);
	return res;
}
EXPORT_SYMBOL(__scst_get_resid);

/* No locks */
void scst_queue_retry_cmd(struct scst_cmd *cmd)
{
	struct scst_tgt *tgt = cmd->tgt;
	unsigned long flags;

	TRACE_ENTRY();

	spin_lock_irqsave(&tgt->tgt_lock, flags);

	tgt->retry_cmds++;

	TRACE_RETRY("Adding cmd %p to retry cmd list", cmd);
	list_add_tail(&cmd->cmd_list_entry, &tgt->retry_cmd_list);

	if (!tgt->retry_timer_active) {
		TRACE_DBG("Activating retry timer for tgt %p", tgt);
		tgt->retry_timer.expires = jiffies + SCST_TGT_RETRY_TIMEOUT;
		add_timer(&tgt->retry_timer);
		tgt->retry_timer_active = 1;
	}

	spin_unlock_irqrestore(&tgt->tgt_lock, flags);

	TRACE_EXIT();
	return;
}

/*
 * scst_update_hw_pending_start() - update commands pending start
 *
 * Updates the command's hw_pending_start as if it's just started hw pending.
 * Target drivers should call it if they received reply from this pending
 * command, but SCST core won't see it.
 */
void scst_update_hw_pending_start(struct scst_cmd *cmd)
{
	unsigned long flags;

	TRACE_ENTRY();

	/* To sync with scst_check_hw_pending_cmd() */
	spin_lock_irqsave(&cmd->sess->sess_list_lock, flags);
	cmd->hw_pending_start = jiffies;
	TRACE_MGMT_DBG("Updated hw_pending_start to %ld (cmd %p)",
		cmd->hw_pending_start, cmd);
	spin_unlock_irqrestore(&cmd->sess->sess_list_lock, flags);

	TRACE_EXIT();
	return;
}
EXPORT_SYMBOL_GPL(scst_update_hw_pending_start);

/*
 * Supposed to be called under sess_list_lock, but can release/reacquire it.
 * Returns 0 to continue, >0 to restart, <0 to break.
 */
static int scst_check_hw_pending_cmd(struct scst_cmd *cmd,
	unsigned long cur_time, unsigned long max_time,
	struct scst_session *sess, unsigned long *flags,
	struct scst_tgt_template *tgtt)
{
	int res = -1; /* break */

	TRACE_DBG("cmd %p, hw_pending %d, proc time %ld, "
		"pending time %ld", cmd, cmd->cmd_hw_pending,
		(long)(cur_time - cmd->start_time) / HZ,
		(long)(cur_time - cmd->hw_pending_start) / HZ);

	if (time_before(cur_time, cmd->start_time + max_time)) {
		/* Cmds are ordered, so no need to check more */
		goto out;
	}

	if (!cmd->cmd_hw_pending) {
		res = 0; /* continue */
		goto out;
	}

	if (time_before(cur_time, cmd->hw_pending_start + max_time)) {
		res = 0; /* continue */
		goto out;
	}

	TRACE(TRACE_MGMT, "Cmd %p HW pending for too long %ld (state %x)",
		cmd, (cur_time - cmd->hw_pending_start) / HZ,
		cmd->state);

	cmd->cmd_hw_pending = 0;

	spin_unlock_irqrestore(&sess->sess_list_lock, *flags);
	tgtt->on_hw_pending_cmd_timeout(cmd);
	spin_lock_irqsave(&sess->sess_list_lock, *flags);

	res = 1; /* restart */

out:
	TRACE_EXIT_RES(res);
	return res;
}

#if LINUX_VERSION_CODE < KERNEL_VERSION(2, 6, 20)
static void scst_hw_pending_work_fn(void *p)
#else
static void scst_hw_pending_work_fn(struct work_struct *work)
#endif
{
#if LINUX_VERSION_CODE < KERNEL_VERSION(2, 6, 20)
	struct scst_session *sess = (struct scst_session *)p;
#else
	struct scst_session *sess = container_of(work, struct scst_session,
						 hw_pending_work.work);
#endif
	struct scst_tgt_template *tgtt = sess->tgt->tgtt;
	struct scst_cmd *cmd;
	unsigned long cur_time = jiffies;
	unsigned long flags;
	unsigned long max_time = tgtt->max_hw_pending_time * HZ;

	TRACE_ENTRY();

	TRACE_DBG("HW pending work (sess %p, max time %ld)", sess, max_time/HZ);

	clear_bit(SCST_SESS_HW_PENDING_WORK_SCHEDULED, &sess->sess_aflags);

	spin_lock_irqsave(&sess->sess_list_lock, flags);

restart:
	list_for_each_entry(cmd, &sess->sess_cmd_list, sess_cmd_list_entry) {
		int rc;

		rc = scst_check_hw_pending_cmd(cmd, cur_time, max_time, sess,
					&flags, tgtt);
		if (rc < 0)
			break;
		else if (rc == 0)
			continue;
		else
			goto restart;
	}

	if (!list_empty(&sess->sess_cmd_list)) {
		/*
		 * For stuck cmds if there is no activity we might need to have
		 * one more run to release them, so reschedule once again.
		 */
		TRACE_DBG("Sched HW pending work for sess %p (max time %d)",
			sess, tgtt->max_hw_pending_time);
		set_bit(SCST_SESS_HW_PENDING_WORK_SCHEDULED, &sess->sess_aflags);
		schedule_delayed_work(&sess->hw_pending_work,
				tgtt->max_hw_pending_time * HZ);
	}

	spin_unlock_irqrestore(&sess->sess_list_lock, flags);

	TRACE_EXIT();
	return;
}

static bool __scst_is_relative_target_port_id_unique(uint16_t id,
	const struct scst_tgt *t)
{
	bool res = true;
	struct scst_tgt_template *tgtt;

	TRACE_ENTRY();

	list_for_each_entry(tgtt, &scst_template_list,
				scst_template_list_entry) {
		struct scst_tgt *tgt;

		list_for_each_entry(tgt, &tgtt->tgt_list, tgt_list_entry) {
			if (tgt == t)
				continue;
			if ((tgt->tgtt->is_target_enabled != NULL) &&
			     !tgt->tgtt->is_target_enabled(tgt))
				continue;
			if (id == tgt->rel_tgt_id) {
				res = false;
				break;
			}
		}
	}

	TRACE_EXIT_RES(res);
	return res;
}

/* scst_mutex supposed to be locked */
bool scst_is_relative_target_port_id_unique(uint16_t id,
	const struct scst_tgt *t)
{
	bool res;

	TRACE_ENTRY();

	mutex_lock(&scst_mutex);
	res = __scst_is_relative_target_port_id_unique(id, t);
	mutex_unlock(&scst_mutex);

	TRACE_EXIT_RES(res);
	return res;
}

int gen_relative_target_port_id(uint16_t *id)
{
	int res = -EOVERFLOW;
	static unsigned long rti = SCST_MIN_REL_TGT_ID, rti_prev;

	TRACE_ENTRY();

	res = mutex_lock_interruptible(&scst_mutex);
	if (res != 0)
		goto out;

	rti_prev = rti;
	do {
		if (__scst_is_relative_target_port_id_unique(rti, NULL)) {
			*id = (uint16_t)rti++;
			res = 0;
			goto out_unlock;
		}
		rti++;
		if (rti > SCST_MAX_REL_TGT_ID)
			rti = SCST_MIN_REL_TGT_ID;
	} while (rti != rti_prev);

	PRINT_ERROR("%s", "Unable to create unique relative target port id");

out_unlock:
	mutex_unlock(&scst_mutex);

out:
	TRACE_EXIT_RES(res);
	return res;
}

/* No locks */
int scst_alloc_tgt(struct scst_tgt_template *tgtt, struct scst_tgt **tgt)
{
	struct scst_tgt *t;
	int res = 0;

	TRACE_ENTRY();

	t = kmem_cache_zalloc(scst_tgt_cachep, GFP_KERNEL);
	if (t == NULL) {
		PRINT_ERROR("%s", "Allocation of tgt failed");
		res = -ENOMEM;
		goto out;
	}

	INIT_LIST_HEAD(&t->sess_list);
	INIT_LIST_HEAD(&t->sysfs_sess_list);
	init_waitqueue_head(&t->unreg_waitQ);
	t->tgtt = tgtt;
	t->sg_tablesize = tgtt->sg_tablesize;
	t->tgt_dif_supported = tgtt->dif_supported;
	t->tgt_hw_dif_type1_supported = tgtt->hw_dif_type1_supported;
	t->tgt_hw_dif_type2_supported = tgtt->hw_dif_type2_supported;
	t->tgt_hw_dif_type3_supported = tgtt->hw_dif_type3_supported;
	t->tgt_hw_dif_ip_supported = tgtt->hw_dif_ip_supported;
	t->tgt_hw_dif_same_sg_layout_required = tgtt->hw_dif_same_sg_layout_required;
	t->tgt_supported_dif_block_sizes = tgtt->supported_dif_block_sizes;
	spin_lock_init(&t->tgt_lock);
	INIT_LIST_HEAD(&t->retry_cmd_list);
	timer_setup(&t->retry_timer, scst_tgt_retry_timer_fn, 0);
	atomic_set(&t->tgt_dif_app_failed_tgt, 0);
	atomic_set(&t->tgt_dif_ref_failed_tgt, 0);
	atomic_set(&t->tgt_dif_guard_failed_tgt, 0);
	atomic_set(&t->tgt_dif_app_failed_scst, 0);
	atomic_set(&t->tgt_dif_ref_failed_scst, 0);
	atomic_set(&t->tgt_dif_guard_failed_scst, 0);
	atomic_set(&t->tgt_dif_app_failed_dev, 0);
	atomic_set(&t->tgt_dif_ref_failed_dev, 0);
	atomic_set(&t->tgt_dif_guard_failed_dev, 0);

#ifdef CONFIG_SCST_PROC
	res = gen_relative_target_port_id(&t->rel_tgt_id);
	if (res != 0) {
		scst_free_tgt(t);
		goto out;
	}
#else
	INIT_LIST_HEAD(&t->tgt_acg_list);
#endif

	*tgt = t;

out:
	TRACE_EXIT_HRES(res);
	return res;
}

/* No locks */
void scst_free_tgt(struct scst_tgt *tgt)
{
	TRACE_ENTRY();

	kfree(tgt->tgt_name);
	kfree(tgt->tgt_comment);
#ifdef CONFIG_SCST_PROC
	kfree(tgt->default_group_name);
#endif

	kmem_cache_free(scst_tgt_cachep, tgt);

	TRACE_EXIT();
	return;
}

static void scst_init_order_data(struct scst_order_data *order_data)
{
	int i;

	spin_lock_init(&order_data->sn_lock);
	INIT_LIST_HEAD(&order_data->deferred_cmd_list);
	INIT_LIST_HEAD(&order_data->skipped_sn_list);
	order_data->curr_sn = (typeof(order_data->curr_sn))(-20);
	order_data->expected_sn = order_data->curr_sn;
	order_data->cur_sn_slot = &order_data->sn_slots[0];
	for (i = 0; i < (int)ARRAY_SIZE(order_data->sn_slots); i++)
		atomic_set(&order_data->sn_slots[i], 0);
	spin_lock_init(&order_data->init_done_lock);
	return;
}

#if LINUX_VERSION_CODE < KERNEL_VERSION(2, 6, 20)
static void scst_ext_blocking_done_fn(void *p);
#else
static void scst_ext_blocking_done_fn(struct work_struct *work);
#endif

static int scst_dif_none(struct scst_cmd *cmd);
#ifdef CONFIG_SCST_DIF_INJECT_CORRUPTED_TAGS
static int scst_dif_none_type1(struct scst_cmd *cmd);
#else
#define scst_dif_none_type1 scst_dif_none
#endif

/* Called under scst_mutex and suspended activity */
int scst_alloc_device(gfp_t gfp_mask, int nodeid,
	struct scst_device **out_dev)
{
	struct scst_device *dev;
	int res = 0;

	TRACE_ENTRY();

	dev = kmem_cache_alloc_node(scst_dev_cachep, gfp_mask, nodeid);
	if (dev == NULL) {
		PRINT_ERROR("%s", "Allocation of scst_device failed");
		res = -ENOMEM;
		goto out;
	}
	memset(dev, 0, sizeof(*dev));

	dev->handler = &scst_null_devtype;
#ifdef CONFIG_SCST_PER_DEVICE_CMD_COUNT_LIMIT
	atomic_set(&dev->dev_cmd_count, 0);
#endif
	scst_init_mem_lim(&dev->dev_mem_lim);
	spin_lock_init(&dev->dev_lock);
	INIT_LIST_HEAD(&dev->dev_exec_cmd_list);
	INIT_LIST_HEAD(&dev->blocked_cmd_list);
	INIT_LIST_HEAD(&dev->dev_tgt_dev_list);
	INIT_LIST_HEAD(&dev->dev_acg_dev_list);
	INIT_LIST_HEAD(&dev->ext_blockers_list);
#if LINUX_VERSION_CODE < KERNEL_VERSION(2, 6, 20)
	INIT_WORK(&dev->ext_blockers_work, scst_ext_blocking_done_fn, dev);
#else
	INIT_WORK(&dev->ext_blockers_work, scst_ext_blocking_done_fn);
#endif
	dev->dev_double_ua_possible = 1;
	dev->queue_alg = SCST_QUEUE_ALG_1_UNRESTRICTED_REORDER;
	dev->dev_numa_node_id = nodeid;

	scst_pr_init(dev);

	BUILD_BUG_ON(SCST_DIF_NO_CHECK_APP_TAG != 0);
	dev->dev_dif_static_app_tag = SCST_DIF_NO_CHECK_APP_TAG;
	dev->dev_dif_static_app_ref_tag = SCST_DIF_NO_CHECK_APP_TAG;
	dev->dev_dif_fn = scst_dif_none;

	scst_init_order_data(&dev->dev_order_data);

	scst_init_threads(&dev->dev_cmd_threads);

	*out_dev = dev;

out:
	TRACE_EXIT_RES(res);
	return res;
}

void scst_free_device(struct scst_device *dev)
{
	TRACE_ENTRY();

	EXTRACHECKS_BUG_ON(dev->dev_scsi_atomic_cmd_active != 0);
	EXTRACHECKS_BUG_ON(!list_empty(&dev->dev_exec_cmd_list));

#ifdef CONFIG_SCST_EXTRACHECKS
	if (!list_empty(&dev->dev_tgt_dev_list) ||
	    !list_empty(&dev->dev_acg_dev_list)) {
		PRINT_CRIT_ERROR("%s: dev_tgt_dev_list or dev_acg_dev_list "
			"is not empty!", __func__);
		sBUG();
	}
#endif

	/* Ensure that ext_blockers_work is done */
	flush_work(&dev->ext_blockers_work);

	scst_deinit_threads(&dev->dev_cmd_threads);

	scst_pr_cleanup(dev);

	kfree(dev->virt_name);
	kmem_cache_free(scst_dev_cachep, dev);

	TRACE_EXIT();
	return;
}

bool scst_device_is_exported(struct scst_device *dev)
{
	lockdep_assert_held(&scst_mutex);

	WARN_ON_ONCE(!dev->dev_tgt_dev_list.next);

	return !list_empty(&dev->dev_tgt_dev_list);
}

/*
 * scst_init_mem_lim - initialize memory limits structure
 *
 * Initializes memory limits structure mem_lim according to
 * the current system configuration. This structure should be latter used
 * to track and limit allocated by one or more SGV pools memory.
 */
void scst_init_mem_lim(struct scst_mem_lim *mem_lim)
{
	atomic_set(&mem_lim->alloced_pages, 0);
	mem_lim->max_allowed_pages =
		((uint64_t)scst_max_dev_cmd_mem << 10) >> (PAGE_SHIFT - 10);
}
EXPORT_SYMBOL_GPL(scst_init_mem_lim);

static struct scst_acg_dev *scst_alloc_acg_dev(struct scst_acg *acg,
					struct scst_device *dev, uint64_t lun)
{
	struct scst_acg_dev *res;

	TRACE_ENTRY();

	res = kmem_cache_zalloc(scst_acgd_cachep, GFP_KERNEL);
	if (res == NULL) {
		PRINT_ERROR("%s", "Allocation of scst_acg_dev failed");
		goto out;
	}

	res->dev = dev;
	res->acg = acg;
	res->lun = lun;

out:
	TRACE_EXIT_HRES(res);
	return res;
}

/*
 * The activity supposed to be suspended and scst_mutex held or the
 * corresponding target supposed to be stopped.
 */
static void scst_del_acg_dev(struct scst_acg_dev *acg_dev,
			     bool del_acg_dev_list, bool del_sysfs)
{
	TRACE_DBG("Removing acg_dev %p from dev_acg_dev_list", acg_dev);
	list_del(&acg_dev->dev_acg_dev_list_entry);

	if (del_acg_dev_list) {
		TRACE_DBG("Removing acg_dev %p from acg_dev_list", acg_dev);
		list_del(&acg_dev->acg_dev_list_entry);
	}

	if (del_sysfs)
		scst_acg_dev_sysfs_del(acg_dev);
}

/*
 * The activity supposed to be suspended and scst_mutex held or the
 * corresponding target supposed to be stopped.
 */
static void scst_free_acg_dev(struct scst_acg_dev *acg_dev)
{
	kmem_cache_free(scst_acgd_cachep, acg_dev);
}

/*
 * The activity supposed to be suspended and scst_mutex held or the
 * corresponding target supposed to be stopped.
 */
static void scst_del_free_acg_dev(struct scst_acg_dev *acg_dev, bool del_sysfs)
{
	TRACE_ENTRY();
	scst_del_acg_dev(acg_dev, true, del_sysfs);
	scst_free_acg_dev(acg_dev);
	TRACE_EXIT();
	return;
}

static int scst_check_dif_compatibility(const struct scst_acg *acg,
	const struct scst_device *dev)
{
	int res = -EINVAL;
	struct scst_tgt *tgt;
	const int *p;
	bool supported;

	TRACE_ENTRY();

	if (dev->dev_dif_mode == SCST_DIF_MODE_NONE)
		goto out_ok;

	tgt = acg->tgt;

	if (!tgt->tgt_dif_supported) {
		PRINT_ERROR("Target %s doesn't support T10-PI (device %s)",
			tgt->tgt_name, dev->virt_name);
		goto out;
	}

	if (dev->dev_dif_mode & SCST_DIF_MODE_TGT) {
		if ((dev->dev_dif_type == 1) && !tgt->tgt_hw_dif_type1_supported) {
			PRINT_ERROR("Target %s doesn't support type 1 "
				"protection TGT mode (device %s)", tgt->tgt_name,
				dev->virt_name);
			goto out;
		}

		if ((dev->dev_dif_type == 2) && !tgt->tgt_hw_dif_type2_supported) {
			PRINT_ERROR("Target %s doesn't support type 2 "
				"protection TGT mode (device %s)", tgt->tgt_name,
				dev->virt_name);
			goto out;
		}

		if ((dev->dev_dif_type == 3) && !tgt->tgt_hw_dif_type3_supported) {
			PRINT_ERROR("Target %s doesn't support type 3 "
				"protection TGT mode (device %s)", tgt->tgt_name,
				dev->virt_name);
			goto out;
		}
	}

	if (tgt->tgt_supported_dif_block_sizes == NULL)
		goto out_ok;

	p = tgt->tgt_supported_dif_block_sizes;
	supported = false;
	while (*p != 0) {
		if (*p == dev->block_size) {
			supported = true;
			break;
		}
		p++;
	}
	if (!supported) {
		PRINT_ERROR("Target %s doesn't support block size %d of "
			"device %s", tgt->tgt_name, dev->block_size, dev->virt_name);
		goto out;
	}

out_ok:
	res = 0;

out:
	TRACE_EXIT_RES(res);
	return res;
}

/* The activity supposed to be suspended and scst_mutex held */
int scst_acg_add_lun(struct scst_acg *acg, struct kobject *parent,
	struct scst_device *dev, uint64_t lun, unsigned int flags,
	struct scst_acg_dev **out_acg_dev)
{
	int res;
	struct scst_acg_dev *acg_dev;
	struct scst_tgt_dev *tgt_dev, *tt;
	struct scst_session *sess;
	LIST_HEAD(tmp_tgt_dev_list);

	TRACE_ENTRY();

	INIT_LIST_HEAD(&tmp_tgt_dev_list);

	res = scst_check_dif_compatibility(acg, dev);
	if (res != 0)
		goto out;

	acg_dev = scst_alloc_acg_dev(acg, dev, lun);
	if (acg_dev == NULL) {
		res = -ENOMEM;
		goto out;
	}
	acg_dev->acg_dev_rd_only = ((flags & SCST_ADD_LUN_READ_ONLY) != 0);
	if (dev->dev_dif_mode & SCST_DIF_MODE_DEV_STORE) {
		/* Devices are allowed to store only CRCs */
		acg_dev->acg_dev_dif_guard_format = SCST_DIF_GUARD_FORMAT_CRC;
	} else
		acg_dev->acg_dev_dif_guard_format =
			acg->tgt->tgt_hw_dif_ip_supported && !dev->dev_dif_ip_not_supported ?
							SCST_DIF_GUARD_FORMAT_IP :
							SCST_DIF_GUARD_FORMAT_CRC;

	TRACE_DBG("Adding acg_dev %p to acg_dev_list and dev_acg_dev_list",
		acg_dev);
	list_add_tail(&acg_dev->acg_dev_list_entry, &acg->acg_dev_list);
	list_add_tail(&acg_dev->dev_acg_dev_list_entry, &dev->dev_acg_dev_list);

	if (!(flags & SCST_ADD_LUN_CM)) {
		res = scst_cm_on_add_lun(acg_dev, lun, &flags);
		if (res != 0)
			goto out_free;
	}

	list_for_each_entry(sess, &acg->acg_sess_list, acg_sess_list_entry) {
		res = scst_alloc_add_tgt_dev(sess, acg_dev, &tgt_dev);
		if (res == -EPERM)
			continue;
		else if (res != 0)
			goto out_free;

		list_add_tail(&tgt_dev->extra_tgt_dev_list_entry,
			      &tmp_tgt_dev_list);
	}

	res = scst_acg_dev_sysfs_create(acg_dev, parent);
	if (res != 0)
		goto out_on_del;

	if (flags & SCST_ADD_LUN_GEN_UA)
		scst_report_luns_changed(acg);

	PRINT_INFO("Added device %s to group %s (LUN %lld, "
		"flags 0x%x) to target %s", dev->virt_name, acg->acg_name,
		lun, flags, acg->tgt ? acg->tgt->tgt_name : "?");

	if (out_acg_dev != NULL)
		*out_acg_dev = acg_dev;

out:
	TRACE_EXIT_RES(res);
	return res;

out_on_del:
	if (!(flags & SCST_ADD_LUN_CM))
		scst_cm_on_del_lun(acg_dev, false);

out_free:
	list_for_each_entry_safe(tgt_dev, tt, &tmp_tgt_dev_list,
			 extra_tgt_dev_list_entry) {
		scst_free_tgt_dev(tgt_dev);
	}
	scst_del_free_acg_dev(acg_dev, false);
	goto out;
}

/* Delete a LUN without generating a unit attention. */
static struct scst_acg_dev *__scst_acg_del_lun(struct scst_acg *acg,
					       uint64_t lun,
					       struct list_head *tgt_dev_list,
					       bool *report_luns_changed)
{
	struct scst_acg_dev *acg_dev = NULL, *a;
	struct scst_tgt_dev *tgt_dev, *tt;
	struct scst_session *sess;

	lockdep_assert_held(&scst_mutex);

	INIT_LIST_HEAD(tgt_dev_list);

	list_for_each_entry(a, &acg->acg_dev_list, acg_dev_list_entry) {
		if (a->lun == lun) {
			acg_dev = a;
			break;
		}
	}
	if (acg_dev == NULL)
		goto out;

	*report_luns_changed = scst_cm_on_del_lun(acg_dev,
						  *report_luns_changed);

	list_for_each_entry_safe(tgt_dev, tt, &acg_dev->dev->dev_tgt_dev_list,
			 dev_tgt_dev_list_entry) {
		if (tgt_dev->acg_dev == acg_dev) {
			sess = tgt_dev->sess;

			mutex_lock(&sess->tgt_dev_list_mutex);
			scst_del_tgt_dev(tgt_dev);
			mutex_unlock(&sess->tgt_dev_list_mutex);

			list_add_tail(&tgt_dev->extra_tgt_dev_list_entry,
				      tgt_dev_list);
		}
	}

	scst_del_acg_dev(acg_dev, true, true);

	PRINT_INFO("Removed LUN %lld from group %s (target %s)",
		lun, acg->acg_name, acg->tgt ? acg->tgt->tgt_name : "?");

out:
	return acg_dev;
}

static int scst_tgt_devs_cmds(struct list_head *tgt_dev_list)
{
	struct scst_tgt_dev *tgt_dev;
	int res = 0;

	list_for_each_entry(tgt_dev, tgt_dev_list, extra_tgt_dev_list_entry)
		res += atomic_read(&tgt_dev->tgt_dev_cmd_count);

	return res;
}

static void scst_wait_for_tgt_devs(struct list_head *tgt_dev_list)
{
	while (scst_tgt_devs_cmds(tgt_dev_list) > 0)
		mdelay(100);
}

int scst_acg_del_lun(struct scst_acg *acg, uint64_t lun,
		     bool gen_report_luns_changed)
{
	int res = 0;
	struct scst_acg_dev *acg_dev;
	struct scst_tgt_dev *tgt_dev, *tt;
	struct list_head tgt_dev_list;

	TRACE_ENTRY();

	lockdep_assert_held(&scst_mutex);

	acg_dev = __scst_acg_del_lun(acg, lun, &tgt_dev_list,
				     &gen_report_luns_changed);
	if (acg_dev == NULL) {
		PRINT_ERROR("Device is not found in group %s", acg->acg_name);
		res = -EINVAL;
		goto out;
	}

	if (gen_report_luns_changed)
		scst_report_luns_changed(acg);

	mutex_unlock(&scst_mutex);

	scst_wait_for_tgt_devs(&tgt_dev_list);

	mutex_lock(&scst_mutex);

	list_for_each_entry_safe(tgt_dev, tt, &tgt_dev_list,
				 extra_tgt_dev_list_entry) {
		scst_free_tgt_dev(tgt_dev);
	}
	scst_free_acg_dev(acg_dev);

out:
	TRACE_EXIT_RES(res);
	return res;
}

/* Either add or replace a LUN according to flags argument */
int scst_acg_repl_lun(struct scst_acg *acg, struct kobject *parent,
		      struct scst_device *dev, uint64_t lun,
		      unsigned int flags)
{
	struct scst_acg_dev *acg_dev;
	bool del_gen_ua = false;
	struct scst_tgt_dev *tgt_dev, *tt;
	struct list_head tgt_dev_list;
	int res = -EINVAL;

	lockdep_assert_held(&scst_mutex);

	acg_dev = __scst_acg_del_lun(acg, lun, &tgt_dev_list, &del_gen_ua);
	if (!acg_dev)
		flags |= SCST_ADD_LUN_GEN_UA;
	res = scst_acg_add_lun(acg, parent, dev, lun, flags, NULL);
	if (res != 0)
		goto out;

	if (acg_dev && (flags & SCST_REPL_LUN_GEN_UA)) {
		list_for_each_entry(tgt_dev, &dev->dev_tgt_dev_list,
				    dev_tgt_dev_list_entry) {
			if (tgt_dev->acg_dev->acg == acg &&
			    tgt_dev->lun == lun) {
				TRACE_MGMT_DBG("INQUIRY DATA HAS CHANGED"
					       " on tgt_dev %p", tgt_dev);
				scst_gen_aen_or_ua(tgt_dev,
					SCST_LOAD_SENSE(scst_sense_inquiry_data_changed));
			}
		}
	}
	mutex_unlock(&scst_mutex);

	scst_wait_for_tgt_devs(&tgt_dev_list);

	mutex_lock(&scst_mutex);
	list_for_each_entry_safe(tgt_dev, tt, &tgt_dev_list,
				 extra_tgt_dev_list_entry) {
		scst_free_tgt_dev(tgt_dev);
	}
	scst_free_acg_dev(acg_dev);

out:
	return res;
}

int scst_alloc_add_acg(struct scst_tgt *tgt, const char *acg_name,
	bool tgt_acg, struct scst_acg **out_acg)
{
	struct scst_acg *acg;
	int res;

	TRACE_ENTRY();

	lockdep_assert_held(&scst_mutex);

	acg = kzalloc(sizeof(*acg), GFP_KERNEL);
	if (acg == NULL) {
		PRINT_ERROR("%s", "Allocation of acg failed");
		res = -ENOMEM;
		goto out;
	}

	kref_init(&acg->acg_kref);
	acg->tgt = tgt;
	INIT_LIST_HEAD(&acg->acg_dev_list);
	INIT_LIST_HEAD(&acg->acg_sess_list);
	INIT_LIST_HEAD(&acg->acn_list);
	cpumask_copy(&acg->acg_cpu_mask, &default_cpu_mask);
	acg->acg_name = kstrdup(acg_name, GFP_KERNEL);
	if (acg->acg_name == NULL) {
		PRINT_ERROR("%s", "Allocation of acg_name failed");
		res = -ENOMEM;
		goto out_free;
	}

	res = scst_cm_on_add_acg(acg);
	if (res != 0)
		goto out_undup;

#ifdef CONFIG_SCST_PROC
	acg->addr_method = tgt && tgt->tgtt ? tgt->tgtt->preferred_addr_method
		: SCST_LUN_ADDR_METHOD_PERIPHERAL;

	TRACE_DBG("Adding acg %s to scst_acg_list", acg_name);
	list_add_tail(&acg->acg_list_entry, &scst_acg_list);

	scst_check_reassign_sessions();
#else
	acg->addr_method = tgt->tgtt->preferred_addr_method;

	if (tgt_acg) {
		TRACE_DBG("Adding acg '%s' to device '%s' acg_list", acg_name,
			tgt->tgt_name);
		list_add_tail(&acg->acg_list_entry, &tgt->tgt_acg_list);
		acg->tgt_acg = 1;

		res = scst_acg_sysfs_create(tgt, acg);
		if (res != 0)
			goto out_del;
	}

	kobject_get(&tgt->tgt_kobj);
#endif

	res = 0;

out:
	*out_acg = acg;

	TRACE_EXIT_RES(res);
	return res;

#ifndef CONFIG_SCST_PROC
out_del:
	list_del(&acg->acg_list_entry);
#endif

out_undup:
	kfree(acg->acg_name);

out_free:
	kfree(acg);
	acg = NULL;
	goto out;
}

/*
 * scst_del_acg - delete an ACG from the per-target ACG list and from sysfs
 *
 * The caller must hold scst_mutex and activity must have been suspended.
 *
 * Note: It is the responsibility of the caller to make sure that
 * scst_put_acg() gets invoked.
 */
static void scst_del_acg(struct scst_acg *acg)
{
	struct scst_acn *acn;
	struct scst_acg_dev *acg_dev, *acg_dev_tmp;

	scst_assert_activity_suspended();
	lockdep_assert_held(&scst_mutex);

	scst_cm_on_del_acg(acg);

	list_for_each_entry_safe(acg_dev, acg_dev_tmp, &acg->acg_dev_list,
				 acg_dev_list_entry)
		scst_del_acg_dev(acg_dev, false, true);

	list_for_each_entry(acn, &acg->acn_list, acn_list_entry)
		scst_acn_sysfs_del(acn);

#ifdef CONFIG_SCST_PROC
	list_del(&acg->acg_list_entry);
#else
	if (acg->tgt_acg) {
		TRACE_DBG("Removing acg %s from list", acg->acg_name);
		list_del(&acg->acg_list_entry);

		scst_acg_sysfs_del(acg);
	} else {
		acg->tgt->default_acg = NULL;
	}
#endif
}

/*
 * scst_free_acg - free an ACG
 *
 * The caller must hold scst_mutex and activity must have been suspended.
 */
static void scst_free_acg(struct scst_acg *acg)
{
	struct scst_acg_dev *acg_dev, *acg_dev_tmp;
	struct scst_acn *acn, *acnt;
	struct scst_session *sess;
	struct scst_tgt *tgt = acg->tgt;

	/* For procfs acg->tgt could be NULL */
	TRACE_DBG("Freeing acg %s/%s", tgt ? tgt->tgt_name : "(tgt=NULL)", acg->acg_name);

	list_for_each_entry_safe(acg_dev, acg_dev_tmp, &acg->acg_dev_list,
			acg_dev_list_entry) {
		struct scst_tgt_dev *tgt_dev, *tt;

		list_for_each_entry_safe(tgt_dev, tt,
				 &acg_dev->dev->dev_tgt_dev_list,
				 dev_tgt_dev_list_entry) {
			if (tgt_dev->acg_dev == acg_dev) {
				sess = tgt_dev->sess;

				mutex_lock(&sess->tgt_dev_list_mutex);
				scst_del_tgt_dev(tgt_dev);
				mutex_unlock(&sess->tgt_dev_list_mutex);

				scst_free_tgt_dev(tgt_dev);
			}
		}
		scst_free_acg_dev(acg_dev);
	}

	list_for_each_entry_safe(acn, acnt, &acg->acn_list, acn_list_entry) {
		scst_free_acn(acn,
			list_is_last(&acn->acn_list_entry, &acg->acn_list));
	}

	kfree(acg->acg_name);
	kfree(acg);

#ifndef CONFIG_SCST_PROC
	kobject_put(&tgt->tgt_kobj);
#endif
}

static void scst_release_acg(struct kref *kref)
{
	struct scst_acg *acg = container_of(kref, struct scst_acg, acg_kref);

	scst_free_acg(acg);
}

struct scst_acg_put_work {
	struct work_struct	work;
	struct scst_acg		*acg;
};

#if LINUX_VERSION_CODE < KERNEL_VERSION(2, 6, 20)
static void scst_put_acg_work(void *p)
{
	struct scst_acg_put_work *put_work = p;
#else
static void scst_put_acg_work(struct work_struct *work)
{
	struct scst_acg_put_work *put_work =
		container_of(work, typeof(*put_work), work);
#endif
	struct scst_acg *acg = put_work->acg;

	kfree(put_work);
	kref_put(&acg->acg_kref, scst_release_acg);
}

void scst_put_acg(struct scst_acg *acg)
{
	struct scst_acg_put_work *put_work;
	bool rc;

	put_work = kmalloc(sizeof(*put_work), GFP_KERNEL | __GFP_NOFAIL);
	if (WARN_ON_ONCE(!put_work)) {
		kref_put(&acg->acg_kref, scst_release_acg);
		return;
	}

#if LINUX_VERSION_CODE < KERNEL_VERSION(2, 6, 20)
	INIT_WORK(&put_work->work, scst_put_acg_work, put_work);
#else
	INIT_WORK(&put_work->work, scst_put_acg_work);
#endif
	put_work->acg = acg;

	/*
	 * Schedule the kref_put() call instead of invoking it directly to
	 * avoid deep recursion and a stack overflow.
	 */
	rc = queue_work(scst_release_acg_wq, &put_work->work);
	WARN_ON_ONCE(!rc);
	return;
}

void scst_get_acg(struct scst_acg *acg)
{
	kref_get(&acg->acg_kref);
}

/*
 * scst_close_del_free_acg - close sessions, delete and free an ACG
 *
 * The caller must hold scst_mutex and activity must have been suspended.
 *
 * Note: deleting and freeing the ACG happens asynchronously. Each time a
 * session is closed the ACG reference count is decremented, and if that
 * reference count drops to zero the ACG is freed.
 */
int scst_del_free_acg(struct scst_acg *acg, bool close_sessions)
{
	struct scst_tgt *tgt = acg->tgt;
	struct scst_session *sess, *sess_tmp;

	scst_assert_activity_suspended();
	lockdep_assert_held(&scst_mutex);

	if ((!close_sessions && !list_empty(&acg->acg_sess_list)) ||
	    (close_sessions && !tgt->tgtt->close_session))
		return -EBUSY;

	scst_del_acg(acg);

	if (close_sessions) {
		TRACE_DBG("Closing sessions for group %s/%s", tgt->tgt_name,
			  acg->acg_name);
		list_for_each_entry_safe(sess, sess_tmp, &acg->acg_sess_list,
					 acg_sess_list_entry) {
			TRACE_DBG("Closing session %s/%s/%s", tgt->tgt_name,
				  acg->acg_name, sess->initiator_name);
			tgt->tgtt->close_session(sess);
		}
	}

	scst_put_acg(acg);

	return 0;
}

#ifndef CONFIG_SCST_PROC

/* The activity supposed to be suspended and scst_mutex held */
struct scst_acg *scst_tgt_find_acg(struct scst_tgt *tgt, const char *name)
{
	struct scst_acg *acg, *acg_ret = NULL;

	TRACE_ENTRY();

	list_for_each_entry(acg, &tgt->tgt_acg_list, acg_list_entry) {
		if (strcmp(acg->acg_name, name) == 0) {
			acg_ret = acg;
			break;
		}
	}

	TRACE_EXIT();
	return acg_ret;
}

#endif

/* scst_mutex supposed to be held */
static struct scst_tgt_dev *scst_find_shared_io_tgt_dev(
	struct scst_tgt_dev *tgt_dev)
{
	struct scst_cmd_threads *a;
	struct scst_tgt_dev *res = NULL;
	struct scst_session *sess = tgt_dev->sess;
	struct scst_acg *acg = tgt_dev->acg_dev->acg;
	struct scst_tgt_dev *t;

	TRACE_ENTRY();

	TRACE_DBG("tgt_dev %s (acg %p, io_grouping_type %d)",
		sess->initiator_name, acg, acg->acg_io_grouping_type);

	switch (acg->acg_io_grouping_type) {
	case SCST_IO_GROUPING_AUTO:
		if (sess->initiator_name == NULL)
			goto out;

		list_for_each_entry(t, &tgt_dev->dev->dev_tgt_dev_list,
				dev_tgt_dev_list_entry) {
			if ((t == tgt_dev) ||
			    (t->sess->initiator_name == NULL) ||
			    (t->active_cmd_threads == NULL))
				continue;

			TRACE_DBG("t %s", t->sess->initiator_name);

			/* We check other ACG's as well */

			if (strcmp(t->sess->initiator_name,
				   sess->initiator_name) == 0)
				goto found;
		}
		break;

	case SCST_IO_GROUPING_THIS_GROUP_ONLY:
		list_for_each_entry(t, &tgt_dev->dev->dev_tgt_dev_list,
				dev_tgt_dev_list_entry) {
			if ((t == tgt_dev) || (t->active_cmd_threads == NULL))
				continue;

			TRACE_DBG("t %s (acg %p)", t->sess->initiator_name,
				t->acg_dev->acg);

			if (t->acg_dev->acg == acg)
				goto found;
		}
		break;

	case SCST_IO_GROUPING_NEVER:
		goto out;

	default:
		list_for_each_entry(t, &tgt_dev->dev->dev_tgt_dev_list,
				dev_tgt_dev_list_entry) {
			if ((t == tgt_dev) || (t->active_cmd_threads == NULL))
				continue;

			TRACE_DBG("t %s (acg %p, io_grouping_type %d)",
				t->sess->initiator_name, t->acg_dev->acg,
				t->acg_dev->acg->acg_io_grouping_type);

			if (t->acg_dev->acg->acg_io_grouping_type ==
					acg->acg_io_grouping_type)
				goto found;
		}
		break;
	}

out:
	TRACE_EXIT_HRES((unsigned long)res);
	return res;

found:
	res = t;
	a = t->active_cmd_threads;
	if (a == &scst_main_cmd_threads) {
		TRACE_DBG("Going to share async IO context %p (res %p, "
			"ini %s, dev %s, grouping type %d)",
			t->aic_keeper->aic, res, t->sess->initiator_name,
			t->dev->virt_name,
			t->acg_dev->acg->acg_io_grouping_type);
	} else {
		wait_event(a->ioctx_wq, a->io_context_ready);
		smp_rmb();
		TRACE_DBG("Going to share IO context %p (res %p, ini %s, "
			"dev %s, cmd_threads %p, grouping type %d)",
			res->active_cmd_threads->io_context, res,
			t->sess->initiator_name, t->dev->virt_name,
			t->active_cmd_threads,
			t->acg_dev->acg->acg_io_grouping_type);
	}
	goto out;
}

enum scst_dev_type_threads_pool_type scst_parse_threads_pool_type(const char *p,
	int len)
{
	enum scst_dev_type_threads_pool_type res;

	if (strncasecmp(p, SCST_THREADS_POOL_PER_INITIATOR_STR,
			min_t(int, strlen(SCST_THREADS_POOL_PER_INITIATOR_STR),
				len)) == 0)
		res = SCST_THREADS_POOL_PER_INITIATOR;
	else if (strncasecmp(p, SCST_THREADS_POOL_SHARED_STR,
			min_t(int, strlen(SCST_THREADS_POOL_SHARED_STR),
				len)) == 0)
		res = SCST_THREADS_POOL_SHARED;
	else {
		PRINT_ERROR("Unknown threads pool type %s", p);
		res = SCST_THREADS_POOL_TYPE_INVALID;
	}

	return res;
}

static int scst_ioc_keeper_thread(void *arg)
{
	struct scst_async_io_context_keeper *aic_keeper =
		(struct scst_async_io_context_keeper *)arg;

	TRACE_ENTRY();

	TRACE_MGMT_DBG("AIC %p keeper thread %s  started", aic_keeper, current->comm);

	current->flags |= PF_NOFREEZE;

	sBUG_ON(aic_keeper->aic != NULL);

	aic_keeper->aic = get_task_io_context(current, GFP_KERNEL, NUMA_NO_NODE);
	TRACE_DBG("Alloced new async IO context %p (aic %p)",
		aic_keeper->aic, aic_keeper);

	/* We have our own ref counting */
	put_io_context(aic_keeper->aic);

	/* We are ready */
	aic_keeper->aic_ready = true;
	wake_up_all(&aic_keeper->aic_keeper_waitQ);

	wait_event_interruptible(aic_keeper->aic_keeper_waitQ,
		kthread_should_stop());

	TRACE_MGMT_DBG("AIC %p keeper thread %s finished", aic_keeper,
		current->comm);

	TRACE_EXIT();
	return 0;
}

/* scst_mutex supposed to be held */
int scst_tgt_dev_setup_threads(struct scst_tgt_dev *tgt_dev)
{
	int res = 0;
	struct scst_session *sess = tgt_dev->sess;
	struct scst_tgt_template *tgtt = sess->tgt->tgtt;
	struct scst_device *dev = tgt_dev->dev;
	struct scst_async_io_context_keeper *aic_keeper;

	TRACE_ENTRY();

	tgt_dev->thread_index = -1;

	if (dev->threads_num < 0)
		goto out;

	if (dev->threads_num == 0) {
		struct scst_tgt_dev *shared_io_tgt_dev;

		tgt_dev->active_cmd_threads = &scst_main_cmd_threads;

		shared_io_tgt_dev = scst_find_shared_io_tgt_dev(tgt_dev);
		if (shared_io_tgt_dev != NULL) {
			aic_keeper = shared_io_tgt_dev->aic_keeper;
			kref_get(&aic_keeper->aic_keeper_kref);

			TRACE_DBG("Linking async io context %p "
				"for shared tgt_dev %p (dev %s)",
				aic_keeper->aic, tgt_dev,
				tgt_dev->dev->virt_name);
		} else {
			/* Create new context */
			aic_keeper = kzalloc_node(sizeof(*aic_keeper), GFP_KERNEL,
				dev->dev_numa_node_id);
			if (aic_keeper == NULL) {
				PRINT_ERROR("Unable to alloc aic_keeper "
					"(size %zd)", sizeof(*aic_keeper));
				res = -ENOMEM;
				goto out;
			}

			kref_init(&aic_keeper->aic_keeper_kref);
			init_waitqueue_head(&aic_keeper->aic_keeper_waitQ);

			aic_keeper->aic_keeper_thr =
				kthread_run(scst_ioc_keeper_thread,
					aic_keeper, "aic_keeper");
			if (IS_ERR(aic_keeper->aic_keeper_thr)) {
				PRINT_ERROR("Error running ioc_keeper "
					"thread (tgt_dev %p)", tgt_dev);
				res = PTR_ERR(aic_keeper->aic_keeper_thr);
				goto out_free_keeper;
			}

			wait_event(aic_keeper->aic_keeper_waitQ,
				aic_keeper->aic_ready);

			TRACE_DBG("Created async io context %p "
				"for not shared tgt_dev %p (dev %s)",
				aic_keeper->aic, tgt_dev,
				tgt_dev->dev->virt_name);
		}

		tgt_dev->async_io_context = aic_keeper->aic;
		tgt_dev->aic_keeper = aic_keeper;

		res = scst_add_threads(tgt_dev->active_cmd_threads, NULL, NULL,
				       tgtt->threads_num);
		goto out;
	}

	switch (dev->threads_pool_type) {
	case SCST_THREADS_POOL_PER_INITIATOR:
	{
		struct scst_tgt_dev *shared_io_tgt_dev;

		scst_init_threads(&tgt_dev->tgt_dev_cmd_threads);

		tgt_dev->active_cmd_threads = &tgt_dev->tgt_dev_cmd_threads;

		shared_io_tgt_dev = scst_find_shared_io_tgt_dev(tgt_dev);
		if (shared_io_tgt_dev != NULL) {
			TRACE_DBG("Linking io context %p for "
				"shared tgt_dev %p (cmd_threads %p)",
				shared_io_tgt_dev->active_cmd_threads->io_context,
				tgt_dev, tgt_dev->active_cmd_threads);
			/* It's ref counted via threads */
			tgt_dev->active_cmd_threads->io_context =
				shared_io_tgt_dev->active_cmd_threads->io_context;
		}

		res = scst_add_threads(tgt_dev->active_cmd_threads, NULL,
				       tgt_dev,
				       dev->threads_num + tgtt->threads_num);
		if (res != 0) {
			/* Let's clear here, because no threads could be run */
			tgt_dev->active_cmd_threads->io_context = NULL;
		}
		break;
	}
	case SCST_THREADS_POOL_SHARED:
	{
		tgt_dev->active_cmd_threads = &dev->dev_cmd_threads;

		res = scst_add_threads(tgt_dev->active_cmd_threads, dev, NULL,
				       tgtt->threads_num);
		break;
	}
	case SCST_THREADS_POOL_TYPE_INVALID:
	default:
		PRINT_CRIT_ERROR("Unknown threads pool type %d (dev %s)",
			dev->threads_pool_type, dev->virt_name);
		sBUG();
		break;
	}

out:
	if (res == 0)
		tm_dbg_init_tgt_dev(tgt_dev);

	TRACE_EXIT_RES(res);
	return res;

out_free_keeper:
	kfree(aic_keeper);
	goto out;
}

static void scst_aic_keeper_release(struct kref *kref)
{
	struct scst_async_io_context_keeper *aic_keeper;

	TRACE_ENTRY();

	aic_keeper = container_of(kref, struct scst_async_io_context_keeper,
			aic_keeper_kref);

	kthread_stop(aic_keeper->aic_keeper_thr);

	kfree(aic_keeper);

	TRACE_EXIT();
	return;
}

/* scst_mutex supposed to be held */
void scst_tgt_dev_stop_threads(struct scst_tgt_dev *tgt_dev)
{
	struct scst_tgt_template *tgtt = tgt_dev->sess->tgt->tgtt;

	TRACE_ENTRY();

	if (tgt_dev->dev->threads_num < 0)
		goto out_deinit;

	if (tgt_dev->active_cmd_threads == &scst_main_cmd_threads) {
		/* Global async threads */
		kref_put(&tgt_dev->aic_keeper->aic_keeper_kref,
			scst_aic_keeper_release);
		tgt_dev->async_io_context = NULL;
		tgt_dev->aic_keeper = NULL;
	} else if (tgt_dev->active_cmd_threads == &tgt_dev->dev->dev_cmd_threads) {
		/* Per device shared threads */
		scst_del_threads(tgt_dev->active_cmd_threads,
				 tgtt->threads_num);
	} else if (tgt_dev->active_cmd_threads == &tgt_dev->tgt_dev_cmd_threads) {
		/* Per tgt_dev threads */
		scst_del_threads(tgt_dev->active_cmd_threads, -1);
		scst_deinit_threads(&tgt_dev->tgt_dev_cmd_threads);
	} /* else no threads (not yet initialized, e.g.) */

out_deinit:
	tm_dbg_deinit_tgt_dev(tgt_dev);
	tgt_dev->active_cmd_threads = NULL;

	TRACE_EXIT();
	return;
}

static __be16 scst_dif_crc_fn(const void *data, unsigned int len);
static __be16 scst_dif_ip_fn(const void *data, unsigned int len);

/*
 * scst_mutex supposed to be held, there must not be parallel activity in this
 * session. May be invoked from inside scst_check_reassign_sessions() which
 * means that sess->acg can be NULL.
 */
static int scst_alloc_add_tgt_dev(struct scst_session *sess,
	struct scst_acg_dev *acg_dev, struct scst_tgt_dev **out_tgt_dev)
{
	int res = 0;
	struct scst_tgt_template *tgtt = sess->tgt->tgtt;
	int ini_sg, ini_unchecked_isa_dma, ini_use_clustering;
	struct scst_tgt_dev *tgt_dev;
	struct scst_device *dev = acg_dev->dev;
	struct list_head *head;
	int sl;
	uint8_t sense_buffer[SCST_STANDARD_SENSE_LEN];

	TRACE_ENTRY();

	tgt_dev = kmem_cache_zalloc(scst_tgtd_cachep, GFP_KERNEL);
	if (tgt_dev == NULL) {
		PRINT_ERROR("%s", "Allocation of scst_tgt_dev failed");
		res = -ENOMEM;
		goto out;
	}

	INIT_LIST_HEAD(&tgt_dev->sess_tgt_dev_list_entry);
	tgt_dev->dev = dev;
	tgt_dev->lun = acg_dev->lun;
	tgt_dev->acg_dev = acg_dev;
	tgt_dev->tgt_dev_rd_only = acg_dev->acg_dev_rd_only || dev->dev_rd_only;
	if (sess->tgt->tgt_forwarding)
		set_bit(SCST_TGT_DEV_FORWARDING, &tgt_dev->tgt_dev_flags);
	else
		clear_bit(SCST_TGT_DEV_FORWARDING, &tgt_dev->tgt_dev_flags);
	tgt_dev->hw_dif_same_sg_layout_required = sess->tgt->tgt_hw_dif_same_sg_layout_required;
	tgt_dev->tgt_dev_dif_guard_format = acg_dev->acg_dev_dif_guard_format;
	if (tgt_dev->tgt_dev_dif_guard_format == SCST_DIF_GUARD_FORMAT_IP)
		tgt_dev->tgt_dev_dif_crc_fn = scst_dif_ip_fn;
	else {
		EXTRACHECKS_BUG_ON(tgt_dev->tgt_dev_dif_guard_format != SCST_DIF_GUARD_FORMAT_CRC);
		tgt_dev->tgt_dev_dif_crc_fn = scst_dif_crc_fn;
	}
	atomic_set(&tgt_dev->tgt_dev_dif_app_failed_tgt, 0);
	atomic_set(&tgt_dev->tgt_dev_dif_ref_failed_tgt, 0);
	atomic_set(&tgt_dev->tgt_dev_dif_guard_failed_tgt, 0);
	atomic_set(&tgt_dev->tgt_dev_dif_app_failed_scst, 0);
	atomic_set(&tgt_dev->tgt_dev_dif_ref_failed_scst, 0);
	atomic_set(&tgt_dev->tgt_dev_dif_guard_failed_scst, 0);
	atomic_set(&tgt_dev->tgt_dev_dif_app_failed_dev, 0);
	atomic_set(&tgt_dev->tgt_dev_dif_ref_failed_dev, 0);
	atomic_set(&tgt_dev->tgt_dev_dif_guard_failed_dev, 0);

	tgt_dev->sess = sess;
	atomic_set(&tgt_dev->tgt_dev_cmd_count, 0);
	if (acg_dev->acg->acg_black_hole_type != SCST_ACG_BLACK_HOLE_NONE)
		set_bit(SCST_TGT_DEV_BLACK_HOLE, &tgt_dev->tgt_dev_flags);
	else
		clear_bit(SCST_TGT_DEV_BLACK_HOLE, &tgt_dev->tgt_dev_flags);

	scst_sgv_pool_use_norm(tgt_dev);

	if (dev->scsi_dev != NULL) {
		struct Scsi_Host *shost = dev->scsi_dev->host;

		ini_sg = shost->sg_tablesize;
		ini_unchecked_isa_dma = shost->unchecked_isa_dma;
#if LINUX_VERSION_CODE < KERNEL_VERSION(4, 21, 0)
		ini_use_clustering = shost->use_clustering == ENABLE_CLUSTERING;
#else
		ini_use_clustering = !(shost->dma_boundary == PAGE_SIZE - 1 &&
				       shost->max_segment_size == PAGE_SIZE);
#endif
	} else {
		ini_sg = (1 << 15) /* infinite */;
		ini_unchecked_isa_dma = 0;
		ini_use_clustering = 0;
	}
	tgt_dev->max_sg_cnt = min(ini_sg, sess->tgt->sg_tablesize);

	if ((sess->tgt->tgtt->use_clustering || ini_use_clustering) &&
	    !sess->tgt->tgtt->no_clustering &&
	    !(sess->tgt->tgt_hw_dif_same_sg_layout_required &&
	      (tgt_dev->dev->dev_dif_type != 0)))
		scst_sgv_pool_use_norm_clust(tgt_dev);

	if (sess->tgt->tgtt->unchecked_isa_dma || ini_unchecked_isa_dma)
		scst_sgv_pool_use_dma(tgt_dev);

	TRACE_MGMT_DBG("Device %s on SCST lun=%lld",
	       dev->virt_name, (unsigned long long)tgt_dev->lun);

	spin_lock_init(&tgt_dev->tgt_dev_lock);
	INIT_LIST_HEAD(&tgt_dev->UA_list);

	scst_init_order_data(&tgt_dev->tgt_dev_order_data);
	if (dev->tst == SCST_TST_1_SEP_TASK_SETS)
		tgt_dev->curr_order_data = &tgt_dev->tgt_dev_order_data;
	else
		tgt_dev->curr_order_data = &dev->dev_order_data;

	if (dev->handler->parse_atomic &&
	    dev->handler->dev_alloc_data_buf_atomic &&
	    (sess->tgt->tgtt->preprocessing_done == NULL)) {
		if (sess->tgt->tgtt->rdy_to_xfer_atomic)
			tgt_dev->tgt_dev_after_init_wr_atomic = 1;
	}
	if (dev->handler->dev_done_atomic &&
	    sess->tgt->tgtt->xmit_response_atomic)
		tgt_dev->tgt_dev_after_exec_atomic = 1;

	sl = scst_set_sense(sense_buffer, sizeof(sense_buffer),
		dev->d_sense, SCST_LOAD_SENSE(scst_sense_reset_UA));
	scst_alloc_set_UA(tgt_dev, sense_buffer, sl, 0);

	if (sess->tgt->tgtt->get_initiator_port_transport_id == NULL) {
		if (!list_empty(&dev->dev_registrants_list)) {
			PRINT_WARNING("Initiators from target %s can't connect "
				"to device %s, because the device has PR "
				"registrants and the target doesn't support "
				"Persistent Reservations", sess->tgt->tgtt->name,
				dev->virt_name);
			res = -EPERM;
			goto out_free_ua;
		}
		dev->not_pr_supporting_tgt_devs_num++;
	}

	res = scst_pr_init_tgt_dev(tgt_dev);
	if (res != 0)
		goto out_dec_free;

	res = scst_tgt_dev_setup_threads(tgt_dev);
	if (res != 0)
		goto out_pr_clear;

	if (dev->handler->attach_tgt) {
		TRACE_DBG("Calling dev handler's attach_tgt(%p)", tgt_dev);
		res = dev->handler->attach_tgt(tgt_dev);
		TRACE_DBG("%s", "Dev handler's attach_tgt() returned");
		if (res != 0) {
			PRINT_ERROR("Device handler's %s attach_tgt() "
			    "failed: %d", dev->handler->name, res);
			goto out_stop_threads;
		}
	}

	res = scst_tgt_dev_sysfs_create(tgt_dev);
	if (res != 0)
		goto out_detach;

	spin_lock_bh(&dev->dev_lock);
	list_add_tail(&tgt_dev->dev_tgt_dev_list_entry, &dev->dev_tgt_dev_list);
	spin_unlock_bh(&dev->dev_lock);

	mutex_lock(&sess->tgt_dev_list_mutex);
	head = &sess->sess_tgt_dev_list[SESS_TGT_DEV_LIST_HASH_FN(tgt_dev->lun)];
	list_add_tail_rcu(&tgt_dev->sess_tgt_dev_list_entry, head);
	mutex_unlock(&sess->tgt_dev_list_mutex);

	scst_tg_init_tgt_dev(tgt_dev);

	*out_tgt_dev = tgt_dev;

out:
	TRACE_EXIT_RES(res);
	return res;

out_detach:
	if (dev->handler->detach_tgt) {
		TRACE_DBG("Calling dev handler's detach_tgt(%p)",
		      tgt_dev);
		dev->handler->detach_tgt(tgt_dev);
		TRACE_DBG("%s", "Dev handler's detach_tgt() returned");
	}

out_stop_threads:
	scst_tgt_dev_stop_threads(tgt_dev);

out_pr_clear:
	scst_pr_clear_tgt_dev(tgt_dev);

out_dec_free:
	if (tgtt->get_initiator_port_transport_id == NULL)
		dev->not_pr_supporting_tgt_devs_num--;

out_free_ua:
	scst_free_all_UA(tgt_dev);

	kmem_cache_free(scst_tgtd_cachep, tgt_dev);
	goto out;
}

/*
 * The caller must ensure that tgt_dev does not disappear while this function
 * is in progress.
 */
void scst_nexus_loss(struct scst_tgt_dev *tgt_dev, bool queue_UA)
{
	TRACE_ENTRY();

	if (queue_UA) {
		uint8_t sense_buffer[SCST_STANDARD_SENSE_LEN];
		int sl = scst_set_sense(sense_buffer, sizeof(sense_buffer),
				tgt_dev->dev->d_sense,
				SCST_LOAD_SENSE(scst_sense_nexus_loss_UA));
		scst_check_set_UA(tgt_dev, sense_buffer, sl,
			SCST_SET_UA_FLAG_AT_HEAD);
	}

	TRACE_EXIT();
	return;
}

static void scst_del_tgt_dev(struct scst_tgt_dev *tgt_dev)
{
	struct scst_device *dev = tgt_dev->dev;

	lockdep_assert_held(&scst_mutex);
#ifdef CONFIG_SCST_EXTRACHECKS
	if (scst_is_active_tgt_dev(tgt_dev))
		lockdep_assert_held(&tgt_dev->sess->tgt_dev_list_mutex);
#endif

	spin_lock_bh(&dev->dev_lock);
	list_del(&tgt_dev->dev_tgt_dev_list_entry);
	spin_unlock_bh(&dev->dev_lock);

	list_del_rcu(&tgt_dev->sess_tgt_dev_list_entry);

	scst_tgt_dev_sysfs_del(tgt_dev);
}

/* The caller must ensure that tgt_dev is not on sess_tgt_dev_list */
static void scst_free_tgt_dev(struct scst_tgt_dev *tgt_dev)
{
	struct scst_tgt_template *tgtt = tgt_dev->sess->tgt->tgtt;
	struct scst_device *dev = tgt_dev->dev;

	TRACE_ENTRY();

#ifdef CONFIG_SCST_EXTRACHECKS
	WARN_ON_ONCE(scst_is_active_tgt_dev(tgt_dev));
#endif
	WARN_ON_ONCE(atomic_read(&tgt_dev->tgt_dev_cmd_count) != 0);

	synchronize_rcu();

	if (tgtt->get_initiator_port_transport_id == NULL)
		dev->not_pr_supporting_tgt_devs_num--;

	scst_clear_reservation(tgt_dev);
	scst_pr_clear_tgt_dev(tgt_dev);
	scst_free_all_UA(tgt_dev);

	if (dev->handler && dev->handler->detach_tgt) {
		TRACE_DBG("Calling dev handler's detach_tgt(%p)",
		      tgt_dev);
		dev->handler->detach_tgt(tgt_dev);
		TRACE_DBG("%s", "Dev handler's detach_tgt() returned");
	}

	scst_tgt_dev_stop_threads(tgt_dev);

	kmem_cache_free(scst_tgtd_cachep, tgt_dev);

	TRACE_EXIT();
	return;
}

/* scst_mutex supposed to be held */
int scst_sess_alloc_tgt_devs(struct scst_session *sess)
{
	int res = 0;
	struct scst_acg_dev *acg_dev;
	struct scst_tgt_dev *tgt_dev;

	TRACE_ENTRY();

	list_for_each_entry(acg_dev, &sess->acg->acg_dev_list,
			acg_dev_list_entry) {
		res = scst_alloc_add_tgt_dev(sess, acg_dev, &tgt_dev);
		if (res == -EPERM)
			continue;
		else if (res != 0)
			goto out_free;
	}

out:
	TRACE_EXIT();
	return res;

out_free:
	scst_sess_free_tgt_devs(sess);
	goto out;
}

void scst_sess_free_tgt_devs(struct scst_session *sess)
{
	int i;
	struct scst_tgt_dev *tgt_dev, *t;

	TRACE_ENTRY();

	mutex_lock(&sess->tgt_dev_list_mutex);
	for (i = 0; i < SESS_TGT_DEV_LIST_HASH_SIZE; i++) {
		struct list_head *head = &sess->sess_tgt_dev_list[i];

		list_for_each_entry_safe(tgt_dev, t, head,
				sess_tgt_dev_list_entry) {
			scst_del_tgt_dev(tgt_dev);
			scst_free_tgt_dev(tgt_dev);
		}
		INIT_LIST_HEAD(head);
	}
	mutex_unlock(&sess->tgt_dev_list_mutex);

	TRACE_EXIT();
	return;
}

/* The activity supposed to be suspended and scst_mutex held */
int scst_acg_add_acn(struct scst_acg *acg, const char *name)
{
	int res = 0;
	struct scst_acn *acn;
	char *nm;

	TRACE_ENTRY();

	list_for_each_entry(acn, &acg->acn_list, acn_list_entry) {
		if (strcmp(acn->name, name) == 0) {
			PRINT_ERROR("Name %s already exists in group %s",
				name, acg->acg_name);
			res = -EEXIST;
			goto out;
		}
	}

	acn = kzalloc(sizeof(*acn), GFP_KERNEL);
	if (acn == NULL) {
		PRINT_ERROR("%s", "Unable to allocate scst_acn");
		res = -ENOMEM;
		goto out;
	}

	acn->acg = acg;

	nm = kstrdup(name, GFP_KERNEL);
	if (nm == NULL) {
		PRINT_ERROR("%s", "Unable to allocate scst_acn->name");
		res = -ENOMEM;
		goto out_free;
	}
	acn->name = nm;

	res = scst_acn_sysfs_create(acn);
	if (res != 0)
		goto out_free_nm;

	list_add_tail(&acn->acn_list_entry, &acg->acn_list);

out:
	if (res == 0) {
		PRINT_INFO("Added name %s to group %s (target %s)", name,
			acg->acg_name, acg->tgt ? acg->tgt->tgt_name : "?");
		scst_check_reassign_sessions();
	}

	TRACE_EXIT_RES(res);
	return res;

out_free_nm:
	kfree(nm);

out_free:
	kfree(acn);
	goto out;
}

/* The activity supposed to be suspended and scst_mutex held */
static void scst_free_acn(struct scst_acn *acn, bool reassign)
{
	kfree(acn->name);
	kfree(acn);

	if (reassign)
		scst_check_reassign_sessions();
}

/* The activity supposed to be suspended and scst_mutex held */
void scst_del_free_acn(struct scst_acn *acn, bool reassign)
{
	TRACE_ENTRY();
	list_del(&acn->acn_list_entry);
	scst_acn_sysfs_del(acn);
	scst_free_acn(acn, reassign);
	TRACE_EXIT();
	return;
}

/* The activity supposed to be suspended and scst_mutex held */
struct scst_acn *scst_find_acn(struct scst_acg *acg, const char *name)
{
	struct scst_acn *acn;

	TRACE_ENTRY();

	TRACE_DBG("Trying to find name '%s'", name);

	list_for_each_entry(acn, &acg->acn_list, acn_list_entry) {
		if (strcmp(acn->name, name) == 0) {
			TRACE_DBG("%s", "Found");
			goto out;
		}
	}
	acn = NULL;
out:
	TRACE_EXIT();
	return acn;
}

#ifdef CONFIG_SCST_PROC
/* The activity supposed to be suspended and scst_mutex held */
int scst_acg_remove_name(struct scst_acg *acg, const char *name, bool reassign)
{
	int res = -EINVAL;
	struct scst_acn *acn;

	TRACE_ENTRY();

	list_for_each_entry(acn, &acg->acn_list, acn_list_entry) {
		if (strcmp(acn->name, name) == 0) {
			scst_del_free_acn(acn, false);
			res = 0;
			break;
		}
	}

	if (res == 0) {
		PRINT_INFO("Removed name %s from group %s (target %s)", name,
			acg->acg_name, acg->tgt ? acg->tgt->tgt_name : "?");
		if (reassign)
			scst_check_reassign_sessions();
	} else
		PRINT_ERROR("Unable to find name '%s' in group '%s'", name,
			acg->acg_name);

	TRACE_EXIT_RES(res);
	return res;
}
#endif

struct scst_cmd *__scst_create_prepare_internal_cmd(const uint8_t *cdb,
	unsigned int cdb_len, enum scst_cmd_queue_type queue_type,
	struct scst_tgt_dev *tgt_dev, gfp_t gfp_mask, bool fantom)
{
	struct scst_cmd *res;
	int rc;
	unsigned long flags;

	TRACE_ENTRY();

	res = scst_alloc_cmd(cdb, cdb_len, gfp_mask);
	if (res == NULL)
		goto out;

	res->cmd_threads = tgt_dev->active_cmd_threads;
	res->sess = tgt_dev->sess;
	res->internal = 1;
	res->tgtt = tgt_dev->sess->tgt->tgtt;
	res->tgt = tgt_dev->sess->tgt;
	res->dev = tgt_dev->dev;
	res->devt = tgt_dev->dev->handler;
	res->tgt_dev = tgt_dev;
	res->cur_order_data = tgt_dev->curr_order_data;
	res->lun = tgt_dev->lun;
	res->queue_type = queue_type;
	res->data_direction = SCST_DATA_UNKNOWN;

	if (!fantom) {
		/*
		 * We need to keep it here to be able to abort during TM
		 * processing. They should be aborted to (1) speed up TM
		 * processing and (2) to guarantee that after a TM command
		 * finished the affected device(s) is/are in a quiescent state
		 * with all affected commands finished and others - blocked.
		 *
		 * Fantom commands are exception, because they don't do any
		 * real work.
		 */
		spin_lock_irqsave(&res->sess->sess_list_lock, flags);
		list_add_tail(&res->sess_cmd_list_entry, &res->sess->sess_cmd_list);
		spin_unlock_irqrestore(&res->sess->sess_list_lock, flags);
	}

	scst_sess_get(res->sess);
	if (res->tgt_dev != NULL)
		res->cpu_cmd_counter = scst_get();

	TRACE(TRACE_SCSI, "New internal cmd %p (op %s)", res,
		scst_get_opcode_name(res));

	rc = scst_pre_parse(res);
	sBUG_ON(rc != 0);

	scst_set_cmd_state(res, SCST_CMD_STATE_PARSE);

out:
	TRACE_EXIT_HRES((unsigned long)res);
	return res;
}

static struct scst_cmd *scst_create_prepare_internal_cmd(
	struct scst_cmd *orig_cmd, const uint8_t *cdb,
	unsigned int cdb_len, enum scst_cmd_queue_type queue_type)
{
	struct scst_cmd *res;
	gfp_t gfp_mask = scst_cmd_atomic(orig_cmd) ? GFP_ATOMIC : orig_cmd->cmd_gfp_mask;

	TRACE_ENTRY();

	res = __scst_create_prepare_internal_cmd(cdb, cdb_len, queue_type,
			orig_cmd->tgt_dev, gfp_mask, false);
	if (res == NULL)
		goto out;

	res->atomic = scst_cmd_atomic(orig_cmd);

out:
	TRACE_EXIT_HRES((unsigned long)res);
	return res;
}

static void scst_prelim_finish_internal_cmd(struct scst_cmd *cmd)
{
	unsigned long flags;

	TRACE_ENTRY();

	sBUG_ON(!cmd->internal);

	spin_lock_irqsave(&cmd->sess->sess_list_lock, flags);
	list_del(&cmd->sess_cmd_list_entry);
	spin_unlock_irqrestore(&cmd->sess->sess_list_lock, flags);

	__scst_cmd_put(cmd);

	TRACE_EXIT();
	return;
}

int scst_prepare_request_sense(struct scst_cmd *orig_cmd)
{
	int res = 0;
	static const uint8_t request_sense[6] = {
		REQUEST_SENSE, 0, 0, 0, SCST_SENSE_BUFFERSIZE, 0
	};
	struct scst_cmd *rs_cmd;

	TRACE_ENTRY();

	if (orig_cmd->sense != NULL) {
		TRACE_MEM("Releasing sense %p (orig_cmd %p)",
			orig_cmd->sense, orig_cmd);
		mempool_free(orig_cmd->sense, scst_sense_mempool);
		orig_cmd->sense = NULL;
	}

	rs_cmd = scst_create_prepare_internal_cmd(orig_cmd,
			request_sense, sizeof(request_sense),
			SCST_CMD_QUEUE_HEAD_OF_QUEUE);
	if (rs_cmd == NULL)
		goto out_error;

	rs_cmd->tgt_i_priv = orig_cmd;

	rs_cmd->cdb[1] |= scst_get_cmd_dev_d_sense(orig_cmd);
	rs_cmd->expected_data_direction = SCST_DATA_READ;
	rs_cmd->expected_transfer_len_full = SCST_SENSE_BUFFERSIZE;
	rs_cmd->expected_values_set = 1;

	TRACE_MGMT_DBG("Adding REQUEST SENSE cmd %p to head of active "
		"cmd list", rs_cmd);
	spin_lock_irq(&rs_cmd->cmd_threads->cmd_list_lock);
	list_add(&rs_cmd->cmd_list_entry, &rs_cmd->cmd_threads->active_cmd_list);
	wake_up(&rs_cmd->cmd_threads->cmd_list_waitQ);
	spin_unlock_irq(&rs_cmd->cmd_threads->cmd_list_lock);

out:
	TRACE_EXIT_RES(res);
	return res;

out_error:
	res = -1;
	goto out;
}

static void scst_complete_request_sense(struct scst_cmd *req_cmd)
{
	struct scst_cmd *orig_cmd = req_cmd->tgt_i_priv;
	uint8_t *buf;
	int len;

	TRACE_ENTRY();

	sBUG_ON(orig_cmd == NULL);

	len = scst_get_buf_full(req_cmd, &buf);

	if (scsi_status_is_good(req_cmd->status) && (len > 0) &&
	    scst_sense_valid(buf)) {
		TRACE(TRACE_SCSI|TRACE_MGMT_DEBUG, "REQUEST SENSE %p returned "
			"valid sense (orig cmd %s)", req_cmd, orig_cmd->op_name);
		PRINT_BUFF_FLAG(TRACE_SCSI|TRACE_MGMT_DEBUG, "Sense", buf, len);
		if (scst_no_sense(buf))
			PRINT_WARNING("REQUEST SENSE returned NO SENSE (orig "
				"cmd %s)", orig_cmd->op_name);
		scst_alloc_set_sense(orig_cmd, scst_cmd_atomic(req_cmd),
			buf, len);
	} else {
		if (test_bit(SCST_CMD_ABORTED, &req_cmd->cmd_flags) &&
		    !test_bit(SCST_CMD_ABORTED, &orig_cmd->cmd_flags)) {
			TRACE_MGMT_DBG("REQUEST SENSE %p was aborted, but "
				"orig_cmd %p - not, retry", req_cmd, orig_cmd);
		} else {
			PRINT_ERROR("%s", "Unable to get the sense via "
				"REQUEST SENSE, returning HARDWARE ERROR");
			scst_set_cmd_error(orig_cmd,
				SCST_LOAD_SENSE(scst_sense_internal_failure));
		}
	}

	if (len > 0)
		scst_put_buf_full(req_cmd, buf);

	TRACE_MGMT_DBG("Adding orig cmd %p to head of active "
		"cmd list", orig_cmd);
	spin_lock_irq(&orig_cmd->cmd_threads->cmd_list_lock);
	list_add(&orig_cmd->cmd_list_entry, &orig_cmd->cmd_threads->active_cmd_list);
	wake_up(&orig_cmd->cmd_threads->cmd_list_waitQ);
	spin_unlock_irq(&orig_cmd->cmd_threads->cmd_list_lock);

	TRACE_EXIT();
	return;
}

ssize_t scst_read(struct file *file, void *buf, size_t count, loff_t *pos)
{
#if LINUX_VERSION_CODE >= KERNEL_VERSION(4, 14, 0)
	struct iovec iov = {
		.iov_base = (void __force __user *)buf,
		.iov_len = count
	};

	return scst_readv(file, &iov, 1, pos);
#else
	return vfs_read(file, (void __force __user *)buf, count, pos);
#endif
}
EXPORT_SYMBOL(scst_read);

ssize_t scst_write(struct file *file, const void *buf, size_t count,
		   loff_t *pos)
{
#if LINUX_VERSION_CODE >= KERNEL_VERSION(4, 14, 0)
	struct iovec iov = {
		.iov_base = (void __force __user *)buf,
		.iov_len = count
	};

	return scst_writev(file, &iov, 1, pos);
#else
	return vfs_write(file, (void __force __user *)buf, count, pos);
#endif
}
EXPORT_SYMBOL(scst_write);

ssize_t scst_readv(struct file *file, const struct iovec *vec,
		   unsigned long vlen, loff_t *pos)
{
#if LINUX_VERSION_CODE >= KERNEL_VERSION(4, 14, 0)
	struct iovec iovstack[UIO_FASTIOV];
	struct iovec *iov = iovstack;
	struct iov_iter iter;
	ssize_t ret;

	ret = import_iovec(READ, (const struct iovec __force __user *)vec, vlen,
			   ARRAY_SIZE(iovstack), &iov, &iter);
	if (ret < 0)
		return ret;
	ret = vfs_iter_read(file, &iter, pos, 0);
	BUG_ON(iov == iovstack);
	kfree(iov);
	return ret;
#elif LINUX_VERSION_CODE >= KERNEL_VERSION(4, 6, 0) ||	\
	(defined(CONFIG_SUSE_KERNEL) &&			\
	LINUX_VERSION_CODE >= KERNEL_VERSION(4, 4, 0))
	return vfs_readv(file, (const struct iovec __user *)vec, vlen, pos, 0);
#else
	return vfs_readv(file, (const struct iovec __user *)vec, vlen, pos);
#endif
}
EXPORT_SYMBOL(scst_readv);

/**
 * scst_writev - write a buffer to a file
 * @file: File to write to.
 * @vec:  Pointer to first element of struct iovec array.
 * @vlen: Number of elements of the iovec array.
 * @pos:  Position in @file where to start writing.
 *
 * Note: although @vec->iov_base has type void __user*, it points at kernel
 * data and not at data in user space.
 */
ssize_t scst_writev(struct file *file, const struct iovec *vec,
		    unsigned long vlen, loff_t *pos)
{
#if LINUX_VERSION_CODE >= KERNEL_VERSION(4, 14, 0)
	struct iovec iovstack[UIO_FASTIOV];
	struct iovec *iov = iovstack;
	struct iov_iter iter;
	ssize_t ret;

	ret = import_iovec(WRITE, (const struct iovec __force __user *)vec,
			   vlen, ARRAY_SIZE(iovstack), &iov, &iter);
	if (ret < 0)
		return ret;
	file_start_write(file);
	ret = vfs_iter_write(file, &iter, pos, 0);
	file_end_write(file);
	BUG_ON(iov == iovstack);
	kfree(iov);
	return ret;
#elif LINUX_VERSION_CODE >= KERNEL_VERSION(4, 6, 0) ||	\
	(defined(CONFIG_SUSE_KERNEL) &&			\
	LINUX_VERSION_CODE >= KERNEL_VERSION(4, 4, 0))
	return vfs_writev(file, (const struct iovec __user *)vec, vlen, pos, 0);
#else
	return vfs_writev(file, (const struct iovec __user *)vec, vlen, pos);
#endif
}
EXPORT_SYMBOL(scst_writev);

struct scst_ws_sg_tail {
	struct scatterlist *sg;
	int sg_cnt;
};

struct scst_write_same_priv {
	/* Must be the first for scst_finish_internal_cmd()! */
	scst_i_finish_fn_t ws_finish_fn;

	struct scst_cmd *ws_orig_cmd;

	struct mutex ws_mutex;

	/* 0 len terminated */
	struct scst_data_descriptor *ws_descriptors;

	int ws_cur_descr;

	int ws_left_to_send; /* in blocks */
	int64_t ws_cur_lba; /* in blocks */

	__be16 guard_tag;
	__be16 app_tag;
	uint32_t ref_tag;
	unsigned int dif_valid:1;
	unsigned int inc_ref_tag:1;

	int ws_max_each;/* in blocks */
	int ws_cur_in_flight; /* commands */

	struct scst_ws_sg_tail *ws_sg_tails;

	struct scatterlist *ws_sg_full;
	int ws_sg_full_cnt;
};

#ifdef CONFIG_SCST_EXTRACHECKS
static u64 sg_data_length(struct scatterlist *sgl, int nr)
{
	struct scatterlist *sg;
	u64 len = 0;
	int i;

	for_each_sg(sgl, sg, nr, i)
		len += sg->length;

	return len;
}
#endif

/* ws_mutex suppose to be locked */
static int scst_ws_push_single_write(struct scst_write_same_priv *wsp,
	int64_t lba, int blocks)
{
	struct scst_cmd *ws_cmd = wsp->ws_orig_cmd;
	struct scst_device *dev = ws_cmd->dev;
	struct scatterlist *ws_sg;
	int ws_sg_cnt;
	int res;
	uint8_t write_cdb[32];
	int write_cdb_len;
	int len = blocks << ws_cmd->dev->block_shift;
	struct scst_cmd *cmd;
	bool needs_dif = wsp->dif_valid;

	TRACE_ENTRY();

	if (blocks == wsp->ws_max_each) {
		ws_sg = wsp->ws_sg_full;
		ws_sg_cnt = wsp->ws_sg_full_cnt;
	} else {
		ws_sg = wsp->ws_sg_tails[wsp->ws_cur_descr].sg;
		ws_sg_cnt = wsp->ws_sg_tails[wsp->ws_cur_descr].sg_cnt;
	}

#ifdef CONFIG_SCST_EXTRACHECKS
	if (len != sg_data_length(ws_sg, ws_sg_cnt))
		WARN_ONCE(true, "lba %lld: %d <> %lld\n", lba, len,
			  sg_data_length(ws_sg, ws_sg_cnt));
#endif

	if (unlikely(test_bit(SCST_CMD_ABORTED, &ws_cmd->cmd_flags)) ||
	    unlikely(ws_cmd->completed)) {
		TRACE_DBG("ws cmd %p aborted or completed (%d), aborting "
			"further write commands", ws_cmd, ws_cmd->completed);
		wsp->ws_left_to_send = 0;
		res = -EPIPE;
		goto out;
	}

	if (!needs_dif || (dev->dev_dif_type != 2)) {
		memset(write_cdb, 0, sizeof(write_cdb));
		write_cdb[0] = WRITE_16;
		write_cdb_len = 16;
		write_cdb[1] = ws_cmd->cdb[1];
		if (needs_dif) {
			uint8_t wrprotect = ws_cmd->cdb[1] & 0xE0;

			if (wrprotect == 0)
				wrprotect = 0x20;
			write_cdb[1] |= wrprotect;
		}
		put_unaligned_be64(lba, &write_cdb[2]);
		put_unaligned_be32(blocks, &write_cdb[10]);
	} else {
		/* There might be WRITE SAME(16) with WRPROTECT 0 here */
		uint8_t wrprotect;

		if (ws_cmd->cdb_len != 32)
			wrprotect = ws_cmd->cdb[1] & 0xE0;
		else
			wrprotect = ws_cmd->cdb[10] & 0xE0;
		if (wrprotect == 0)
			wrprotect = 0x20;
		write_cdb[0] = VARIABLE_LENGTH_CMD;
		put_unaligned_be16(SUBCODE_WRITE_32, &write_cdb[8]);
		write_cdb[7] = 0x18;
		write_cdb_len = 32;
		write_cdb[10] = ws_cmd->cdb[10];
		write_cdb[10] |= wrprotect;
		put_unaligned_be64(lba, &write_cdb[12]);
		put_unaligned_be32(blocks, &write_cdb[28]);
		put_unaligned_be32(wsp->ref_tag, &write_cdb[20]);
		put_unaligned(wsp->app_tag, &write_cdb[24]);
		write_cdb[26] = ws_cmd->cdb[26];
		write_cdb[27] = ws_cmd->cdb[27];
	}

	cmd = scst_create_prepare_internal_cmd(ws_cmd, write_cdb,
		write_cdb_len, SCST_CMD_QUEUE_SIMPLE);
	if (cmd == NULL) {
		res = -ENOMEM;
		goto out_busy;
	}

	cmd->expected_data_direction = SCST_DATA_WRITE;
	cmd->expected_transfer_len_full = len;
	cmd->expected_values_set = 1;

	cmd->tgt_i_priv = wsp;

	if (needs_dif) {
		struct scatterlist *dif_sg, *s;
		struct sgv_pool_obj *dif_sgv = NULL;
		int dif_bufflen, i, dif_sg_cnt = 0;

		TRACE_DBG("Allocating and filling DIF buff for cmd %p "
			"(ws_cmd %p)", cmd, ws_cmd);

		dif_bufflen = blocks << SCST_DIF_TAG_SHIFT;
		cmd->expected_transfer_len_full += dif_bufflen;

		dif_sg = sgv_pool_alloc(ws_cmd->tgt_dev->pools[raw_smp_processor_id()],
			dif_bufflen, GFP_KERNEL, 0, &dif_sg_cnt, &dif_sgv,
			&cmd->dev->dev_mem_lim, NULL);
		if (unlikely(dif_sg == NULL)) {
			TRACE(TRACE_OUT_OF_MEM, "Unable to alloc DIF sg "
				"for %d blocks", blocks);
			res = -ENOMEM;
			goto out_free_cmd;
		}
		cmd->out_sgv = dif_sgv; /* hacky, but it isn't used for WRITE(16/32) */
		cmd->tgt_i_dif_sg = dif_sg;
		cmd->tgt_i_dif_sg_cnt = dif_sg_cnt;

		TRACE_DBG("dif_sg %p, cnt %d", dif_sg, dif_sg_cnt);

		for_each_sg(dif_sg, s, dif_sg_cnt, i) {
			int left = (s->length - s->offset) >> SCST_DIF_TAG_SHIFT;
			struct t10_pi_tuple *t = sg_virt(s);

			TRACE_DBG("sg %p, offset %d, length %d, left %d", s,
				s->offset, s->length, left);
			while (left > 0) {
				t->app_tag = wsp->app_tag;
				t->ref_tag = cpu_to_be32(wsp->ref_tag);
				if (wsp->inc_ref_tag)
					wsp->ref_tag++;
				t->guard_tag = wsp->guard_tag;
				t++;
				left--;
			}
		}
	}

	cmd->tgt_i_sg = ws_sg;
	cmd->tgt_i_sg_cnt = ws_sg_cnt;
	cmd->tgt_i_data_buf_alloced = 1;

	wsp->ws_cur_lba += blocks;
	wsp->ws_left_to_send -= blocks;
	wsp->ws_cur_in_flight++;

	TRACE_DBG("Adding WRITE(16) cmd %p to active cmd list", cmd);
	spin_lock_irq(&cmd->cmd_threads->cmd_list_lock);
	list_add_tail(&cmd->cmd_list_entry, &cmd->cmd_threads->active_cmd_list);
	spin_unlock_irq(&cmd->cmd_threads->cmd_list_lock);

	res = 0;

out:
	TRACE_EXIT_RES(res);
	return res;

out_free_cmd:
	scst_prelim_finish_internal_cmd(cmd);

out_busy:
	scst_set_busy(ws_cmd);
	goto out;
}

static void scst_ws_finished(struct scst_write_same_priv *wsp)
{
	struct scst_cmd *ws_cmd = wsp->ws_orig_cmd;
	int i;

	TRACE_ENTRY();

	TRACE_DBG("ws cmd %p finished with status %d", ws_cmd, ws_cmd->status);

	sBUG_ON(wsp->ws_cur_in_flight != 0);

	if (wsp->ws_sg_full &&
	    sg_page(&wsp->ws_sg_full[0]) != sg_page(ws_cmd->sg))
		__free_page(sg_page(&wsp->ws_sg_full[0]));
	else if (wsp->ws_sg_tails && wsp->ws_sg_tails[0].sg_cnt != 0 &&
		 sg_page(&wsp->ws_sg_tails[0].sg[0]) != sg_page(ws_cmd->sg))
		__free_page(sg_page(&wsp->ws_sg_tails[0].sg[0]));
	kfree(wsp->ws_sg_full);
	if (wsp->ws_sg_tails) {
		for (i = 0; wsp->ws_descriptors[i].sdd_blocks != 0; i++)
			if (wsp->ws_sg_tails[i].sg_cnt != 0)
				kfree(wsp->ws_sg_tails[i].sg);
		kfree(wsp->ws_sg_tails);
	}
	kfree(wsp->ws_descriptors);
	kfree(wsp);

	ws_cmd->completed = 1; /* for success */
	ws_cmd->scst_cmd_done(ws_cmd, SCST_CMD_STATE_DEFAULT, SCST_CONTEXT_THREAD);

	TRACE_EXIT();
	return;
}

/* Must be called in a thread context and no locks */
static void scst_ws_write_cmd_finished(struct scst_cmd *cmd)
{
	struct scst_write_same_priv *wsp = cmd->tgt_i_priv;
	struct scst_cmd *ws_cmd = wsp->ws_orig_cmd;
	int rc, blocks;

	TRACE_ENTRY();

	TRACE_DBG("Write cmd %p finished (ws cmd %p, ws_cur_in_flight %d)",
		cmd, ws_cmd, wsp->ws_cur_in_flight);

	if (cmd->out_sgv != NULL)
		sgv_pool_free(cmd->out_sgv, &cmd->dev->dev_mem_lim);

	cmd->sg = NULL;
	cmd->sg_cnt = 0;

	mutex_lock(&wsp->ws_mutex);

	wsp->ws_cur_in_flight--;

	if (cmd->status != 0) {
		TRACE_DBG("Write cmd %p (ws cmd %p) finished not successfully",
			cmd, ws_cmd);
		sBUG_ON(cmd->resp_data_len != 0);
		if (cmd->status == SAM_STAT_CHECK_CONDITION)
			rc = scst_set_cmd_error_sense(ws_cmd, cmd->sense,
				cmd->sense_valid_len);
		else {
			sBUG_ON(cmd->sense != NULL);
			rc = scst_set_cmd_error_status(ws_cmd, cmd->status);
		}
		if (rc != 0) {
			/* Requeue possible UA */
			if (scst_is_ua_sense(cmd->sense, cmd->sense_valid_len))
				scst_requeue_ua(cmd, NULL, 0);
		}
	}

	if (wsp->ws_left_to_send == 0) {
		if (wsp->ws_descriptors[wsp->ws_cur_descr+1].sdd_blocks != 0) {
			wsp->ws_cur_descr++;
			wsp->ws_cur_lba = wsp->ws_descriptors[wsp->ws_cur_descr].sdd_lba;
			wsp->ws_left_to_send = wsp->ws_descriptors[wsp->ws_cur_descr].sdd_blocks;
			TRACE_DBG("wsp %p, cur descr %d, cur lba %lld, left %d",
				wsp, wsp->ws_cur_descr, (long long)wsp->ws_cur_lba,
				wsp->ws_left_to_send);
		}
		if (wsp->ws_left_to_send == 0)
			goto out_check_finish;
	}

	blocks = min_t(int, wsp->ws_left_to_send, wsp->ws_max_each);

	rc = scst_ws_push_single_write(wsp, wsp->ws_cur_lba, blocks);
	if (rc != 0)
		goto out_check_finish;

	wake_up(&ws_cmd->cmd_threads->cmd_list_waitQ);

out_unlock:
	mutex_unlock(&wsp->ws_mutex);

out:
	TRACE_EXIT();
	return;

out_check_finish:
	if (wsp->ws_cur_in_flight > 0)
		goto out_unlock;

	mutex_unlock(&wsp->ws_mutex);
	scst_ws_finished(wsp);
	goto out;
}

/* Must be called in a thread context and no locks */
static void scst_ws_gen_writes(struct scst_write_same_priv *wsp)
{
	struct scst_cmd *ws_cmd = wsp->ws_orig_cmd;
	int cnt = 0;
	int rc;

	TRACE_ENTRY();

	mutex_lock(&wsp->ws_mutex);

again:
	while (wsp->ws_left_to_send >= wsp->ws_max_each &&
	       wsp->ws_cur_in_flight < SCST_MAX_IN_FLIGHT_INTERNAL_COMMANDS) {
		rc = scst_ws_push_single_write(wsp, wsp->ws_cur_lba,
					       wsp->ws_max_each);
		if (rc != 0)
			goto out_err;

		cnt++;
	}
	if (wsp->ws_left_to_send > 0 &&
	    wsp->ws_cur_in_flight < SCST_MAX_IN_FLIGHT_INTERNAL_COMMANDS) {
		rc = scst_ws_push_single_write(wsp, wsp->ws_cur_lba,
					       wsp->ws_left_to_send);
		if (rc != 0)
			goto out_err;

		cnt++;
	}

	if ((wsp->ws_left_to_send == 0) &&
	    (wsp->ws_descriptors[wsp->ws_cur_descr+1].sdd_blocks != 0)) {
		wsp->ws_cur_descr++;
		wsp->ws_cur_lba = wsp->ws_descriptors[wsp->ws_cur_descr].sdd_lba;
		wsp->ws_left_to_send = wsp->ws_descriptors[wsp->ws_cur_descr].sdd_blocks;
		TRACE_DBG("wsp %p, cur descr %d, cur lba %lld, left %d",
			wsp, wsp->ws_cur_descr, (long long)wsp->ws_cur_lba,
			wsp->ws_left_to_send);
		goto again;
	}

out_wake:
	if (cnt != 0)
		wake_up(&ws_cmd->cmd_threads->cmd_list_waitQ);

	mutex_unlock(&wsp->ws_mutex);

out:
	TRACE_EXIT();
	return;

out_err:
	if (wsp->ws_cur_in_flight != 0)
		goto out_wake;
	else {
		mutex_unlock(&wsp->ws_mutex);
		scst_ws_finished(wsp);
		goto out;
	}
}

static int scst_ws_sg_init(struct scatterlist **ws_sg, int ws_sg_cnt,
	struct page *pg, unsigned int offset, unsigned int length,
	unsigned int total_bytes)
{
	struct scatterlist *sg;
	int i;

	*ws_sg = kmalloc_array(ws_sg_cnt, sizeof(**ws_sg), GFP_KERNEL);
	if (*ws_sg == NULL) {
		PRINT_ERROR("Unable to alloc sg for %d entries", ws_sg_cnt);
		return -ENOMEM;
	}
	sg_init_table(*ws_sg, ws_sg_cnt);
	for_each_sg(*ws_sg, sg, ws_sg_cnt, i) {
		u32 len = min(total_bytes, length);

		sg_set_page(sg, pg, len, offset);
		total_bytes -= len;
	}
	sBUG_ON(total_bytes != 0); /* crash here to avoid data corruption */

	return 0;
}

static int scst_ws_sg_tails_get(struct scst_data_descriptor *where, struct scst_write_same_priv *wsp)
{
	int i;
	uint64_t n;

	TRACE_ENTRY();

	for (i = 0; where[i].sdd_blocks != 0; i++) {
		if (where[i].sdd_blocks >= wsp->ws_max_each) {
			wsp->ws_sg_full_cnt = wsp->ws_max_each;
			break;
		}
	}
	while (where[i].sdd_blocks != 0)
		i++;

	wsp->ws_sg_tails = kcalloc(i + 1, sizeof(*wsp->ws_sg_tails),
				   GFP_KERNEL);
	if (wsp->ws_sg_tails == NULL) {
		PRINT_ERROR("Unable to allocate ws_sg_tails (size %zd)",
				sizeof(*wsp->ws_sg_tails)*i);
		return -ENOMEM;
	}
	for (i = 0; where[i].sdd_blocks != 0; i++) {
		n = where[i].sdd_blocks;
		wsp->ws_sg_tails[i].sg_cnt = do_div(n, wsp->ws_max_each);
	}

	TRACE_EXIT();
	return 0;
}

/*
 * Library function to perform WRITE SAME in a generic manner. On exit, cmd
 * always completed with sense set, if necessary.
 *
 * Parameter "where" is an array of descriptors where to write the same
 * block. Last element in this array has len 0. It must be allocated by
 * k?alloc() and will be kfree() by this function on finish.
 */
void scst_write_same(struct scst_cmd *cmd, struct scst_data_descriptor *where)
{
	struct scst_write_same_priv *wsp;
	int i, rc;
	struct page *pg = NULL;
	unsigned int offset, length, mult, ws_sg_full_blocks, ws_sg_tail_blocks;
	uint8_t ctrl_offs = (cmd->cdb_len < 32) ? 1 : 10;

	TRACE_ENTRY();

	if (unlikely(cmd->data_len <= 0)) {
		scst_set_invalid_field_in_cdb(cmd, cmd->len_off, 0);
		goto out_done;
	}

	if (cmd->sg_cnt != 1) {
		PRINT_WARNING("WRITE SAME must contain only single block of data "
			"in a single SG (cmd %p)", cmd);
		scst_set_cmd_error(cmd, SCST_LOAD_SENSE(scst_sense_parameter_value_invalid));
		goto out_done;
	}

	if (unlikely((cmd->cdb[ctrl_offs] & 0x6) != 0)) {
		TRACE(TRACE_MINOR, "LBDATA and/or PBDATA (ctrl %x) are not "
			"supported", cmd->cdb[ctrl_offs]);
		scst_set_invalid_field_in_cdb(cmd, ctrl_offs,
			SCST_INVAL_FIELD_BIT_OFFS_VALID | 1);
		goto out_done;
	}

	if (unlikely((uint64_t)cmd->data_len > cmd->dev->max_write_same_len)) {
		PRINT_WARNING("Invalid WRITE SAME data len %lld (max allowed "
			"%lld)", (long long)cmd->data_len,
			(long long)cmd->dev->max_write_same_len);
		scst_set_invalid_field_in_cdb(cmd, cmd->len_off, 0);
		goto out_done;
	}

	if (where == NULL) {
		where = kzalloc(sizeof(*where) << 1, GFP_KERNEL);
		if (where == NULL) {
			PRINT_ERROR("Unable to allocate ws_priv (size %zd, cmd %p)",
				sizeof(*where) << 1, cmd);
			goto out_busy;
		}
		where->sdd_lba = cmd->lba;
		where->sdd_blocks = cmd->data_len >> cmd->dev->block_shift;
	}

	if (unlikely(where->sdd_blocks == 0))
		goto out_done;

	rc = scst_dif_process_write(cmd);
	if (unlikely(rc != 0))
		goto out_done;

	wsp = kzalloc(sizeof(*wsp), GFP_KERNEL);
	if (wsp == NULL) {
		PRINT_ERROR("Unable to allocate ws_priv (size %zd, cmd %p)",
			sizeof(*wsp), cmd);
		goto out_busy;
	}

	mutex_init(&wsp->ws_mutex);
	wsp->ws_finish_fn = scst_ws_write_cmd_finished;
	wsp->ws_orig_cmd = cmd;

	wsp->ws_descriptors = where;
	wsp->ws_cur_descr = 0;
	wsp->ws_cur_lba = where[0].sdd_lba;
	wsp->ws_left_to_send = where[0].sdd_blocks;
	wsp->ws_max_each = SCST_MAX_EACH_INTERNAL_IO_SIZE >> cmd->dev->block_shift;

	if (scst_ws_sg_tails_get(where, wsp) == -ENOMEM)
		goto out_busy;

	if (cmd->bufflen <= PAGE_SIZE / 2)
		pg = alloc_page(GFP_KERNEL);
	if (pg) {
		struct page *src_pg;
		void *src, *dst;
		int k;

		mult = 0;
		src_pg = sg_page(cmd->sg);
		src = kmap(src_pg);
		dst = kmap(pg);
		for (k = 0; k < PAGE_SIZE; k += cmd->bufflen, mult++)
			memcpy(dst + k, src + cmd->sg->offset, cmd->bufflen);
		kunmap(pg);
		kunmap(src_pg);
		offset = 0;
		length = k;
	} else {
		pg = sg_page(cmd->sg);
		offset = cmd->sg->offset;
		length = cmd->sg->length;
		mult = 1;
	}

	if (wsp->ws_sg_full_cnt != 0) {
		ws_sg_full_blocks = wsp->ws_sg_full_cnt;
		wsp->ws_sg_full_cnt = (ws_sg_full_blocks + mult - 1) / mult;
		TRACE_DBG("Allocating %d SGs", wsp->ws_sg_full_cnt);
		rc = scst_ws_sg_init(&wsp->ws_sg_full, wsp->ws_sg_full_cnt, pg,
				     offset, length,
				     ws_sg_full_blocks << cmd->dev->block_shift);
		if (rc != 0)
			goto out_free;
	}
	for (i = 0; wsp->ws_descriptors[i].sdd_blocks != 0; i++) {
		if (wsp->ws_sg_tails[i].sg_cnt != 0) {
			ws_sg_tail_blocks = wsp->ws_sg_tails[i].sg_cnt;
			wsp->ws_sg_tails[i].sg_cnt = (ws_sg_tail_blocks + mult - 1) / mult;
			TRACE_DBG("Allocating %d tail SGs for descriptor[%d] ", wsp->ws_sg_tails[i].sg_cnt, i);
			rc = scst_ws_sg_init(&wsp->ws_sg_tails[i].sg, wsp->ws_sg_tails[i].sg_cnt, pg,
					     offset, length,
					     ws_sg_tail_blocks << cmd->dev->block_shift);
			if (rc != 0)
				goto out_free;
		}
	}

	if (scst_cmd_needs_dif_buf(cmd)) {
		struct t10_pi_tuple *t;
		struct scatterlist *tags_sg = NULL;
		int tags_len = 0;

		t = (struct t10_pi_tuple *)scst_get_dif_buf(cmd, &tags_sg, &tags_len);

		wsp->app_tag = t->app_tag;
		wsp->ref_tag = be32_to_cpu(t->ref_tag);
		wsp->guard_tag = t->guard_tag;
		wsp->dif_valid = 1;

		switch (cmd->dev->dev_dif_type) {
		case 1:
		case 2:
			wsp->inc_ref_tag = 1;
			break;
		case 3:
			wsp->inc_ref_tag = 0;
			break;
		default:
			sBUG();
			break;
		}

		scst_put_dif_buf(cmd, t);
	}

	scst_ws_gen_writes(wsp);

out:
	TRACE_EXIT();
	return;

out_free:
	if (pg && pg != sg_page(cmd->sg))
		__free_page(pg);
	kfree(wsp);

out_busy:
	scst_set_busy(cmd);

out_done:
	kfree(where);
	cmd->scst_cmd_done(cmd, SCST_CMD_STATE_DEFAULT, SCST_CONTEXT_THREAD);
	goto out;
}
EXPORT_SYMBOL_GPL(scst_write_same);

struct scst_cwr_priv {
	/* Must be the first for scst_finish_internal_cmd()! */
	scst_i_finish_fn_t cwr_finish_fn;

	struct scst_cmd *cwr_orig_cmd;
};

static void scst_cwr_finished(struct scst_cwr_priv *cwrp)
{
	struct scst_cmd *cwr_cmd = cwrp->cwr_orig_cmd;

	TRACE_ENTRY();

	TRACE_DBG("cwr cmd %p finished with status %d", cwr_cmd, cwr_cmd->status);

	kfree(cwrp);

	cwr_cmd->completed = 1; /* for success */
	cwr_cmd->scst_cmd_done(cwr_cmd, SCST_CMD_STATE_DEFAULT, SCST_CONTEXT_THREAD);

	TRACE_EXIT();
	return;
}

static void scst_cwr_write_cmd_finished(struct scst_cmd *cmd)
{
	struct scst_cwr_priv *cwrp = cmd->tgt_i_priv;
	struct scst_cmd *cwr_cmd = cwrp->cwr_orig_cmd;

	TRACE_ENTRY();

	TRACE_DBG("WRITE cmd %p finished (cwr cmd %p)", cmd, cwr_cmd);

	EXTRACHECKS_BUG_ON(cmd->cdb[0] != WRITE_16);

	if (cmd->status != 0) {
		int rc;

		TRACE_DBG("WRITE cmd %p (cwr cmd %p) finished not successfully",
			cmd, cwr_cmd);
		sBUG_ON(cmd->resp_data_len != 0);
		if (cmd->status == SAM_STAT_CHECK_CONDITION)
			rc = scst_set_cmd_error_sense(cwr_cmd, cmd->sense,
				cmd->sense_valid_len);
		else {
			sBUG_ON(cmd->sense != NULL);
			rc = scst_set_cmd_error_status(cwr_cmd, cmd->status);
		}
		if (rc != 0) {
			/* Requeue possible UA */
			if (scst_is_ua_sense(cmd->sense, cmd->sense_valid_len))
				scst_requeue_ua(cmd, NULL, 0);
		}
	}

	scst_cwr_finished(cwrp);

	TRACE_EXIT();
	return;
}

static void scst_cwr_read_cmd_finished(struct scst_cmd *cmd)
{
	struct scst_cwr_priv *cwrp = cmd->tgt_i_priv;
	struct scst_cmd *cwr_cmd = cwrp->cwr_orig_cmd;
	bool c, dif;
	uint8_t write16_cdb[16];
	struct scst_cmd *wcmd;
	int data_len, miscompare_offs, rc;

	TRACE_ENTRY();

	TRACE_DBG("READ cmd %p finished (cwr cmd %p)", cmd, cwr_cmd);

	if (cmd->status != 0) {
		TRACE_DBG("Read cmd %p (cwr cmd %p) finished not successfully",
			cmd, cwr_cmd);
		sBUG_ON(cmd->resp_data_len != 0);
		if (cmd->status == SAM_STAT_CHECK_CONDITION)
			rc = scst_set_cmd_error_sense(cwr_cmd, cmd->sense,
				cmd->sense_valid_len);
		else {
			sBUG_ON(cmd->sense != NULL);
			rc = scst_set_cmd_error_status(cwr_cmd, cmd->status);
		}
		if (rc != 0) {
			/* Requeue possible UA */
			if (scst_is_ua_sense(cmd->sense, cmd->sense_valid_len))
				scst_requeue_ua(cmd, NULL, 0);
		}
		goto out_finish;
	}

	if (unlikely(test_bit(SCST_CMD_ABORTED, &cwr_cmd->cmd_flags))) {
		TRACE_MGMT_DBG("cwr cmd %p aborted", cwr_cmd);
		goto out_finish;
	}

	c = sg_cmp(cmd->sg, cwr_cmd->sg, 0, 0, &miscompare_offs
#if LINUX_VERSION_CODE < KERNEL_VERSION(3, 4, 0)
		, KM_USER0, KM_USER1
#endif
	);
	if (!c) {
		scst_set_cmd_error_and_inf(cwr_cmd,
			SCST_LOAD_SENSE(scst_sense_miscompare_error), miscompare_offs);
		goto out_finish;
	}

	data_len = cwr_cmd->data_len;

	/* We ignore the read PI checks as required by SBC */
	rc = scst_dif_process_write(cmd);
	if (unlikely(rc != 0))
		goto out_finish;

	memset(write16_cdb, 0, sizeof(write16_cdb));
	write16_cdb[0] = WRITE_16;
	write16_cdb[1] = cwr_cmd->cdb[1];
	put_unaligned_be64(cwr_cmd->lba, &write16_cdb[2]);
	put_unaligned_be32(data_len >> cmd->dev->block_shift, &write16_cdb[10]);

	dif = scst_cmd_needs_dif_buf(cwr_cmd) && ((cwr_cmd->cdb[1] & 0xE0) != 0);
	if (dif)
		write16_cdb[1] |= cwr_cmd->cdb[1] & 0xE0;

	wcmd = scst_create_prepare_internal_cmd(cwr_cmd, write16_cdb,
		sizeof(write16_cdb), SCST_CMD_QUEUE_HEAD_OF_QUEUE);
	if (wcmd == NULL)
		goto out_busy;

	wcmd->expected_data_direction = SCST_DATA_WRITE;
	wcmd->expected_transfer_len_full = data_len;
	if (dif)
		wcmd->expected_transfer_len_full +=
			data_len >> (cmd->dev->block_shift - SCST_DIF_TAG_SHIFT);
	wcmd->expected_values_set = 1;

	wcmd->tgt_i_priv = cwrp;

	rc = scst_adjust_sg_get_tail(cwr_cmd, &wcmd->tgt_i_sg,
		&wcmd->tgt_i_sg_cnt, &wcmd->tgt_i_dif_sg,
		&wcmd->tgt_i_dif_sg_cnt, data_len, data_len);
	/*
	 * It must not happen, because get_cdb_info_compare_and_write()
	 * supposed to ensure that.
	 */
	EXTRACHECKS_BUG_ON(rc != 0);

	wcmd->tgt_i_data_buf_alloced = 1;

	cwrp->cwr_finish_fn = scst_cwr_write_cmd_finished;

	TRACE_DBG("Adding WRITE(16) wcmd %p to head of active cmd list", wcmd);
	spin_lock_irq(&wcmd->cmd_threads->cmd_list_lock);
	list_add(&wcmd->cmd_list_entry, &wcmd->cmd_threads->active_cmd_list);
	wake_up(&wcmd->cmd_threads->cmd_list_waitQ);
	spin_unlock_irq(&wcmd->cmd_threads->cmd_list_lock);

out:
	TRACE_EXIT();
	return;

out_busy:
	scst_set_busy(cwr_cmd);

out_finish:
	scst_cwr_finished(cwrp);
	goto out;
}

int scst_cmp_wr_local(struct scst_cmd *cmd)
{
	int res = SCST_EXEC_COMPLETED;
	struct scst_cwr_priv *cwrp;
	uint8_t read16_cdb[16];
	struct scst_cmd *rcmd;
	int data_len;

	TRACE_ENTRY();

	if (cmd->sess->sess_mq) {
		PRINT_WARNING_ONCE("MQ session (%p) from initiator %s (tgt %s), "
			"COMPARE AND WRITE not supported", cmd->sess,
			cmd->sess->initiator_name, cmd->sess->tgt->tgt_name);
		scst_set_cmd_error(cmd, SCST_LOAD_SENSE(scst_sense_invalid_opcode));
		goto out_done;
	}

	/* COMPARE AND WRITE is SBC only command */
	EXTRACHECKS_BUG_ON(cmd->dev->type != TYPE_DISK);

	cmd->status = 0;
	cmd->msg_status = 0;
	cmd->host_status = DID_OK;
	cmd->driver_status = 0;

	if (unlikely(cmd->bufflen == 0)) {
		TRACE(TRACE_MINOR, "Zero bufflen (cmd %p)", cmd);
		goto out_done;
	}

	/* ToDo: HWALIGN'ed kmem_cache */
	cwrp = kzalloc(sizeof(*cwrp), GFP_KERNEL);
	if (cwrp == NULL) {
		PRINT_ERROR("Unable to allocate cwr_priv (size %zd, cmd %p)",
			sizeof(*cwrp), cmd);
		goto out_busy;
	}

	cwrp->cwr_orig_cmd = cmd;
	cwrp->cwr_finish_fn = scst_cwr_read_cmd_finished;

	data_len = cmd->data_len;

	/*
	 * As required by SBC, DIF PI, if any, is not checked for the read part
	 */

	memset(read16_cdb, 0, sizeof(read16_cdb));
	read16_cdb[0] = READ_16;
	read16_cdb[1] = cmd->cdb[1] & ~0xE0; /* as required, see above */
	put_unaligned_be64(cmd->lba, &read16_cdb[2]);
	put_unaligned_be32(data_len >> cmd->dev->block_shift, &read16_cdb[10]);

	rcmd = scst_create_prepare_internal_cmd(cmd, read16_cdb,
		sizeof(read16_cdb), SCST_CMD_QUEUE_HEAD_OF_QUEUE);
	if (rcmd == NULL) {
		res = -ENOMEM;
		goto out_free;
	}

	rcmd->expected_data_direction = SCST_DATA_READ;
	rcmd->expected_transfer_len_full = data_len;
	rcmd->expected_values_set = 1;

	rcmd->tgt_i_priv = cwrp;

	TRACE_DBG("Adding READ(16) cmd %p to head of active cmd list", rcmd);
	spin_lock_irq(&rcmd->cmd_threads->cmd_list_lock);
	list_add(&rcmd->cmd_list_entry, &rcmd->cmd_threads->active_cmd_list);
	wake_up(&rcmd->cmd_threads->cmd_list_waitQ);
	spin_unlock_irq(&rcmd->cmd_threads->cmd_list_lock);

out:
	TRACE_EXIT_RES(res);
	return res;

out_free:
	kfree(cwrp);

out_busy:
	scst_set_busy(cmd);

out_done:
	cmd->scst_cmd_done(cmd, SCST_CMD_STATE_DEFAULT, SCST_CONTEXT_THREAD);
	goto out;
}

int scst_finish_internal_cmd(struct scst_cmd *cmd)
{
	int res;
	unsigned long flags;

	TRACE_ENTRY();

	sBUG_ON(!cmd->internal);

	if (scst_cmd_atomic(cmd)) {
		TRACE_DBG("Rescheduling finished internal atomic cmd %p in a "
			"thread context", cmd);
		res = SCST_CMD_STATE_RES_NEED_THREAD;
		goto out;
	}

	spin_lock_irqsave(&cmd->sess->sess_list_lock, flags);
	list_del(&cmd->sess_cmd_list_entry);
	cmd->done = 1;
	cmd->finished = 1;
	spin_unlock_irqrestore(&cmd->sess->sess_list_lock, flags);

	if (unlikely(test_bit(SCST_CMD_ABORTED, &cmd->cmd_flags))) {
		scst_done_cmd_mgmt(cmd);
		scst_finish_cmd_mgmt(cmd);
	}

	if (cmd->cdb[0] == REQUEST_SENSE)
		scst_complete_request_sense(cmd);
	else {
		scst_i_finish_fn_t f = (void *) *((unsigned long long **)cmd->tgt_i_priv);

		f(cmd);
	}

	__scst_cmd_put(cmd);

	res = SCST_CMD_STATE_RES_CONT_NEXT;

out:
	TRACE_EXIT_HRES(res);
	return res;
}

static void scst_send_release(struct scst_device *dev)
{
	struct scsi_device *scsi_dev;
	unsigned char cdb[6];
	uint8_t sense[SCSI_SENSE_BUFFERSIZE];
	int rc, i;

	TRACE_ENTRY();

	if (dev->scsi_dev == NULL)
		goto out;

	scsi_dev = dev->scsi_dev;

	for (i = 0; i < 5; i++) {
		memset(cdb, 0, sizeof(cdb));
		cdb[0] = RELEASE;
		cdb[1] = (scsi_dev->scsi_level <= SCSI_2) ?
		    ((scsi_dev->lun << 5) & 0xe0) : 0;

		memset(sense, 0, sizeof(sense));

		TRACE(TRACE_DEBUG | TRACE_SCSI, "%s", "Sending RELEASE req to "
			"SCSI mid-level");
		rc = scst_scsi_execute(scsi_dev, cdb, SCST_DATA_NONE, NULL, 0,
				       sense, 15, 0, 0);
		TRACE_DBG("RELEASE done: %x", rc);

		if (scsi_status_is_good(rc)) {
			break;
		} else {
			PRINT_ERROR("RELEASE failed: %d", rc);
			PRINT_BUFFER("RELEASE sense", sense, sizeof(sense));
			scst_check_internal_sense(dev, rc, sense,
				sizeof(sense));
		}
	}

out:
	TRACE_EXIT();
	return;
}

/* scst_mutex supposed to be held */
static void scst_clear_reservation(struct scst_tgt_dev *tgt_dev)
{
	struct scst_device *dev = tgt_dev->dev;
	struct scst_lksb pr_lksb;
	int release = 0;

	TRACE_ENTRY();

	scst_res_lock(dev, &pr_lksb);
	if (scst_is_reservation_holder(dev, tgt_dev->sess)) {
		/* This is one who holds the reservation */
		scst_clear_dev_reservation(dev);
		release = 1;
	}
	scst_res_unlock(dev, &pr_lksb);

	if (release)
		scst_send_release(dev);

	TRACE_EXIT();
	return;
}

struct scst_session *scst_alloc_session(struct scst_tgt *tgt, gfp_t gfp_mask,
	const char *initiator_name)
{
	struct scst_session *sess;
	int i;

	TRACE_ENTRY();

	sess = kmem_cache_zalloc(scst_sess_cachep, gfp_mask);
	if (sess == NULL) {
		PRINT_ERROR("%s", "Allocation of scst_session failed");
		goto out;
	}

	sess->init_phase = SCST_SESS_IPH_INITING;
	sess->shut_phase = SCST_SESS_SPH_READY;
	atomic_set(&sess->refcnt, 0);
	mutex_init(&sess->tgt_dev_list_mutex);
	for (i = 0; i < SESS_TGT_DEV_LIST_HASH_SIZE; i++) {
		struct list_head *head = &sess->sess_tgt_dev_list[i];

		INIT_LIST_HEAD(head);
	}
	spin_lock_init(&sess->sess_list_lock);
	INIT_LIST_HEAD(&sess->sess_cmd_list);
	sess->tgt = tgt;
	INIT_LIST_HEAD(&sess->init_deferred_cmd_list);
	INIT_LIST_HEAD(&sess->init_deferred_mcmd_list);
	INIT_LIST_HEAD(&sess->sess_cm_list_id_list);
#if LINUX_VERSION_CODE >= KERNEL_VERSION(2, 6, 20)
	INIT_DELAYED_WORK(&sess->sess_cm_list_id_cleanup_work,
			  sess_cm_list_id_cleanup_work_fn);
	INIT_DELAYED_WORK(&sess->hw_pending_work, scst_hw_pending_work_fn);
#else
	INIT_WORK(&sess->sess_cm_list_id_cleanup_work,
		  sess_cm_list_id_cleanup_work_fn, sess);
	INIT_WORK(&sess->hw_pending_work, scst_hw_pending_work_fn, sess);
#endif
	spin_lock_init(&sess->lat_stats_lock);

	sess->initiator_name = kstrdup(initiator_name, gfp_mask);
	if (sess->initiator_name == NULL) {
		PRINT_ERROR("%s", "Unable to dup sess->initiator_name");
		goto out_free;
	}

	if (atomic_read(&scst_measure_latency)) {
		sess->lat_stats = vzalloc(sizeof(*sess->lat_stats));
		if (!sess->lat_stats)
			goto out_free_name;
	}

out:
	TRACE_EXIT();
	return sess;

out_free_name:
	kfree(sess->initiator_name);

out_free:
	kmem_cache_free(scst_sess_cachep, sess);
	sess = NULL;
	goto out;
}

void scst_free_session(struct scst_session *sess)
{
	TRACE_ENTRY();

	mutex_lock(&scst_mutex);

	scst_sess_free_tgt_devs(sess);

	TRACE_DBG("Removing sess %p from the list", sess);
	list_del(&sess->sess_list_entry);

	TRACE_DBG("Removing session %p from acg %s", sess, sess->acg->acg_name);
	list_del(&sess->acg_sess_list_entry);
	scst_put_acg(sess->acg);

	mutex_unlock(&scst_mutex);

#ifndef CONFIG_SCST_PROC
	scst_sess_sysfs_del(sess);
#endif
	if (sess->unreg_done_fn) {
		TRACE_DBG("Calling unreg_done_fn(%p)", sess);
		sess->unreg_done_fn(sess);
		TRACE_DBG("%s", "unreg_done_fn() returned");
	}

	mutex_lock(&scst_mutex);

	list_del(&sess->sysfs_sess_list_entry);

	/* Called under lock to protect from too early tgt release */
	wake_up_all(&sess->tgt->unreg_waitQ);

	/*
	 * NOTE: do not dereference the sess->tgt pointer after scst_mutex
	 * has been unlocked, because it can be already dead!!
	 */
	mutex_unlock(&scst_mutex);

	kfree(sess->transport_id);
	vfree(sess->lat_stats);
	kfree(sess->initiator_name);
	if (sess->sess_name != sess->initiator_name)
		kfree(sess->sess_name);

	kmem_cache_free(scst_sess_cachep, sess);

	TRACE_EXIT();
	return;
}

void scst_free_session_callback(struct scst_session *sess)
{
	struct completion *c;

	TRACE_ENTRY();

	TRACE_DBG("Freeing session %p", sess);

	cancel_delayed_work_sync(&sess->hw_pending_work);

	c = sess->shutdown_compl;

	mutex_lock(&scst_mutex);
	/*
	 * Necessary to sync with other threads trying to queue AEN, which
	 * the target driver will not be able to serve and crash, because after
	 * unreg_done_fn() called its internal session data will be destroyed.
	 */
	sess->shut_phase = SCST_SESS_SPH_UNREG_DONE_CALLING;
	mutex_unlock(&scst_mutex);

	scst_free_session(sess);

	if (c)
		complete_all(c);

	TRACE_EXIT();
	return;
}

void scst_sched_session_free(struct scst_session *sess)
{
	unsigned long flags;

	TRACE_ENTRY();

	if (sess->shut_phase != SCST_SESS_SPH_SHUTDOWN) {
		PRINT_CRIT_ERROR("session %p is going to shutdown with unknown "
			"shut phase %lx", sess, sess->shut_phase);
		sBUG();
	}

	spin_lock_irqsave(&scst_mgmt_lock, flags);
	TRACE_DBG("Adding sess %p to scst_sess_shut_list", sess);
	list_add_tail(&sess->sess_shut_list_entry, &scst_sess_shut_list);
	spin_unlock_irqrestore(&scst_mgmt_lock, flags);

	wake_up(&scst_mgmt_waitQ);

	TRACE_EXIT();
	return;
}

/*
 * scst_cmd_get() - increase command's reference counter
 */
void scst_cmd_get(struct scst_cmd *cmd)
{
	__scst_cmd_get(cmd);
}
EXPORT_SYMBOL(scst_cmd_get);

/*
 * scst_cmd_put() - decrease command's reference counter
 */
void scst_cmd_put(struct scst_cmd *cmd)
{
	__scst_cmd_put(cmd);
}
EXPORT_SYMBOL(scst_cmd_put);

/*
 * scst_cmd_set_ext_cdb() - sets cmd's extended CDB and its length
 */
void scst_cmd_set_ext_cdb(struct scst_cmd *cmd,
	uint8_t *ext_cdb, unsigned int ext_cdb_len,
	gfp_t gfp_mask)
{
	unsigned int len = cmd->cdb_len + ext_cdb_len;

	TRACE_ENTRY();

	if (len <= sizeof(cmd->cdb_buf))
		goto copy;

	if (unlikely(len > SCST_MAX_LONG_CDB_SIZE)) {
		PRINT_ERROR("Too big CDB (%d)", len);
		scst_set_cmd_error(cmd,
			SCST_LOAD_SENSE(scst_sense_hardw_error));
		goto out;
	}

	/* It's read-mostly, so cache alignment isn't needed */
	cmd->cdb = kmalloc(len, gfp_mask);
	if (unlikely(cmd->cdb == NULL)) {
		PRINT_ERROR("Unable to alloc extended CDB (size %d)", len);
		goto out_err;
	}

	memcpy(cmd->cdb, cmd->cdb_buf, cmd->cdb_len);

copy:
	memcpy(&cmd->cdb[cmd->cdb_len], ext_cdb, ext_cdb_len);

	cmd->cdb_len = cmd->cdb_len + ext_cdb_len;

out:
	TRACE_EXIT();
	return;

out_err:
	cmd->cdb = cmd->cdb_buf;
	scst_set_busy(cmd);
	goto out;
}
EXPORT_SYMBOL(scst_cmd_set_ext_cdb);

int scst_pre_init_cmd(struct scst_cmd *cmd, const uint8_t *cdb,
	unsigned int cdb_len, gfp_t gfp_mask)
{
	int res;

	TRACE_ENTRY();

#ifdef CONFIG_SCST_EXTRACHECKS
	/* cmd supposed to be zeroed */
	{
		int i;
		uint8_t *b = (uint8_t *)cmd;

		for (i = 0; i < sizeof(*cmd); i++)
			EXTRACHECKS_BUG_ON(b[i] != 0);
	}
#endif

	scst_set_cmd_state(cmd, SCST_CMD_STATE_INIT_WAIT);
	cmd->start_time = jiffies;
	atomic_set(&cmd->cmd_ref, 1);
	cmd->cmd_threads = &scst_main_cmd_threads;
	cmd->cmd_gfp_mask = GFP_KERNEL;
	INIT_LIST_HEAD(&cmd->mgmt_cmd_list);
	cmd->cdb = cmd->cdb_buf;
	cmd->queue_type = SCST_CMD_QUEUE_SIMPLE;
	cmd->timeout = SCST_DEFAULT_TIMEOUT;
	cmd->retries = 0;
#ifdef CONFIG_SCST_EXTRACHECKS
	/* To ensure they are inited */
	cmd->lba = SCST_DEF_LBA_DATA_LEN;
	cmd->data_len = SCST_DEF_LBA_DATA_LEN;
#endif
	cmd->is_send_status = 1;
	cmd->resp_data_len = -1;
	cmd->write_sg = &cmd->sg;
	cmd->write_sg_cnt = &cmd->sg_cnt;

	cmd->dbl_ua_orig_data_direction = SCST_DATA_UNKNOWN;
	cmd->dbl_ua_orig_resp_data_len = -1;

	if (unlikely(cdb_len == 0)) {
		PRINT_ERROR("%s", "Wrong CDB len 0, finishing cmd");
		res = -EINVAL;
		goto out;
	} else if (cdb_len <= SCST_MAX_CDB_SIZE) {
		/* Duplicate memcpy to save a branch on the most common path */
		memcpy(cmd->cdb, cdb, cdb_len);
	} else {
		if (unlikely(cdb_len > SCST_MAX_LONG_CDB_SIZE)) {
			PRINT_ERROR("Too big CDB (%d), finishing cmd", cdb_len);
			res = -EINVAL;
			goto out;
		}
		/* It's read-mostly, so cache alignment isn't needed */
		cmd->cdb = kmalloc(cdb_len, gfp_mask);
		if (unlikely(cmd->cdb == NULL)) {
			PRINT_ERROR("Unable to alloc extended CDB (size %d)",
				cdb_len);
			res = -ENOMEM;
			goto out;
		}
		memcpy(cmd->cdb, cdb, cdb_len);
	}

	cmd->cdb_len = cdb_len;

	res = 0;

out:
	TRACE_EXIT_RES(res);
	return res;
}

struct scst_cmd *scst_alloc_cmd(const uint8_t *cdb,
	unsigned int cdb_len, gfp_t gfp_mask)
{
	struct scst_cmd *cmd;
	int rc;

	TRACE_ENTRY();

	cmd = kmem_cache_zalloc(scst_cmd_cachep, gfp_mask);
	if (cmd == NULL) {
		TRACE(TRACE_OUT_OF_MEM, "%s", "Allocation of scst_cmd failed");
		goto out;
	}

	rc = scst_pre_init_cmd(cmd, cdb, cdb_len, gfp_mask);
	if (unlikely(rc != 0))
		goto out_free;

out:
	TRACE_EXIT();
	return cmd;

out_free:
	kmem_cache_free(scst_cmd_cachep, cmd);
	cmd = NULL;
	goto out;
}

static void scst_destroy_cmd(struct scst_cmd *cmd)
{
	bool pre_alloced = cmd->pre_alloced;

	TRACE_ENTRY();

	TRACE_DBG("Destroying cmd %p", cmd);

	scst_sess_put(cmd->sess);

	/*
	 * At this point tgt_dev can be dead, but the pointer remains non-NULL
	 */
	if (likely(cmd->tgt_dev != NULL))
		scst_put(cmd->cpu_cmd_counter);

	EXTRACHECKS_BUG_ON(cmd->pre_alloced && cmd->internal);

	if ((cmd->tgtt->on_free_cmd != NULL) && likely(!cmd->internal)) {
		TRACE_DBG("Calling target's on_free_cmd(%p)", cmd);
		cmd->tgtt->on_free_cmd(cmd);
		TRACE_DBG("%s", "Target's on_free_cmd() returned");
	}

	/* At this point cmd can be already freed! */

	if (!pre_alloced)
		kmem_cache_free(scst_cmd_cachep, cmd);

	TRACE_EXIT();
	return;
}

/* No locks */
void scst_stpg_del_unblock_next(struct scst_cmd *cmd)
{
	struct scst_cmd *c;

	TRACE_ENTRY();

	spin_lock_irq(&scst_global_stpg_list_lock);

	EXTRACHECKS_BUG_ON(!cmd->cmd_on_global_stpg_list);

	TRACE_DBG("STPG cmd %p done: unblocking next", cmd);

	list_del(&cmd->global_stpg_list_entry);
	cmd->cmd_on_global_stpg_list = 0;

	if (list_empty(&scst_global_stpg_list)) {
		TRACE_DBG("No more STPG commands to unblock");
		spin_unlock_irq(&scst_global_stpg_list_lock);
		goto out;
	}

	c = list_first_entry(&scst_global_stpg_list, typeof(*c),
			global_stpg_list_entry);

	spin_unlock_irq(&scst_global_stpg_list_lock);

	spin_lock_bh(&c->dev->dev_lock);

	if (!c->cmd_global_stpg_blocked) {
		TRACE_DBG("STPG cmd %p is not cmd_global_stpg_blocked", c);
		spin_unlock_bh(&c->dev->dev_lock);
		goto out;
	}

	TRACE_BLOCK("Unblocking serialized STPG cmd %p", c);

	list_del(&c->blocked_cmd_list_entry);
	c->cmd_global_stpg_blocked = 0;

	spin_unlock_bh(&c->dev->dev_lock);

	spin_lock_irq(&c->cmd_threads->cmd_list_lock);
	list_add(&c->cmd_list_entry,
		&c->cmd_threads->active_cmd_list);
	wake_up(&c->cmd_threads->cmd_list_waitQ);
	spin_unlock_irq(&c->cmd_threads->cmd_list_lock);

out:
	TRACE_EXIT();
	return;
}
EXPORT_SYMBOL_GPL(scst_stpg_del_unblock_next);

/* No locks supposed to be held */
void scst_free_cmd(struct scst_cmd *cmd)
{
	int destroy = 1;

	TRACE_ENTRY();

	TRACE_DBG("Freeing cmd %p (tag %llu)",
		  cmd, (unsigned long long)cmd->tag);

	if (unlikely(test_bit(SCST_CMD_ABORTED, &cmd->cmd_flags)))
		TRACE_MGMT_DBG("Freeing aborted cmd %p", cmd);

	EXTRACHECKS_BUG_ON(cmd->unblock_dev || cmd->dec_on_dev_needed ||
			   cmd->on_dev_exec_list);

	/*
	 * Target driver can already free sg buffer before calling
	 * scst_tgt_cmd_done(). E.g., scst_local has to do that.
	 */
	if (!cmd->tgt_i_data_buf_alloced)
		scst_check_restore_sg_buff(cmd);

	if (likely(cmd->dev != NULL)) {
		struct scst_dev_type *devt = cmd->devt;

		if (devt->on_free_cmd != NULL) {
			TRACE_DBG("Calling dev handler %s on_free_cmd(%p)",
				devt->name, cmd);
			devt->on_free_cmd(cmd);
			TRACE_DBG("Dev handler %s on_free_cmd() returned",
				devt->name);
		}
	}

	scst_release_space(cmd);

	if (unlikely(cmd->sense != NULL)) {
		TRACE_MEM("Releasing sense %p (cmd %p)", cmd->sense, cmd);
		mempool_free(cmd->sense, scst_sense_mempool);
		cmd->sense = NULL;
	}

	if (likely(cmd->tgt_dev != NULL)) {
		EXTRACHECKS_BUG_ON(cmd->sn_set && !cmd->out_of_sn &&
			!test_bit(SCST_CMD_INC_EXPECTED_SN_PASSED, &cmd->cmd_flags));
		if (unlikely(cmd->out_of_sn)) {
			destroy = test_and_set_bit(SCST_CMD_CAN_BE_DESTROYED,
					&cmd->cmd_flags);
			TRACE_SN("Out of SN cmd %p (tag %llu, sn %d), "
				"destroy=%d", cmd,
				(unsigned long long)cmd->tag,
				cmd->sn, destroy);
		}
	}

	if (unlikely(cmd->op_flags & SCST_DESCRIPTORS_BASED))
		scst_free_descriptors(cmd);

	if (cmd->cdb != cmd->cdb_buf)
		kfree(cmd->cdb);

	if (likely(destroy))
		scst_destroy_cmd(cmd);

	TRACE_EXIT();
	return;
}

/* No locks supposed to be held. */
void scst_check_retries(struct scst_tgt *tgt)
{
	int need_wake_up = 0;

	TRACE_ENTRY();

	if (unlikely(tgt->retry_cmds > 0)) {
		struct scst_cmd *c, *tc;
		unsigned long flags;

		TRACE_RETRY("Checking retry cmd list (retry_cmds %d)",
		      tgt->retry_cmds);

		spin_lock_irqsave(&tgt->tgt_lock, flags);
		list_for_each_entry_safe(c, tc, &tgt->retry_cmd_list,
				cmd_list_entry) {
			tgt->retry_cmds--;

			TRACE_RETRY("Moving retry cmd %p to head of active "
				"cmd list (retry_cmds left %d)",
				c, tgt->retry_cmds);
			spin_lock(&c->cmd_threads->cmd_list_lock);
			list_move(&c->cmd_list_entry,
				  &c->cmd_threads->active_cmd_list);
			wake_up(&c->cmd_threads->cmd_list_waitQ);
			spin_unlock(&c->cmd_threads->cmd_list_lock);

			need_wake_up++;
			if (need_wake_up >= 20) /* "slow start" */
				break;
		}
		spin_unlock_irqrestore(&tgt->tgt_lock, flags);
	}

	TRACE_EXIT();
	return;
}

static void scst_tgt_retry_timer_fn(struct timer_list *timer)
{
	struct scst_tgt *tgt = container_of(timer, typeof(*tgt), retry_timer);
	unsigned long flags;

	TRACE_RETRY("Retry timer expired (retry_cmds %d)", tgt->retry_cmds);

	spin_lock_irqsave(&tgt->tgt_lock, flags);
	tgt->retry_timer_active = 0;
	spin_unlock_irqrestore(&tgt->tgt_lock, flags);

	scst_check_retries(tgt);

	spin_lock_irqsave(&tgt->tgt_lock, flags);
	if ((tgt->retry_cmds > 0) && !tgt->retry_timer_active) {
		TRACE_DBG("Reactivating retry timer for tgt %p", tgt);
		tgt->retry_timer.expires = jiffies + SCST_TGT_RETRY_TIMEOUT;
		add_timer(&tgt->retry_timer);
		tgt->retry_timer_active = 1;
	}
	spin_unlock_irqrestore(&tgt->tgt_lock, flags);

	TRACE_EXIT();
	return;
}

struct scst_mgmt_cmd *scst_alloc_mgmt_cmd(gfp_t gfp_mask)
{
	struct scst_mgmt_cmd *mcmd;

	TRACE_ENTRY();

	mcmd = mempool_alloc(scst_mgmt_mempool, gfp_mask);
	if (mcmd == NULL) {
		PRINT_CRIT_ERROR("%s", "Allocation of management command "
			"failed, some commands and their data could leak");
		goto out;
	}
	memset(mcmd, 0, sizeof(*mcmd));

	mcmd->status = SCST_MGMT_STATUS_SUCCESS;

out:
	TRACE_EXIT();
	return mcmd;
}

void scst_free_mgmt_cmd(struct scst_mgmt_cmd *mcmd)
{
	unsigned long flags;

	TRACE_ENTRY();

	spin_lock_irqsave(&mcmd->sess->sess_list_lock, flags);
	atomic_dec(&mcmd->sess->sess_cmd_count);
	spin_unlock_irqrestore(&mcmd->sess->sess_list_lock, flags);

	scst_sess_put(mcmd->sess);

	if ((mcmd->mcmd_tgt_dev != NULL) || mcmd->scst_get_called)
		scst_put(mcmd->cpu_cmd_counter);

	mempool_free(mcmd, scst_mgmt_mempool);

	TRACE_EXIT();
	return;
}

static bool scst_on_sg_tablesize_low(struct scst_cmd *cmd, bool out)
{
	bool res;
	int sg_cnt = out ? cmd->out_sg_cnt : cmd->sg_cnt;
	static int ll;
	struct scst_tgt_dev *tgt_dev = cmd->tgt_dev;

	TRACE_ENTRY();

	if (sg_cnt > cmd->tgt->sg_tablesize) {
		/* It's the target's side business */
		goto failed;
	}

	if (cmd->devt->on_sg_tablesize_low == NULL)
		goto failed;

	res = cmd->devt->on_sg_tablesize_low(cmd);

	TRACE_DBG("on_sg_tablesize_low(%p) returned %d", cmd, res);

out:
	TRACE_EXIT_RES(res);
	return res;

failed:
	res = false;
	if ((ll < 10) || TRACING_MINOR()) {
		PRINT_INFO("Unable to complete command due to SG IO count "
			"limitation (%srequested %d, available %d, tgt lim %d)",
			out ? "OUT buffer, " : "", cmd->sg_cnt,
			tgt_dev->max_sg_cnt, cmd->tgt->sg_tablesize);
		ll++;
	}
	goto out;
}

static void scst_restore_dif_sg(struct scst_cmd *cmd)
{
	int left = cmd->bufflen;
	struct scatterlist *sg = cmd->dif_sg;

	TRACE_ENTRY();

	if (!cmd->dif_sg_normalized)
		goto out;

	do {
		sg->length = min_t(int, PAGE_SIZE, left);
		left -= sg->length;
		TRACE_DBG("DIF sg %p, restored len %d (left %d)", sg,
			sg->length, left);
		/* sg might be last here */
		sg = sg_next_inline(sg);
	} while (left > 0);

out:
	TRACE_EXIT();
	return;
}

int scst_alloc_space(struct scst_cmd *cmd)
{
	gfp_t gfp_mask;
	int res = -ENOMEM;
	int atomic = scst_cmd_atomic(cmd);
	int flags;
	struct scst_tgt_dev *tgt_dev = cmd->tgt_dev;

	TRACE_ENTRY();

	gfp_mask = tgt_dev->tgt_dev_gfp_mask | (atomic ? GFP_ATOMIC : cmd->cmd_gfp_mask);

	flags = atomic ? SGV_POOL_NO_ALLOC_ON_CACHE_MISS : 0;
	if (cmd->no_sgv)
		flags |= SGV_POOL_ALLOC_NO_CACHED;

	cmd->sg = sgv_pool_alloc(tgt_dev->pools[raw_smp_processor_id()],
			cmd->bufflen, gfp_mask, flags, &cmd->sg_cnt, &cmd->sgv,
			&cmd->dev->dev_mem_lim, NULL);
	if (unlikely(cmd->sg == NULL))
		goto out;

	if (unlikely(cmd->sg_cnt > tgt_dev->max_sg_cnt))
		if (!scst_on_sg_tablesize_low(cmd, false))
			goto out_sg_free;

	if ((scst_get_dif_action(scst_get_scst_dif_actions(cmd->cmd_dif_actions)) != SCST_DIF_ACTION_NONE) ||
	    (scst_get_dif_action(scst_get_dev_dif_actions(cmd->cmd_dif_actions)) != SCST_DIF_ACTION_NONE)) {
		int dif_bufflen;
		bool same_layout;

		same_layout = tgt_dev->hw_dif_same_sg_layout_required;
		if (!same_layout)
			dif_bufflen = __scst_cmd_get_bufflen_dif(cmd);
		else
			dif_bufflen = cmd->bufflen;

		cmd->dif_sg = sgv_pool_alloc(tgt_dev->pools[raw_smp_processor_id()],
			dif_bufflen, gfp_mask, flags, &cmd->dif_sg_cnt, &cmd->dif_sgv,
			&cmd->dev->dev_mem_lim, NULL);
		if (unlikely(cmd->dif_sg == NULL))
			goto out_sg_free;

		if (same_layout) {
			int left = dif_bufflen;
			struct scatterlist *sgd = cmd->sg;
			struct scatterlist *sgt = cmd->dif_sg;
			int block_shift = cmd->dev->block_shift;

			EXTRACHECKS_BUG_ON(left != cmd->bufflen);

			do {
				left -= sgt->length;
				sgt->length = (sgd->length >> block_shift) << SCST_DIF_TAG_SHIFT;
				TRACE_SG("sgt %p, new len %d", sgt, sgt->length);
				/* sgd/sgt might be last here */
				sgd = sg_next_inline(sgd);
				sgt = sg_next_inline(sgt);
			} while (left > 0);

			cmd->dif_sg_normalized = 1;
		}
	}

	if (cmd->data_direction != SCST_DATA_BIDI)
		goto success;

	cmd->out_sg = sgv_pool_alloc(tgt_dev->pools[raw_smp_processor_id()],
			cmd->out_bufflen, gfp_mask, flags, &cmd->out_sg_cnt,
			&cmd->out_sgv, &cmd->dev->dev_mem_lim, NULL);
	if (unlikely(cmd->out_sg == NULL))
		goto out_dif_sg_free;

	if (unlikely(cmd->out_sg_cnt > tgt_dev->max_sg_cnt))
		if (!scst_on_sg_tablesize_low(cmd, true))
			goto out_out_sg_free;

success:
	res = 0;

out:
	TRACE_EXIT();
	return res;

out_out_sg_free:
	sgv_pool_free(cmd->out_sgv, &cmd->dev->dev_mem_lim);
	cmd->out_sgv = NULL;
	cmd->out_sg = NULL;
	cmd->out_sg_cnt = 0;

out_dif_sg_free:
	if (cmd->dif_sgv != NULL) {
		scst_restore_dif_sg(cmd);
		sgv_pool_free(cmd->dif_sgv, &cmd->dev->dev_mem_lim);
		cmd->dif_sgv = NULL;
		cmd->dif_sg = NULL;
		cmd->dif_sg_cnt = 0;
	}

out_sg_free:
	sgv_pool_free(cmd->sgv, &cmd->dev->dev_mem_lim);
	cmd->sgv = NULL;
	cmd->sg = NULL;
	cmd->sg_cnt = 0;
	goto out;
}

static void scst_release_space(struct scst_cmd *cmd)
{
	TRACE_ENTRY();

	if (cmd->sgv == NULL) {
		if ((cmd->sg != NULL) &&
		    !(cmd->tgt_i_data_buf_alloced || cmd->dh_data_buf_alloced)) {
			TRACE_MEM("Freeing sg %p for cmd %p (cnt %d)", cmd->sg,
				cmd, cmd->sg_cnt);
			scst_free_sg(cmd->sg, cmd->sg_cnt);
			goto out_zero;
		} else
			goto out;
	}

	if (cmd->tgt_i_data_buf_alloced || cmd->dh_data_buf_alloced) {
		TRACE_MEM("%s", "*data_buf_alloced set, returning");
		goto out;
	}

	if (cmd->out_sgv != NULL) {
		sgv_pool_free(cmd->out_sgv, &cmd->dev->dev_mem_lim);
		cmd->out_sgv = NULL;
		cmd->out_sg_cnt = 0;
		cmd->out_sg = NULL;
		cmd->out_bufflen = 0;
	}

	if (cmd->dif_sgv != NULL) {
		scst_restore_dif_sg(cmd);
		sgv_pool_free(cmd->dif_sgv, &cmd->dev->dev_mem_lim);
	}

	sgv_pool_free(cmd->sgv, &cmd->dev->dev_mem_lim);

out_zero:
	cmd->sgv = NULL;
	cmd->sg_cnt = 0;
	cmd->sg = NULL;
	cmd->dif_sgv = NULL;
	cmd->dif_sg = NULL;
	cmd->dif_sg_cnt = 0;
	cmd->bufflen = 0;
	cmd->data_len = 0;

out:
	TRACE_EXIT();
	return;
}

#if LINUX_VERSION_CODE >= KERNEL_VERSION(2, 6, 30)
struct blk_kern_sg_work {
	atomic_t bios_inflight;
	struct sg_table sg_table;
	struct scatterlist *src_sgl;
};

static void blk_free_kern_sg_work(struct blk_kern_sg_work *bw)
{
	struct sg_table *sgt = &bw->sg_table;
	struct scatterlist *sg;
	struct page *pg;
	int i;

	for_each_sg(sgt->sgl, sg, sgt->orig_nents, i) {
		pg = sg_page(sg);
		if (pg == NULL)
			break;
		__free_page(pg);
	}

	sg_free_table(sgt);
	kfree(bw);
	return;
}

#if LINUX_VERSION_CODE < KERNEL_VERSION(4, 3, 0)
static void blk_bio_map_kern_endio(struct bio *bio, int err)
{
#else
static void blk_bio_map_kern_endio(struct bio *bio)
{
#if LINUX_VERSION_CODE < KERNEL_VERSION(4, 13, 0)
	int err = bio->bi_error;
#else
	int err = blk_status_to_errno(bio->bi_status);
#endif
#endif
	struct blk_kern_sg_work *bw = bio->bi_private;

	if (bw != NULL) {
		/* Decrement the bios in processing and, if zero, free */
		BUG_ON(atomic_read(&bw->bios_inflight) <= 0);
		if (atomic_dec_and_test(&bw->bios_inflight)) {
			if (bio_data_dir(bio) == READ && err == 0) {
				unsigned long flags;

				local_irq_save(flags);	/* to protect KMs */
				sg_copy(bw->src_sgl, bw->sg_table.sgl, 0, 0
#if LINUX_VERSION_CODE < KERNEL_VERSION(3, 4, 0)
					, KM_BIO_DST_IRQ, KM_BIO_SRC_IRQ
#endif
					);
				local_irq_restore(flags);
			}
			blk_free_kern_sg_work(bw);
		}
	}

	bio_put(bio);
	return;
}

#if LINUX_VERSION_CODE < KERNEL_VERSION(2, 6, 31)
/*
 * See also patch "block: Add blk_make_request(), takes bio, returns a
 * request" (commit 79eb63e9e5875b84341a3a05f8e6ae9cdb4bb6f6).
 */
static struct request *blk_make_request(struct request_queue *q,
					struct bio *bio,
					gfp_t gfp_mask)
{
	struct request *rq = blk_get_request(q, bio_data_dir(bio), gfp_mask);

	if (unlikely(!rq))
		return ERR_PTR(-ENOMEM);

	rq->cmd_type = REQ_TYPE_BLOCK_PC;

	for ( ; bio; bio = bio->bi_next) {
		struct bio *bounce_bio = bio;
		int ret;

		blk_queue_bounce(q, &bounce_bio);
		ret = blk_rq_append_bio(q, rq, bounce_bio);
		if (unlikely(ret)) {
			blk_put_request(rq);
			return ERR_PTR(ret);
		}
	}

	return rq;
}
#endif /* LINUX_VERSION_CODE < KERNEL_VERSION(2, 6, 31) */

/*
 * Copy an sg-list. This function is related to bio_copy_kern() but duplicates
 * an sg-list instead of creating a bio out of a single kernel address range.
 */
static struct blk_kern_sg_work *blk_copy_kern_sg(struct request_queue *q,
	struct scatterlist *sgl, int nents, gfp_t gfp_mask, bool reading)
{
	int res = 0, i;
	struct scatterlist *sg;
	struct scatterlist *new_sgl;
	int new_sgl_nents;
	size_t len = 0, to_copy;
	struct blk_kern_sg_work *bw;

	res = -ENOMEM;
	bw = kzalloc(sizeof(*bw), gfp_mask);
	if (bw == NULL)
		goto err;

	bw->src_sgl = sgl;

	for_each_sg(sgl, sg, nents, i)
		len += sg->length;
	to_copy = len;

	new_sgl_nents = PFN_UP(len);

	res = sg_alloc_table(&bw->sg_table, new_sgl_nents, gfp_mask);
	if (res != 0)
		goto err_free_bw;

	new_sgl = bw->sg_table.sgl;

	res = -ENOMEM;
	for_each_sg(new_sgl, sg, new_sgl_nents, i) {
		struct page *pg;

		pg = alloc_page(q->bounce_gfp | gfp_mask);
		if (pg == NULL)
			goto err_free_table;

		sg_assign_page(sg, pg);
		sg->length = min_t(size_t, PAGE_SIZE, len);

		len -= PAGE_SIZE;
	}

	if (!reading) {
		/*
		 * We need to limit amount of copied data to to_copy, because
		 * sgl might have the last element in sgl not marked as last in
		 * SG chaining.
		 */
		sg_copy(new_sgl, sgl, 0, to_copy
#if LINUX_VERSION_CODE < KERNEL_VERSION(3, 4, 0)
			, KM_USER0, KM_USER1
#endif
			);
	}

out:
	return bw;

err_free_table:
	sg_free_table(&bw->sg_table);

err_free_bw:
	blk_free_kern_sg_work(bw);

err:
	sBUG_ON(res == 0);
	bw = ERR_PTR(res);
	goto out;
}

#if LINUX_VERSION_CODE < KERNEL_VERSION(2, 6, 28)
static void bio_kmalloc_destructor(struct bio *bio)
{
	kfree(bio->bi_io_vec);
	kfree(bio);
}
#endif

#if LINUX_VERSION_CODE >= KERNEL_VERSION(4, 18, 0)
static blk_mq_req_flags_t gfp_mask_to_flags(gfp_t gfp_mask)
{
	switch (gfp_mask) {
	case GFP_KERNEL:
		return 0;
	case GFP_ATOMIC:
	case GFP_NOIO:
		return BLK_MQ_REQ_NOWAIT;
	default:
		WARN_ONCE(true, "gfp_mask = %#x\n", gfp_mask);
	}
	return 0;
}
#endif

#if LINUX_VERSION_CODE >= KERNEL_VERSION(4, 8, 0) ||			\
(defined(CONFIG_SUSE_KERNEL) && LINUX_VERSION_CODE >= KERNEL_VERSION(4, 4, 0))
static struct request *blk_make_request(struct request_queue *q,
					struct bio *bio,
					gfp_t gfp_mask)
{
	struct request *rq;

#if LINUX_VERSION_CODE < KERNEL_VERSION(4, 11, 0)
	rq = blk_get_request(q, bio_data_dir(bio), gfp_mask);
#elif LINUX_VERSION_CODE < KERNEL_VERSION(4, 18, 0)
	rq = blk_get_request(q, bio_data_dir(bio) == READ ? REQ_OP_SCSI_IN :
			     REQ_OP_SCSI_OUT, gfp_mask);
#else
	rq = blk_get_request(q, bio_data_dir(bio) == READ ? REQ_OP_SCSI_IN :
			     REQ_OP_SCSI_OUT, gfp_mask_to_flags(gfp_mask));
#endif

	if (IS_ERR(rq))
		return rq;

#if LINUX_VERSION_CODE >= KERNEL_VERSION(4, 13, 0)
	scsi_req_init(scsi_req(rq));
#else
	scsi_req_init(rq);
#endif

	for_each_bio(bio) {
		int ret;

#if LINUX_VERSION_CODE < KERNEL_VERSION(4, 13, 0)
		struct bio *bounce_bio = bio;

		blk_queue_bounce(q, &bounce_bio);
		ret = blk_rq_append_bio(rq, bounce_bio);
		if (unlikely(ret)) {
			blk_put_request(rq);
			return ERR_PTR(ret);
		}
		/*
		 * See also commit commit 0abc2a10389f ("block: fix
		 * blk_rq_append_bio"). That commit has been backported to
		 * kernel v4.14.11 as 88da02868f77.
		 */
#elif LINUX_VERSION_CODE < KERNEL_VERSION(4, 14, 11)
		ret = blk_rq_append_bio(rq, bio);
		if (unlikely(ret)) {
			blk_put_request(rq);
			return ERR_PTR(ret);
		}
#else
		ret = blk_rq_append_bio(rq, &bio);
		if (unlikely(ret)) {
			blk_put_request(rq);
			return ERR_PTR(ret);
		}
#endif
	}

	return rq;
}
#endif

/* __blk_map_kern_sg - map kernel data to a request for REQ_TYPE_BLOCK_PC */
static struct request *__blk_map_kern_sg(struct request_queue *q,
	struct scatterlist *sgl, int nents, struct blk_kern_sg_work *bw,
	gfp_t gfp_mask, bool reading)
{
	struct request *rq;
	int max_nr_vecs, i;
	size_t tot_len;
	bool need_new_bio;
	struct scatterlist *sg;
	struct bio *bio = NULL, *hbio = NULL, *tbio = NULL;
	int bios;

	if (unlikely(sgl == NULL || sgl->length == 0 || nents <= 0)) {
		WARN_ON_ONCE(true);
		rq = ERR_PTR(-EINVAL);
		goto out;
	}

	/*
	 * Restrict bio size to a single page to minimize the probability that
	 * bio allocation fails.
	 */
	max_nr_vecs = min_t(int,
		(PAGE_SIZE - sizeof(struct bio)) / sizeof(struct bio_vec),
		BIO_MAX_PAGES);

	TRACE_DBG("max_nr_vecs %d, nents %d, reading %d", max_nr_vecs,
		nents, reading);

	need_new_bio = true;
	tot_len = 0;
	bios = 0;
	for_each_sg(sgl, sg, nents, i) {
		struct page *page = sg_page(sg);
		void *page_addr = page_address(page);
		size_t len = sg->length, l;
		size_t offset = sg->offset;

		tot_len += len;

		/*
		 * Each segment must be DMA-aligned and must not reside not on
		 * the stack. The last segment may have unaligned length as
		 * long as the total length satisfies the DMA padding
		 * alignment requirements.
		 */
		if (i == nents - 1)
			l = 0;
		else
			l = len;

		TRACE_DBG("i %d, len %zd, tot_len %zd, l %zd, offset %zd",
			i, len, tot_len, l, offset);

		if (((sg->offset | l) & queue_dma_alignment(q)) ||
		    (page_addr && object_is_on_stack(page_addr + sg->offset))) {
			rq = ERR_PTR(-EINVAL);
			goto out_free_bios;
		}

		while (len > 0) {
			size_t bytes;
			int rc;

			if (need_new_bio) {
#if LINUX_VERSION_CODE < KERNEL_VERSION(2, 6, 28)
				bio = bio_alloc_bioset(gfp_mask, max_nr_vecs, NULL);
				if (bio)
					bio->bi_destructor =
						bio_kmalloc_destructor;
#else
				bio = bio_kmalloc(gfp_mask, max_nr_vecs);
#endif
				if (bio == NULL) {
					rq = ERR_PTR(-ENOMEM);
					goto out_free_bios;
				}

				if (!reading)
#if LINUX_VERSION_CODE < KERNEL_VERSION(2, 6, 36)
					bio->bi_rw |= 1 << BIO_RW;
#elif (!defined(CONFIG_SUSE_KERNEL) &&			\
	LINUX_VERSION_CODE < KERNEL_VERSION(4, 8, 0)) || \
	LINUX_VERSION_CODE < KERNEL_VERSION(4, 4, 0)
					bio->bi_rw |= REQ_WRITE;
#else
					bio_set_op_attrs(bio, REQ_OP_WRITE, 0);
#endif
				bios++;
				bio->bi_private = bw;
				bio->bi_end_io = blk_bio_map_kern_endio;

				TRACE_DBG("new bio %p, bios %d", bio, bios);

				if (hbio == NULL)
					hbio = bio;
				else
					tbio->bi_next = bio;
				tbio = bio;
			}

			bytes = min_t(size_t, len, PAGE_SIZE - offset);

			TRACE_DBG("len %zd, bytes %zd, offset %zd", len, bytes, offset);

			rc = bio_add_pc_page(q, bio, page, bytes, offset);
			if (rc < bytes) {
				if (unlikely(need_new_bio || rc < 0)) {
					rq = ERR_PTR(rc < 0 ? rc : -EIO);
					goto out_free_bios;
				} else {
					need_new_bio = true;
					len -= rc;
					offset += rc;
				}
			} else {
				need_new_bio = false;
				offset = 0;
				len -= bytes;
				page = nth_page(page, 1);
			}
		}
	}

	if (hbio == NULL) {
		rq = ERR_PTR(-EINVAL);
		goto out_free_bios;
	}

	/* Total length must satisfy DMA padding alignment */
	if ((tot_len & q->dma_pad_mask) && bw != NULL) {
		rq = ERR_PTR(-EINVAL);
		goto out_free_bios;
	}

	rq = blk_make_request(q, hbio, gfp_mask);
	if (unlikely(IS_ERR(rq)))
		goto out_free_bios;

#if LINUX_VERSION_CODE < KERNEL_VERSION(3, 16, 0)
	/*
	 * See also patch "block: add blk_rq_set_block_pc()" (commit
	 * f27b087b81b7).
	 */
	rq->cmd_type = REQ_TYPE_BLOCK_PC;
#endif

	if (bw != NULL) {
		atomic_set(&bw->bios_inflight, bios);
#if (!defined(CONFIG_SUSE_KERNEL) &&				\
	LINUX_VERSION_CODE < KERNEL_VERSION(4, 10, 0)) ||	\
	LINUX_VERSION_CODE < KERNEL_VERSION(4, 4, 0)
		/*
		 * See also patch "block: split out request-only flags into a
		 * new namespace" (commit e806402130c9).
		 */
		rq->cmd_flags |= REQ_COPY_USER;
#else
		rq->rq_flags |= RQF_COPY_USER;
#endif
	}

out:
	return rq;

out_free_bios:
	while (hbio != NULL) {
		bio = hbio;
		hbio = hbio->bi_next;
		bio_put(bio);
	}
	goto out;
}

/*
 * blk_map_kern_sg - map kernel data to a request for REQ_TYPE_BLOCK_PC
 * @rq:		request to fill
 * @sgl:	area to map
 * @nents:	number of elements in @sgl
 * @gfp:	memory allocation flags
 *
 * Description:
 *    Data will be mapped directly if possible. Otherwise a bounce
 *    buffer will be used.
 */
static struct request *blk_map_kern_sg(struct request_queue *q,
		struct scatterlist *sgl, int nents, gfp_t gfp, bool reading)
{
	struct request *rq;

	if (!sgl) {
#if LINUX_VERSION_CODE < KERNEL_VERSION(4, 11, 0)
		rq = blk_get_request(q, reading ? READ : WRITE, gfp);
#elif LINUX_VERSION_CODE < KERNEL_VERSION(4, 18, 0)
		rq = blk_get_request(q, reading ? REQ_OP_SCSI_IN :
				     REQ_OP_SCSI_OUT, gfp);
#else
		rq = blk_get_request(q, reading ? REQ_OP_SCSI_IN :
				     REQ_OP_SCSI_OUT, gfp_mask_to_flags(gfp));
#endif
		if (unlikely(!rq))
			return ERR_PTR(-ENOMEM);

#if LINUX_VERSION_CODE >= KERNEL_VERSION(4, 13, 0)
		scsi_req_init(scsi_req(rq));
#else
		scsi_req_init(rq);
#endif
		goto out;
	}

	rq = __blk_map_kern_sg(q, sgl, nents, NULL, gfp, reading);
	if (unlikely(IS_ERR(rq))) {
		struct blk_kern_sg_work *bw;

		bw = blk_copy_kern_sg(q, sgl, nents, gfp, reading);
		if (unlikely(IS_ERR(bw))) {
			rq = ERR_PTR(PTR_ERR(bw));
			goto out;
		}

		rq = __blk_map_kern_sg(q, bw->sg_table.sgl, bw->sg_table.nents,
				       bw, gfp, reading);
		if (IS_ERR(rq)) {
			blk_free_kern_sg_work(bw);
			goto out;
		}
	}

out:
	return rq;
}
#endif

#if !defined(SCSI_EXEC_REQ_FIFO_DEFINED)
/*
 * Can switch to the next dst_sg element, so, to copy to strictly only
 * one dst_sg element, it must be either last in the chain, or
 * copy_len == dst_sg->length.
 */
static int sg_copy_elem(struct scatterlist **pdst_sg, size_t *pdst_len,
			size_t *pdst_offs, struct scatterlist *src_sg,
#if LINUX_VERSION_CODE < KERNEL_VERSION(3, 4, 0)
			size_t copy_len,
			enum km_type d_km_type, enum km_type s_km_type)
#else
			size_t copy_len)
#endif
{
	int res = 0;
	struct scatterlist *dst_sg;
	size_t src_len, dst_len, src_offs, dst_offs;
	struct page *src_page, *dst_page;

	dst_sg = *pdst_sg;
	dst_len = *pdst_len;
	dst_offs = *pdst_offs;
	dst_page = sg_page(dst_sg);

	src_page = sg_page(src_sg);
	src_len = src_sg->length;
	src_offs = src_sg->offset;

	do {
		void *saddr, *daddr;
		size_t n;

#if LINUX_VERSION_CODE < KERNEL_VERSION(3, 4, 0)
		saddr = kmap_atomic(src_page +
					 (src_offs >> PAGE_SHIFT), s_km_type) +
				    (src_offs & ~PAGE_MASK);
		daddr = kmap_atomic(dst_page +
					(dst_offs >> PAGE_SHIFT), d_km_type) +
				    (dst_offs & ~PAGE_MASK);
#else
		saddr = kmap_atomic(src_page + (src_offs >> PAGE_SHIFT)) +
			(src_offs & ~PAGE_MASK);
		daddr = kmap_atomic(dst_page + (dst_offs >> PAGE_SHIFT)) +
			(dst_offs & ~PAGE_MASK);
#endif

		if (((src_offs & ~PAGE_MASK) == 0) &&
		    ((dst_offs & ~PAGE_MASK) == 0) &&
		    (src_len >= PAGE_SIZE) && (dst_len >= PAGE_SIZE) &&
		    (copy_len >= PAGE_SIZE)) {
			copy_page(daddr, saddr);
			n = PAGE_SIZE;
		} else {
			n = min_t(size_t, PAGE_SIZE - (dst_offs & ~PAGE_MASK),
					  PAGE_SIZE - (src_offs & ~PAGE_MASK));
			n = min(n, src_len);
			n = min(n, dst_len);
			n = min_t(size_t, n, copy_len);
			memcpy(daddr, saddr, n);
		}
		dst_offs += n;
		src_offs += n;

#if LINUX_VERSION_CODE < KERNEL_VERSION(3, 4, 0)
		kunmap_atomic(saddr, s_km_type);
		kunmap_atomic(daddr, d_km_type);
#else
		kunmap_atomic(saddr);
		kunmap_atomic(daddr);
#endif

		res += n;
		copy_len -= n;
		if (copy_len == 0)
			goto out;

		src_len -= n;
		dst_len -= n;
		if (dst_len == 0) {
			dst_sg = sg_next_inline(dst_sg);
			if (dst_sg == NULL)
				goto out;
			dst_page = sg_page(dst_sg);
			dst_len = dst_sg->length;
			dst_offs = dst_sg->offset;
		}
	} while (src_len > 0);

out:
	*pdst_sg = dst_sg;
	*pdst_len = dst_len;
	*pdst_offs = dst_offs;
	return res;
}

/*
 * sg_copy - copy one SG vector to another
 * @dst_sg:	destination SG
 * @src_sg:	source SG
 * @nents_to_copy: maximum number of entries to copy
 * @copy_len:	maximum amount of data to copy. If 0, then copy all.
 * @d_km_type:	kmap_atomic type for the destination SG
 * @s_km_type:	kmap_atomic type for the source SG
 *
 * Description:
 *    Data from the source SG vector will be copied to the destination SG
 *    vector. End of the vectors will be determined by sg_next() returning
 *    NULL. Returns number of bytes copied.
 */
static int sg_copy(struct scatterlist *dst_sg, struct scatterlist *src_sg,
#if LINUX_VERSION_CODE < KERNEL_VERSION(3, 4, 0)
	    int nents_to_copy, size_t copy_len,
	    enum km_type d_km_type, enum km_type s_km_type)
#else
	    int nents_to_copy, size_t copy_len)
#endif
{
	int res = 0;
	size_t dst_len, dst_offs;

	if (copy_len == 0)
		copy_len = 0x7FFFFFFF; /* copy all */

	if (nents_to_copy == 0)
		nents_to_copy = 0x7FFFFFFF; /* copy all */

	dst_len = dst_sg->length;
	dst_offs = dst_sg->offset;

	do {
		int copied = sg_copy_elem(&dst_sg, &dst_len, &dst_offs,
#if LINUX_VERSION_CODE < KERNEL_VERSION(3, 4, 0)
				src_sg, copy_len, d_km_type, s_km_type);
#else
				src_sg, copy_len);
#endif
		copy_len -= copied;
		res += copied;
		if ((copy_len == 0) || (dst_sg == NULL))
			goto out;

		nents_to_copy--;
		if (nents_to_copy == 0)
			goto out;

		src_sg = sg_next_inline(src_sg);
	} while (src_sg != NULL);

out:
	return res;
}
#endif /* !defined(SCSI_EXEC_REQ_FIFO_DEFINED) */

#if LINUX_VERSION_CODE >= KERNEL_VERSION(2, 6, 30)
#if LINUX_VERSION_CODE < KERNEL_VERSION(4, 13, 0)
static void scsi_end_async(struct request *req, int error)
#else
static void scsi_end_async(struct request *req, blk_status_t error)
#endif
{
	struct scsi_io_context *sioc = req->end_io_data;
	int result;

#if LINUX_VERSION_CODE < KERNEL_VERSION(4, 12, 0)
	TRACE_DBG("sioc %p, cmd %p, error %d / %d", sioc, sioc->data, error,
		  req->errors);
#else
	TRACE_DBG("sioc %p, cmd %p, error %d", sioc, sioc->data, error);
#endif

#if LINUX_VERSION_CODE < KERNEL_VERSION(3, 17, 0)
	lockdep_assert_held(req->q->queue_lock);
#elif LINUX_VERSION_CODE < KERNEL_VERSION(4, 21, 0)
	if (!req->q->mq_ops)
		lockdep_assert_held(req->q->queue_lock);
#endif

<<<<<<< HEAD
=======
	if (sioc->done) {
		int resid_len;
		long result;

>>>>>>> a7756389
#if LINUX_VERSION_CODE >= KERNEL_VERSION(4, 12, 0)
	result = scsi_req(req)->result;
#else
	result = req->errors;
#endif
<<<<<<< HEAD
	result = result && !IS_ERR_VALUE((long)result) ? result :
		IS_ERR_VALUE((long)result) || error ?
		SAM_STAT_CHECK_CONDITION : 0;

	if (sioc->done) {
		int resid_len;
=======
		TRACE_DBG("error %d / %ld", error, result);

		result = result && !IS_ERR_VALUE(result) ? result :
			IS_ERR_VALUE(result) || error ?
			SAM_STAT_CHECK_CONDITION : 0;
>>>>>>> a7756389

#if LINUX_VERSION_CODE >= KERNEL_VERSION(4, 11, 0)
		resid_len = scsi_req(req)->resid_len;
#elif LINUX_VERSION_CODE >= KERNEL_VERSION(2, 6, 31)
		resid_len = req->resid_len;
#else
		/*
		 * A quote from commit c3a4d78c580d: "rq->data_len served two
		 * purposes - the length of data buffer on issue and the
		 * residual count on completion."
		 */
		resid_len = req->data_len;
#endif

		sioc->done(sioc->data, sioc->sense, result, resid_len);
	}

	kmem_cache_free(scsi_io_context_cache, sioc);

#if LINUX_VERSION_CODE < KERNEL_VERSION(4, 21, 0)
	/* See also commit 92bc5a24844a ("block: remove __blk_put_request()") */
	__blk_put_request(req->q, req);
#else
	blk_put_request(req);
#endif
	return;
}

/**
 * scst_scsi_exec_async - executes a SCSI command in pass-through mode
 * @cmd:	scst command
 * @data:	pointer passed to done() as "data"
 * @done:	callback function when done
 */
int scst_scsi_exec_async(struct scst_cmd *cmd, void *data,
	void (*done)(void *data, char *sense, int result, int resid))
{
	int res = 0;
	struct request_queue *q = cmd->dev->scsi_dev->request_queue;
	struct request *rq;
#if LINUX_VERSION_CODE >= KERNEL_VERSION(4, 11, 0)
	struct scsi_request *req;
#else
	struct request *req;
#endif
	struct scsi_io_context *sioc;
	bool reading = !(cmd->data_direction & SCST_DATA_WRITE);
	gfp_t gfp = cmd->cmd_gfp_mask;
	int cmd_len = cmd->cdb_len;

	sioc = kmem_cache_zalloc(scsi_io_context_cache, gfp);
	if (sioc == NULL) {
		res = -ENOMEM;
		goto out;
	}

	if (cmd->data_direction == SCST_DATA_BIDI) {
		struct request *next_rq;

		if (!test_bit(QUEUE_FLAG_BIDI, &q->queue_flags)) {
			res = -EOPNOTSUPP;
			goto out_free_sioc;
		}

		rq = blk_map_kern_sg(q, cmd->out_sg, cmd->out_sg_cnt, gfp,
				     reading);
		if (IS_ERR(rq)) {
			res = PTR_ERR(rq);
			TRACE_DBG("blk_map_kern_sg() failed: %d", res);
			goto out_free_sioc;
		}

		next_rq = blk_map_kern_sg(q, cmd->sg, cmd->sg_cnt, gfp, false);
		if (IS_ERR(next_rq)) {
			res = PTR_ERR(next_rq);
			TRACE_DBG("blk_map_kern_sg() failed: %d", res);
			goto out_free_unmap;
		}
		rq->next_rq = next_rq;
	} else {
		rq = blk_map_kern_sg(q, cmd->sg, cmd->sg_cnt, gfp, reading);
		if (IS_ERR(rq)) {
			res = PTR_ERR(rq);
			TRACE_DBG("blk_map_kern_sg() failed: %d", res);
			goto out_free_sioc;
		}
	}

	TRACE_DBG("sioc %p, cmd %p", sioc, cmd);

	sioc->data = data;
	sioc->done = done;

	req = scsi_req(rq);
	req->cmd_len = cmd_len;
	if (req->cmd_len <= BLK_MAX_CDB) {
		memset(req->cmd, 0, BLK_MAX_CDB); /* ATAPI hates garbage after CDB */
		memcpy(req->cmd, cmd->cdb, cmd->cdb_len);
	} else
		req->cmd = cmd->cdb;

	req->sense = sioc->sense;
	req->sense_len = sizeof(sioc->sense);
	rq->timeout = cmd->timeout;
#if LINUX_VERSION_CODE >= KERNEL_VERSION(4, 12, 0)
	req->retries = cmd->retries;
#else
	rq->retries = cmd->retries;
#endif
	rq->end_io_data = sioc;
#if LINUX_VERSION_CODE > KERNEL_VERSION(2, 6, 35)
	rq->cmd_flags |= REQ_FAILFAST_MASK;
#endif

	blk_execute_rq_nowait(rq->q, NULL, rq,
		(cmd->queue_type == SCST_CMD_QUEUE_HEAD_OF_QUEUE), scsi_end_async);
out:
	return res;

out_free_unmap:
	{
	struct bio *bio = rq->bio, *b;

	while (bio) {
		b = bio;
		bio = bio->bi_next;
#if LINUX_VERSION_CODE < KERNEL_VERSION(4, 3, 0)
		b->bi_end_io(b, res);
#else
#if LINUX_VERSION_CODE < KERNEL_VERSION(4, 13, 0)
		b->bi_error = res;
#else
		b->bi_status = errno_to_blk_status(res);
#endif
		b->bi_end_io(b);
#endif
	}
	}
	rq->bio = NULL;

	blk_put_request(rq);

out_free_sioc:
	kmem_cache_free(scsi_io_context_cache, sioc);
	goto out;
}
EXPORT_SYMBOL(scst_scsi_exec_async);

#endif /* LINUX_VERSION_CODE >= KERNEL_VERSION(2, 6, 30) */

/*
 * Can switch to the next dst_sg element, so, to cmp to strictly only
 * one dst_sg element, it must be either last in the chain, or
 * cmp_len == dst_sg->length.
 */
static int sg_cmp_elem(struct scatterlist **pdst_sg, size_t *pdst_len,
			size_t *pdst_offs, struct scatterlist *src_sg,
			size_t cmp_len, int *miscompare_offs,
#if LINUX_VERSION_CODE < KERNEL_VERSION(3, 4, 0)
			enum km_type d_km_type, enum km_type s_km_type,
#endif
			bool *cmp_res)
{
	int res = 0;
	struct scatterlist *dst_sg;
	size_t src_len, dst_len, src_offs, dst_offs;
	struct page *src_page, *dst_page;
	void *saddr, *daddr;

	*cmp_res = true;

	dst_sg = *pdst_sg;
	dst_len = *pdst_len;
	dst_offs = *pdst_offs;
	dst_page = sg_page(dst_sg);

	src_page = sg_page(src_sg);
	src_len = src_sg->length;
	src_offs = src_sg->offset;

	do {
		size_t n;
		int rc;

#if LINUX_VERSION_CODE < KERNEL_VERSION(3, 4, 0)
		saddr = kmap_atomic(src_page + (src_offs >> PAGE_SHIFT), s_km_type) +
			(src_offs & ~PAGE_MASK);
		daddr = kmap_atomic(dst_page + (dst_offs >> PAGE_SHIFT), d_km_type) +
			(dst_offs & ~PAGE_MASK);
#else
		saddr = kmap_atomic(src_page + (src_offs >> PAGE_SHIFT)) +
			(src_offs & ~PAGE_MASK);
		daddr = kmap_atomic(dst_page + (dst_offs >> PAGE_SHIFT)) +
			(dst_offs & ~PAGE_MASK);
#endif

		if (((src_offs & ~PAGE_MASK) == 0) &&
		    ((dst_offs & ~PAGE_MASK) == 0) &&
		    (src_len >= PAGE_SIZE) && (dst_len >= PAGE_SIZE) &&
		    (cmp_len >= PAGE_SIZE))
			n = PAGE_SIZE;
		else {
			n = min_t(size_t, PAGE_SIZE - (dst_offs & ~PAGE_MASK),
					  PAGE_SIZE - (src_offs & ~PAGE_MASK));
			n = min(n, src_len);
			n = min(n, dst_len);
			n = min_t(size_t, n, cmp_len);
		}

		/* Optimized for rare miscompares */

		rc = memcmp(daddr, saddr, n);
		if (rc != 0) {
			*cmp_res = false;
			if (miscompare_offs != NULL) {
				int i, len = n;
				unsigned long saddr_int = (unsigned long)saddr;
				unsigned long daddr_int = (unsigned long)daddr;
				int align_size = sizeof(unsigned long long);
				int align_mask = align_size-1;

				*miscompare_offs = -1;

				if (((saddr_int & align_mask) == 0) &&
				    ((daddr_int & align_mask) == 0) &&
				    ((len & align_mask) == 0)) {
					/* Fast path: both buffers and len aligned */
					unsigned long long *s = saddr;
					unsigned long long *d = daddr;

					EXTRACHECKS_BUG_ON(len % align_size != 0);
					len /= align_size;
					for (i = 0; i < len; i++) {
						if (s[i] != d[i]) {
							uint8_t *s8 = (uint8_t *)&s[i];
							uint8_t *d8 = (uint8_t *)&d[i];
							int j;

							for (j = 0; j < align_size; j++) {
								if (s8[j] != d8[j]) {
									*miscompare_offs = i * align_size + j;
									break;
								}
							}
							break;
						}
					}
				} else {
					uint8_t *s = saddr;
					uint8_t *d = daddr;

					for (i = 0; i < len; i++) {
						if (s[i] != d[i]) {
							*miscompare_offs = i;
							break;
						}
					}
				}
				EXTRACHECKS_BUG_ON(*miscompare_offs == -1);
			}
			goto out_unmap;
		}

		dst_offs += n;
		src_offs += n;

#if LINUX_VERSION_CODE < KERNEL_VERSION(3, 4, 0)
		kunmap_atomic(saddr, s_km_type);
		kunmap_atomic(daddr, d_km_type);
#else
		kunmap_atomic(saddr);
		kunmap_atomic(daddr);
#endif

		res += n;
		cmp_len -= n;
		if (cmp_len == 0)
			goto out;

		src_len -= n;
		dst_len -= n;
		if (dst_len == 0) {
			dst_sg = sg_next_inline(dst_sg);
			if (dst_sg == NULL)
				goto out;
			dst_page = sg_page(dst_sg);
			dst_len = dst_sg->length;
			dst_offs = dst_sg->offset;
		}
	} while (src_len > 0);

out:
	*pdst_sg = dst_sg;
	*pdst_len = dst_len;
	*pdst_offs = dst_offs;
	return res;

out_unmap:
#if LINUX_VERSION_CODE < KERNEL_VERSION(3, 4, 0)
	kunmap_atomic(saddr, s_km_type);
	kunmap_atomic(daddr, d_km_type);
#else
	kunmap_atomic(saddr);
	kunmap_atomic(daddr);
#endif
	goto out;
}

/**
 * sg_cmp - compare 2 SG vectors
 * @dst_sg:	SG 1
 * @src_sg:	SG 2
 * @nents_to_cmp: maximum number of entries to compare
 * @cmp_len:	maximum amount of data to compare. If 0, then compare all.
 * @miscompare_offs: offset of the first miscompare. Can be NULL.
 * @d_km_type:	kmap_atomic type for SG 1
 * @s_km_type:	kmap_atomic type for SG 2
 *
 * Description:
 *    Data from the first SG vector will be compired with the second SG
 *    vector. End of the vectors will be determined by sg_next() returning
 *    NULL. Returns true if both vectors have identical data, false otherwise.
 *
 * Note! It ignores size of the vectors, so SGs with different size with
 * the same data in min(sg1_size, sg2_size) size will match!
 */
static bool sg_cmp(struct scatterlist *dst_sg, struct scatterlist *src_sg,
	    int nents_to_cmp, size_t cmp_len, int *miscompare_offs
#if LINUX_VERSION_CODE < KERNEL_VERSION(3, 4, 0)
	    , enum km_type d_km_type, enum km_type s_km_type
#endif
	    )
{
	bool res = true;
	size_t dst_len, dst_offs;
	int compared_all = 0;

	TRACE_ENTRY();

	TRACE_DBG("dst_sg %p, src_sg %p, nents_to_cmp %d, cmp_len %zd",
		dst_sg, src_sg, nents_to_cmp, cmp_len);

	if (cmp_len == 0)
		cmp_len = 0x7FFFFFFF; /* cmp all */

	if (nents_to_cmp == 0)
		nents_to_cmp = 0x7FFFFFFF; /* cmp all */

	dst_len = dst_sg->length;
	dst_offs = dst_sg->offset;

	do {
		int compared;

		TRACE_DBG("dst_sg %p, dst_len %zd, dst_offs %zd, src_sg %p, "
			"nents_to_cmp %d, cmp_len %zd, compared_all %d",
			dst_sg, dst_len, dst_offs, src_sg, nents_to_cmp,
			cmp_len, compared_all);

		compared = sg_cmp_elem(&dst_sg, &dst_len, &dst_offs,
				src_sg, cmp_len, miscompare_offs,
#if LINUX_VERSION_CODE < KERNEL_VERSION(3, 4, 0)
				d_km_type, s_km_type,
#endif
				&res);
		if (!res) {
			if (miscompare_offs != NULL) {
				*miscompare_offs += compared_all;
				TRACE_DBG("miscompare_offs %d",
					*miscompare_offs);
			}
			goto out;
		}
		cmp_len -= compared;
		compared_all += compared;
		if ((cmp_len == 0) || (dst_sg == NULL))
			goto out;

		nents_to_cmp--;
		if (nents_to_cmp == 0)
			goto out;

		src_sg = sg_next_inline(src_sg);
	} while (src_sg != NULL);

out:
	TRACE_EXIT_RES(res);
	return res;
}

/*
 * scst_copy_sg() - copy data between the command's SGs
 *
 * Copies data between cmd->tgt_i_sg and cmd->sg as well as
 * cmd->tgt_i_dif_sg and cmd->dif_sg in direction defined by
 * copy_dir parameter.
 */
void scst_copy_sg(struct scst_cmd *cmd, enum scst_sg_copy_dir copy_dir)
{
	struct scatterlist *src_sg, *dst_sg;
	struct scatterlist *src_sg_dif, *dst_sg_dif;
	unsigned int to_copy, to_copy_dif;
#if LINUX_VERSION_CODE < KERNEL_VERSION(3, 4, 0)
	int atomic = scst_cmd_atomic(cmd);
#endif

	TRACE_ENTRY();

	if (copy_dir == SCST_SG_COPY_FROM_TARGET) {
		if (cmd->data_direction != SCST_DATA_BIDI) {
			src_sg = cmd->tgt_i_sg;
			dst_sg = cmd->sg;
			to_copy = cmd->bufflen;
			src_sg_dif = cmd->tgt_i_dif_sg;
			dst_sg_dif = cmd->dif_sg;
			to_copy_dif = scst_cmd_get_bufflen_dif(cmd);
		} else {
			TRACE_MEM("BIDI cmd %p", cmd);
			src_sg = cmd->tgt_out_sg;
			dst_sg = cmd->out_sg;
			to_copy = cmd->out_bufflen;
			src_sg_dif = NULL;
			dst_sg_dif = NULL;
			to_copy_dif = 0;
		}
	} else {
		src_sg = cmd->sg;
		dst_sg = cmd->tgt_i_sg;
		to_copy = cmd->adjusted_resp_data_len;
		src_sg_dif = cmd->dif_sg;
		dst_sg_dif = cmd->tgt_i_dif_sg;
		to_copy_dif = scst_cmd_get_bufflen_dif(cmd);
	}

	TRACE_MEM("cmd %p, copy_dir %d, src_sg %p, dst_sg %p, to_copy %lld, "
		"src_sg_dif %p, dst_sg_dif %p, to_copy_dif %lld",
		cmd, copy_dir, src_sg, dst_sg, (long long)to_copy,
		src_sg_dif, dst_sg_dif, (long long)to_copy_dif);

	if (unlikely(src_sg == NULL) || unlikely(dst_sg == NULL) ||
	    unlikely(to_copy == 0)) {
		/*
		 * It can happened, e.g., with scst_user for cmd with delay
		 * alloc, which failed with Check Condition.
		 */
		goto out;
	}

#if LINUX_VERSION_CODE < KERNEL_VERSION(3, 4, 0)
	sg_copy(dst_sg, src_sg, 0, to_copy,
		atomic ? KM_SOFTIRQ0 : KM_USER0,
		atomic ? KM_SOFTIRQ1 : KM_USER1);
#else
	sg_copy(dst_sg, src_sg, 0, to_copy);
#endif

	if ((src_sg_dif == NULL) || (dst_sg_dif == NULL) || (to_copy_dif == 0))
		goto out;

#if LINUX_VERSION_CODE < KERNEL_VERSION(3, 4, 0)
	sg_copy(dst_sg_dif, src_sg_dif, 0, to_copy_dif,
		atomic ? KM_SOFTIRQ0 : KM_USER0,
		atomic ? KM_SOFTIRQ1 : KM_USER1);
#else
	sg_copy(dst_sg_dif, src_sg_dif, 0, to_copy_dif);
#endif

out:
	TRACE_EXIT();
	return;
}
EXPORT_SYMBOL_GPL(scst_copy_sg);

/**
 * scst_get_buf_full - return linear buffer for command
 * @cmd:	scst command
 * @buf:	pointer on the resulting pointer
 *
 * If the command's buffer >single page, it vmalloc() the needed area
 * and copies the buffer there. Returns length of the buffer or negative
 * error code otherwise.
 */
int scst_get_buf_full(struct scst_cmd *cmd, uint8_t **buf)
{
	int res = 0;

	TRACE_ENTRY();

	EXTRACHECKS_BUG_ON(cmd->sg_buff_vmallocated);

	if (scst_get_buf_count(cmd) > 1) {
		int len;
		uint8_t *tmp_buf;
		int full_size;

		full_size = 0;
		len = scst_get_buf_first(cmd, &tmp_buf);
		while (len > 0) {
			full_size += len;
			scst_put_buf(cmd, tmp_buf);
			len = scst_get_buf_next(cmd, &tmp_buf);
		}

#ifdef __COVERITY__
		/* Help Coverity recognize that vmalloc(0) returns NULL. */
		*buf = full_size ? vmalloc(full_size) : NULL;
#else
		*buf = vmalloc(full_size);
#endif
		if (*buf == NULL) {
			TRACE(TRACE_OUT_OF_MEM, "vmalloc() failed for opcode "
				"%s", scst_get_opcode_name(cmd));
			res = -ENOMEM;
			goto out;
		}
		cmd->sg_buff_vmallocated = 1;

		if (scst_cmd_get_data_direction(cmd) == SCST_DATA_WRITE) {
			uint8_t *buf_ptr;

			buf_ptr = *buf;

			len = scst_get_buf_first(cmd, &tmp_buf);
			while (len > 0) {
				memcpy(buf_ptr, tmp_buf, len);
				buf_ptr += len;

				scst_put_buf(cmd, tmp_buf);
				len = scst_get_buf_next(cmd, &tmp_buf);
			}
		}
		res = full_size;
	} else
		res = scst_get_buf_first(cmd, buf);

out:
	TRACE_EXIT_RES(res);
	return res;
}
EXPORT_SYMBOL(scst_get_buf_full);

/**
 * scst_get_buf_full_sense - return linear buffer for command
 * @cmd:	scst command
 * @buf:	pointer on the resulting pointer
 *
 * Does the same as scst_get_buf_full(), but in case of error
 * additionally sets in cmd status code and sense.
 */
int scst_get_buf_full_sense(struct scst_cmd *cmd, uint8_t **buf)
{
	int res = 0;

	TRACE_ENTRY();

	res = scst_get_buf_full(cmd, buf);
	if (unlikely(res < 0)) {
		PRINT_ERROR("scst_get_buf_full() failed: %d", res);
		if (res == -ENOMEM)
			scst_set_busy(cmd);
		else
			scst_set_cmd_error(cmd,
				SCST_LOAD_SENSE(scst_sense_internal_failure));
		goto out;
	}

out:
	TRACE_EXIT_RES(res);
	return res;
}
EXPORT_SYMBOL(scst_get_buf_full_sense);

/**
 * scst_put_buf_full - unmaps linear buffer for command
 * @cmd:	scst command
 * @buf:	pointer on the buffer to unmap
 *
 * Reverse operation for scst_get_buf_full()/scst_get_buf_full_sense().
 * If the buffer was vmalloced(), it vfree() the buffer.
 */
void scst_put_buf_full(struct scst_cmd *cmd, uint8_t *buf)
{
	TRACE_ENTRY();

	if (buf == NULL)
		goto out;

	if (cmd->sg_buff_vmallocated) {
		if (scst_cmd_get_data_direction(cmd) == SCST_DATA_READ) {
			int len;
			uint8_t *tmp_buf, *buf_p;

			buf_p = buf;

			len = scst_get_buf_first(cmd, &tmp_buf);
			while (len > 0) {
				memcpy(tmp_buf, buf_p, len);
				buf_p += len;

				scst_put_buf(cmd, tmp_buf);
				len = scst_get_buf_next(cmd, &tmp_buf);
			}

		}

		cmd->sg_buff_vmallocated = 0;

		vfree(buf);
	} else
		scst_put_buf(cmd, buf);

out:
	TRACE_EXIT();
	return;
}
EXPORT_SYMBOL(scst_put_buf_full);

static __be16 scst_dif_crc_fn(const void *data, unsigned int len)
{
#if LINUX_VERSION_CODE >= KERNEL_VERSION(2, 6, 27)
	return cpu_to_be16(crc_t10dif(data, len));
#else
	WARN_ON_ONCE(true);
	return 0;
#endif
}

static __be16 scst_dif_ip_fn(const void *data, unsigned int len)
{
	return (__force __be16)ip_compute_csum(data, len);
}

static int scst_verify_dif_type1(struct scst_cmd *cmd)
{
	int res = 0;
	struct scst_device *dev = cmd->dev;
	enum scst_dif_actions checks = scst_get_dif_checks(cmd->cmd_dif_actions);
	int len, tags_len = 0, tag_size = 1 << SCST_DIF_TAG_SHIFT;
	struct scatterlist *tags_sg = NULL;
	uint8_t *buf, *tags_buf = NULL;
	const struct t10_pi_tuple *t = NULL; /* to silence compiler warning */
	uint64_t lba = cmd->lba;
	int block_size = dev->block_size, block_shift = dev->block_shift;
	__be16 (*crc_fn)(const void *buffer, unsigned int len);

	TRACE_ENTRY();

	EXTRACHECKS_BUG_ON(dev->dev_dif_type != 1);

#ifdef CONFIG_SCST_EXTRACHECKS
	switch (scst_get_dif_action(scst_get_scst_dif_actions(cmd->cmd_dif_actions))) {
	case SCST_DIF_ACTION_STRIP:
	case SCST_DIF_ACTION_PASS_CHECK:
		break;
	default:
		EXTRACHECKS_BUG_ON(1);
		break;
	}
	EXTRACHECKS_BUG_ON(checks == SCST_DIF_ACTION_NONE);
#endif

	crc_fn = cmd->tgt_dev->tgt_dev_dif_crc_fn;

	len = scst_get_buf_first(cmd, &buf);
	while (len > 0) {
		int i;
		uint8_t *cur_buf = buf;

		for (i = 0; i < (len >> block_shift); i++) {
			if (tags_buf == NULL) {
				tags_buf = scst_get_dif_buf(cmd, &tags_sg, &tags_len);
				EXTRACHECKS_BUG_ON(tags_len <= 0);
				TRACE_DBG("tags_buf %p", tags_buf);
				TRACE_BUFF_FLAG(TRACE_DEBUG, "Tags to verify",
					tags_buf, tags_len);
				t = (struct t10_pi_tuple *)tags_buf;
			}

			if (t->app_tag == SCST_DIF_NO_CHECK_ALL_APP_TAG) {
				TRACE_DBG("Skipping tag %lld (cmd %p)",
					(long long)lba, cmd);
				goto next;
			}

			if (checks & SCST_DIF_CHECK_APP_TAG) {
				if (t->app_tag != dev->dev_dif_static_app_tag) {
					PRINT_WARNING("APP TAG check failed, "
						"expected 0x%x, seeing "
						"0x%x (cmd %p (op %s), lba %lld, "
						"dev %s)", dev->dev_dif_static_app_tag,
						t->app_tag, cmd, scst_get_opcode_name(cmd),
						(long long)lba, dev->virt_name);
					scst_dif_acc_app_check_failed_scst(cmd);
					scst_set_cmd_error(cmd,
						SCST_LOAD_SENSE(scst_logical_block_app_tag_check_failed));
					res = -EIO;
					goto out_put;
				}
			}

			if (checks & SCST_DIF_CHECK_REF_TAG) {
				if (t->ref_tag != cpu_to_be32(lba & 0xFFFFFFFF)) {
					PRINT_WARNING("REF TAG check failed, "
						"expected 0x%x, seeing "
						"0x%x (cmd %p (op %s), lba %lld, "
						"dev %s)", cpu_to_be32(lba & 0xFFFFFFFF),
						t->ref_tag, cmd, scst_get_opcode_name(cmd),
						(long long)lba, dev->virt_name);
					scst_dif_acc_ref_check_failed_scst(cmd);
					scst_set_cmd_error(cmd,
						SCST_LOAD_SENSE(scst_logical_block_ref_tag_check_failed));
					res = -EIO;
					goto out_put;
				}
			}

			/* Skip CRC check for internal commands */
			if ((checks & SCST_DIF_CHECK_GUARD_TAG) &&
			    !cmd->internal) {
				__be16 crc = crc_fn(cur_buf, block_size);

				if (t->guard_tag != crc) {
					PRINT_WARNING("GUARD TAG check failed, "
						"expected 0x%x, seeing 0x%x "
						"(cmd %p (op %s), lba %lld, "
						"dev %s)", crc, t->guard_tag, cmd,
						scst_get_opcode_name(cmd), (long long)lba,
						dev->virt_name);
					scst_dif_acc_guard_check_failed_scst(cmd);
					scst_set_cmd_error(cmd,
						SCST_LOAD_SENSE(scst_logical_block_guard_check_failed));
					res = -EIO;
					goto out_put;
				}
			}

next:
			cur_buf += dev->block_size;
			lba++;

			t++;
			tags_len -= tag_size;
			if (tags_len == 0) {
				scst_put_dif_buf(cmd, tags_buf);
				tags_buf = NULL;
			}
		}

		scst_put_buf(cmd, buf);
		len = scst_get_buf_next(cmd, &buf);
	}

	EXTRACHECKS_BUG_ON(tags_buf != NULL);

out:
	TRACE_EXIT_RES(res);
	return res;

out_put:
	scst_put_buf(cmd, buf);
	scst_put_dif_buf(cmd, tags_buf);
	goto out;
}

#ifdef CONFIG_SCST_DIF_INJECT_CORRUPTED_TAGS
static void scst_check_fail_ref_tag(struct scst_cmd *cmd)
{
	enum scst_dif_actions checks = scst_get_dif_checks(cmd->cmd_dif_actions);

	if (((cmd->dev->dev_dif_mode & SCST_DIF_MODE_TGT) == 0) &&
	    (checks & SCST_DIF_CHECK_REF_TAG)) {
		TRACE(TRACE_SCSI|TRACE_MINOR, "No tgt dif_mode, failing "
			"cmd %p with ref tag check failed", cmd);
		scst_dif_acc_ref_check_failed_scst(cmd);
		scst_set_cmd_error(cmd,
			SCST_LOAD_SENSE(scst_logical_block_ref_tag_check_failed));
	}
	return;
}

static void scst_check_fail_guard_tag(struct scst_cmd *cmd)
{
	enum scst_dif_actions checks = scst_get_dif_checks(cmd->cmd_dif_actions);

	if (((cmd->dev->dev_dif_mode & SCST_DIF_MODE_TGT) == 0) &&
	    (checks & SCST_DIF_CHECK_GUARD_TAG)) {
		TRACE(TRACE_SCSI|TRACE_MINOR, "No tgt dif_mode, failing "
			"cmd %p with guard tag check failed", cmd);
		scst_dif_acc_guard_check_failed_scst(cmd);
		scst_set_cmd_error(cmd,
			SCST_LOAD_SENSE(scst_logical_block_guard_check_failed));
	}
	return;
}
#endif

static int scst_generate_dif_type1(struct scst_cmd *cmd)
{
	int res = 0;
	struct scst_device *dev = cmd->dev;
	int len, tags_len = 0, tag_size = 1 << SCST_DIF_TAG_SHIFT;
	struct scatterlist *tags_sg = NULL;
	uint8_t *buf, *tags_buf = NULL;
	struct t10_pi_tuple *t = NULL; /* to silence compiler warning */
	uint64_t lba = cmd->lba;
	int block_size = dev->block_size, block_shift = dev->block_shift;
	__be16 (*crc_fn)(const void *buffer, unsigned int len);

	TRACE_ENTRY();

	EXTRACHECKS_BUG_ON(dev->dev_dif_type != 1);

#ifdef CONFIG_SCST_EXTRACHECKS
	switch (scst_get_dif_action(scst_get_scst_dif_actions(cmd->cmd_dif_actions))) {
	case SCST_DIF_ACTION_INSERT:
		break;
	default:
		EXTRACHECKS_BUG_ON(1);
		break;
	}
#endif

	crc_fn = cmd->tgt_dev->tgt_dev_dif_crc_fn;

	len = scst_get_buf_first(cmd, &buf);
	while (len > 0) {
		int i;
		uint8_t *cur_buf = buf;

		TRACE_DBG("len %d", len);

		for (i = 0; i < (len >> block_shift); i++) {
			TRACE_DBG("lba %lld, tags_len %d", (long long)lba, tags_len);

			if (tags_buf == NULL) {
				tags_buf = scst_get_dif_buf(cmd, &tags_sg, &tags_len);
				TRACE_DBG("tags_sg %p, tags_buf %p, tags_len %d",
					tags_sg, tags_buf, tags_len);
				EXTRACHECKS_BUG_ON(tags_len <= 0);
				t = (struct t10_pi_tuple *)tags_buf;
			}

			t->app_tag = dev->dev_dif_static_app_tag;
			t->ref_tag = cpu_to_be32(lba & 0xFFFFFFFF);
			t->guard_tag = crc_fn(cur_buf, block_size);

#ifdef CONFIG_SCST_DIF_INJECT_CORRUPTED_TAGS
			switch (cmd->cmd_corrupt_dif_tag) {
			case 0:
				break;
			case 1:
				if (lba == cmd->lba) {
					if (cmd->cdb[1] & 0x80) {
						TRACE(TRACE_SCSI|TRACE_MINOR,
							"Corrupting ref tag at lba "
							"%lld (case %d, cmd %p)",
							(long long)lba,
							cmd->cmd_corrupt_dif_tag, cmd);
						t->ref_tag = cpu_to_be32(0xebfeedad);
						scst_check_fail_ref_tag(cmd);
					} else {
						TRACE(TRACE_SCSI|TRACE_MINOR,
							"Corrupting guard tag at lba "
							"%lld (case %d, cmd %p)",
							(long long)lba,
							cmd->cmd_corrupt_dif_tag, cmd);
						t->guard_tag = cpu_to_be16(0xebed);
						scst_check_fail_guard_tag(cmd);
					}
				}
				break;
			case 2:
				if (lba == (cmd->lba + 1)) {
					if (cmd->cdb[1] & 0x80) {
						TRACE(TRACE_SCSI|TRACE_MINOR,
							"Corrupting ref tag at lba "
							"%lld (case %d, cmd %p)",
							(long long)lba,
							cmd->cmd_corrupt_dif_tag, cmd);
						t->ref_tag = cpu_to_be32(0xebfeedad);
						scst_check_fail_ref_tag(cmd);
					} else {
						TRACE(TRACE_SCSI|TRACE_MINOR,
							"Corrupting guard tag at lba "
							"%lld (case %d, cmd %p)",
							(long long)lba,
							cmd->cmd_corrupt_dif_tag, cmd);
						t->guard_tag = cpu_to_be16(0xebed);
						scst_check_fail_guard_tag(cmd);
					}
				}
				break;
			case 3:
				if (lba == (cmd->lba + 2)) {
					if (cmd->cdb[1] & 0x80) {
						TRACE(TRACE_SCSI|TRACE_MINOR,
							"Corrupting ref tag at lba "
							"%lld (case %d, cmd %p)",
							(long long)lba,
							cmd->cmd_corrupt_dif_tag, cmd);
						t->ref_tag = cpu_to_be32(0xebfeedad);
						scst_check_fail_ref_tag(cmd);
					} else {
						TRACE(TRACE_SCSI|TRACE_MINOR,
							"Corrupting guard tag at lba "
							"%lld (case %d, cmd %p)",
							(long long)lba,
							cmd->cmd_corrupt_dif_tag, cmd);
						t->guard_tag = cpu_to_be16(0xebed);
						scst_check_fail_guard_tag(cmd);
					}
				}
				break;
			case 4:
				if (lba == (cmd->lba + ((cmd->data_len >> dev->block_shift) >> 1))) {
					if (cmd->cdb[1] & 0x80) {
						TRACE(TRACE_SCSI|TRACE_MINOR,
							"Corrupting ref tag at lba "
							"%lld (case %d, cmd %p)",
							(long long)lba,
							cmd->cmd_corrupt_dif_tag, cmd);
						t->ref_tag = cpu_to_be32(0xebfeedad);
						scst_check_fail_ref_tag(cmd);
					} else {
						TRACE(TRACE_SCSI|TRACE_MINOR,
							"Corrupting guard tag at lba "
							"%lld (case %d, cmd %p)",
							(long long)lba,
							cmd->cmd_corrupt_dif_tag, cmd);
						t->guard_tag = cpu_to_be16(0xebed);
						scst_check_fail_guard_tag(cmd);
					}
				}
				break;
			case 5:
				if (lba == (cmd->lba + ((cmd->data_len >> dev->block_shift) - 3))) {
					if (cmd->cdb[1] & 0x80) {
						TRACE(TRACE_SCSI|TRACE_MINOR,
							"Corrupting ref tag at lba "
							"%lld (case %d, cmd %p)",
							(long long)lba,
							cmd->cmd_corrupt_dif_tag, cmd);
						t->ref_tag = cpu_to_be32(0xebfeedad);
						scst_check_fail_ref_tag(cmd);
					} else {
						TRACE(TRACE_SCSI|TRACE_MINOR,
							"Corrupting guard tag at lba "
							"%lld (case %d, cmd %p)",
							(long long)lba,
							cmd->cmd_corrupt_dif_tag, cmd);
						t->guard_tag = cpu_to_be16(0xebed);
						scst_check_fail_guard_tag(cmd);
					}
				}
				break;
			case 6:
				if (lba == (cmd->lba + ((cmd->data_len >> dev->block_shift) - 2))) {
					if (cmd->cdb[1] & 0x80) {
						TRACE(TRACE_SCSI|TRACE_MINOR,
							"Corrupting ref tag at lba "
							"%lld (case %d, cmd %p)",
							(long long)lba,
							cmd->cmd_corrupt_dif_tag, cmd);
						t->ref_tag = cpu_to_be32(0xebfeedad);
						scst_check_fail_ref_tag(cmd);
					} else {
						TRACE(TRACE_SCSI|TRACE_MINOR,
							"Corrupting guard tag at lba "
							"%lld (case %d, cmd %p)",
							(long long)lba,
							cmd->cmd_corrupt_dif_tag, cmd);
						t->guard_tag = cpu_to_be16(0xebed);
						scst_check_fail_guard_tag(cmd);
					}
				}
				break;
			case 7:
				if (lba == (cmd->lba + ((cmd->data_len >> dev->block_shift) - 1))) {
					if (cmd->cdb[1] & 0x80) {
						TRACE(TRACE_SCSI|TRACE_MINOR,
							"Corrupting ref tag at lba "
							"%lld (case %d, cmd %p)",
							(long long)lba,
							cmd->cmd_corrupt_dif_tag, cmd);
						t->ref_tag = cpu_to_be32(0xebfeedad);
						scst_check_fail_ref_tag(cmd);
					} else {
						TRACE(TRACE_SCSI|TRACE_MINOR,
							"Corrupting guard tag at lba "
							"%lld (case %d, cmd %p)",
							(long long)lba,
							cmd->cmd_corrupt_dif_tag, cmd);
						t->guard_tag = cpu_to_be16(0xebed);
						scst_check_fail_guard_tag(cmd);
					}
				}
				break;
			}
#endif
			cur_buf += dev->block_size;
			lba++;

			t++;
			tags_len -= tag_size;
			if (tags_len == 0) {
				scst_put_dif_buf(cmd, tags_buf);
				tags_buf = NULL;
			}
		}

		scst_put_buf(cmd, buf);
		len = scst_get_buf_next(cmd, &buf);
	}

	EXTRACHECKS_BUG_ON(tags_buf != NULL);

	TRACE_EXIT_RES(res);
	return res;
}

static int scst_do_dif(struct scst_cmd *cmd,
	int (*generate_fn)(struct scst_cmd *cmd),
	int (*verify_fn)(struct scst_cmd *cmd))
{
	int res;
	enum scst_dif_actions action = scst_get_dif_action(
			scst_get_scst_dif_actions(cmd->cmd_dif_actions));

	TRACE_ENTRY();

	TRACE_DBG("cmd %p, action %d", cmd, action);

	switch (action) {
	case SCST_DIF_ACTION_PASS:
		/* Nothing to do */
		TRACE_DBG("PASS DIF action, skipping (cmd %p)", cmd);
		res = 0;
		break;

	case SCST_DIF_ACTION_STRIP:
	case SCST_DIF_ACTION_PASS_CHECK:
	{
		enum scst_dif_actions checks = scst_get_dif_checks(cmd->cmd_dif_actions);

		if (likely(checks != SCST_DIF_ACTION_NONE))
			res = verify_fn(cmd);
		else
			res = 0;
		break;
	}

	case SCST_DIF_ACTION_INSERT:
		res = generate_fn(cmd);
		break;

	case SCST_DIF_CHECK_APP_TAG:
	case SCST_DIF_CHECK_GUARD_TAG:
	case SCST_DIF_CHECK_REF_TAG:
	default:
		EXTRACHECKS_BUG_ON(1);
		/* fall through */
	case SCST_DIF_ACTION_NONE:
		/* Nothing to do */
		TRACE_DBG("NONE DIF action, skipping (cmd %p)", cmd);
		res = 0;
		break;
	}

	TRACE_EXIT_RES(res);
	return res;
}

static int scst_dif_type1(struct scst_cmd *cmd)
{
	int res;

	TRACE_ENTRY();

	EXTRACHECKS_BUG_ON(cmd->dev->dev_dif_type != 1);

	res = scst_do_dif(cmd, scst_generate_dif_type1, scst_verify_dif_type1);

	TRACE_EXIT_RES(res);
	return res;
}

static int scst_verify_dif_type2(struct scst_cmd *cmd)
{
	int res = 0;
	struct scst_device *dev = cmd->dev;
	enum scst_dif_actions checks = scst_get_dif_checks(cmd->cmd_dif_actions);
	int len, tags_len = 0, tag_size = 1 << SCST_DIF_TAG_SHIFT;
	struct scatterlist *tags_sg = NULL;
	uint8_t *buf, *tags_buf = NULL;
	const struct t10_pi_tuple *t = NULL; /* to silence compiler warning */
	uint64_t lba = cmd->lba;
	int block_size = dev->block_size, block_shift = dev->block_shift;
	__be16 (*crc_fn)(const void *buffer, unsigned int len);
	uint32_t ref_tag = scst_cmd_get_dif_exp_ref_tag(cmd);
	/* Let's keep both in BE */
	__be16 app_tag_mask = cpu_to_be16(scst_cmd_get_dif_app_tag_mask(cmd));
	__be16 app_tag_masked = cpu_to_be16(scst_cmd_get_dif_exp_app_tag(cmd)) & app_tag_mask;

	TRACE_ENTRY();

	EXTRACHECKS_BUG_ON(dev->dev_dif_type != 2);

#ifdef CONFIG_SCST_EXTRACHECKS
	switch (scst_get_dif_action(scst_get_scst_dif_actions(cmd->cmd_dif_actions))) {
	case SCST_DIF_ACTION_STRIP:
	case SCST_DIF_ACTION_PASS_CHECK:
		break;
	default:
		EXTRACHECKS_BUG_ON(1);
		break;
	}
	EXTRACHECKS_BUG_ON(checks == SCST_DIF_ACTION_NONE);
#endif

	crc_fn = cmd->tgt_dev->tgt_dev_dif_crc_fn;

	len = scst_get_buf_first(cmd, &buf);
	while (len > 0) {
		int i;
		uint8_t *cur_buf = buf;

		for (i = 0; i < (len >> block_shift); i++) {
			if (tags_buf == NULL) {
				tags_buf = scst_get_dif_buf(cmd, &tags_sg, &tags_len);
				EXTRACHECKS_BUG_ON(tags_len <= 0);
				t = (struct t10_pi_tuple *)tags_buf;
			}

			if (t->app_tag == SCST_DIF_NO_CHECK_ALL_APP_TAG) {
				TRACE_DBG("Skipping tag (cmd %p)", cmd);
				goto next;
			}

			if (checks & SCST_DIF_CHECK_APP_TAG) {
				if ((t->app_tag & app_tag_mask) != app_tag_masked) {
					PRINT_WARNING("APP TAG check failed, "
						"expected 0x%x, seeing "
						"0x%x (cmd %p (op %s), dev %s)",
						app_tag_masked, t->app_tag & app_tag_mask,
						cmd, scst_get_opcode_name(cmd), dev->virt_name);
					scst_dif_acc_app_check_failed_scst(cmd);
					scst_set_cmd_error(cmd,
						SCST_LOAD_SENSE(scst_logical_block_app_tag_check_failed));
					res = -EIO;
					goto out_put;
				}
			}

			if (checks & SCST_DIF_CHECK_REF_TAG) {
				if (t->ref_tag != cpu_to_be32(ref_tag)) {
					PRINT_WARNING("REF TAG check failed, "
						"expected 0x%x, seeing "
						"0x%x (cmd %p (op %s), dev %s)",
						cpu_to_be32(ref_tag),
						t->ref_tag, cmd, scst_get_opcode_name(cmd),
						dev->virt_name);
					scst_dif_acc_ref_check_failed_scst(cmd);
					scst_set_cmd_error(cmd,
						SCST_LOAD_SENSE(scst_logical_block_ref_tag_check_failed));
					res = -EIO;
					goto out_put;
				}
			}

			/* Skip CRC check for internal commands */
			if ((checks & SCST_DIF_CHECK_GUARD_TAG) &&
			    !cmd->internal) {
				__be16 crc = crc_fn(cur_buf, block_size);

				if (t->guard_tag != crc) {
					PRINT_WARNING("GUARD TAG check failed, "
						"expected 0x%x, seeing 0x%x "
						"(cmd %p (op %s), lba %lld, "
						"dev %s)", crc, t->guard_tag, cmd,
						scst_get_opcode_name(cmd), (long long)lba,
						dev->virt_name);
					scst_dif_acc_guard_check_failed_scst(cmd);
					scst_set_cmd_error(cmd,
						SCST_LOAD_SENSE(scst_logical_block_guard_check_failed));
					res = -EIO;
					goto out_put;
				}
			}

next:
			cur_buf += dev->block_size;
			lba++;
			ref_tag++;

			t++;
			tags_len -= tag_size;
			if (tags_len == 0) {
				scst_put_dif_buf(cmd, tags_buf);
				tags_buf = NULL;
			}
		}

		scst_put_buf(cmd, buf);
		len = scst_get_buf_next(cmd, &buf);
	}

	EXTRACHECKS_BUG_ON(tags_buf != NULL);

out:
	TRACE_EXIT_RES(res);
	return res;

out_put:
	scst_put_buf(cmd, buf);
	scst_put_dif_buf(cmd, tags_buf);
	goto out;
}

static int scst_generate_dif_type2(struct scst_cmd *cmd)
{
	int res = 0;
	struct scst_device *dev = cmd->dev;
	int len, tags_len = 0, tag_size = 1 << SCST_DIF_TAG_SHIFT;
	struct scatterlist *tags_sg = NULL;
	uint8_t *buf, *tags_buf = NULL;
	struct t10_pi_tuple *t = NULL; /* to silence compiler warning */
	int block_size = dev->block_size, block_shift = dev->block_shift;
	__be16 (*crc_fn)(const void *buffer, unsigned int len);
	uint32_t ref_tag = scst_cmd_get_dif_exp_ref_tag(cmd);
	/* Let's keep both in BE */
	__be16 app_tag_mask = cpu_to_be16(scst_cmd_get_dif_app_tag_mask(cmd));
	__be16 app_tag_masked = cpu_to_be16(scst_cmd_get_dif_exp_app_tag(cmd)) & app_tag_mask;

	TRACE_ENTRY();

	EXTRACHECKS_BUG_ON(dev->dev_dif_type != 2);

#ifdef CONFIG_SCST_EXTRACHECKS
	switch (scst_get_dif_action(scst_get_scst_dif_actions(cmd->cmd_dif_actions))) {
	case SCST_DIF_ACTION_INSERT:
		break;
	default:
		EXTRACHECKS_BUG_ON(1);
		break;
	}
#endif

	crc_fn = cmd->tgt_dev->tgt_dev_dif_crc_fn;

	len = scst_get_buf_first(cmd, &buf);
	while (len > 0) {
		int i;
		uint8_t *cur_buf = buf;

		TRACE_DBG("len %d", len);

		for (i = 0; i < (len >> block_shift); i++) {
			TRACE_DBG("tags_len %d", tags_len);

			if (tags_buf == NULL) {
				tags_buf = scst_get_dif_buf(cmd, &tags_sg, &tags_len);
				TRACE_DBG("tags_sg %p, tags_buf %p, tags_len %d",
					tags_sg, tags_buf, tags_len);
				EXTRACHECKS_BUG_ON(tags_len <= 0);
				t = (struct t10_pi_tuple *)tags_buf;
			}

			t->app_tag = app_tag_masked;
			t->ref_tag = cpu_to_be32(ref_tag);
			t->guard_tag = crc_fn(cur_buf, block_size);

			cur_buf += dev->block_size;
			ref_tag++;

			t++;
			tags_len -= tag_size;
			if (tags_len == 0) {
				scst_put_dif_buf(cmd, tags_buf);
				tags_buf = NULL;
			}
		}

		scst_put_buf(cmd, buf);
		len = scst_get_buf_next(cmd, &buf);
	}

	EXTRACHECKS_BUG_ON(tags_buf != NULL);

	TRACE_EXIT_RES(res);
	return res;
}

static int scst_dif_type2(struct scst_cmd *cmd)
{
	int res;

	TRACE_ENTRY();

	EXTRACHECKS_BUG_ON(cmd->dev->dev_dif_type != 2);

	res = scst_do_dif(cmd, scst_generate_dif_type2, scst_verify_dif_type2);

	TRACE_EXIT_RES(res);
	return res;
}

static int scst_verify_dif_type3(struct scst_cmd *cmd)
{
	int res = 0;
	struct scst_device *dev = cmd->dev;
	enum scst_dif_actions checks = scst_get_dif_checks(cmd->cmd_dif_actions);
	int len, tags_len = 0, tag_size = 1 << SCST_DIF_TAG_SHIFT;
	struct scatterlist *tags_sg = NULL;
	uint8_t *buf, *tags_buf = NULL;
	const struct t10_pi_tuple *t = NULL; /* to silence compiler warning */
	uint64_t lba = cmd->lba;
	int block_size = dev->block_size, block_shift = dev->block_shift;
	__be16 (*crc_fn)(const void *buffer, unsigned int len);

	TRACE_ENTRY();

	EXTRACHECKS_BUG_ON(dev->dev_dif_type != 3);

#ifdef CONFIG_SCST_EXTRACHECKS
	switch (scst_get_dif_action(scst_get_scst_dif_actions(cmd->cmd_dif_actions))) {
	case SCST_DIF_ACTION_STRIP:
	case SCST_DIF_ACTION_PASS_CHECK:
		break;
	default:
		EXTRACHECKS_BUG_ON(1);
		break;
	}
	EXTRACHECKS_BUG_ON(checks == SCST_DIF_ACTION_NONE);
#endif

	crc_fn = cmd->tgt_dev->tgt_dev_dif_crc_fn;

	len = scst_get_buf_first(cmd, &buf);
	while (len > 0) {
		int i;
		uint8_t *cur_buf = buf;

		for (i = 0; i < (len >> block_shift); i++) {
			if (tags_buf == NULL) {
				tags_buf = scst_get_dif_buf(cmd, &tags_sg, &tags_len);
				EXTRACHECKS_BUG_ON(tags_len <= 0);
				t = (struct t10_pi_tuple *)tags_buf;
			}

			if ((t->app_tag == SCST_DIF_NO_CHECK_ALL_APP_TAG) &&
			    (t->ref_tag == SCST_DIF_NO_CHECK_ALL_REF_TAG)) {
				TRACE_DBG("Skipping tag (cmd %p)", cmd);
				goto next;
			}

			if (checks & SCST_DIF_CHECK_APP_TAG) {
				if (t->app_tag != dev->dev_dif_static_app_tag) {
					PRINT_WARNING("APP TAG check failed, "
						"expected 0x%x, seeing "
						"0x%x (cmd %p (op %s), dev %s)",
						dev->dev_dif_static_app_tag,
						t->app_tag, cmd, scst_get_opcode_name(cmd),
						dev->virt_name);
					scst_dif_acc_app_check_failed_scst(cmd);
					scst_set_cmd_error(cmd,
						SCST_LOAD_SENSE(scst_logical_block_app_tag_check_failed));
					res = -EIO;
					goto out_put;
				}
			}

			if (checks & SCST_DIF_CHECK_REF_TAG) {
				if (t->ref_tag != dev->dev_dif_static_app_ref_tag) {
					PRINT_WARNING("REF TAG check failed, "
						"expected 0x%x, seeing "
						"0x%x (cmd %p (op %s), dev %s)",
						dev->dev_dif_static_app_ref_tag,
						t->ref_tag, cmd, scst_get_opcode_name(cmd),
						dev->virt_name);
					scst_dif_acc_ref_check_failed_scst(cmd);
					scst_set_cmd_error(cmd,
						SCST_LOAD_SENSE(scst_logical_block_ref_tag_check_failed));
					res = -EIO;
					goto out_put;
				}
			}

			/* Skip CRC check for internal commands */
			if ((checks & SCST_DIF_CHECK_GUARD_TAG) &&
			    !cmd->internal) {
				__be16 crc = crc_fn(cur_buf, block_size);

				if (t->guard_tag != crc) {
					PRINT_WARNING("GUARD TAG check failed, "
						"expected 0x%x, seeing 0x%x "
						"(cmd %p (op %s), lba %lld, "
						"dev %s)", crc, t->guard_tag, cmd,
						scst_get_opcode_name(cmd), (long long)lba,
						dev->virt_name);
					scst_dif_acc_guard_check_failed_scst(cmd);
					scst_set_cmd_error(cmd,
						SCST_LOAD_SENSE(scst_logical_block_guard_check_failed));
					res = -EIO;
					goto out_put;
				}
			}

next:
			cur_buf += dev->block_size;
			lba++;

			t++;
			tags_len -= tag_size;
			if (tags_len == 0) {
				scst_put_dif_buf(cmd, tags_buf);
				tags_buf = NULL;
			}
		}

		scst_put_buf(cmd, buf);
		len = scst_get_buf_next(cmd, &buf);
	}

	EXTRACHECKS_BUG_ON(tags_buf != NULL);

out:
	TRACE_EXIT_RES(res);
	return res;

out_put:
	scst_put_buf(cmd, buf);
	scst_put_dif_buf(cmd, tags_buf);
	goto out;
}

static int scst_generate_dif_type3(struct scst_cmd *cmd)
{
	int res = 0;
	struct scst_device *dev = cmd->dev;
	int len, tags_len = 0, tag_size = 1 << SCST_DIF_TAG_SHIFT;
	struct scatterlist *tags_sg = NULL;
	uint8_t *buf, *tags_buf = NULL;
	struct t10_pi_tuple *t = NULL; /* to silence compiler warning */
	int block_size = dev->block_size, block_shift = dev->block_shift;
	__be16 (*crc_fn)(const void *buffer, unsigned int len);

	TRACE_ENTRY();

	EXTRACHECKS_BUG_ON(dev->dev_dif_type != 3);

#ifdef CONFIG_SCST_EXTRACHECKS
	switch (scst_get_dif_action(scst_get_scst_dif_actions(cmd->cmd_dif_actions))) {
	case SCST_DIF_ACTION_INSERT:
		break;
	default:
		EXTRACHECKS_BUG_ON(1);
		break;
	}
#endif

	crc_fn = cmd->tgt_dev->tgt_dev_dif_crc_fn;

	len = scst_get_buf_first(cmd, &buf);
	while (len > 0) {
		int i;
		uint8_t *cur_buf = buf;

		TRACE_DBG("len %d", len);

		for (i = 0; i < (len >> block_shift); i++) {
			TRACE_DBG("tags_len %d", tags_len);

			if (tags_buf == NULL) {
				tags_buf = scst_get_dif_buf(cmd, &tags_sg, &tags_len);
				TRACE_DBG("tags_sg %p, tags_buf %p, tags_len %d",
					tags_sg, tags_buf, tags_len);
				EXTRACHECKS_BUG_ON(tags_len <= 0);
				t = (struct t10_pi_tuple *)tags_buf;
			}

			t->app_tag = dev->dev_dif_static_app_tag;
			t->ref_tag = dev->dev_dif_static_app_ref_tag;
			t->guard_tag = crc_fn(cur_buf, block_size);

			cur_buf += dev->block_size;

			t++;
			tags_len -= tag_size;
			if (tags_len == 0) {
				scst_put_dif_buf(cmd, tags_buf);
				tags_buf = NULL;
			}
		}

		scst_put_buf(cmd, buf);
		len = scst_get_buf_next(cmd, &buf);
	}

	EXTRACHECKS_BUG_ON(tags_buf != NULL);

	TRACE_EXIT_RES(res);
	return res;
}

static int scst_dif_type3(struct scst_cmd *cmd)
{
	int res;

	TRACE_ENTRY();

	EXTRACHECKS_BUG_ON(cmd->dev->dev_dif_type != 3);

	res = scst_do_dif(cmd, scst_generate_dif_type3, scst_verify_dif_type3);

	TRACE_EXIT_RES(res);
	return res;
}

static void scst_init_dif_checks(struct scst_device *dev)
{
	switch (dev->dev_dif_type) {
	case 0:
		dev->dif_app_chk = 0;
		dev->dif_ref_chk = 0;
		break;
	case 1:
		if (scst_dev_get_dif_static_app_tag(dev) != SCST_DIF_NO_CHECK_APP_TAG)
			dev->dif_app_chk = SCST_DIF_CHECK_APP_TAG;
		else
			dev->dif_app_chk = 0;
		dev->dif_ref_chk = SCST_DIF_CHECK_REF_TAG;
		break;
	case 2:
		dev->dif_app_chk = dev->ato ? SCST_DIF_CHECK_APP_TAG : 0;
		dev->dif_ref_chk = SCST_DIF_CHECK_REF_TAG;
		break;
	case 3:
		if (scst_dev_get_dif_static_app_tag_combined(dev) != SCST_DIF_NO_CHECK_APP_TAG) {
			dev->dif_app_chk = SCST_DIF_CHECK_APP_TAG;
			dev->dif_ref_chk = SCST_DIF_CHECK_REF_TAG;
		} else {
			dev->dif_app_chk = 0;
			dev->dif_ref_chk = 0;
		}
		break;
	default:
		WARN_ON(1);
		break;
	}
	return;
}

/*
 * scst_dev_set_dif_static_app_tag_combined() - sets static app tag
 *
 * Description:
 *    Sets static app tag for both APP TAG and REF TAG (DIF mode 3)
 */
void scst_dev_set_dif_static_app_tag_combined(
	struct scst_device *dev, __be64 app_tag)
{
	uint64_t a = be64_to_cpu(app_tag);

	dev->dev_dif_static_app_tag = cpu_to_be16(a & 0xFFFF);
	if (dev->dev_dif_type == 3)
		dev->dev_dif_static_app_ref_tag = cpu_to_be32((a >> 16) & 0xFFFFFFFF);
	scst_init_dif_checks(dev);
	return;
}
EXPORT_SYMBOL_GPL(scst_dev_set_dif_static_app_tag_combined);

static int scst_init_dif_actions(struct scst_device *dev)
{
	int res = 0;

	TRACE_ENTRY();

	BUILD_BUG_ON(SCST_DIF_ACTION_NONE != 0);

	if ((dev->dev_dif_type == 0) || (dev->dev_dif_mode == 0)) {
		dev->dev_dif_rd_actions = SCST_DIF_ACTION_NONE;
		dev->dev_dif_wr_actions = SCST_DIF_ACTION_NONE;
		dev->dev_dif_rd_prot0_actions = SCST_DIF_ACTION_NONE;
		dev->dev_dif_wr_prot0_actions = SCST_DIF_ACTION_NONE;
		goto out;
	}

	if ((dev->dev_dif_mode & SCST_DIF_MODE_DEV_CHECK) &&
	    !(dev->dev_dif_mode & SCST_DIF_MODE_DEV_STORE)) {
		PRINT_ERROR("DEV CHECK is not allowed without DEV STORE! "
			"(dev %s)", dev->virt_name);
		res = -EINVAL;
		goto out;
	}

	/*
	 * COMMON RULES
	 * ============
	 *
	 * 1. For SCST STRIP and PASS_CHECK as well as PASS and NONE are
	 * the same.
	 *
	 * 2. For dev handlers STRIP and INSERT are invalid, PASS and NONE are
	 * the same. Also, PASS and PASS_CHECK are equal regarding STORE,
	 * if STORE is configured.
	 */

	BUILD_BUG_ON(SCST_DIF_MODE_DEV != (SCST_DIF_MODE_DEV_CHECK | SCST_DIF_MODE_DEV_STORE));

	if (dev->dev_dif_mode & SCST_DIF_MODE_TGT) {
		if (dev->dev_dif_mode & SCST_DIF_MODE_SCST) {
			if (dev->dev_dif_mode & SCST_DIF_MODE_DEV) { /* TGT, SCST, DEV */
				scst_set_tgt_dif_action(&dev->dev_dif_rd_actions, SCST_DIF_ACTION_PASS_CHECK);
				scst_set_scst_dif_action(&dev->dev_dif_rd_actions, SCST_DIF_ACTION_PASS_CHECK);
				if (dev->dev_dif_mode & SCST_DIF_MODE_DEV_CHECK) {
					/* STORE might be set as well */
					scst_set_dev_dif_action(&dev->dev_dif_rd_actions, SCST_DIF_ACTION_PASS_CHECK);
				} else
					scst_set_dev_dif_action(&dev->dev_dif_rd_actions, SCST_DIF_ACTION_PASS);

				if (dev->dpicz) {
					scst_set_tgt_dif_action(&dev->dev_dif_rd_prot0_actions, SCST_DIF_ACTION_NONE);
					scst_set_scst_dif_action(&dev->dev_dif_rd_prot0_actions, SCST_DIF_ACTION_NONE);
					scst_set_dev_dif_action(&dev->dev_dif_rd_prot0_actions, SCST_DIF_ACTION_NONE);
				} else {
					scst_set_tgt_dif_action(&dev->dev_dif_rd_prot0_actions, SCST_DIF_ACTION_STRIP);
					scst_set_scst_dif_action(&dev->dev_dif_rd_prot0_actions, SCST_DIF_ACTION_PASS_CHECK);
					if (dev->dev_dif_mode & SCST_DIF_MODE_DEV_CHECK) {
						/* STORE might be set as well */
						scst_set_dev_dif_action(&dev->dev_dif_rd_prot0_actions, SCST_DIF_ACTION_PASS_CHECK);
					} else
						scst_set_dev_dif_action(&dev->dev_dif_rd_prot0_actions, SCST_DIF_ACTION_PASS);
				}

				scst_set_tgt_dif_action(&dev->dev_dif_wr_actions, SCST_DIF_ACTION_PASS_CHECK);
				scst_set_scst_dif_action(&dev->dev_dif_wr_actions, SCST_DIF_ACTION_PASS_CHECK);
				if (dev->dev_dif_mode & SCST_DIF_MODE_DEV_CHECK) {
					/* STORE might be set as well */
					scst_set_dev_dif_action(&dev->dev_dif_wr_actions, SCST_DIF_ACTION_PASS_CHECK);
				} else
					scst_set_dev_dif_action(&dev->dev_dif_wr_actions, SCST_DIF_ACTION_PASS);

				scst_set_tgt_dif_action(&dev->dev_dif_wr_prot0_actions, SCST_DIF_ACTION_INSERT);
				scst_set_scst_dif_action(&dev->dev_dif_wr_prot0_actions, SCST_DIF_ACTION_PASS_CHECK);
				if (dev->dev_dif_mode & SCST_DIF_MODE_DEV_CHECK) {
					/* STORE might be set as well */
					scst_set_dev_dif_action(&dev->dev_dif_wr_prot0_actions, SCST_DIF_ACTION_PASS_CHECK);
				} else
					scst_set_dev_dif_action(&dev->dev_dif_wr_prot0_actions, SCST_DIF_ACTION_PASS);
			} else { /* TGT, SCST, no DEV */
				scst_set_tgt_dif_action(&dev->dev_dif_rd_actions, SCST_DIF_ACTION_PASS_CHECK);
				scst_set_scst_dif_action(&dev->dev_dif_rd_actions, SCST_DIF_ACTION_INSERT);
				scst_set_dev_dif_action(&dev->dev_dif_rd_actions, SCST_DIF_ACTION_NONE);

				if (dev->dpicz) {
					scst_set_tgt_dif_action(&dev->dev_dif_rd_prot0_actions, SCST_DIF_ACTION_NONE);
					scst_set_scst_dif_action(&dev->dev_dif_rd_prot0_actions, SCST_DIF_ACTION_NONE);
				} else {
					scst_set_tgt_dif_action(&dev->dev_dif_rd_prot0_actions, SCST_DIF_ACTION_STRIP);
					scst_set_scst_dif_action(&dev->dev_dif_rd_prot0_actions, SCST_DIF_ACTION_INSERT);
				}
				scst_set_dev_dif_action(&dev->dev_dif_rd_prot0_actions, SCST_DIF_ACTION_NONE);

				scst_set_tgt_dif_action(&dev->dev_dif_wr_actions, SCST_DIF_ACTION_PASS_CHECK);
				scst_set_scst_dif_action(&dev->dev_dif_wr_actions, SCST_DIF_ACTION_STRIP);
				scst_set_dev_dif_action(&dev->dev_dif_wr_actions, SCST_DIF_ACTION_NONE);

				scst_set_tgt_dif_action(&dev->dev_dif_wr_prot0_actions, SCST_DIF_ACTION_INSERT);
				scst_set_scst_dif_action(&dev->dev_dif_wr_prot0_actions, SCST_DIF_ACTION_STRIP);
				scst_set_dev_dif_action(&dev->dev_dif_wr_prot0_actions, SCST_DIF_ACTION_NONE);
			}
		} else { /* TGT, no SCST */
			if (dev->dev_dif_mode & SCST_DIF_MODE_DEV) { /* TGT, no SCST, DEV */
				scst_set_tgt_dif_action(&dev->dev_dif_rd_actions, SCST_DIF_ACTION_PASS_CHECK);
				scst_set_scst_dif_action(&dev->dev_dif_rd_actions, SCST_DIF_ACTION_PASS);
				if (dev->dev_dif_mode & SCST_DIF_MODE_DEV_CHECK) {
					/* STORE might be set as well */
					scst_set_dev_dif_action(&dev->dev_dif_rd_actions, SCST_DIF_ACTION_PASS_CHECK);
				} else {
					scst_set_dev_dif_action(&dev->dev_dif_rd_actions, SCST_DIF_ACTION_PASS);
				}

				if (dev->dpicz) {
					scst_set_tgt_dif_action(&dev->dev_dif_rd_prot0_actions, SCST_DIF_ACTION_NONE);
					scst_set_scst_dif_action(&dev->dev_dif_rd_prot0_actions, SCST_DIF_ACTION_NONE);
					scst_set_dev_dif_action(&dev->dev_dif_rd_prot0_actions, SCST_DIF_ACTION_NONE);
				} else {
					scst_set_tgt_dif_action(&dev->dev_dif_rd_prot0_actions, SCST_DIF_ACTION_STRIP);
					scst_set_scst_dif_action(&dev->dev_dif_rd_prot0_actions, SCST_DIF_ACTION_PASS);
					if (dev->dev_dif_mode & SCST_DIF_MODE_DEV_CHECK) {
						/* STORE might be set as well */
						scst_set_dev_dif_action(&dev->dev_dif_rd_prot0_actions, SCST_DIF_ACTION_PASS_CHECK);
					} else
						scst_set_dev_dif_action(&dev->dev_dif_rd_prot0_actions, SCST_DIF_ACTION_PASS);
				}

				scst_set_tgt_dif_action(&dev->dev_dif_wr_actions, SCST_DIF_ACTION_PASS_CHECK);
				scst_set_scst_dif_action(&dev->dev_dif_wr_actions, SCST_DIF_ACTION_PASS);
				if (dev->dev_dif_mode & SCST_DIF_MODE_DEV_CHECK) {
					/* STORE might be set as well */
					scst_set_dev_dif_action(&dev->dev_dif_wr_actions, SCST_DIF_ACTION_PASS_CHECK);
				} else
					scst_set_dev_dif_action(&dev->dev_dif_wr_actions, SCST_DIF_ACTION_PASS);

				scst_set_tgt_dif_action(&dev->dev_dif_wr_prot0_actions, SCST_DIF_ACTION_INSERT);
				scst_set_scst_dif_action(&dev->dev_dif_wr_prot0_actions, SCST_DIF_ACTION_PASS);
				if (dev->dev_dif_mode & SCST_DIF_MODE_DEV_CHECK) {
					/* STORE might be set as well */
					scst_set_dev_dif_action(&dev->dev_dif_wr_prot0_actions, SCST_DIF_ACTION_PASS_CHECK);
				} else
					scst_set_dev_dif_action(&dev->dev_dif_wr_prot0_actions, SCST_DIF_ACTION_PASS);
			} else {  /* TGT, no SCST, no DEV */
				scst_set_tgt_dif_action(&dev->dev_dif_rd_actions, SCST_DIF_ACTION_INSERT);
				scst_set_scst_dif_action(&dev->dev_dif_rd_actions, SCST_DIF_ACTION_NONE);
				scst_set_dev_dif_action(&dev->dev_dif_rd_actions, SCST_DIF_ACTION_NONE);

				scst_set_tgt_dif_action(&dev->dev_dif_rd_prot0_actions, SCST_DIF_ACTION_NONE);
				scst_set_scst_dif_action(&dev->dev_dif_rd_prot0_actions, SCST_DIF_ACTION_NONE);
				scst_set_dev_dif_action(&dev->dev_dif_rd_prot0_actions, SCST_DIF_ACTION_NONE);

#if 1	/*
	 * Workaround for Emulex ASIC errata to pass Oracle certification.
	 *
	 * Emulex ASIC in the STRIP mode can't distinguish between different types of
	 * PI tags mismatches (reference, guard, application), hence the Oracle
	 * certification fails. Workaround is to get the tags data in the memory, so
	 * then, if HW is signaling that there is some tag mismatch, manually recheck
	 * in the driver, then set correct tag mismatch sense.
	 */
				scst_set_tgt_dif_action(&dev->dev_dif_wr_actions, SCST_DIF_ACTION_PASS_CHECK);
				scst_set_scst_dif_action(&dev->dev_dif_wr_actions, SCST_DIF_ACTION_PASS);
#else
				scst_set_tgt_dif_action(&dev->dev_dif_wr_actions, SCST_DIF_ACTION_STRIP);
				scst_set_scst_dif_action(&dev->dev_dif_wr_actions, SCST_DIF_ACTION_NONE);
#endif
				scst_set_dev_dif_action(&dev->dev_dif_wr_actions, SCST_DIF_ACTION_NONE);

				scst_set_tgt_dif_action(&dev->dev_dif_wr_prot0_actions, SCST_DIF_ACTION_NONE);
				scst_set_scst_dif_action(&dev->dev_dif_wr_prot0_actions, SCST_DIF_ACTION_NONE);
				scst_set_dev_dif_action(&dev->dev_dif_wr_prot0_actions, SCST_DIF_ACTION_NONE);
			}
		}
	} else { /* No TGT */
		if (dev->dev_dif_mode & SCST_DIF_MODE_SCST) {  /* No TGT, SCST */
			if (dev->dev_dif_mode & SCST_DIF_MODE_DEV) { /* No TGT, SCST, DEV */
				scst_set_tgt_dif_action(&dev->dev_dif_rd_actions, SCST_DIF_ACTION_PASS);
				scst_set_scst_dif_action(&dev->dev_dif_rd_actions, SCST_DIF_ACTION_PASS_CHECK);
				if (dev->dev_dif_mode & SCST_DIF_MODE_DEV_CHECK) {
					/* STORE might be set as well */
					scst_set_dev_dif_action(&dev->dev_dif_rd_actions, SCST_DIF_ACTION_PASS_CHECK);
				} else
					scst_set_dev_dif_action(&dev->dev_dif_rd_actions, SCST_DIF_ACTION_PASS);

				scst_set_tgt_dif_action(&dev->dev_dif_rd_prot0_actions, SCST_DIF_ACTION_NONE);
				if (dev->dpicz) {
					scst_set_scst_dif_action(&dev->dev_dif_rd_prot0_actions, SCST_DIF_ACTION_NONE);
					scst_set_dev_dif_action(&dev->dev_dif_rd_prot0_actions, SCST_DIF_ACTION_NONE);
				} else {
					scst_set_scst_dif_action(&dev->dev_dif_rd_prot0_actions, SCST_DIF_ACTION_STRIP);
					if (dev->dev_dif_mode & SCST_DIF_MODE_DEV_CHECK) {
						/* STORE might be set as well */
						scst_set_dev_dif_action(&dev->dev_dif_rd_prot0_actions, SCST_DIF_ACTION_PASS_CHECK);
					} else
						scst_set_dev_dif_action(&dev->dev_dif_rd_prot0_actions, SCST_DIF_ACTION_PASS);
				}

				scst_set_tgt_dif_action(&dev->dev_dif_wr_actions, SCST_DIF_ACTION_PASS);
				scst_set_scst_dif_action(&dev->dev_dif_wr_actions, SCST_DIF_ACTION_PASS_CHECK);
				if (dev->dev_dif_mode & SCST_DIF_MODE_DEV_CHECK) {
					/* STORE might be set as well */
					scst_set_dev_dif_action(&dev->dev_dif_wr_actions, SCST_DIF_ACTION_PASS_CHECK);
				} else
					scst_set_dev_dif_action(&dev->dev_dif_wr_actions, SCST_DIF_ACTION_PASS);

				scst_set_tgt_dif_action(&dev->dev_dif_wr_prot0_actions, SCST_DIF_ACTION_NONE);
				scst_set_scst_dif_action(&dev->dev_dif_wr_prot0_actions, SCST_DIF_ACTION_INSERT);
				if (dev->dev_dif_mode & SCST_DIF_MODE_DEV_CHECK) {
					/* STORE might be set as well */
					scst_set_dev_dif_action(&dev->dev_dif_wr_prot0_actions, SCST_DIF_ACTION_PASS_CHECK);
				} else
					scst_set_dev_dif_action(&dev->dev_dif_wr_prot0_actions, SCST_DIF_ACTION_PASS);
			} else { /* No TGT, SCST, no DEV */
				scst_set_tgt_dif_action(&dev->dev_dif_rd_actions, SCST_DIF_ACTION_PASS);
				scst_set_scst_dif_action(&dev->dev_dif_rd_actions, SCST_DIF_ACTION_INSERT);
				scst_set_dev_dif_action(&dev->dev_dif_rd_actions, SCST_DIF_ACTION_NONE);

				scst_set_tgt_dif_action(&dev->dev_dif_rd_prot0_actions, SCST_DIF_ACTION_NONE);
				scst_set_scst_dif_action(&dev->dev_dif_rd_prot0_actions, SCST_DIF_ACTION_NONE);
				scst_set_dev_dif_action(&dev->dev_dif_rd_prot0_actions, SCST_DIF_ACTION_NONE);

				scst_set_tgt_dif_action(&dev->dev_dif_wr_actions, SCST_DIF_ACTION_PASS);
				scst_set_scst_dif_action(&dev->dev_dif_wr_actions, SCST_DIF_ACTION_STRIP);
				scst_set_dev_dif_action(&dev->dev_dif_wr_actions, SCST_DIF_ACTION_NONE);

				scst_set_tgt_dif_action(&dev->dev_dif_wr_prot0_actions, SCST_DIF_ACTION_NONE);
				scst_set_scst_dif_action(&dev->dev_dif_wr_prot0_actions, SCST_DIF_ACTION_NONE);
				scst_set_dev_dif_action(&dev->dev_dif_wr_prot0_actions, SCST_DIF_ACTION_NONE);
			}
		} else { /* No TGT, no SCST */
			if (dev->dev_dif_mode & SCST_DIF_MODE_DEV) { /* No TGT, no SCST, DEV */
				scst_set_tgt_dif_action(&dev->dev_dif_rd_actions, SCST_DIF_ACTION_PASS);
				scst_set_scst_dif_action(&dev->dev_dif_rd_actions, SCST_DIF_ACTION_PASS);
				if (dev->dev_dif_mode & SCST_DIF_MODE_DEV_CHECK) {
					/* STORE might be set as well */
					scst_set_dev_dif_action(&dev->dev_dif_rd_actions, SCST_DIF_ACTION_PASS_CHECK);
				} else
					scst_set_dev_dif_action(&dev->dev_dif_rd_actions, SCST_DIF_ACTION_PASS);

				scst_set_tgt_dif_action(&dev->dev_dif_rd_prot0_actions, SCST_DIF_ACTION_NONE);
				if (dev->dpicz) {
					scst_set_scst_dif_action(&dev->dev_dif_rd_prot0_actions, SCST_DIF_ACTION_NONE);
					scst_set_dev_dif_action(&dev->dev_dif_rd_prot0_actions, SCST_DIF_ACTION_NONE);
				} else {
					scst_set_scst_dif_action(&dev->dev_dif_rd_prot0_actions, SCST_DIF_ACTION_PASS);
					if (dev->dev_dif_mode & SCST_DIF_MODE_DEV_CHECK) {
						/* STORE might be set as well */
						scst_set_dev_dif_action(&dev->dev_dif_rd_prot0_actions, SCST_DIF_ACTION_PASS_CHECK);
					} else
						scst_set_dev_dif_action(&dev->dev_dif_rd_prot0_actions, SCST_DIF_ACTION_PASS);
				}

				scst_set_tgt_dif_action(&dev->dev_dif_wr_actions, SCST_DIF_ACTION_PASS);
				scst_set_scst_dif_action(&dev->dev_dif_wr_actions, SCST_DIF_ACTION_PASS);
				if (dev->dev_dif_mode & SCST_DIF_MODE_DEV_CHECK) {
					/* STORE might be set as well */
					scst_set_dev_dif_action(&dev->dev_dif_wr_actions, SCST_DIF_ACTION_PASS_CHECK);
				} else
					scst_set_dev_dif_action(&dev->dev_dif_wr_actions, SCST_DIF_ACTION_PASS);

				scst_set_tgt_dif_action(&dev->dev_dif_wr_prot0_actions, SCST_DIF_ACTION_NONE);
				scst_set_scst_dif_action(&dev->dev_dif_wr_prot0_actions, SCST_DIF_ACTION_INSERT);
				if (dev->dev_dif_mode & SCST_DIF_MODE_DEV_CHECK) {
					/* STORE might be set as well */
					scst_set_dev_dif_action(&dev->dev_dif_wr_prot0_actions, SCST_DIF_ACTION_PASS_CHECK);
				} else
					scst_set_dev_dif_action(&dev->dev_dif_wr_prot0_actions, SCST_DIF_ACTION_PASS);
			} else { /* No TGT, no SCST, no DEV */
				sBUG_ON(1);
			}
		}
	}

	TRACE_DBG("rd_actions %x, rd_prot0_actions %x, wr_actions %x, "
		"wr_prot0_actions %x", dev->dev_dif_rd_actions,
		dev->dev_dif_rd_prot0_actions, dev->dev_dif_wr_actions,
		dev->dev_dif_wr_prot0_actions);

out:
	TRACE_EXIT_RES(res);
	return res;
}

/*
 * scst_set_dif_params() - sets DIF parameters
 *
 * Description:
 *    Sets DIF parameters for device
 *
 *    Returns: 0 on success, negative error code otherwise.
 */
int scst_set_dif_params(struct scst_device *dev, enum scst_dif_mode dif_mode,
	int dif_type)
{
	int res = -EINVAL;

	TRACE_ENTRY();

	BUILD_BUG_ON(SCST_DIF_ACTION_NONE != 0);

	if (((dif_mode & ~(SCST_DIF_MODE_TGT|SCST_DIF_MODE_SCST|SCST_DIF_MODE_DEV)) != 0)) {
		PRINT_ERROR("Invalid DIF mode %x", dif_mode);
		goto out;
	}

	if ((dif_type < 0) || (dif_type > 3)) {
		PRINT_ERROR("DIF type %d not supported", dif_type);
		goto out;
	}

	if ((dif_mode == 0) && (dif_type != 0)) {
		PRINT_ERROR("With DIF mode 0 DIF type must be 0 (dev %s)",
			dev->virt_name);
		goto out;
	}

	dev->dev_dif_mode = dif_mode;
	dev->dev_dif_type = dif_type;

	if (dif_type == 0) {
		TRACE_DBG("DIF type 0, ignoring DIF mode");
		goto out_none;
	}

	if (dif_mode == 0) {
		TRACE_DBG("DIF mode 0");
		goto out_none;
	}

	scst_init_dif_checks(dev);

	if (dif_mode & SCST_DIF_MODE_SCST) {
		switch (dif_type) {
		case 1:
			dev->dev_dif_fn = scst_dif_type1;
			break;
		case 2:
			dev->dev_dif_fn = scst_dif_type2;
			break;
		case 3:
			dev->dev_dif_fn = scst_dif_type3;
			break;
		default:
			sBUG_ON(1);
			break;
		}
	} else {
		if ((dif_type == 1) && !(dif_mode & SCST_DIF_MODE_TGT))
			dev->dev_dif_fn = scst_dif_type1;
		else if ((dif_type == 1) && (dif_mode & SCST_DIF_MODE_TGT))
			dev->dev_dif_fn = scst_dif_none_type1;
		else
			dev->dev_dif_fn = scst_dif_none;
	}

	res = scst_init_dif_actions(dev);
	if (res != 0)
		goto out;

	res = scst_dev_sysfs_dif_create(dev);
	if (res != 0)
		goto out;

	PRINT_INFO("device %s: DIF mode %x, DIF type %d", dev->virt_name,
		dev->dev_dif_mode, dev->dev_dif_type);
	TRACE_DBG("app_chk %x, ref_chk %x", dev->dif_app_chk, dev->dif_ref_chk);

out:
	TRACE_EXIT_RES(res);
	return res;

out_none:
	dev->dif_app_chk = 0;
	if (dev->dev_dif_type == 3)
		dev->dif_ref_chk = 0;
	dev->dev_dif_static_app_tag = SCST_DIF_NO_CHECK_APP_TAG;
	dev->dev_dif_static_app_ref_tag = SCST_DIF_NO_CHECK_APP_TAG;
	dev->dev_dif_fn = scst_dif_none;
	res = scst_init_dif_actions(dev);
	goto out;
}
EXPORT_SYMBOL_GPL(scst_set_dif_params);

static int scst_dif_none(struct scst_cmd *cmd)
{
	int res = 0;

	TRACE_ENTRY();

	/* Nothing to do */

	TRACE_EXIT_RES(res);
	return res;
}

#ifdef CONFIG_SCST_DIF_INJECT_CORRUPTED_TAGS
static int scst_dif_none_type1(struct scst_cmd *cmd)
{
	int res = 0;

	TRACE_ENTRY();

	if (unlikely(cmd->cmd_corrupt_dif_tag != 0)) {
		EXTRACHECKS_BUG_ON(cmd->dev->dev_dif_type != 1);
		res = scst_dif_type1(cmd);
	}

	TRACE_EXIT_RES(res);
	return res;
}
#endif

/*
 * Returns 0 on success or POSITIVE error code otherwise (to match
 * scst_get_cdb_info() semantic)
 */
static int __scst_parse_rdprotect(struct scst_cmd *cmd, int rdprotect,
	int rdprotect_offs)
{
	int res = 0;
	const struct scst_device *dev = cmd->dev;

	TRACE_ENTRY();

	TRACE_DBG("rdprotect %x", rdprotect);

	EXTRACHECKS_BUG_ON(dev->dev_dif_type == 0);

	switch (rdprotect) {
	case 0:
		cmd->cmd_dif_actions = dev->dev_dif_rd_prot0_actions |
			SCST_DIF_CHECK_GUARD_TAG | dev->dif_app_chk |
			dev->dif_ref_chk;
		break;
	case 1:
	case 5:
		cmd->cmd_dif_actions = dev->dev_dif_rd_actions |
			SCST_DIF_CHECK_GUARD_TAG | dev->dif_app_chk |
			dev->dif_ref_chk;
		cmd->tgt_dif_data_expected = 1;
		break;
	case 2:
		cmd->cmd_dif_actions = dev->dev_dif_rd_actions |
			dev->dif_app_chk | dev->dif_ref_chk;
		cmd->tgt_dif_data_expected = 1;
		break;
	case 3:
		cmd->cmd_dif_actions = dev->dev_dif_rd_actions;
		cmd->tgt_dif_data_expected = 1;
		break;
	case 4:
		cmd->cmd_dif_actions = dev->dev_dif_rd_actions |
			dev->dif_app_chk;
		cmd->tgt_dif_data_expected = 1;
		break;
	default:
		TRACE(TRACE_SCSI|TRACE_MINOR, "Invalid RDPROTECT value %x "
			"(dev %s, cmd %p)", rdprotect, dev->virt_name, cmd);
		scst_set_invalid_field_in_cdb(cmd, rdprotect_offs,
				5|SCST_INVAL_FIELD_BIT_OFFS_VALID);
		res = EINVAL;
		goto out;
	}

	TRACE_DBG("cmd_dif_actions %x, tgt_dif_data_expected %d (cmd %p)",
		cmd->cmd_dif_actions, cmd->tgt_dif_data_expected, cmd);

out:
	TRACE_EXIT_RES(res);
	return res;
}

/*
 * Returns 0 on success or POSITIVE error code otherwise (to match
 * scst_get_cdb_info() semantic)
 */
static int scst_parse_rdprotect(struct scst_cmd *cmd)
{
	int res = 0;
	int rdprotect = (cmd->cdb[1] & 0xE0) >> 5;
	const struct scst_device *dev = cmd->dev;

	TRACE_ENTRY();

	if (dev->dev_dif_mode == SCST_DIF_MODE_NONE) {
		if (likely(rdprotect == 0))
			goto out;

		TRACE(TRACE_SCSI|TRACE_MINOR, "RDPROTECT %x and no DIF "
			"device %s (cmd %p)", rdprotect,
			dev->virt_name, cmd);
		scst_set_invalid_field_in_cdb(cmd, 1,
			5|SCST_INVAL_FIELD_BIT_OFFS_VALID);
		res = EINVAL;
		goto out;
	}

	if (unlikely((dev->dev_dif_type == 2) && (rdprotect != 0))) {
		TRACE(TRACE_SCSI|TRACE_MINOR, "Non-32-byte CDBs with non-zero "
			"rdprotect (%d) are not allowed in DIF type 2 "
			"(dev %s, cmd %p, op %s)", rdprotect, dev->virt_name,
			cmd, scst_get_opcode_name(cmd));
		scst_set_cmd_error(cmd,
			   SCST_LOAD_SENSE(scst_sense_invalid_opcode));
		res = EINVAL;
		goto out;
	}

#ifdef CONFIG_SCST_DIF_INJECT_CORRUPTED_TAGS
	if (unlikely(cmd->cmd_corrupt_dif_tag != 0)) {
		if ((cmd->dev->dev_dif_type == 1) &&
		    ((dev->dev_dif_mode & SCST_DIF_MODE_DEV_STORE) == 0)) {
			TRACE_DBG("cmd_corrupt_dif_tag %x, rdprotect %x, cmd %p",
				cmd->cmd_corrupt_dif_tag, rdprotect, cmd);
			/* Reset the highest bit used to choose which tag to corrupt */
			rdprotect &= 3;
		} else {
			/* Restore it */
			cmd->cmd_corrupt_dif_tag = 0;
		}
	}
#endif

	res = __scst_parse_rdprotect(cmd, rdprotect, 1);

#ifdef CONFIG_SCST_DIF_INJECT_CORRUPTED_TAGS
	if (unlikely(cmd->cmd_corrupt_dif_tag != 0)) {
		if (res == 0) {
			TRACE_DBG("Corrupt DIF tag, (re)set cmd_dif_actions "
				"(cmd %p)", cmd);
			/*
			 * Then (re)set it just in case if dif_mode is tgt-only.
			 * It's OK, because we have ensured that dif_mode
			 * doesn't contain dev_store.
			 */
			scst_set_scst_dif_action(&cmd->cmd_dif_actions,
				SCST_DIF_ACTION_INSERT);
			if (scst_get_dif_action(scst_get_read_dif_tgt_actions(cmd)) == SCST_DIF_ACTION_INSERT)
				scst_set_tgt_dif_action(&cmd->cmd_dif_actions,
					SCST_DIF_ACTION_PASS_CHECK);
		} else
			TRACE_DBG("parse rdprotect failed: %d", res);
	}
#endif

out:
	TRACE_EXIT_RES(res);
	return res;
}

/*
 * Returns 0 on success or POSITIVE error code otherwise (to match
 * scst_get_cdb_info() semantic)
 */
static int scst_parse_rdprotect32(struct scst_cmd *cmd)
{
	int res = 0;
	int rdprotect = (cmd->cdb[10] & 0xE0) >> 5;
	const struct scst_device *dev = cmd->dev;

	TRACE_ENTRY();

	if (unlikely(dev->dev_dif_type != 2)) {
		TRACE(TRACE_SCSI|TRACE_MINOR, "32-byte CDBs are not "
			"allowed in DIF type %d (dev %s, cmd %p, op %s)",
			dev->dev_dif_type, dev->virt_name, cmd,
			scst_get_opcode_name(cmd));
		scst_set_cmd_error(cmd,
			   SCST_LOAD_SENSE(scst_sense_invalid_opcode));
		res = EINVAL;
		goto out;
	}

	res = __scst_parse_rdprotect(cmd, rdprotect, 10);

out:
	TRACE_EXIT_RES(res);
	return res;
}

/*
 * Returns 0 on success or POSITIVE error code otherwise (to match
 * scst_get_cdb_info() semantic)
 */
static int __scst_parse_wrprotect(struct scst_cmd *cmd, int wrprotect,
	int wrprotect_offs)
{
	int res = 0;
	struct scst_device *dev = cmd->dev;

	TRACE_ENTRY();

	TRACE_DBG("wrprotect %x", wrprotect);

	EXTRACHECKS_BUG_ON(dev->dev_dif_type == 0);

	switch (wrprotect) {
	case 0:
		cmd->cmd_dif_actions = dev->dev_dif_wr_prot0_actions |
				SCST_DIF_CHECK_GUARD_TAG | dev->dif_app_chk |
				dev->dif_ref_chk;
		break;
	case 1:
		cmd->cmd_dif_actions = dev->dev_dif_wr_actions |
			SCST_DIF_CHECK_GUARD_TAG | dev->dif_app_chk |
			dev->dif_ref_chk;
		cmd->tgt_dif_data_expected = 1;
		break;
	case 2:
		cmd->cmd_dif_actions = dev->dev_dif_wr_actions |
			dev->dif_app_chk | dev->dif_ref_chk;
		cmd->tgt_dif_data_expected = 1;
		break;
	case 3:
		cmd->cmd_dif_actions = dev->dev_dif_wr_actions;
		cmd->tgt_dif_data_expected = 1;
		break;
	case 4:
		cmd->cmd_dif_actions = dev->dev_dif_wr_actions |
			SCST_DIF_CHECK_GUARD_TAG;
		cmd->tgt_dif_data_expected = 1;
		break;
	case 5:
		cmd->cmd_dif_actions = dev->dev_dif_wr_actions |
			SCST_DIF_CHECK_GUARD_TAG | dev->dif_app_chk |
			dev->dif_ref_chk;
		cmd->tgt_dif_data_expected = 1;
		break;
	default:
		TRACE(TRACE_SCSI|TRACE_MINOR, "Invalid WRPROTECT value %x "
			"(dev %s, cmd %p)", wrprotect, dev->virt_name, cmd);
		scst_set_invalid_field_in_cdb(cmd, wrprotect_offs,
			5|SCST_INVAL_FIELD_BIT_OFFS_VALID);
		res = EINVAL;
		goto out;
	}

	TRACE_DBG("cmd_dif_actions %x, tgt_dif_data_expected %d (cmd %p)",
		cmd->cmd_dif_actions, cmd->tgt_dif_data_expected, cmd);

out:
	TRACE_EXIT_RES(res);
	return res;
}

/*
 * Returns 0 on success or POSITIVE error code otherwise (to match
 * scst_get_cdb_info() semantic)
 */
static int scst_parse_wrprotect(struct scst_cmd *cmd)
{
	int res = 0;
	int wrprotect = (cmd->cdb[1] & 0xE0) >> 5;
	const struct scst_device *dev = cmd->dev;

	TRACE_ENTRY();

	if (dev->dev_dif_mode == SCST_DIF_MODE_NONE) {
		if (likely(wrprotect == 0))
			goto out;

		TRACE(TRACE_SCSI|TRACE_MINOR, "WRPROTECT %x and no DIF "
			"device %s (cmd %p)", wrprotect,
			dev->virt_name, cmd);
		scst_set_invalid_field_in_cdb(cmd, 1,
			5|SCST_INVAL_FIELD_BIT_OFFS_VALID);
		res = EINVAL;
		goto out;
	}

	if (unlikely((dev->dev_dif_type == 2) && (wrprotect != 0))) {
		TRACE(TRACE_SCSI|TRACE_MINOR, "Non-32-byte CDBs with non-zero "
			"wrprotect (%d) are not allowed in DIF type 2 "
			"(dev %s, cmd %p, op %s)", wrprotect, dev->virt_name,
			cmd, scst_get_opcode_name(cmd));
		scst_set_cmd_error(cmd,
			   SCST_LOAD_SENSE(scst_sense_invalid_opcode));
		res = EINVAL;
		goto out;
	}

	res = __scst_parse_wrprotect(cmd, wrprotect, 1);

out:
	TRACE_EXIT_RES(res);
	return res;
}

/*
 * Returns 0 on success or POSITIVE error code otherwise (to match
 * scst_get_cdb_info() semantic)
 */
static int scst_parse_wrprotect32(struct scst_cmd *cmd)
{
	int res = 0;
	int wrprotect = (cmd->cdb[10] & 0xE0) >> 5;
	const struct scst_device *dev = cmd->dev;

	TRACE_ENTRY();

	if (unlikely(dev->dev_dif_type != 2)) {
		TRACE(TRACE_SCSI|TRACE_MINOR, "32-byte CDBs are not "
			"allowed in DIF type %d (dev %s, cmd %p, op %s)",
			dev->dev_dif_type, dev->virt_name, cmd,
			scst_get_opcode_name(cmd));
		scst_set_cmd_error(cmd,
			   SCST_LOAD_SENSE(scst_sense_invalid_opcode));
		res = EINVAL;
		goto out;
	}

	res = __scst_parse_wrprotect(cmd, wrprotect, 10);

out:
	TRACE_EXIT_RES(res);
	return res;
}

/*
 * Returns 0 on success or POSITIVE error code otherwise (to match
 * scst_get_cdb_info() semantic)
 */
static int __scst_parse_vrprotect(struct scst_cmd *cmd, int vrprotect_offs)
{
	int res = 0;
	struct scst_device *dev = cmd->dev;
	int vrprotect = (cmd->cdb[vrprotect_offs] & 0xE0) >> 5;
	int bytchk = (cmd->cdb[vrprotect_offs] & 6) >> 1;

	TRACE_ENTRY();

	TRACE_DBG("vrprotect %x", vrprotect);

	EXTRACHECKS_BUG_ON(dev->dev_dif_type == 0);

	switch (bytchk) {
	case 0:
		switch (vrprotect) {
		case 0:
			if (dev->dpicz) {
				cmd->cmd_dif_actions = 0;
				break;
			}
			/* fall through */
		case 1:
		case 5:
			cmd->cmd_dif_actions = SCST_DIF_CHECK_GUARD_TAG |
				dev->dif_app_chk | dev->dif_ref_chk;
			break;
		case 2:
			cmd->cmd_dif_actions = dev->dif_app_chk | dev->dif_ref_chk;
			break;
		case 3:
			cmd->cmd_dif_actions = 0;
			break;
		case 4:
			cmd->cmd_dif_actions = SCST_DIF_CHECK_GUARD_TAG;
			break;
		default:
			TRACE(TRACE_SCSI|TRACE_MINOR, "Invalid VRPROTECT value %x "
				"(dev %s, cmd %p)", vrprotect, dev->virt_name, cmd);
			scst_set_invalid_field_in_cdb(cmd, vrprotect_offs,
				5|SCST_INVAL_FIELD_BIT_OFFS_VALID);
			res = EINVAL;
			goto out;
		}
		break;
	case 1:
	case 3:
		switch (vrprotect) {
		case 0:
			if (dev->dpicz)
				cmd->cmd_dif_actions = 0;
			else
				cmd->cmd_dif_actions = dev->dev_dif_wr_actions |
					SCST_DIF_CHECK_GUARD_TAG | dev->dif_app_chk |
					dev->dif_ref_chk;
			break;
		case 1:
		case 2:
		case 3:
		case 4:
		case 5:
			cmd->cmd_dif_actions = 0;
			break;
		default:
			TRACE(TRACE_SCSI|TRACE_MINOR, "Invalid VRPROTECT value %x "
				"(dev %s, cmd %p)", vrprotect, dev->virt_name, cmd);
			scst_set_invalid_field_in_cdb(cmd, vrprotect_offs,
				5|SCST_INVAL_FIELD_BIT_OFFS_VALID);
			res = EINVAL;
			goto out;
		}
		break;
	default:
		sBUG_ON(1);
		break;
	}

	TRACE_DBG("cmd_dif_actions %x, tgt_dif_data_expected %d (cmd %p, "
		"bytchk %d)", cmd->cmd_dif_actions, cmd->tgt_dif_data_expected,
		cmd, bytchk);

out:
	TRACE_EXIT_RES(res);
	return res;
}

/*
 * Returns 0 on success or POSITIVE error code otherwise (to match
 * scst_get_cdb_info() semantic)
 */
static int scst_parse_vrprotect(struct scst_cmd *cmd)
{
	int res = 0;
	int vrprotect = (cmd->cdb[1] & 0xE0) >> 5;
	const struct scst_device *dev = cmd->dev;

	TRACE_ENTRY();

	if (dev->dev_dif_mode == SCST_DIF_MODE_NONE) {
		if (likely(vrprotect == 0))
			goto out;

		TRACE(TRACE_SCSI|TRACE_MINOR, "VRPROTECT %x and no DIF "
			"device %s (cmd %p)", vrprotect,
			dev->virt_name, cmd);
		scst_set_invalid_field_in_cdb(cmd, 1,
			5|SCST_INVAL_FIELD_BIT_OFFS_VALID);
		res = EINVAL;
		goto out;
	}

	if (unlikely((dev->dev_dif_type == 2) && (vrprotect != 0))) {
		TRACE(TRACE_SCSI|TRACE_MINOR, "Non-32-byte CDBs with non-zero "
			"vrprotect (%d) are not allowed in DIF type 2 "
			"(dev %s, cmd %p, op %s)", vrprotect,
			dev->virt_name, cmd, scst_get_opcode_name(cmd));
		scst_set_cmd_error(cmd,
			   SCST_LOAD_SENSE(scst_sense_invalid_opcode));
		res = EINVAL;
		goto out;
	}

	res = __scst_parse_vrprotect(cmd, 1);

out:
	TRACE_EXIT_RES(res);
	return res;
}

/*
 * Returns 0 on success or POSITIVE error code otherwise (to match
 * scst_get_cdb_info() semantic)
 */
static int scst_parse_vrprotect32(struct scst_cmd *cmd)
{
	int res = 0;
	const struct scst_device *dev = cmd->dev;

	TRACE_ENTRY();

	if (unlikely(dev->dev_dif_type != 2)) {
		TRACE(TRACE_SCSI|TRACE_MINOR, "32-byte CDBs are not "
			"allowed in DIF type %d (dev %s, cmd %p, op %s)",
			dev->dev_dif_type, dev->virt_name, cmd,
			scst_get_opcode_name(cmd));
		scst_set_cmd_error(cmd,
			   SCST_LOAD_SENSE(scst_sense_invalid_opcode));
		res = EINVAL;
		goto out;
	}

	res = __scst_parse_vrprotect(cmd, 10);

out:
	TRACE_EXIT_RES(res);
	return res;
}

/*
 * So far we support the only variable length CDBs, 32 bytes SBC PI type 2
 * commands, so 32 on the forth place is OK. Don't forget to change it
 * adding in this group new commands with other lengths!
 */
static const int scst_cdb_length[8] = { 6, 10, 10, 32, 16, 12, 0, 0 };

#define SCST_CDB_GROUP(opcode)   ((opcode >> 5) & 0x7)
#define SCST_GET_CDB_LEN(opcode) scst_cdb_length[SCST_CDB_GROUP(opcode)]

static int get_cdb_info_len_10(struct scst_cmd *cmd,
	const struct scst_sdbops *sdbops)
{
	cmd->cdb_len = 10;
	cmd->op_flags |= SCST_LBA_NOT_VALID;
	cmd->lba = 0;

	/* It supposed to be already zeroed */
	EXTRACHECKS_BUG_ON(cmd->bufflen != 0);

	cmd->data_len = cmd->bufflen;
	return 0;
}

static int get_cdb_info_block_limit(struct scst_cmd *cmd,
	const struct scst_sdbops *sdbops)
{
	cmd->op_flags |= SCST_LBA_NOT_VALID;
	cmd->lba = 0;
	cmd->bufflen = 6;
	cmd->data_len = cmd->bufflen;
	return 0;
}

static int get_cdb_info_read_capacity(struct scst_cmd *cmd,
	const struct scst_sdbops *sdbops)
{
	cmd->op_flags |= SCST_LBA_NOT_VALID;
	cmd->lba = 0;
	cmd->bufflen = 8;
	cmd->data_len = cmd->bufflen;
	return 0;
}

static int get_cdb_info_serv_act_in(struct scst_cmd *cmd,
	const struct scst_sdbops *sdbops)
{
	int res = 0;

	TRACE_ENTRY();

	cmd->lba = 0;

	switch (cmd->cdb[1] & 0x1f) {
	case SAI_READ_CAPACITY_16:
		cmd->op_name = "READ CAPACITY(16)";
		cmd->bufflen = get_unaligned_be32(&cmd->cdb[10]);
		cmd->op_flags |= SCST_IMPLICIT_HQ | SCST_LBA_NOT_VALID |
				SCST_REG_RESERVE_ALLOWED |
				SCST_WRITE_EXCL_ALLOWED |
				SCST_EXCL_ACCESS_ALLOWED;
		break;
	case SAI_GET_LBA_STATUS:
		cmd->op_name = "GET LBA STATUS";
		cmd->lba = get_unaligned_be64(&cmd->cdb[2]);
		cmd->bufflen = get_unaligned_be32(&cmd->cdb[10]);
		cmd->op_flags |= SCST_WRITE_EXCL_ALLOWED;
		break;
	default:
		cmd->op_flags |= SCST_UNKNOWN_LENGTH | SCST_LBA_NOT_VALID;
		break;
	}

	cmd->data_len = cmd->bufflen;

	TRACE_EXIT_RES(res);
	return res;
}

static int get_cdb_info_single(struct scst_cmd *cmd,
	const struct scst_sdbops *sdbops)
{
	cmd->op_flags |= SCST_LBA_NOT_VALID;
	cmd->lba = 0;
	cmd->bufflen = 1;
	cmd->data_len = cmd->bufflen;
	return 0;
}

static int get_cdb_info_read_pos(struct scst_cmd *cmd,
	const struct scst_sdbops *sdbops)
{
	int res = 0;

	cmd->op_flags |= SCST_LBA_NOT_VALID;
	cmd->lba = 0;

	cmd->bufflen = get_unaligned_be16(cmd->cdb + sdbops->info_len_off);

	switch (cmd->cdb[1] & 0x1f) {
	case 0:
	case 1:
		cmd->bufflen = 20;
		break;
	case 6:
		cmd->bufflen = 32;
		break;
	case 8:
		cmd->bufflen = max(32, cmd->bufflen);
		break;
	default:
		PRINT_ERROR("READ POSITION: Invalid service action %x",
			cmd->cdb[1] & 0x1f);
		goto out_inval_field1;
	}

	cmd->data_len = cmd->bufflen;

out:
	return res;

out_inval_field1:
	scst_set_invalid_field_in_cdb(cmd, 1, 0);
	res = 1;
	goto out;
}

static int get_cdb_info_prevent_allow_medium_removal(struct scst_cmd *cmd,
	const struct scst_sdbops *sdbops)
{
	cmd->op_flags |= SCST_LBA_NOT_VALID;
	cmd->lba = 0;

	cmd->data_len = 0;
	/* It supposed to be already zeroed */
	EXTRACHECKS_BUG_ON(cmd->bufflen != 0);
	if ((cmd->cdb[4] & 3) == 0)
		cmd->op_flags |= SCST_REG_RESERVE_ALLOWED |
			SCST_WRITE_EXCL_ALLOWED | SCST_EXCL_ACCESS_ALLOWED;
	return 0;
}

static int get_cdb_info_start_stop(struct scst_cmd *cmd,
	const struct scst_sdbops *sdbops)
{
	cmd->op_flags |= SCST_LBA_NOT_VALID;
	cmd->lba = 0;

	cmd->data_len = 0;
	/* It supposed to be already zeroed */
	EXTRACHECKS_BUG_ON(cmd->bufflen != 0);
	if ((cmd->cdb[4] & 0xF1) == 0x1)
		cmd->op_flags |= SCST_REG_RESERVE_ALLOWED |
			SCST_WRITE_EXCL_ALLOWED | SCST_EXCL_ACCESS_ALLOWED;
	return 0;
}

static int get_cdb_info_len_3_read_elem_stat(struct scst_cmd *cmd,
	const struct scst_sdbops *sdbops)
{
	cmd->op_flags |= SCST_LBA_NOT_VALID;
	cmd->lba = 0;

	cmd->bufflen = get_unaligned_be24(cmd->cdb + sdbops->info_len_off);
	cmd->data_len = cmd->bufflen;

	if ((cmd->cdb[6] & 0x2) == 0x2)
		cmd->op_flags |= SCST_REG_RESERVE_ALLOWED |
			SCST_WRITE_EXCL_ALLOWED | SCST_EXCL_ACCESS_ALLOWED;
	return 0;
}

static int get_cdb_info_bidi_lba_4_len_2(struct scst_cmd *cmd,
	const struct scst_sdbops *sdbops)
{
	cmd->lba = get_unaligned_be32(cmd->cdb + sdbops->info_lba_off);
	cmd->bufflen = get_unaligned_be16(cmd->cdb + sdbops->info_len_off);
	cmd->data_len = cmd->bufflen;
	cmd->out_bufflen = cmd->bufflen;
	return 0;
}

static int get_cdb_info_fmt(struct scst_cmd *cmd,
	const struct scst_sdbops *sdbops)
{
	cmd->op_flags |= SCST_LBA_NOT_VALID;
	cmd->lba = 0;
	if (cmd->cdb[1] & 0x10/*FMTDATA*/) {
		cmd->data_direction = SCST_DATA_WRITE;
		cmd->op_flags |= SCST_UNKNOWN_LENGTH;
		cmd->bufflen = 4096; /* guess */
	} else
		cmd->bufflen = 0;
	cmd->data_len = cmd->bufflen;
	return 0;
}

static int get_cdb_info_verify10(struct scst_cmd *cmd,
	const struct scst_sdbops *sdbops)
{
	if (unlikely(cmd->cdb[1] & 4)) {
		PRINT_ERROR("VERIFY(10): BYTCHK 1x not supported (dev %s)",
				cmd->dev ? cmd->dev->virt_name : NULL);
		scst_set_invalid_field_in_cdb(cmd, 1,
			2 | SCST_INVAL_FIELD_BIT_OFFS_VALID);
		return 1;
	}

	cmd->lba = get_unaligned_be32(cmd->cdb + sdbops->info_lba_off);
	if (cmd->cdb[1] & 2) {
		cmd->bufflen = get_unaligned_be16(cmd->cdb + sdbops->info_len_off);
		cmd->data_len = cmd->bufflen;
		cmd->data_direction = SCST_DATA_WRITE;
	} else {
		cmd->bufflen = 0;
		cmd->data_len = get_unaligned_be16(cmd->cdb + sdbops->info_len_off);
		cmd->data_direction = SCST_DATA_NONE;
	}
	return scst_parse_vrprotect(cmd);
}

static int get_cdb_info_verify6(struct scst_cmd *cmd,
	const struct scst_sdbops *sdbops)
{
	cmd->op_flags |= SCST_LBA_NOT_VALID;
	cmd->lba = 0;

	if (unlikely(cmd->cdb[1] & 4)) {
		PRINT_ERROR("VERIFY(6): BYTCHK 1x not supported (dev %s)",
				cmd->dev ? cmd->dev->virt_name : NULL);
		scst_set_invalid_field_in_cdb(cmd, 1,
			2 | SCST_INVAL_FIELD_BIT_OFFS_VALID);
		return 1;
	}

	if (cmd->cdb[1] & 2) { /* BYTCHK 01 */
		cmd->bufflen = get_unaligned_be24(cmd->cdb + sdbops->info_len_off);
		cmd->data_len = cmd->bufflen;
		cmd->data_direction = SCST_DATA_WRITE;
	} else {
		cmd->bufflen = 0;
		cmd->data_len = get_unaligned_be24(cmd->cdb + sdbops->info_len_off);
		cmd->data_direction = SCST_DATA_NONE;
	}
	return 0;
}

static int get_cdb_info_verify12(struct scst_cmd *cmd,
	const struct scst_sdbops *sdbops)
{
	if (unlikely(cmd->cdb[1] & 4)) {
		PRINT_ERROR("VERIFY(12): BYTCHK 1x not supported (dev %s)",
				cmd->dev ? cmd->dev->virt_name : NULL);
		scst_set_invalid_field_in_cdb(cmd, 1,
			2 | SCST_INVAL_FIELD_BIT_OFFS_VALID);
		return 1;
	}

	cmd->lba = get_unaligned_be32(cmd->cdb + sdbops->info_lba_off);
	if (cmd->cdb[1] & 2) { /* BYTCHK 01 */
		cmd->bufflen = get_unaligned_be32(cmd->cdb + sdbops->info_len_off);
		cmd->data_len = cmd->bufflen;
		cmd->data_direction = SCST_DATA_WRITE;
	} else {
		cmd->bufflen = 0;
		cmd->data_len = get_unaligned_be32(cmd->cdb + sdbops->info_len_off);
		cmd->data_direction = SCST_DATA_NONE;
	}
	return scst_parse_vrprotect(cmd);
}

static int get_cdb_info_verify16(struct scst_cmd *cmd,
	const struct scst_sdbops *sdbops)
{
	if (unlikely(cmd->cdb[1] & 4)) {
		PRINT_ERROR("VERIFY(16): BYTCHK 1x not supported (dev %s)",
				cmd->dev ? cmd->dev->virt_name : NULL);
		scst_set_invalid_field_in_cdb(cmd, 1,
			2 | SCST_INVAL_FIELD_BIT_OFFS_VALID);
		return 1;
	}

	cmd->lba = get_unaligned_be64(cmd->cdb + sdbops->info_lba_off);
	if (cmd->cdb[1] & 2) { /* BYTCHK 01 */
		cmd->bufflen = get_unaligned_be32(cmd->cdb + sdbops->info_len_off);
		cmd->data_len = cmd->bufflen;
		cmd->data_direction = SCST_DATA_WRITE;
	} else {
		cmd->bufflen = 0;
		cmd->data_len = get_unaligned_be32(cmd->cdb + sdbops->info_len_off);
		cmd->data_direction = SCST_DATA_NONE;
	}
	return scst_parse_vrprotect(cmd);
}

static int get_cdb_info_verify32(struct scst_cmd *cmd,
	const struct scst_sdbops *sdbops)
{
	if (unlikely(cmd->cdb[10] & 4)) {
		PRINT_ERROR("VERIFY(16): BYTCHK 1x not supported (dev %s)",
				cmd->dev ? cmd->dev->virt_name : NULL);
		scst_set_invalid_field_in_cdb(cmd, 1,
			2 | SCST_INVAL_FIELD_BIT_OFFS_VALID);
		return 1;
	}

	cmd->lba = get_unaligned_be64(cmd->cdb + sdbops->info_lba_off);
	if (cmd->cdb[10] & 2) {
		cmd->bufflen = get_unaligned_be32(cmd->cdb + sdbops->info_len_off);
		cmd->data_len = cmd->bufflen;
		cmd->data_direction = SCST_DATA_WRITE;
	} else {
		cmd->bufflen = 0;
		cmd->data_len = get_unaligned_be32(cmd->cdb + sdbops->info_len_off);
		cmd->data_direction = SCST_DATA_NONE;
	}
	return scst_parse_vrprotect32(cmd);
}

static int get_cdb_info_len_1(struct scst_cmd *cmd,
	const struct scst_sdbops *sdbops)
{
	cmd->op_flags |= SCST_LBA_NOT_VALID;
	cmd->lba = 0;

	cmd->bufflen = cmd->cdb[sdbops->info_len_off];
	cmd->data_len = cmd->bufflen;
	return 0;
}

static inline int get_cdb_info_lba_3_len_1_256(struct scst_cmd *cmd,
	const struct scst_sdbops *sdbops)
{
	cmd->lba = (cmd->cdb[sdbops->info_lba_off] & 0x1F) << 16;
	cmd->lba |= get_unaligned_be16(cmd->cdb + sdbops->info_lba_off + 1);
	/*
	 * From the READ(6) specification: a TRANSFER LENGTH field set to zero
	 * specifies that 256 logical blocks shall be read.
	 *
	 * Note: while the C standard specifies that the behavior of a
	 * computation with signed integers that overflows is undefined, the
	 * same standard guarantees that the result of a computation with
	 * unsigned integers that cannot be represented will yield the value
	 * is reduced modulo the largest value that can be represented by the
	 * resulting type.
	 */
	cmd->bufflen = (u8)(cmd->cdb[sdbops->info_len_off] - 1) + 1;
	cmd->data_len = cmd->bufflen;
	return 0;
}

static int get_cdb_info_lba_3_len_1_256_read(struct scst_cmd *cmd,
	const struct scst_sdbops *sdbops)
{
	int res = get_cdb_info_lba_3_len_1_256(cmd, sdbops);

	if (res != 0)
		goto out;
	else {
		struct scst_device *dev = cmd->dev;

		if ((dev->dev_dif_mode != SCST_DIF_MODE_NONE) && !dev->dpicz)
			cmd->cmd_dif_actions = dev->dev_dif_rd_prot0_actions |
				SCST_DIF_CHECK_GUARD_TAG | dev->dif_app_chk |
				SCST_DIF_CHECK_REF_TAG;
	}
out:
	return res;
}

static int get_cdb_info_lba_3_len_1_256_write(struct scst_cmd *cmd,
	const struct scst_sdbops *sdbops)
{
	int res = get_cdb_info_lba_3_len_1_256(cmd, sdbops);

	if (res != 0)
		goto out;
	else {
		struct scst_device *dev = cmd->dev;

		if (dev->dev_dif_mode != SCST_DIF_MODE_NONE)
			cmd->cmd_dif_actions = dev->dev_dif_wr_prot0_actions |
				SCST_DIF_CHECK_GUARD_TAG | dev->dif_app_chk |
				SCST_DIF_CHECK_REF_TAG;
	}
out:
	return res;
}

static int get_cdb_info_len_2(struct scst_cmd *cmd,
	const struct scst_sdbops *sdbops)
{
	cmd->op_flags |= SCST_LBA_NOT_VALID;
	cmd->lba = 0;
	cmd->bufflen = get_unaligned_be16(cmd->cdb + sdbops->info_len_off);
	cmd->data_len = cmd->bufflen;
	return 0;
}

static int get_cdb_info_len_3(struct scst_cmd *cmd,
	const struct scst_sdbops *sdbops)
{
	cmd->op_flags |= SCST_LBA_NOT_VALID;
	cmd->lba = 0;
	cmd->bufflen = get_unaligned_be24(cmd->cdb + sdbops->info_len_off);
	cmd->data_len = cmd->bufflen;
	return 0;
}

static int get_cdb_info_len_4(struct scst_cmd *cmd,
	const struct scst_sdbops *sdbops)
{
	cmd->op_flags |= SCST_LBA_NOT_VALID;
	cmd->lba = 0;
	cmd->bufflen = get_unaligned_be32(cmd->cdb + sdbops->info_len_off);
	cmd->data_len = cmd->bufflen;
	return 0;
}

static int get_cdb_info_none(struct scst_cmd *cmd,
	const struct scst_sdbops *sdbops)
{
	cmd->op_flags |= SCST_LBA_NOT_VALID;
	cmd->lba = 0;

	/* It supposed to be already zeroed */
	EXTRACHECKS_BUG_ON(cmd->bufflen != 0);

	cmd->data_len = cmd->bufflen;
	return 0;
}

static int get_cdb_info_lba_2_none(struct scst_cmd *cmd,
	const struct scst_sdbops *sdbops)
{
	cmd->lba = get_unaligned_be16(cmd->cdb + sdbops->info_lba_off);

	/* It supposed to be already zeroed */
	EXTRACHECKS_BUG_ON(cmd->bufflen != 0);

	cmd->data_len = cmd->bufflen;
	return 0;
}

static int get_cdb_info_lba_4_none(struct scst_cmd *cmd,
	const struct scst_sdbops *sdbops)
{
	cmd->lba = get_unaligned_be32(cmd->cdb + sdbops->info_lba_off);

	/* It supposed to be already zeroed */
	EXTRACHECKS_BUG_ON(cmd->bufflen != 0);

	cmd->data_len = cmd->bufflen;
	return 0;
}

static int get_cdb_info_lba_8_none(struct scst_cmd *cmd,
	const struct scst_sdbops *sdbops)
{
	cmd->lba = get_unaligned_be64(cmd->cdb + sdbops->info_lba_off);

	/* It supposed to be already zeroed */
	EXTRACHECKS_BUG_ON(cmd->bufflen != 0);

	cmd->data_len = cmd->bufflen;
	return 0;
}

static int get_cdb_info_lba_4_len_2(struct scst_cmd *cmd,
	const struct scst_sdbops *sdbops)
{
	cmd->lba = get_unaligned_be32(cmd->cdb + sdbops->info_lba_off);
	cmd->bufflen = get_unaligned_be16(cmd->cdb + sdbops->info_len_off);
	cmd->data_len = cmd->bufflen;
	return 0;
}

static int get_cdb_info_read_10(struct scst_cmd *cmd,
	const struct scst_sdbops *sdbops)
{
	int res = get_cdb_info_lba_4_len_2(cmd, sdbops);

	if (res != 0)
		return res;
	else {
#ifdef CONFIG_SCST_DIF_INJECT_CORRUPTED_TAGS
		EXTRACHECKS_BUG_ON(cmd->cdb[0] != READ_10);
		cmd->cmd_corrupt_dif_tag = (cmd->cdb[6] & 0xE0) >> 5;
#endif
		return scst_parse_rdprotect(cmd);
	}
}

static int get_cdb_info_lba_4_len_2_wrprotect(struct scst_cmd *cmd,
	const struct scst_sdbops *sdbops)
{
	int res = get_cdb_info_lba_4_len_2(cmd, sdbops);

	if (res != 0)
		return res;
	else
		return scst_parse_wrprotect(cmd);
}

static inline int get_cdb_info_lba_4_len_4(struct scst_cmd *cmd,
	const struct scst_sdbops *sdbops)
{
	cmd->lba = get_unaligned_be32(cmd->cdb + sdbops->info_lba_off);
	cmd->bufflen = get_unaligned_be32(cmd->cdb + sdbops->info_len_off);
	cmd->data_len = cmd->bufflen;
	return 0;
}

static int get_cdb_info_lba_4_len_4_rdprotect(struct scst_cmd *cmd,
	const struct scst_sdbops *sdbops)
{
	int res = get_cdb_info_lba_4_len_4(cmd, sdbops);

	if (res != 0)
		return res;
	else
		return scst_parse_rdprotect(cmd);
}

static int get_cdb_info_lba_4_len_4_wrprotect(struct scst_cmd *cmd,
	const struct scst_sdbops *sdbops)
{
	int res = get_cdb_info_lba_4_len_4(cmd, sdbops);

	if (res != 0)
		return res;
	else
		return scst_parse_wrprotect(cmd);
}

static inline int get_cdb_info_lba_8_len_4(struct scst_cmd *cmd,
	const struct scst_sdbops *sdbops)
{
	cmd->lba = get_unaligned_be64(cmd->cdb + sdbops->info_lba_off);
	cmd->bufflen = get_unaligned_be32(cmd->cdb + sdbops->info_len_off);
	cmd->data_len = cmd->bufflen;
	return 0;
}

static int get_cdb_info_read_16(struct scst_cmd *cmd,
	const struct scst_sdbops *sdbops)
{
	int res = get_cdb_info_lba_8_len_4(cmd, sdbops);

	if (res != 0)
		return res;
	else {
#ifdef CONFIG_SCST_DIF_INJECT_CORRUPTED_TAGS
		EXTRACHECKS_BUG_ON(cmd->cdb[0] != READ_16);
		cmd->cmd_corrupt_dif_tag = (cmd->cdb[14] & 0xE0) >> 5;
#endif
		return scst_parse_rdprotect(cmd);
	}
}

static int get_cdb_info_lba_8_len_4_wrprotect(struct scst_cmd *cmd,
	const struct scst_sdbops *sdbops)
{
	int res = get_cdb_info_lba_8_len_4(cmd, sdbops);

	if (res != 0)
		return res;
	else
		return scst_parse_wrprotect(cmd);
}

static int get_cdb_info_lba_8_len_4_wrprotect32(struct scst_cmd *cmd,
	const struct scst_sdbops *sdbops)
{
	int res = get_cdb_info_lba_8_len_4(cmd, sdbops);

	if (res != 0)
		return res;
	else
		return scst_parse_wrprotect32(cmd);
}

static int get_cdb_info_lba_8_len_4_rdprotect32(struct scst_cmd *cmd,
	const struct scst_sdbops *sdbops)
{
	int res = get_cdb_info_lba_8_len_4(cmd, sdbops);

	if (res != 0)
		return res;
	else
		return scst_parse_rdprotect32(cmd);
}

static int get_cdb_info_write_same(struct scst_cmd *cmd,
				   const struct scst_sdbops *sdbops,
				   const bool ndob)
{
	const uint8_t ctrl_offs = cmd->cdb_len < 32 ? 1 : 10;
	const bool anchor = (cmd->cdb[ctrl_offs] >> 4) & 1;
	const bool unmap  = (cmd->cdb[ctrl_offs] >> 3) & 1;

	if (!unmap && (anchor || ndob)) {
		PRINT_ERROR("Received invalid %s command (UNMAP = %d;"
			    " ANCHOR = %d; NDOB = %d)",
			    scst_get_opcode_name(cmd), unmap, anchor, ndob);
		scst_set_invalid_field_in_cdb(cmd, ctrl_offs,
			SCST_INVAL_FIELD_BIT_OFFS_VALID | (ndob ? 0 : 4));
		return 1;
	}

	if (ndob) {
		cmd->bufflen = 0;
		cmd->data_direction = SCST_DATA_NONE;
	} else {
		cmd->bufflen = 1;
		cmd->data_direction = SCST_DATA_WRITE;
	}

	return cmd->cdb_len < 32 ? scst_parse_wrprotect(cmd) :
		scst_parse_wrprotect32(cmd);
}

static int get_cdb_info_write_same10(struct scst_cmd *cmd,
	const struct scst_sdbops *sdbops)
{
	cmd->lba = get_unaligned_be32(cmd->cdb + sdbops->info_lba_off);
	cmd->data_len = get_unaligned_be16(cmd->cdb + sdbops->info_len_off);
	return get_cdb_info_write_same(cmd, sdbops, false);
}

static int get_cdb_info_write_same16(struct scst_cmd *cmd,
	const struct scst_sdbops *sdbops)
{
	cmd->lba = get_unaligned_be64(cmd->cdb + sdbops->info_lba_off);
	cmd->data_len = get_unaligned_be32(cmd->cdb + sdbops->info_len_off);
	return get_cdb_info_write_same(cmd, sdbops, cmd->cdb[1] & 1 /*NDOB*/);
}

static int get_cdb_info_write_same32(struct scst_cmd *cmd,
	const struct scst_sdbops *sdbops)
{
	cmd->lba = get_unaligned_be64(cmd->cdb + sdbops->info_lba_off);
	cmd->data_len = get_unaligned_be32(cmd->cdb + sdbops->info_len_off);
	return get_cdb_info_write_same(cmd, sdbops, cmd->cdb[10] & 1 /*NDOB*/);
}

static int scst_set_cmd_from_cdb_info(struct scst_cmd *cmd,
	const struct scst_sdbops *ptr)
{
	cmd->cdb_len = SCST_GET_CDB_LEN(cmd->cdb[0]);
	cmd->cmd_naca = (cmd->cdb[cmd->cdb_len - 1] & CONTROL_BYTE_NACA_BIT);
	cmd->cmd_linked = (cmd->cdb[cmd->cdb_len - 1] & CONTROL_BYTE_LINK_BIT);
	cmd->op_name = ptr->info_op_name;
	cmd->data_direction = ptr->info_data_direction;
	cmd->op_flags = ptr->info_op_flags | SCST_INFO_VALID;
	cmd->lba_off = ptr->info_lba_off;
	cmd->lba_len = ptr->info_lba_len;
	cmd->len_off = ptr->info_len_off;
	cmd->len_len = ptr->info_len_len;
	return (*ptr->get_cdb_info)(cmd, ptr);
}

static int get_cdb_info_var_len(struct scst_cmd *cmd,
	const struct scst_sdbops *sdbops)
{
	int res;
	/*
	 * !! Indexed by (cdb[8-9] - SUBCODE_READ_32), the smallest subcode,
	 * !! hence all items in the array MUST be sorted and with NO HOLES
	 * !! in ops field!
	 */
	static const struct scst_sdbops scst_scsi_op32_table[] = {
		{.ops = 0x7F, .devkey = "O               ",
		 .info_op_name = "READ(32)",
		 .info_data_direction = SCST_DATA_READ,
		 .info_op_flags = SCST_TRANSFER_LEN_TYPE_FIXED|
#ifdef CONFIG_SCST_TEST_IO_IN_SIRQ
			 SCST_TEST_IO_IN_SIRQ_ALLOWED|
#endif
			 SCST_WRITE_EXCL_ALLOWED,
		 .info_lba_off = 12, .info_lba_len = 8,
		 .info_len_off = 28, .info_len_len = 4,
		 .get_cdb_info = get_cdb_info_lba_8_len_4_rdprotect32},
		{.ops = 0x7F, .devkey = "O               ",
		 .info_op_name = "VERIFY(32)",
		 .info_data_direction = SCST_DATA_UNKNOWN,
		 .info_op_flags = SCST_TRANSFER_LEN_TYPE_FIXED|SCST_WRITE_EXCL_ALLOWED,
		 .info_lba_off = 12, .info_lba_len = 8,
		 .info_len_off = 28, .info_len_len = 4,
		 .get_cdb_info = get_cdb_info_verify32},
		{.ops = 0x7F, .devkey = "O               ",
		 .info_op_name = "WRITE(32)",
		 .info_data_direction = SCST_DATA_WRITE,
		 .info_op_flags = SCST_TRANSFER_LEN_TYPE_FIXED|
#ifdef CONFIG_SCST_TEST_IO_IN_SIRQ
			SCST_TEST_IO_IN_SIRQ_ALLOWED|
#endif
			SCST_WRITE_MEDIUM,
		 .info_lba_off = 12, .info_lba_len = 8,
		 .info_len_off = 28, .info_len_len = 4,
		 .get_cdb_info = get_cdb_info_lba_8_len_4_wrprotect32},
		{.ops = 0x7F, .devkey = "O               ",
		 .info_op_name = "WRITE AND VERIFY(32)",
		 .info_data_direction = SCST_DATA_WRITE,
		 .info_op_flags = SCST_TRANSFER_LEN_TYPE_FIXED|SCST_WRITE_MEDIUM,
		 .info_lba_off = 12, .info_lba_len = 8,
		 .info_len_off = 28, .info_len_len = 4,
		 .get_cdb_info = get_cdb_info_lba_8_len_4_wrprotect32},
		{.ops = 0x7F, .devkey = "O               ",
		 .info_op_name = "WRITE SAME(32)",
		 .info_data_direction = SCST_DATA_WRITE,
		 .info_op_flags = SCST_TRANSFER_LEN_TYPE_FIXED|SCST_WRITE_MEDIUM,
		 .info_lba_off = 12, .info_lba_len = 8,
		 .info_len_off = 28, .info_len_len = 4,
		 .get_cdb_info = get_cdb_info_write_same32},
	};
	const struct scst_sdbops *ptr;
	int subcode = be16_to_cpu(*(__be16 *)&cmd->cdb[8]);
	unsigned int i = subcode - SUBCODE_READ_32;

	EXTRACHECKS_BUG_ON(cmd->cdb[0] != 0x7F);
	EXTRACHECKS_BUG_ON(sdbops->ops != 0x7F);

	/* i is unsigned, so this will handle subcodes < READ_32 as well */
	if (unlikely(i >= ARRAY_SIZE(scst_scsi_op32_table))) {
		TRACE(TRACE_MINOR, "Too big cmd index %d for 0x7F CDB (cmd %p)",
			i, cmd);
		goto out_unknown;
	}

	ptr = &scst_scsi_op32_table[i];
#if 0 /* not possible */
	if (unlikely(ptr == NULL))
		goto out_unknown;
#endif

	if (unlikely(cmd->cdb[7] != 0x18)) {
		TRACE(TRACE_MINOR, "Incorrect ADDITIONAL CDB LENGTH %d for "
			"0x7F CDB (cmd %p)", cmd->cdb[7], cmd);
		cmd->op_flags |= SCST_LBA_NOT_VALID;
		scst_set_invalid_field_in_cdb(cmd, 7, 0);
		res = 1; /* command invalid */
		goto out;
	}

	res = scst_set_cmd_from_cdb_info(cmd, ptr);

	cmd->cmd_naca = (cmd->cdb[1] & CONTROL_BYTE_NACA_BIT);
	cmd->cmd_linked = (cmd->cdb[1] & CONTROL_BYTE_LINK_BIT);

out:
	TRACE_EXIT_RES(res);
	return res;

out_unknown:
	TRACE(TRACE_MINOR, "Unknown opcode 0x%x, subcode %d for type %d",
		cmd->cdb[0], subcode, cmd->dev->type);
	cmd->op_flags &= ~SCST_INFO_VALID;
	res = -1; /* command unknown */
	goto out;
}

static int get_cdb_info_compare_and_write(struct scst_cmd *cmd,
					  const struct scst_sdbops *sdbops)
{
	cmd->lba = get_unaligned_be64(cmd->cdb + sdbops->info_lba_off);
	cmd->data_len = cmd->cdb[sdbops->info_len_off];
	cmd->bufflen = 2 * cmd->data_len;
	return scst_parse_wrprotect(cmd);
}

static int get_cdb_info_ext_copy(struct scst_cmd *cmd,
	const struct scst_sdbops *sdbops)
{
	if (unlikely(cmd->cdb[1] != 0)) {
		PRINT_WARNING("Not supported %s service action 0x%x",
			scst_get_opcode_name(cmd), cmd->cdb[1]);
		scst_set_invalid_field_in_cdb(cmd, 1,
			0 | SCST_INVAL_FIELD_BIT_OFFS_VALID);
		return 1;
	}

	return get_cdb_info_len_4(cmd, sdbops);
}

/*
 * get_cdb_info_apt() - Parse ATA PASS-THROUGH CDB.
 *
 * Parse ATA PASS-THROUGH(12) and ATA PASS-THROUGH(16). See also SAT-3 for a
 * detailed description of these commands.
 */
static int get_cdb_info_apt(struct scst_cmd *cmd,
			    const struct scst_sdbops *sdbops)
{
	const u8 *const cdb = cmd->cdb;
	const u8 op         = cdb[0];
	const u8 extend     = cdb[1] & 1;
	const u8 multiple   = cdb[1] >> 5;
	const u8 protocol   = (cdb[1] >> 1) & 0xf;
	const u8 t_type     = (cdb[2] >> 4) & 1;
	const u8 t_dir      = (cdb[2] >> 3) & 1;
	const u8 byte_block = (cdb[2] >> 2) & 1;
	const u8 t_length   = cdb[2] & 3;
	int bufflen = 0;

	/*
	 * If the PROTOCOL field contains Fh (i.e., Return Response
	 * Information), then the SATL shall ignore all fields in the CDB
	 * except for the PROTOCOL field.
	 */
	if (protocol == 0xf)
		goto out;

	switch (op) {
	case ATA_12:
		switch (t_length) {
		case 0:
			bufflen = 0;
			break;
		case 1:
			bufflen = cdb[3];
			break;
		case 2:
			bufflen = cdb[4];
			break;
		case 3:
			/*
			 * Not yet implemented: "The transfer length is an
			 * unsigned integer specified in the TPSIU (see
			 * 3.1.97)."
			 */
			WARN_ON(true);
			break;
		}
		break;
	case ATA_16:
		switch (t_length) {
		case 0:
			bufflen = 0;
			break;
		case 1:
			bufflen = extend ? get_unaligned_be16(&cdb[3]) : cdb[4];
			break;
		case 2:
			bufflen = extend ? get_unaligned_be16(&cdb[5]) : cdb[6];
			break;
		case 3:
			WARN_ON(true);
			break;
		}
		break;
	}

	/* See also "Table 133 - Mapping of BYTE_BLOCK, T_TYPE, and T_LENGTH" */
	cmd->cdb_len = SCST_GET_CDB_LEN(op);
	if (t_length != 0 && byte_block != 0) {
		/*
		 * "The number of ATA logical sector size (see 3.1.16) blocks
		 * to be transferred"
		 */
		bufflen *= t_type ? cmd->dev->block_size : 512;
	}
	/*
	 * If the T_DIR bit is set to zero, then the SATL shall transfer data
	 * from the application client to the ATA device. If the T_DIR bit is
	 * set to one, then the SATL shall transfer data from the ATA device
	 * to the application client. The SATL shall ignore the T_DIR bit if
	 * the T_LENGTH field is set to zero.
	 */
	cmd->data_direction = (t_length == 0 ? SCST_DATA_NONE : t_dir ?
			       SCST_DATA_READ : SCST_DATA_WRITE);
	cmd->lba = 0;
	cmd->bufflen = bufflen << multiple;
	cmd->data_len = cmd->bufflen;
out:
	cmd->op_flags = SCST_INFO_VALID;
	return 0;
}

/* Parse MAINTENANCE IN */
static int get_cdb_info_min(struct scst_cmd *cmd,
			    const struct scst_sdbops *sdbops)
{
	switch (cmd->cdb[1] & 0x1f) {
	case MI_REPORT_IDENTIFYING_INFORMATION:
		cmd->op_name = "REPORT IDENTIFYING INFORMATION";
		cmd->op_flags |= SCST_REG_RESERVE_ALLOWED |
			SCST_WRITE_EXCL_ALLOWED | SCST_EXCL_ACCESS_ALLOWED;
		break;
	case MI_REPORT_TARGET_PGS:
		cmd->op_name = "REPORT TARGET PORT GROUPS";
		cmd->op_flags |= SCST_REG_RESERVE_ALLOWED |
			SCST_WRITE_EXCL_ALLOWED | SCST_EXCL_ACCESS_ALLOWED;
		break;
	case MI_REPORT_SUPPORTED_OPERATION_CODES:
		cmd->op_name = "REPORT SUPPORTED OPERATION CODES";
		cmd->op_flags |= SCST_WRITE_EXCL_ALLOWED;
		if (cmd->devt->get_supported_opcodes != NULL)
			cmd->op_flags |= SCST_LOCAL_CMD | SCST_FULLY_LOCAL_CMD;
		break;
	case MI_REPORT_SUPPORTED_TASK_MANAGEMENT_FUNCTIONS:
		cmd->op_name = "REPORT SUPPORTED TASK MANAGEMENT FUNCTIONS";
		cmd->op_flags |= SCST_WRITE_EXCL_ALLOWED |
				SCST_LOCAL_CMD | SCST_FULLY_LOCAL_CMD;
		break;
	default:
		break;
	}

	return get_cdb_info_len_4(cmd, sdbops);
}

/* Parse MAINTENANCE (OUT) */
static int get_cdb_info_mo(struct scst_cmd *cmd,
			   const struct scst_sdbops *sdbops)
{
	switch (cmd->cdb[1] & 0x1f) {
	case MO_SET_TARGET_PGS:
	{
		unsigned long flags;

		cmd->op_name = "SET TARGET PORT GROUPS";
		cmd->op_flags |= SCST_STRICTLY_SERIALIZED;
		spin_lock_irqsave(&scst_global_stpg_list_lock, flags);
		TRACE_DBG("Adding STPG cmd %p to global_stpg_list", cmd);
		cmd->cmd_on_global_stpg_list = 1;
		list_add_tail(&cmd->global_stpg_list_entry, &scst_global_stpg_list);
		spin_unlock_irqrestore(&scst_global_stpg_list_lock, flags);
		break;
	}
	}

	return get_cdb_info_len_4(cmd, sdbops);
}

/*
 * scst_get_cdb_info() - fill various info about the command's CDB
 *
 * Description:
 *    Fills various info about the command's CDB in the corresponding fields
 *    in the command.
 *
 *    Returns: 0 on success, <0 if command is unknown, >0 if command
 *    is invalid.
 */
int scst_get_cdb_info(struct scst_cmd *cmd)
{
	int dev_type = cmd->dev->type;
	int i, res = 0;
	uint8_t op;
	const struct scst_sdbops *ptr = NULL;

	TRACE_ENTRY();

	op = cmd->cdb[0];	/* get clear opcode */

	TRACE_DBG("opcode=%02x, cdblen=%d bytes, dev_type=%d", op,
		SCST_GET_CDB_LEN(op), dev_type);

	i = scst_scsi_op_list[op];
	while (i < SCST_CDB_TBL_SIZE && scst_scsi_op_table[i].ops == op) {
		if (scst_scsi_op_table[i].devkey[dev_type] != SCST_CDB_NOTSUPP) {
			ptr = &scst_scsi_op_table[i];
			TRACE_DBG("op = 0x%02x+'%c%c%c%c%c%c%c%c%c%c'+<%s>",
			      ptr->ops, ptr->devkey[0],	/* disk     */
			      ptr->devkey[1],	/* tape     */
			      ptr->devkey[2],	/* printer */
			      ptr->devkey[3],	/* cpu      */
			      ptr->devkey[4],	/* cdr      */
			      ptr->devkey[5],	/* cdrom    */
			      ptr->devkey[6],	/* scanner */
			      ptr->devkey[7],	/* worm     */
			      ptr->devkey[8],	/* changer */
			      ptr->devkey[9],	/* commdev */
			      ptr->info_op_name);
			TRACE_DBG("data direction %d, op flags 0x%x, lba off %d, "
				"lba len %d, len off %d, len len %d",
				ptr->info_data_direction, ptr->info_op_flags,
				ptr->info_lba_off, ptr->info_lba_len,
				ptr->info_len_off, ptr->info_len_len);
			break;
		}
		i++;
	}

	if (unlikely(ptr == NULL)) {
		/* opcode not found or now not used */
		TRACE(TRACE_MINOR, "Unknown opcode 0x%x for type %d", op,
		      dev_type);
		cmd->op_flags |= SCST_LBA_NOT_VALID;
		res = -1;
		goto out;
	}

	res = scst_set_cmd_from_cdb_info(cmd, ptr);

out:
	TRACE_EXIT_RES(res);
	return res;
}
EXPORT_SYMBOL_GPL(scst_get_cdb_info);

/* Packs SCST LUN back to SCSI form */
__be64 scst_pack_lun(const uint64_t lun, enum scst_lun_addr_method addr_method)
{
	uint64_t res = 0;

	if (lun) {
		res = (addr_method << 14) | (lun & 0x3fff);
		res = res << 48;
	}

	TRACE_EXIT_HRES(res >> 48);
	return cpu_to_be64(res);
}
EXPORT_SYMBOL(scst_pack_lun);

/*
 * Function to extract a LUN number from an 8-byte LUN structure in network byte
 * order (big endian). Supports three LUN addressing methods: peripheral, flat
 * and logical unit. See also SAM-2, section 4.9.4 (page 40).
 */
uint64_t scst_unpack_lun(const uint8_t *lun, int len)
{
	uint64_t res = NO_SUCH_LUN;
	int address_method;

	TRACE_ENTRY();

	TRACE_BUFF_FLAG(TRACE_DEBUG, "Raw LUN", lun, len);

	switch (len) {
	case 2:
		break;
	case 8:
		if ((*((__be64 const *)lun) & cpu_to_be64(0x0000FFFFFFFFFFFFLL)) != 0)
			goto out_err;
		break;
	case 4:
		if (*((__be16 const *)&lun[2]) != 0)
			goto out_err;
		break;
	case 6:
		if (*((__be32 const *)&lun[2]) != 0)
			goto out_err;
		break;
	case 1:
	case 0:
		PRINT_ERROR("Illegal lun length %d, expected 2 bytes "
			    "or more", len);
		goto out;
	default:
		goto out_err;
	}

	address_method = (*lun) >> 6;	/* high 2 bits of byte 0 */
	switch (address_method) {
	case SCST_LUN_ADDR_METHOD_PERIPHERAL:
	case SCST_LUN_ADDR_METHOD_FLAT:
	case SCST_LUN_ADDR_METHOD_LUN:
		res = *(lun + 1) | (((*lun) & 0x3f) << 8);
		break;

	case SCST_LUN_ADDR_METHOD_EXTENDED_LUN:
	default:
		PRINT_ERROR("Unimplemented LUN addressing method %u",
			    address_method);
		break;
	}

out:
	TRACE_EXIT_RES((int)res);
	return res;

out_err:
	PRINT_ERROR("%s", "Multi-level LUN unimplemented");
	goto out;
}
EXPORT_SYMBOL(scst_unpack_lun);

/*
 ** Generic parse() support routines.
 ** Done via pointer on functions to avoid unneeded dereferences on
 ** the fast path.
 **/

/*
 * scst_calc_block_shift() - calculate block shift
 *
 * Calculates and returns block shift for the given sector size
 */
int scst_calc_block_shift(int sector_size)
{
	int block_shift;

	if (sector_size == 0)
		sector_size = 512;

	block_shift = ilog2(sector_size);
	WARN_ONCE(1 << block_shift != sector_size, "1 << %d != %d\n",
		  block_shift, sector_size);

	if (block_shift < 9) {
		PRINT_ERROR("Wrong sector size %d", sector_size);
		block_shift = -1;
	}

	TRACE_EXIT_RES(block_shift);
	return block_shift;
}
EXPORT_SYMBOL_GPL(scst_calc_block_shift);

/*
 * Test whether the result of a shift-left operation would be larger than
 * what fits in a variable with the type of @a.
 */
#define shift_left_overflows(a, b)					\
	({								\
		typeof(a) _minus_one = -1LL;				\
		typeof(a) _plus_one = 1;				\
		bool _a_is_signed = _minus_one < 0;			\
		int _shift = sizeof(a) * 8 - ((b) + _a_is_signed);	\
		_shift < 0 || ((a) & ~((_plus_one << _shift) - 1)) != 0;\
	})

/*
 * scst_generic_parse() - Generic parse() for devices supporting an LBA
 */
static inline int scst_generic_parse(struct scst_cmd *cmd, const int timeout[3])
{
	const int block_shift = cmd->dev->block_shift;
	int res = -EINVAL;

	TRACE_ENTRY();

	EXTRACHECKS_BUG_ON(block_shift < 0);

	/*
	 * SCST sets good defaults for cmd->data_direction and cmd->bufflen,
	 * therefore change them only if necessary
	 */

	if (cmd->op_flags & SCST_TRANSFER_LEN_TYPE_FIXED) {
		/*
		 * No need for locks here, since *_detach() can not be
		 * called, when there are existing commands.
		 */
		bool overflow = shift_left_overflows(cmd->bufflen, block_shift) ||
				shift_left_overflows(cmd->data_len, block_shift) ||
				shift_left_overflows(cmd->out_bufflen, block_shift);
		if (unlikely(overflow)) {
			PRINT_WARNING("bufflen %u, data_len %llu or out_bufflen"
				      " %u too large for device %s (block size"
				      " %u)", cmd->bufflen, cmd->data_len,
				      cmd->out_bufflen, cmd->dev->virt_name,
				      1 << block_shift);
			PRINT_BUFFER("CDB", cmd->cdb, cmd->cdb_len);
			scst_set_cmd_error(cmd, SCST_LOAD_SENSE(
					scst_sense_block_out_range_error));
			goto out;
		}
		cmd->bufflen = cmd->bufflen << block_shift;
		cmd->data_len = cmd->data_len << block_shift;
		cmd->out_bufflen = cmd->out_bufflen << block_shift;
	}

	if (unlikely(!(cmd->op_flags & SCST_LBA_NOT_VALID) &&
		     shift_left_overflows(cmd->lba, block_shift))) {
		PRINT_WARNING("offset %llu * %u >= 2**63 for device %s (len %lld)",
			   cmd->lba, 1 << block_shift, cmd->dev->virt_name,
			   cmd->data_len);
		scst_set_cmd_error(cmd, SCST_LOAD_SENSE(
					scst_sense_block_out_range_error));
		goto out;
	}

	cmd->timeout = timeout[cmd->op_flags & SCST_BOTH_TIMEOUTS];
	res = 0;

out:
	TRACE_DBG("res %d, bufflen %d, data_len %lld, direct %d", res,
		cmd->bufflen, (long long)cmd->data_len, cmd->data_direction);

	TRACE_EXIT_RES(res);
	return res;
}

/*
 * scst_sbc_generic_parse() - generic SBC parsing
 *
 * Generic parse() for SBC (disk) devices
 */
int scst_sbc_generic_parse(struct scst_cmd *cmd)
{
	static const int disk_timeout[] = {
		[0] = SCST_GENERIC_DISK_REG_TIMEOUT,
		[SCST_SMALL_TIMEOUT] = SCST_GENERIC_DISK_SMALL_TIMEOUT,
		[SCST_LONG_TIMEOUT] = SCST_GENERIC_DISK_LONG_TIMEOUT,
		[SCST_BOTH_TIMEOUTS] = SCST_GENERIC_DISK_LONG_TIMEOUT,
	};
	BUILD_BUG_ON(SCST_SMALL_TIMEOUT != 1);
	BUILD_BUG_ON(SCST_LONG_TIMEOUT != 2);
	BUILD_BUG_ON(SCST_BOTH_TIMEOUTS != 3);

	return scst_generic_parse(cmd, disk_timeout);
}
EXPORT_SYMBOL_GPL(scst_sbc_generic_parse);

/*
 * scst_cdrom_generic_parse() - generic MMC parse
 *
 * Generic parse() for MMC (cdrom) devices
 */
int scst_cdrom_generic_parse(struct scst_cmd *cmd)
{
	static const int cdrom_timeout[] = {
		[0] = SCST_GENERIC_CDROM_REG_TIMEOUT,
		[SCST_SMALL_TIMEOUT] = SCST_GENERIC_CDROM_SMALL_TIMEOUT,
		[SCST_LONG_TIMEOUT] = SCST_GENERIC_CDROM_LONG_TIMEOUT,
		[SCST_BOTH_TIMEOUTS] = SCST_GENERIC_CDROM_LONG_TIMEOUT,
	};
	BUILD_BUG_ON(SCST_SMALL_TIMEOUT != 1);
	BUILD_BUG_ON(SCST_LONG_TIMEOUT != 2);
	BUILD_BUG_ON(SCST_BOTH_TIMEOUTS != 3);

	cmd->cdb[1] &= 0x1f;
	return scst_generic_parse(cmd, cdrom_timeout);
}
EXPORT_SYMBOL_GPL(scst_cdrom_generic_parse);

/*
 * scst_modisk_generic_parse() - generic MO parse
 *
 * Generic parse() for MO disk devices
 */
int scst_modisk_generic_parse(struct scst_cmd *cmd)
{
	static const int modisk_timeout[] = {
		[0] = SCST_GENERIC_MODISK_REG_TIMEOUT,
		[SCST_SMALL_TIMEOUT] = SCST_GENERIC_MODISK_SMALL_TIMEOUT,
		[SCST_LONG_TIMEOUT] = SCST_GENERIC_MODISK_LONG_TIMEOUT,
		[SCST_BOTH_TIMEOUTS] = SCST_GENERIC_MODISK_LONG_TIMEOUT,
	};
	BUILD_BUG_ON(SCST_SMALL_TIMEOUT != 1);
	BUILD_BUG_ON(SCST_LONG_TIMEOUT != 2);
	BUILD_BUG_ON(SCST_BOTH_TIMEOUTS != 3);

	cmd->cdb[1] &= 0x1f;
	return scst_generic_parse(cmd, modisk_timeout);
}
EXPORT_SYMBOL_GPL(scst_modisk_generic_parse);

/*
 * scst_tape_generic_parse() - generic tape parse
 *
 * Generic parse() for tape devices
 */
int scst_tape_generic_parse(struct scst_cmd *cmd)
{
	int res = 0;

	TRACE_ENTRY();

	/*
	 * SCST sets good defaults for cmd->data_direction and cmd->bufflen,
	 * therefore change them only if necessary
	 */

	if (cmd->op_flags & SCST_TRANSFER_LEN_TYPE_FIXED && cmd->cdb[1] & 1) {
		int block_size = cmd->dev->block_size;
		uint64_t b, ob;
		bool overflow;

		b = ((uint64_t)cmd->bufflen) * block_size;
		ob = ((uint64_t)cmd->out_bufflen) * block_size;

		overflow = (b > 0xFFFFFFFF) ||
			   (ob > 0xFFFFFFFF);
		if (unlikely(overflow)) {
			PRINT_WARNING("bufflen %u, data_len %llu or out_bufflen"
				      " %u too large for device %s (block size"
				      " %u, b %llu, ob %llu)", cmd->bufflen,
				      cmd->data_len, cmd->out_bufflen,
				      cmd->dev->virt_name, block_size, b, ob);
			PRINT_BUFFER("CDB", cmd->cdb, cmd->cdb_len);
			scst_set_cmd_error(cmd, SCST_LOAD_SENSE(
					scst_sense_block_out_range_error));
			res = -EINVAL;
			goto out;
		}

		cmd->bufflen = b;
		cmd->out_bufflen = ob;

		/* cmd->data_len is 64-bit, so can't overflow here */
		BUILD_BUG_ON(sizeof(cmd->data_len) < 8);
		cmd->data_len *= block_size;
	}

	if ((cmd->op_flags & (SCST_SMALL_TIMEOUT | SCST_LONG_TIMEOUT)) == 0)
		cmd->timeout = SCST_GENERIC_TAPE_REG_TIMEOUT;
	else if (cmd->op_flags & SCST_SMALL_TIMEOUT)
		cmd->timeout = SCST_GENERIC_TAPE_SMALL_TIMEOUT;
	else if (cmd->op_flags & SCST_LONG_TIMEOUT)
		cmd->timeout = SCST_GENERIC_TAPE_LONG_TIMEOUT;

out:
	TRACE_EXIT_RES(res);
	return res;
}
EXPORT_SYMBOL_GPL(scst_tape_generic_parse);

static int scst_null_parse(struct scst_cmd *cmd)
{
	int res = 0;

	TRACE_ENTRY();

	/*
	 * SCST sets good defaults for cmd->data_direction and cmd->bufflen,
	 * therefore change them only if necessary
	 */

#if 0
	switch (cmd->cdb[0]) {
	default:
		/* It's all good */
		break;
	}
#endif

	TRACE_DBG("res %d bufflen %d direct %d",
	      res, cmd->bufflen, cmd->data_direction);

	TRACE_EXIT();
	return res;
}

/*
 * scst_changer_generic_parse() - generic changer parse
 *
 * Generic parse() for changer devices
 */
int scst_changer_generic_parse(struct scst_cmd *cmd)
{
	int res = scst_null_parse(cmd);

	if (cmd->op_flags & SCST_LONG_TIMEOUT)
		cmd->timeout = SCST_GENERIC_CHANGER_LONG_TIMEOUT;
	else
		cmd->timeout = SCST_GENERIC_CHANGER_TIMEOUT;

	return res;
}
EXPORT_SYMBOL_GPL(scst_changer_generic_parse);

/*
 * scst_processor_generic_parse - generic SCSI processor parse
 *
 * Generic parse() for SCSI processor devices
 */
int scst_processor_generic_parse(struct scst_cmd *cmd)
{
	int res = scst_null_parse(cmd);

	if (cmd->op_flags & SCST_LONG_TIMEOUT)
		cmd->timeout = SCST_GENERIC_PROCESSOR_LONG_TIMEOUT;
	else
		cmd->timeout = SCST_GENERIC_PROCESSOR_TIMEOUT;

	return res;
}
EXPORT_SYMBOL_GPL(scst_processor_generic_parse);

/*
 * scst_raid_generic_parse() - generic RAID parse
 *
 * Generic parse() for RAID devices
 */
int scst_raid_generic_parse(struct scst_cmd *cmd)
{
	int res = scst_null_parse(cmd);

	if (cmd->op_flags & SCST_LONG_TIMEOUT)
		cmd->timeout = SCST_GENERIC_RAID_LONG_TIMEOUT;
	else
		cmd->timeout = SCST_GENERIC_RAID_TIMEOUT;

	return res;
}
EXPORT_SYMBOL_GPL(scst_raid_generic_parse);

int scst_do_internal_parsing(struct scst_cmd *cmd)
{
	int res, rc;

	TRACE_ENTRY();

	switch (cmd->dev->type) {
	case TYPE_DISK:
		rc = scst_sbc_generic_parse(cmd);
		break;
	case TYPE_TAPE:
		rc = scst_tape_generic_parse(cmd);
		break;
	case TYPE_PROCESSOR:
		rc = scst_processor_generic_parse(cmd);
		break;
	case TYPE_ROM:
		rc = scst_cdrom_generic_parse(cmd);
		break;
	case TYPE_MOD:
		rc = scst_modisk_generic_parse(cmd);
		break;
	case TYPE_MEDIUM_CHANGER:
		rc = scst_changer_generic_parse(cmd);
		break;
	case TYPE_RAID:
		rc = scst_raid_generic_parse(cmd);
		break;
	default:
		PRINT_ERROR("Internal parse for type %d not supported",
			cmd->dev->type);
		goto out_hw_err;
	}

	if (rc != 0)
		goto out_abn;

	res = SCST_CMD_STATE_DEFAULT;

out:
	TRACE_EXIT();
	return res;

out_hw_err:
	scst_set_cmd_error(cmd, SCST_LOAD_SENSE(scst_sense_hardw_error));

out_abn:
	res = scst_get_cmd_abnormal_done_state(cmd);
	goto out;
}

/*
 ** Generic dev_done() support routines.
 ** Done via pointer on functions to avoid unneeded dereferences on
 ** the fast path.
 **/

/*
 * scst_block_generic_dev_done() - generic SBC dev_done
 *
 * Generic dev_done() for block (SBC) devices
 */
int scst_block_generic_dev_done(struct scst_cmd *cmd,
	void (*set_block_shift)(struct scst_cmd *cmd, int block_shift))
{
	int opcode = cmd->cdb[0];
	int res = SCST_CMD_STATE_DEFAULT;
	int sect_sz_off;

	TRACE_ENTRY();

	/*
	 * SCST sets good defaults for cmd->is_send_status and
	 * cmd->resp_data_len based on cmd->status and cmd->data_direction,
	 * therefore change them only if necessary
	 */

	/*
	 * Potentially, a pass-through backend device can at any time change
	 * block size behind us, e.g. after FORMAT command, so we need to
	 * somehow detect it. Intercepting READ CAPACITY is, probably, the
	 * simplest, yet sufficient way for that.
	 */

	if (unlikely(opcode == READ_CAPACITY ||
		     (opcode == SERVICE_ACTION_IN_16 &&
		      cmd->cdb[1] == SAI_READ_CAPACITY_16))) {
		if (scst_cmd_completed_good(cmd)) {
			/* Always keep track of disk capacity */
			int buffer_size, sector_size, sh;
			uint8_t *buffer;

			buffer_size = scst_get_buf_full(cmd, &buffer);
			if (unlikely(buffer_size < 8)) {
				if (buffer_size != 0) {
					PRINT_ERROR("%s: Unable to get cmd "
						"buffer (%d)",	__func__,
						buffer_size);
				}
				goto out;
			}

			sect_sz_off = opcode == READ_CAPACITY ? 4 : 8;
			if (buffer_size < sect_sz_off + 4)
				goto out;
			sector_size = get_unaligned_be32(&buffer[sect_sz_off]);
			scst_put_buf_full(cmd, buffer);
			if (sector_size != 0) {
				sh = scst_calc_block_shift(sector_size);
				set_block_shift(cmd, sh);
				TRACE_DBG("block_shift %d", sh);
			} else {
				PRINT_ERROR("Sector size in %s response is 0",
					    cmd->op_name);
			}
		}
	} else /* ToDo: add READ CAPACITY(16) here */ {
		/* It's all good */
	}

out:
	TRACE_EXIT_RES(res);
	return res;
}
EXPORT_SYMBOL_GPL(scst_block_generic_dev_done);

/*
 * scst_tape_generic_dev_done() - generic tape dev done
 *
 * Generic dev_done() for tape devices
 */
int scst_tape_generic_dev_done(struct scst_cmd *cmd,
	void (*set_block_size)(struct scst_cmd *cmd, int block_shift))
{
	int opcode = cmd->cdb[0];
	int res = SCST_CMD_STATE_DEFAULT;
	int buffer_size, bs;
	uint8_t *buffer = NULL;

	TRACE_ENTRY();

	if (unlikely(!scst_cmd_completed_good(cmd)))
		goto out;

	switch (opcode) {
	case MODE_SENSE:
	case MODE_SELECT:
		buffer_size = scst_get_buf_full(cmd, &buffer);
		if (unlikely(buffer_size <= 0)) {
			if (buffer_size < 0) {
				PRINT_ERROR("%s: Unable to get the buffer (%d)",
					__func__, buffer_size);
			}
			goto out;
		}
		break;
	}

	switch (opcode) {
	case MODE_SENSE:
		TRACE_DBG("%s", "MODE_SENSE");
		if ((cmd->cdb[2] & 0xC0) == 0) {
			if (buffer[3] == 8) {
				bs = get_unaligned_be24(&buffer[9]);
				set_block_size(cmd, bs);
			}
		}
		break;
	case MODE_SELECT:
		TRACE_DBG("%s", "MODE_SELECT");
		if (buffer[3] == 8) {
			bs = get_unaligned_be24(&buffer[9]);
			set_block_size(cmd, bs);
		}
		break;
	default:
		/* It's all good */
		break;
	}

	switch (opcode) {
	case MODE_SENSE:
	case MODE_SELECT:
		scst_put_buf_full(cmd, buffer);
		break;
	}

out:
	TRACE_EXIT_RES(res);
	return res;
}
EXPORT_SYMBOL_GPL(scst_tape_generic_dev_done);

typedef void (*scst_set_cdb_lba_fn_t)(struct scst_cmd *cmd, int64_t lba);

static void scst_set_cdb_lba1(struct scst_cmd *cmd, int64_t lba)
{
	TRACE_ENTRY();

	cmd->cdb[cmd->lba_off] = lba;

	TRACE_EXIT();
	return;
}

static void scst_set_cdb_lba2(struct scst_cmd *cmd, int64_t lba)
{
	TRACE_ENTRY();

	put_unaligned_be16(lba, &cmd->cdb[cmd->lba_off]);

	TRACE_EXIT();
	return;
}

static void scst_set_cdb_lba3(struct scst_cmd *cmd, int64_t lba)
{
	TRACE_ENTRY();

	put_unaligned_be24(lba, &cmd->cdb[cmd->lba_off]);

	TRACE_EXIT();
	return;
}

static void scst_set_cdb_lba4(struct scst_cmd *cmd, int64_t lba)
{
	TRACE_ENTRY();

	put_unaligned_be32(lba, &cmd->cdb[cmd->lba_off]);

	TRACE_EXIT();
	return;
}

static void scst_set_cdb_lba8(struct scst_cmd *cmd, int64_t lba)
{
	TRACE_ENTRY();

	put_unaligned_be64(lba, &cmd->cdb[cmd->lba_off]);

	TRACE_EXIT();
	return;
}

static const scst_set_cdb_lba_fn_t scst_set_cdb_lba_fns[9] = {
	[1] = scst_set_cdb_lba1,
	[2] = scst_set_cdb_lba2,
	[3] = scst_set_cdb_lba3,
	[4] = scst_set_cdb_lba4,
	[8] = scst_set_cdb_lba8,
};

int scst_set_cdb_lba(struct scst_cmd *cmd, int64_t lba)
{
	int res;

	TRACE_ENTRY();

	EXTRACHECKS_BUG_ON(cmd->op_flags & SCST_LBA_NOT_VALID);

	scst_set_cdb_lba_fns[cmd->lba_len](cmd, lba);
	res = 0;

	TRACE_DBG("cmd %p, new LBA %lld", cmd, (unsigned long long)lba);

	TRACE_EXIT_RES(res);
	return res;
}
EXPORT_SYMBOL_GPL(scst_set_cdb_lba);

typedef void (*scst_set_cdb_transf_len_fn_t)(struct scst_cmd *cmd, int len);

static void scst_set_cdb_transf_len1(struct scst_cmd *cmd, int len)
{
	TRACE_ENTRY();

	cmd->cdb[cmd->len_off] = len;

	TRACE_EXIT();
	return;
}

static void scst_set_cdb_transf_len2(struct scst_cmd *cmd, int len)
{
	TRACE_ENTRY();

	put_unaligned_be16(len, &cmd->cdb[cmd->len_off]);

	TRACE_EXIT();
	return;
}

static void scst_set_cdb_transf_len3(struct scst_cmd *cmd, int len)
{
	TRACE_ENTRY();

	put_unaligned_be24(len, &cmd->cdb[cmd->len_off]);

	TRACE_EXIT();
	return;
}

static void scst_set_cdb_transf_len4(struct scst_cmd *cmd, int len)
{
	TRACE_ENTRY();

	put_unaligned_be32(len, &cmd->cdb[cmd->len_off]);

	TRACE_EXIT();
	return;
}

static void scst_set_cdb_transf_len8(struct scst_cmd *cmd, int len)
{
	TRACE_ENTRY();

	put_unaligned_be64(len, &cmd->cdb[cmd->len_off]);

	TRACE_EXIT();
	return;
}

static const scst_set_cdb_transf_len_fn_t scst_set_cdb_transf_len_fns[9] = {
	[1] = scst_set_cdb_transf_len1,
	[2] = scst_set_cdb_transf_len2,
	[3] = scst_set_cdb_transf_len3,
	[4] = scst_set_cdb_transf_len4,
	[8] = scst_set_cdb_transf_len8,
};

int scst_set_cdb_transf_len(struct scst_cmd *cmd, int len)
{
	int res;

	TRACE_ENTRY();

	scst_set_cdb_transf_len_fns[cmd->len_len](cmd, len);
	res = 0;

	TRACE_DBG("cmd %p, new len %d", cmd, len);

	TRACE_EXIT_RES(res);
	return res;
}
EXPORT_SYMBOL_GPL(scst_set_cdb_transf_len);

static void scst_check_internal_sense(struct scst_device *dev, int result,
	uint8_t *sense, int sense_len)
{
	TRACE_ENTRY();

	if (host_byte(result) == DID_RESET) {
		int sl;

		TRACE(TRACE_MGMT, "DID_RESET received for device %s, "
			"triggering reset UA", dev->virt_name);
		sl = scst_set_sense(sense, sense_len, dev->d_sense,
			SCST_LOAD_SENSE(scst_sense_reset_UA));
		scst_dev_check_set_UA(dev, NULL, sense, sl);
	} else if ((status_byte(result) == CHECK_CONDITION) &&
		   scst_is_ua_sense(sense, sense_len))
		scst_dev_check_set_UA(dev, NULL, sense, sense_len);

	TRACE_EXIT();
	return;
}

/*
 * scst_to_dma_dir() - translate SCST's data direction to DMA direction
 *
 * Translates SCST's data direction to DMA one from backend storage
 * perspective.
 */
enum dma_data_direction scst_to_dma_dir(int scst_dir)
{
	static const enum dma_data_direction tr_tbl[] = { DMA_NONE,
		DMA_TO_DEVICE, DMA_FROM_DEVICE, DMA_BIDIRECTIONAL, DMA_NONE };

	return tr_tbl[scst_dir];
}
EXPORT_SYMBOL(scst_to_dma_dir);

/*
 * scst_to_tgt_dma_dir() - translate SCST data direction to DMA direction
 *
 * Translates SCST data direction to DMA data direction from the perspective
 * of a target.
 */
enum dma_data_direction scst_to_tgt_dma_dir(int scst_dir)
{
	static const enum dma_data_direction tr_tbl[] = { DMA_NONE,
		DMA_FROM_DEVICE, DMA_TO_DEVICE, DMA_BIDIRECTIONAL, DMA_NONE };

	return tr_tbl[scst_dir];
}
EXPORT_SYMBOL(scst_to_tgt_dma_dir);

/*
 * Called under dev_lock and BH off.
 *
 * !! scst_unblock_aborted_cmds() must be called after this function !!
 */
void scst_process_reset(struct scst_device *dev,
	struct scst_session *originator, struct scst_cmd *exclude_cmd,
	struct scst_mgmt_cmd *mcmd, bool setUA)
{
	struct scst_tgt_dev *tgt_dev;
	struct scst_cmd *cmd;

	TRACE_ENTRY();

	/* Clear RESERVE'ation, if necessary */
	scst_clear_dev_reservation(dev);
	/*
	 * There is no need to send RELEASE, since the device is going
	 * to be reset. Actually, since we can be in RESET TM
	 * function, it might be dangerous.
	 */

	dev->dev_double_ua_possible = 1;

	list_for_each_entry(tgt_dev, &dev->dev_tgt_dev_list,
			dev_tgt_dev_list_entry) {
		struct scst_session *sess = tgt_dev->sess;

#if 0 /* Clearing UAs and last sense isn't required by SAM and it
       * looks to be better to not clear them to not loose important
       * events, so let's disable it.
       */
		spin_lock_bh(&tgt_dev->tgt_dev_lock);
		scst_free_all_UA(tgt_dev);
		memset(tgt_dev->tgt_dev_sense, 0,
			sizeof(tgt_dev->tgt_dev_sense));
		spin_unlock_bh(&tgt_dev->tgt_dev_lock);
#endif

		spin_lock_irq(&sess->sess_list_lock);

		TRACE_DBG("Searching in sess cmd list (sess=%p)", sess);
		list_for_each_entry(cmd, &sess->sess_cmd_list,
					sess_cmd_list_entry) {
			if (cmd == exclude_cmd)
				continue;
			if ((cmd->tgt_dev == tgt_dev) ||
			    ((cmd->tgt_dev == NULL) &&
			     (cmd->lun == tgt_dev->lun))) {
				scst_abort_cmd(cmd, mcmd,
					(tgt_dev->sess != originator), 0);
			}
		}
		spin_unlock_irq(&sess->sess_list_lock);
	}

	/*
	 * We need at first abort all affected commands and only then
	 * release them as part of clearing ACA
	 */
	list_for_each_entry(tgt_dev, &dev->dev_tgt_dev_list,
			dev_tgt_dev_list_entry) {
		scst_clear_aca(tgt_dev, (tgt_dev->sess != originator));
	}

	if (setUA) {
		uint8_t sense_buffer[SCST_STANDARD_SENSE_LEN];
		int sl = scst_set_sense(sense_buffer, sizeof(sense_buffer),
			dev->d_sense, SCST_LOAD_SENSE(scst_sense_reset_UA));
		/*
		 * Potentially, setting UA here, when the aborted commands are
		 * still running, can lead to a situation that one of them could
		 * take it, then that would be detected and the UA requeued.
		 * But, meanwhile, one or more subsequent, i.e. not aborted,
		 * commands can "leak" executed normally. So, as result, the
		 * UA would be delivered one or more commands "later". However,
		 * that should be OK, because, if multiple commands are being
		 * executed in parallel, you can't control exact order of UA
		 * delivery anyway.
		 */
		scst_dev_check_set_local_UA(dev, exclude_cmd, sense_buffer, sl);
	}

	TRACE_EXIT();
	return;
}

/* Caller must hold tgt_dev->tgt_dev_lock. */
void scst_tgt_dev_del_free_UA(struct scst_tgt_dev *tgt_dev,
			      struct scst_tgt_dev_UA *ua)
{
	list_del(&ua->UA_list_entry);
	if (list_empty(&tgt_dev->UA_list))
		clear_bit(SCST_TGT_DEV_UA_PENDING, &tgt_dev->tgt_dev_flags);
	mempool_free(ua, scst_ua_mempool);
}

/* No locks, no IRQ or IRQ-disabled context allowed */
int scst_set_pending_UA(struct scst_cmd *cmd, uint8_t *buf, int *size)
{
	int res = 0, i;
	struct scst_tgt_dev_UA *UA_entry;
	bool first = true, global_unlock = false;
	struct scst_session *sess = cmd->sess;

	TRACE_ENTRY();

	/*
	 * RMB and recheck to sync with setting SCST_CMD_ABORTED in
	 * scst_abort_cmd() to not set UA for the being aborted cmd, hence
	 * possibly miss its delivery by a legitimate command while the UA is
	 * being requeued.
	 */
	smp_rmb();
	if (test_bit(SCST_CMD_ABORTED, &cmd->cmd_flags)) {
		TRACE_MGMT_DBG("Not set pending UA for aborted cmd %p", cmd);
		res = -1;
		goto out;
	}

	spin_lock_bh(&cmd->tgt_dev->tgt_dev_lock);

again:
	/* UA list could be cleared behind us, so retest */
	if (list_empty(&cmd->tgt_dev->UA_list)) {
		TRACE_DBG("SCST_TGT_DEV_UA_PENDING set, but UA_list empty");
		res = -1;
		goto out_unlock;
	} else
		TRACE_MGMT_DBG("Setting pending UA cmd %p (tgt_dev %p, dev %s, "
			"initiator %s)", cmd, cmd->tgt_dev, cmd->dev->virt_name,
			cmd->sess->initiator_name);

	UA_entry = list_first_entry(&cmd->tgt_dev->UA_list, typeof(*UA_entry),
			      UA_list_entry);

	TRACE_DBG("Setting pending UA %p to cmd %p", UA_entry, cmd);

	if (UA_entry->global_UA && first) {
		TRACE_MGMT_DBG("Global UA %p detected", UA_entry);

#if !defined(__CHECKER__)
		spin_unlock_bh(&cmd->tgt_dev->tgt_dev_lock);

		local_bh_disable();

		rcu_read_lock();
		for (i = 0; i < SESS_TGT_DEV_LIST_HASH_SIZE; i++) {
			struct list_head *head = &sess->sess_tgt_dev_list[i];
			struct scst_tgt_dev *tgt_dev;

			list_for_each_entry_rcu(tgt_dev, head,
					sess_tgt_dev_list_entry) {
				/* Lockdep triggers here a false positive.. */
				spin_lock_nolockdep(&tgt_dev->tgt_dev_lock);
			}
		}
#endif

		first = false;
		global_unlock = true;
		goto again;
	}

	if (buf == NULL) {
		if (scst_set_cmd_error_sense(cmd, UA_entry->UA_sense_buffer,
				UA_entry->UA_valid_sense_len) != 0)
			goto out_unlock;
	} else {
		sBUG_ON(*size == 0);
		if (UA_entry->UA_valid_sense_len > *size) {
			TRACE(TRACE_MINOR, "%s: Being returned UA truncated "
				"to size %d (needed %d)", cmd->op_name,
				*size, UA_entry->UA_valid_sense_len);
			*size = UA_entry->UA_valid_sense_len;
		}
		TRACE_DBG("Returning UA in buffer %p (size %d)", buf, *size);
		memcpy(buf, UA_entry->UA_sense_buffer, *size);
		*size = UA_entry->UA_valid_sense_len;
	}

	cmd->ua_ignore = 1;

	list_del(&UA_entry->UA_list_entry);

	if (UA_entry->global_UA) {
		for (i = 0; i < SESS_TGT_DEV_LIST_HASH_SIZE; i++) {
			struct list_head *head = &sess->sess_tgt_dev_list[i];
			struct scst_tgt_dev *tgt_dev;

			list_for_each_entry_rcu(tgt_dev, head,
					sess_tgt_dev_list_entry) {
				struct scst_tgt_dev_UA *ua;

				list_for_each_entry(ua, &tgt_dev->UA_list,
							UA_list_entry) {
					if (ua->global_UA &&
					    memcmp(ua->UA_sense_buffer,
					      UA_entry->UA_sense_buffer,
					      sizeof(ua->UA_sense_buffer)) == 0) {
						TRACE_MGMT_DBG("Freeing not "
							"needed global UA %p",
							ua);
						scst_tgt_dev_del_free_UA(tgt_dev,
									 ua);
						break;
					}
				}
			}
		}
	}

	mempool_free(UA_entry, scst_ua_mempool);

	if (list_empty(&cmd->tgt_dev->UA_list)) {
		clear_bit(SCST_TGT_DEV_UA_PENDING,
			  &cmd->tgt_dev->tgt_dev_flags);
	}

out_unlock:
	if (global_unlock) {
#if !defined(__CHECKER__)
		for (i = SESS_TGT_DEV_LIST_HASH_SIZE-1; i >= 0; i--) {
			struct list_head *head = &sess->sess_tgt_dev_list[i];
			struct scst_tgt_dev *tgt_dev;

			list_for_each_entry_rcu(tgt_dev, head,
					sess_tgt_dev_list_entry) {
				spin_unlock_nolockdep(&tgt_dev->tgt_dev_lock);
			}
		}
		rcu_read_unlock();

		local_bh_enable();
		spin_lock_bh(&cmd->tgt_dev->tgt_dev_lock);
#endif
	}

	spin_unlock_bh(&cmd->tgt_dev->tgt_dev_lock);

out:
	TRACE_EXIT_RES(res);
	return res;
}

/*
 * Called under tgt_dev_lock and BH off, except when guaranteed that
 * there's only one user of tgt_dev.
 */
static void scst_alloc_set_UA(struct scst_tgt_dev *tgt_dev,
	const uint8_t *sense, int sense_len, int flags)
{
	struct scst_tgt_dev_UA *UA_entry = NULL;

	TRACE_ENTRY();

	UA_entry = mempool_alloc(scst_ua_mempool, GFP_ATOMIC);
	if (UA_entry == NULL) {
		PRINT_CRIT_ERROR("%s", "UNIT ATTENTION memory "
		     "allocation failed. The UNIT ATTENTION "
		     "on some sessions will be missed");
		PRINT_BUFFER("Lost UA", sense, sense_len);
		goto out;
	}
	memset(UA_entry, 0, sizeof(*UA_entry));

	UA_entry->global_UA = (flags & SCST_SET_UA_FLAG_GLOBAL) != 0;

	TRACE(TRACE_MGMT_DEBUG|TRACE_SCSI, "Queuing new %sUA %p (%x:%x:%x, "
		"d_sense %d) to tgt_dev %p (dev %s, initiator %s)",
		UA_entry->global_UA ? "global " : "", UA_entry, sense[2],
		sense[12], sense[13], tgt_dev->dev->d_sense, tgt_dev,
		tgt_dev->dev->virt_name, tgt_dev->sess->initiator_name);
	TRACE_BUFF_FLAG(TRACE_DEBUG, "UA sense", sense, sense_len);

	if (sense_len > (int)sizeof(UA_entry->UA_sense_buffer)) {
		PRINT_WARNING("Sense truncated (needed %d), shall you increase "
			"SCST_SENSE_BUFFERSIZE?", sense_len);
		sense_len = sizeof(UA_entry->UA_sense_buffer);
	}
	memcpy(UA_entry->UA_sense_buffer, sense, sense_len);
	UA_entry->UA_valid_sense_len = sense_len;

	set_bit(SCST_TGT_DEV_UA_PENDING, &tgt_dev->tgt_dev_flags);

	if (flags & SCST_SET_UA_FLAG_AT_HEAD)
		list_add(&UA_entry->UA_list_entry, &tgt_dev->UA_list);
	else
		list_add_tail(&UA_entry->UA_list_entry, &tgt_dev->UA_list);

out:
	TRACE_EXIT();
	return;
}

/* tgt_dev_lock supposed to be held and BH off */
static void __scst_check_set_UA(struct scst_tgt_dev *tgt_dev,
	const uint8_t *sense, int sense_len, int flags)
{
	int skip_UA = 0;
	struct scst_tgt_dev_UA *UA_entry_tmp;
	int len = min_t(int, sizeof(UA_entry_tmp->UA_sense_buffer), sense_len);

	TRACE_ENTRY();

	lockdep_assert_held(&tgt_dev->tgt_dev_lock);

	list_for_each_entry(UA_entry_tmp, &tgt_dev->UA_list,
			    UA_list_entry) {
		if (memcmp(sense, UA_entry_tmp->UA_sense_buffer, len) == 0) {
			TRACE_DBG("UA already exists (dev %s, "
				"initiator %s)", tgt_dev->dev->virt_name,
				tgt_dev->sess->initiator_name);
			skip_UA = 1;
			break;
		}
	}

	if (skip_UA == 0)
		scst_alloc_set_UA(tgt_dev, sense, len, flags);

	TRACE_EXIT();
	return;
}

void scst_check_set_UA(struct scst_tgt_dev *tgt_dev,
	const uint8_t *sense, int sense_len, int flags)
{
	TRACE_ENTRY();

	spin_lock_bh(&tgt_dev->tgt_dev_lock);
	__scst_check_set_UA(tgt_dev, sense, sense_len, flags);
	spin_unlock_bh(&tgt_dev->tgt_dev_lock);

	TRACE_EXIT();
	return;
}

/* Called under dev_lock and BH off */
void scst_dev_check_set_local_UA(struct scst_device *dev,
	struct scst_cmd *exclude, const uint8_t *sense, int sense_len)
{
	struct scst_tgt_dev *tgt_dev, *exclude_tgt_dev = NULL;

	TRACE_ENTRY();

	if (exclude != NULL)
		exclude_tgt_dev = exclude->tgt_dev;

	list_for_each_entry(tgt_dev, &dev->dev_tgt_dev_list,
			dev_tgt_dev_list_entry) {
		if (tgt_dev != exclude_tgt_dev)
			scst_check_set_UA(tgt_dev, sense, sense_len, 0);
	}

	TRACE_EXIT();
	return;
}

/*
 * Called under dev_lock and BH off. Returns true if scst_unblock_aborted_cmds()
 * should be called outside of the dev_lock.
 */
static bool __scst_dev_check_set_UA(struct scst_device *dev,
	struct scst_cmd *exclude, const uint8_t *sense, int sense_len)
{
	bool res = false;

	TRACE_ENTRY();

	TRACE_MGMT_DBG("Processing UA dev %s", dev->virt_name);

	/* Check for reset UA */
	if (scst_analyze_sense(sense, sense_len, SCST_SENSE_ASC_VALID,
				0, SCST_SENSE_ASC_UA_RESET, 0)) {
		scst_process_reset(dev,
				   (exclude != NULL) ? exclude->sess : NULL,
				   exclude, NULL, false);
		res = true;
	}

	scst_dev_check_set_local_UA(dev, exclude, sense, sense_len);

	TRACE_EXIT_RES(res);
	return res;
}

void scst_dev_check_set_UA(struct scst_device *dev,
	struct scst_cmd *exclude, const uint8_t *sense, int sense_len)
{
	struct scst_lksb lksb;
	bool rc;

	scst_res_lock(dev, &lksb);
	rc = __scst_dev_check_set_UA(dev, exclude, sense, sense_len);
	scst_res_unlock(dev, &lksb);

	if (rc)
		scst_unblock_aborted_cmds(NULL, NULL, dev);

	return;
}

void scst_set_tp_soft_threshold_reached_UA(struct scst_tgt_dev *tgt_dev)
{
	uint8_t sense[SCST_STANDARD_SENSE_LEN];
	int len;

	TRACE_ENTRY();

	len = scst_set_sense(sense, sizeof(sense), tgt_dev->dev->d_sense,
			SCST_LOAD_SENSE(scst_sense_tp_soft_threshold_reached));

	scst_check_set_UA(tgt_dev, sense, len, 0);

	TRACE_EXIT();
	return;
}
EXPORT_SYMBOL_GPL(scst_set_tp_soft_threshold_reached_UA);

/* Called under tgt_dev_lock or when tgt_dev is unused */
static void scst_free_all_UA(struct scst_tgt_dev *tgt_dev)
{
	struct scst_tgt_dev_UA *UA_entry, *t;

	TRACE_ENTRY();

	list_for_each_entry_safe(UA_entry, t,
				 &tgt_dev->UA_list, UA_list_entry) {
		TRACE_MGMT_DBG("Clearing UA for tgt_dev LUN %lld",
			       (unsigned long long)tgt_dev->lun);
		list_del(&UA_entry->UA_list_entry);
		mempool_free(UA_entry, scst_ua_mempool);
	}
	INIT_LIST_HEAD(&tgt_dev->UA_list);
	clear_bit(SCST_TGT_DEV_UA_PENDING, &tgt_dev->tgt_dev_flags);

	TRACE_EXIT();
	return;
}

/*
 * sn_lock supposed to be locked and IRQs off. Might drop then reacquire
 * it inside.
 */
struct scst_cmd *__scst_check_deferred_commands_locked(
	struct scst_order_data *order_data, bool return_first)
	__releases(&order_data->sn_lock)
	__acquires(&order_data->sn_lock)
{
	struct scst_cmd *res = NULL, *cmd, *t;
	typeof(order_data->expected_sn) expected_sn = order_data->expected_sn;
	bool activate = !return_first, first = true, found = false;

	TRACE_ENTRY();

	if (unlikely(order_data->hq_cmd_count != 0))
		goto out;

restart:
	list_for_each_entry_safe(cmd, t, &order_data->deferred_cmd_list,
				deferred_cmd_list_entry) {
		EXTRACHECKS_BUG_ON(cmd->queue_type == SCST_CMD_QUEUE_ACA);

		if (unlikely(order_data->aca_tgt_dev != 0)) {
			if (!test_bit(SCST_CMD_ABORTED, &cmd->cmd_flags)) {
				/* To prevent defer/release storms during ACA */
				continue;
			}
		}

		if (unlikely(cmd->done)) {
			TRACE_MGMT_DBG("Releasing deferred done cmd %p", cmd);
			order_data->def_cmd_count--;
			list_del(&cmd->deferred_cmd_list_entry);

			spin_lock(&cmd->cmd_threads->cmd_list_lock);
			TRACE_DBG("Adding cmd %p to active cmd list", cmd);
			list_add_tail(&cmd->cmd_list_entry,
				&cmd->cmd_threads->active_cmd_list);
			wake_up(&cmd->cmd_threads->cmd_list_waitQ);
			spin_unlock(&cmd->cmd_threads->cmd_list_lock);
		} else if ((cmd->sn == expected_sn) || !cmd->sn_set) {
			bool stop = (cmd->sn_slot == NULL);

			TRACE_SN("Deferred command %p (sn %d, set %d) found",
				cmd, cmd->sn, cmd->sn_set);

			order_data->def_cmd_count--;
			list_del(&cmd->deferred_cmd_list_entry);

			if (activate) {
				spin_lock(&cmd->cmd_threads->cmd_list_lock);
				TRACE_SN("Adding cmd %p to active cmd list", cmd);
				list_add_tail(&cmd->cmd_list_entry,
					&cmd->cmd_threads->active_cmd_list);
				wake_up(&cmd->cmd_threads->cmd_list_waitQ);
				spin_unlock(&cmd->cmd_threads->cmd_list_lock);
				/* !! At this point cmd can be already dead !! */
			}
			if (first) {
				if (!activate)
					res = cmd;
				if (stop) {
					/*
					 * Then there can be only one command
					 * with this SN, so there's no point
					 * to iterate further.
					 */
					goto out;
				}
				first = false;
				activate = true;
			}
			found = true;
		}
	}
	if (found)
		goto out;

	list_for_each_entry(cmd, &order_data->skipped_sn_list,
				deferred_cmd_list_entry) {
		EXTRACHECKS_BUG_ON(cmd->queue_type == SCST_CMD_QUEUE_HEAD_OF_QUEUE);
		if (cmd->sn == expected_sn) {
			/*
			 * !! At this point any pointer in cmd, except	     !!
			 * !! cur_order_data, sn_slot and		     !!
			 * !! deferred_cmd_list_entry, could be already	     !!
			 * !! destroyed!				     !!
			 */
			TRACE_SN("cmd %p (tag %llu) with skipped sn %d found",
				 cmd, (unsigned long long)cmd->tag, cmd->sn);
			order_data->def_cmd_count--;
			list_del(&cmd->deferred_cmd_list_entry);
			spin_unlock_irq(&order_data->sn_lock);
			scst_inc_expected_sn(cmd);
			if (test_and_set_bit(SCST_CMD_CAN_BE_DESTROYED,
					     &cmd->cmd_flags))
				scst_destroy_cmd(cmd);
			expected_sn = order_data->expected_sn;
			spin_lock_irq(&order_data->sn_lock);
			goto restart;
		}
	}

out:
	TRACE_EXIT_HRES((unsigned long)res);
	return res;
}

/* No locks */
struct scst_cmd *__scst_check_deferred_commands(
	struct scst_order_data *order_data, bool return_first)
{
	struct scst_cmd *res;

	TRACE_ENTRY();

	spin_lock_irq(&order_data->sn_lock);
	res = __scst_check_deferred_commands_locked(order_data, return_first);
	spin_unlock_irq(&order_data->sn_lock);

	TRACE_EXIT_HRES((unsigned long)res);
	return res;
}

void scst_unblock_deferred(struct scst_order_data *order_data,
	struct scst_cmd *out_of_sn_cmd)
{
	TRACE_ENTRY();

	if (!out_of_sn_cmd->sn_set) {
		TRACE_SN("cmd %p without sn", out_of_sn_cmd);
		goto out;
	}

	if (out_of_sn_cmd->sn == order_data->expected_sn) {
		TRACE_SN("out of sn cmd %p (expected sn %d)",
			out_of_sn_cmd, order_data->expected_sn);
		scst_inc_expected_sn(out_of_sn_cmd);
	} else {
		out_of_sn_cmd->out_of_sn = 1;
		spin_lock_irq(&order_data->sn_lock);
		order_data->def_cmd_count++;
		list_add_tail(&out_of_sn_cmd->deferred_cmd_list_entry,
			      &order_data->skipped_sn_list);
		TRACE_SN("out_of_sn_cmd %p with sn %d added to skipped_sn_list"
			" (expected_sn %d)", out_of_sn_cmd, out_of_sn_cmd->sn,
			order_data->expected_sn);
		spin_unlock_irq(&order_data->sn_lock);
		/*
		 * expected_sn could change while we there, so we need to
		 * recheck deferred commands on this path as well
		 */
	}

	scst_make_deferred_commands_active(order_data);

out:
	TRACE_EXIT();
	return;
}

/* dev_lock supposed to be held and BH disabled */
void scst_block_dev(struct scst_device *dev)
{
	dev->block_count++;
	TRACE_BLOCK("Device BLOCK (new count %d), dev %s", dev->block_count,
		dev->virt_name);
}

/*
 * dev_lock supposed to be held and BH disabled. Returns true if cmd blocked,
 * hence stop processing it and go to the next command.
 */
bool __scst_check_blocked_dev(struct scst_cmd *cmd)
{
	int res = false;
	struct scst_device *dev = cmd->dev;

	TRACE_ENTRY();

	EXTRACHECKS_BUG_ON(cmd->unblock_dev);
	EXTRACHECKS_BUG_ON(cmd->internal && cmd->cdb[0] != EXTENDED_COPY);

	if (unlikely(test_bit(SCST_CMD_ABORTED, &cmd->cmd_flags)))
		goto out;

	if (dev->block_count > 0) {
		TRACE_BLOCK("Delaying cmd %p due to blocking "
			"(tag %llu, op %s, dev %s)", cmd,
			(unsigned long long)cmd->tag,
			scst_get_opcode_name(cmd), dev->virt_name);
		goto out_block;
	} else if ((cmd->op_flags & SCST_STRICTLY_SERIALIZED) == SCST_STRICTLY_SERIALIZED) {
		TRACE_BLOCK("Strictly serialized cmd %p (tag %llu, op %s, dev %s)",
			cmd, (unsigned long long)cmd->tag,
			scst_get_opcode_name(cmd), dev->virt_name);

		if ((cmd->cdb[0] == MAINTENANCE_OUT) &&
		    ((cmd->cdb[1] & 0x1f) == MO_SET_TARGET_PGS)) {
			const struct scst_cmd *c;
			/*
			 * It's OK to do that without lock, because we
			 * are interested only in comparison
			 */
			c = list_first_entry(&scst_global_stpg_list, typeof(*c),
				global_stpg_list_entry);
			if (cmd != c) {
				TRACE_BLOCK("Blocking serialized STPG cmd %p "
					"(head %p)", cmd, c);
				cmd->cmd_global_stpg_blocked = 1;
				goto out_block;
			}
		}

		scst_block_dev(dev);
		if (dev->on_dev_cmd_count > 1) {
			TRACE_BLOCK("Delaying strictly serialized cmd %p "
				"(dev %s, on_dev_cmds to wait %d)", cmd,
				dev->virt_name, dev->on_dev_cmd_count-1);
			EXTRACHECKS_BUG_ON(dev->strictly_serialized_cmd_waiting);
			dev->strictly_serialized_cmd_waiting = 1;
			goto out_block;
		} else
			cmd->unblock_dev = 1;
	} else if ((dev->dev_double_ua_possible) ||
		   ((cmd->op_flags & SCST_SERIALIZED) != 0)) {
		TRACE_BLOCK("cmd %p (tag %llu, op %s): blocking further cmds "
			"on dev %s due to %s", cmd, (unsigned long long)cmd->tag,
			scst_get_opcode_name(cmd), dev->virt_name,
			dev->dev_double_ua_possible ? "possible double reset UA" :
						      "serialized cmd");
		scst_block_dev(dev);
		cmd->unblock_dev = 1;
	} else
		TRACE_BLOCK("No blocks for device %s", dev->virt_name);

out:
	TRACE_EXIT_RES(res);
	return res;

out_block:
	if (cmd->queue_type == SCST_CMD_QUEUE_HEAD_OF_QUEUE)
		list_add(&cmd->blocked_cmd_list_entry,
			      &dev->blocked_cmd_list);
	else
		list_add_tail(&cmd->blocked_cmd_list_entry,
			      &dev->blocked_cmd_list);
	res = true;
	goto out;
}

/* dev_lock supposed to be held and BH disabled */
void scst_unblock_dev(struct scst_device *dev)
{
	TRACE_ENTRY();

	TRACE_BLOCK("Device UNBLOCK (new %d), dev %s",
		dev->block_count-1, dev->virt_name);

	if (--dev->block_count == 0) {
		struct scst_cmd *cmd, *tcmd;
		unsigned long flags;

		local_irq_save_nort(flags);
		list_for_each_entry_safe(cmd, tcmd, &dev->blocked_cmd_list,
					 blocked_cmd_list_entry) {
			bool strictly_serialized =
				((cmd->op_flags & SCST_STRICTLY_SERIALIZED) == SCST_STRICTLY_SERIALIZED);

			if (dev->strictly_serialized_cmd_waiting &&
			    !strictly_serialized)
				continue;

			list_del(&cmd->blocked_cmd_list_entry);
			cmd->cmd_global_stpg_blocked = 0;

			TRACE_BLOCK("Adding blocked cmd %p to active cmd list", cmd);
			spin_lock(&cmd->cmd_threads->cmd_list_lock);
			if (cmd->queue_type == SCST_CMD_QUEUE_HEAD_OF_QUEUE)
				list_add(&cmd->cmd_list_entry,
					&cmd->cmd_threads->active_cmd_list);
			else
				list_add_tail(&cmd->cmd_list_entry,
					&cmd->cmd_threads->active_cmd_list);
			wake_up(&cmd->cmd_threads->cmd_list_waitQ);
			spin_unlock(&cmd->cmd_threads->cmd_list_lock);

			if (dev->strictly_serialized_cmd_waiting && strictly_serialized)
				break;
		}
		local_irq_restore_nort(flags);
	}

	sBUG_ON(dev->block_count < 0);

	TRACE_EXIT();
	return;
}

/**
 * scst_obtain_device_parameters() - obtain device control parameters
 * @dev:	device to act on
 * @mode_select_cdb: original MODE SELECT CDB
 *
 * Issues a MODE SENSE for necessary pages data and sets the corresponding
 * dev's parameter from it. Parameter mode_select_cdb is pointer on original
 * MODE SELECT CDB, if this function called to refresh parameters after
 * successfully finished MODE SELECT command detected.
 *
 * Returns 0 on success and not 0 otherwise.
 */
int scst_obtain_device_parameters(struct scst_device *dev,
	const uint8_t *mode_select_cdb)
{
	int rc, i;
	uint8_t cmd[16];
	uint8_t buffer[4+0x0A];
	uint8_t sense_buffer[SCSI_SENSE_BUFFERSIZE];

	TRACE_ENTRY();

	EXTRACHECKS_BUG_ON(dev->scsi_dev == NULL);

	if (mode_select_cdb != NULL) {
		if ((mode_select_cdb[2] & 0x3F) != 0x0A) {
			TRACE_DBG("Not control mode page (%x) change requested, "
				"skipping", mode_select_cdb[2] & 0x3F);
			goto out;
		}
	}

	for (i = 0; i < 5; i++) {
		/* Get control mode page */
		memset(cmd, 0, sizeof(cmd));
#if 0
		cmd[0] = MODE_SENSE_10;
		cmd[1] = 0;
		cmd[2] = 0x0A;
		cmd[8] = sizeof(buffer); /* it's < 256 */
#else
		cmd[0] = MODE_SENSE;
		cmd[1] = 8; /* DBD */
		cmd[2] = 0x0A;
		cmd[4] = sizeof(buffer);
#endif

		memset(buffer, 0, sizeof(buffer));
		memset(sense_buffer, 0, sizeof(sense_buffer));

		TRACE(TRACE_SCSI, "%s", "Doing internal MODE_SENSE");
		rc = scst_scsi_execute(dev->scsi_dev, cmd, SCST_DATA_READ,
				       buffer, sizeof(buffer), sense_buffer,
				       15, 0, 0);

		TRACE_DBG("MODE_SENSE done: %x", rc);

		if (scsi_status_is_good(rc)) {
			int q;

			PRINT_BUFF_FLAG(TRACE_SCSI, "Returned control mode "
				"page data", buffer, sizeof(buffer));

			dev->tst = buffer[4+2] >> 5;
			dev->tmf_only = (buffer[4+2] & 0x10) >> 4;
			dev->dpicz = (buffer[4+2] & 0x8) >> 3;
			q = buffer[4+3] >> 4;
			if (q > SCST_QUEUE_ALG_1_UNRESTRICTED_REORDER) {
				PRINT_ERROR("Too big QUEUE ALG %x, dev %s, "
					"using default: unrestricted reorder",
					dev->queue_alg, dev->virt_name);
				q = SCST_QUEUE_ALG_1_UNRESTRICTED_REORDER;
			}
			dev->queue_alg = q;
			dev->qerr = (buffer[4+3] & 0x6) >> 1;
			dev->swp = (buffer[4+4] & 0x8) >> 3;
			dev->tas = (buffer[4+5] & 0x40) >> 6;
			dev->d_sense = (buffer[4+2] & 0x4) >> 2;

			/*
			 * Unfortunately, SCSI ML doesn't provide a way to
			 * specify commands task attribute, so we can rely on
			 * device's restricted reordering only. Linux I/O
			 * subsystem doesn't reorder pass-through (PC) requests.
			 */
			dev->has_own_order_mgmt = !dev->queue_alg;

			PRINT_INFO("Device %s: TST %x, TMF_ONLY %x, QUEUE ALG %x, "
				"QErr %x, SWP %x, TAS %x, D_SENSE %d, DPICZ %d, "
				"has_own_order_mgmt %d", dev->virt_name,
				dev->tst, dev->tmf_only, dev->queue_alg,
				dev->qerr, dev->swp, dev->tas, dev->d_sense,
				dev->dpicz, dev->has_own_order_mgmt);

			goto out;
		} else {
			scst_check_internal_sense(dev, rc, sense_buffer,
				sizeof(sense_buffer));
#if 0
			if ((status_byte(rc) == CHECK_CONDITION) &&
			    scst_sense_valid(sense_buffer)) {
#else
			/*
			 * 3ware controller is buggy and returns CONDITION_GOOD
			 * instead of CHECK_CONDITION
			 */
			if (scst_sense_valid(sense_buffer)) {
#endif
				PRINT_BUFF_FLAG(TRACE_SCSI, "MODE SENSE returned "
					"sense", sense_buffer, sizeof(sense_buffer));
				if (scst_analyze_sense(sense_buffer,
						sizeof(sense_buffer),
						SCST_SENSE_KEY_VALID,
						ILLEGAL_REQUEST, 0, 0)) {
					PRINT_INFO("Device %s doesn't support "
						"MODE SENSE or control mode page",
						dev->virt_name);
					break;
				} else if (scst_analyze_sense(sense_buffer,
						sizeof(sense_buffer),
						SCST_SENSE_KEY_VALID,
						NOT_READY, 0, 0)) {
					PRINT_ERROR("Device %s not ready",
						dev->virt_name);
					break;
				}
			} else {
				PRINT_INFO("Internal MODE SENSE to "
					"device %s failed: %x",
					dev->virt_name, rc);
				switch (host_byte(rc)) {
				case DID_RESET:
				case DID_ABORT:
				case DID_SOFT_ERROR:
					break;
				default:
					goto brk;
				}
				switch (driver_byte(rc)) {
				case DRIVER_BUSY:
				case DRIVER_SOFT:
					break;
				default:
					goto brk;
				}
			}
		}
	}
brk:
	PRINT_WARNING("Unable to get device's %s control mode page, using "
		"existing values/defaults: TST %x, TMF_ONLY %x, QUEUE ALG %x, "
		"QErr %x, SWP %x, TAS %x, D_SENSE %d, DPICZ %d, "
		"has_own_order_mgmt %d", dev->virt_name, dev->tst,
		dev->tmf_only, dev->queue_alg, dev->qerr, dev->swp, dev->tas,
		dev->d_sense, dev->dpicz, dev->has_own_order_mgmt);

out:
	TRACE_EXIT();
	return 0;
}
EXPORT_SYMBOL_GPL(scst_obtain_device_parameters);

void scst_on_hq_cmd_response(struct scst_cmd *cmd)
{
	struct scst_order_data *order_data = cmd->cur_order_data;

	TRACE_ENTRY();

	if (!cmd->hq_cmd_inced)
		goto out;

	spin_lock_irq(&order_data->sn_lock);
	order_data->hq_cmd_count--;
	spin_unlock_irq(&order_data->sn_lock);

	EXTRACHECKS_BUG_ON(order_data->hq_cmd_count < 0);

	/*
	 * There is no problem in checking hq_cmd_count in the
	 * non-locked state. In the worst case we will only have
	 * unneeded run of the deferred commands.
	 */
	if (order_data->hq_cmd_count == 0)
		scst_make_deferred_commands_active(order_data);

out:
	TRACE_EXIT();
	return;
}

void scst_store_sense(struct scst_cmd *cmd)
{
	TRACE_ENTRY();

	if (scst_sense_valid(cmd->sense) &&
	    !test_bit(SCST_CMD_NO_RESP, &cmd->cmd_flags) &&
	    (cmd->tgt_dev != NULL)) {
		struct scst_tgt_dev *tgt_dev = cmd->tgt_dev;

		TRACE_DBG("Storing sense (cmd %p)", cmd);

		spin_lock_bh(&tgt_dev->tgt_dev_lock);

		if (cmd->sense_valid_len <= sizeof(tgt_dev->tgt_dev_sense))
			tgt_dev->tgt_dev_valid_sense_len = cmd->sense_valid_len;
		else {
			tgt_dev->tgt_dev_valid_sense_len = sizeof(tgt_dev->tgt_dev_sense);
			PRINT_ERROR("Stored sense truncated to size %d "
				"(needed %d)", tgt_dev->tgt_dev_valid_sense_len,
				cmd->sense_valid_len);
		}
		memcpy(tgt_dev->tgt_dev_sense, cmd->sense,
			tgt_dev->tgt_dev_valid_sense_len);

		spin_unlock_bh(&tgt_dev->tgt_dev_lock);
	}

	TRACE_EXIT();
	return;
}

/* dev_lock supposed to be locked and BHs off */
static void scst_abort_cmds_tgt_dev(struct scst_tgt_dev *tgt_dev,
	struct scst_cmd *exclude_cmd)
{
	struct scst_session *sess = tgt_dev->sess;
	struct scst_cmd *cmd;

	TRACE_ENTRY();

	TRACE_MGMT_DBG("QErr: aborting commands for tgt_dev %p "
		"(exclude_cmd %p), if there are any", tgt_dev, exclude_cmd);

	spin_lock_irq(&sess->sess_list_lock);

	list_for_each_entry(cmd, &sess->sess_cmd_list, sess_cmd_list_entry) {
		if (cmd == exclude_cmd)
			continue;
		if ((cmd->tgt_dev == tgt_dev) ||
		    ((cmd->tgt_dev == NULL) &&
		     (cmd->lun == tgt_dev->lun))) {
			scst_abort_cmd(cmd, NULL, (tgt_dev != exclude_cmd->tgt_dev), 0);
		}
	}
	spin_unlock_irq(&sess->sess_list_lock);

	TRACE_EXIT();
	return;
}

/* dev_lock supposed to be locked and BHs off */
static void scst_abort_cmds_dev(struct scst_device *dev,
	struct scst_cmd *exclude_cmd)
{
	struct scst_tgt_dev *tgt_dev;
	uint8_t sense_buffer[SCST_STANDARD_SENSE_LEN];
	int sl = 0;
	bool set_ua = (dev->tas == 0);

	TRACE_ENTRY();

	TRACE_MGMT_DBG("QErr: Aborting commands for dev %p (exclude_cmd %p, "
		"set_ua %d), if there are any", dev, exclude_cmd, set_ua);

	if (set_ua)
		sl = scst_set_sense(sense_buffer, sizeof(sense_buffer), dev->d_sense,
			SCST_LOAD_SENSE(scst_sense_cleared_by_another_ini_UA));

	list_for_each_entry(tgt_dev, &dev->dev_tgt_dev_list, dev_tgt_dev_list_entry) {
		scst_abort_cmds_tgt_dev(tgt_dev, exclude_cmd);
		/*
		 * Potentially, setting UA here, when the aborted commands are
		 * still running, can lead to a situation that one of them could
		 * take it, then that would be detected and the UA requeued.
		 * But, meanwhile, one or more subsequent, i.e. not aborted,
		 * commands can "leak" executed normally. So, as result, the
		 * UA would be delivered one or more commands "later". However,
		 * that should be OK, because, if multiple commands are being
		 * executed in parallel, you can't control exact order of UA
		 * delivery anyway.
		 */
		if (set_ua && (tgt_dev != exclude_cmd->tgt_dev))
			scst_check_set_UA(tgt_dev, sense_buffer, sl, 0);
	}

	TRACE_EXIT();
	return;
}

/* No locks */
static void scst_process_qerr(struct scst_cmd *cmd)
{
	bool unblock = false;
	struct scst_device *dev = cmd->dev;
	unsigned int qerr, q;

	TRACE_ENTRY();

	/* dev->qerr can be changed behind our back */
	q = dev->qerr;
	qerr = READ_ONCE(q); /* READ_ONCE() doesn't work for bit fields */

	TRACE_DBG("Processing QErr %d for cmd %p", qerr, cmd);

	spin_lock_bh(&dev->dev_lock);

	switch (qerr) {
	case SCST_QERR_2_RESERVED:
	default:
		PRINT_WARNING("Invalid QErr value %x for device %s, process as "
			"0", qerr, dev->virt_name);
		/* fall through */
	case SCST_QERR_0_ALL_RESUME:
		/* Nothing to do */
		break;
	case SCST_QERR_1_ABORT_ALL:
		if (dev->tst == SCST_TST_0_SINGLE_TASK_SET)
			scst_abort_cmds_dev(dev, cmd);
		else
			scst_abort_cmds_tgt_dev(cmd->tgt_dev, cmd);
		unblock = true;
		break;
	case SCST_QERR_3_ABORT_THIS_NEXUS_ONLY:
		scst_abort_cmds_tgt_dev(cmd->tgt_dev, cmd);
		unblock = true;
		break;
	}

	spin_unlock_bh(&dev->dev_lock);

	if (unblock)
		scst_unblock_aborted_cmds(cmd->tgt, cmd->sess, dev);

	TRACE_EXIT();
	return;
}

/*
 * No locks. Returns -1, if processing should be switched to another cmd, 1
 * if cmd was aborted, 0 if cmd processing should continue.
 */
int scst_process_check_condition(struct scst_cmd *cmd)
{
	int res;
	struct scst_order_data *order_data;
	struct scst_device *dev;

	TRACE_ENTRY();

	EXTRACHECKS_BUG_ON(test_bit(SCST_CMD_NO_RESP, &cmd->cmd_flags));

	order_data = cmd->cur_order_data;
	dev = cmd->dev;

	TRACE((order_data->aca_tgt_dev != 0) ? TRACE_MGMT_DEBUG : TRACE_DEBUG,
		"CHECK CONDITION for cmd %p (naca %d, cmd_aca_allowed %d, "
		"ACA allowed cmd %d, tgt_dev %p, aca_tgt_dev %lu, aca_cmd %p)",
		cmd, cmd->cmd_naca, cmd->cmd_aca_allowed,
		cmd->queue_type == SCST_CMD_QUEUE_ACA, cmd->tgt_dev,
		order_data->aca_tgt_dev, order_data->aca_cmd);

	spin_lock_irq(&order_data->sn_lock);

	if (order_data->aca_tgt_dev != 0) {
		if (((cmd->queue_type == SCST_CMD_QUEUE_ACA) &&
		    (order_data->aca_tgt_dev == (unsigned long)cmd->tgt_dev)) ||
		    ((cmd->cdb[0] == PERSISTENT_RESERVE_OUT) &&
		     ((cmd->cdb[1] & 0x1f) == PR_PREEMPT_AND_ABORT))) {
			if (!cmd->cmd_naca) {
				if (order_data->aca_cmd == cmd) {
					/*
					 * Clear it to prevent from be
					 * aborted during ACA clearing
					 */
					TRACE_MGMT_DBG("Check condition of ACA "
						"cmd %p", cmd);
					order_data->aca_cmd = NULL;
				}
				spin_unlock_irq(&order_data->sn_lock);
				scst_clear_aca(cmd->tgt_dev,
					(order_data->aca_tgt_dev != (unsigned long)cmd->tgt_dev));
				/*
				 * Goto directly to avoid race when ACA
				 * reestablished during retaking sn_lock
				 * once again.
				 */
				goto process_qerr;
			}
		}
		if (test_bit(SCST_CMD_ABORTED, &cmd->cmd_flags)) {
			/*
			 * cmd can be aborted and the unblock
			 * procedure finished while we were
			 * entering here. I.e. cmd can not be
			 * blocked anymore for any case.
			 */
			res = 1;
			goto out_unlock;
		} else if (!cmd->cmd_aca_allowed) {
			TRACE_MGMT_DBG("Deferring CHECK CONDITION "
				"cmd %p due to ACA active (tgt_dev %p)",
				cmd, cmd->tgt_dev);
			order_data->def_cmd_count++;
			/*
			 * Put cmd in the head to let restart earlier:
			 * it is already completed and completed with
			 * CHECK CONDITION
			 */
			list_add(&cmd->deferred_cmd_list_entry,
				&order_data->deferred_cmd_list);
			res = -1;
			goto out_unlock;
		}
	}

	if (cmd->cmd_naca) {
		TRACE_MGMT_DBG("Establishing ACA for dev %s (lun %lld, cmd %p, "
			"tgt_dev %p)", dev->virt_name, (unsigned long long)cmd->lun,
			cmd, cmd->tgt_dev);
		order_data->aca_tgt_dev = (unsigned long)cmd->tgt_dev;
	}

	spin_unlock_irq(&order_data->sn_lock);

process_qerr:
	scst_process_qerr(cmd);

	scst_store_sense(cmd);

	res = 0;

out:
	TRACE_EXIT_RES(res);
	return res;

out_unlock:
	spin_unlock_irq(&order_data->sn_lock);
	goto out;
}

void scst_xmit_process_aborted_cmd(struct scst_cmd *cmd)
{
	TRACE_ENTRY();

	TRACE_MGMT_DBG("Aborted cmd %p done (cmd_ref %d)", cmd,
		atomic_read(&cmd->cmd_ref));

	scst_done_cmd_mgmt(cmd);

	if (test_bit(SCST_CMD_ABORTED_OTHER, &cmd->cmd_flags)) {
		if (cmd->completed) {
			/* It's completed and it's OK to return its result */
			goto out;
		}

		/* For not yet inited commands cmd->dev can be NULL here */
		if (test_bit(SCST_CMD_DEVICE_TAS, &cmd->cmd_flags)) {
			TRACE_MGMT_DBG("Flag ABORTED OTHER set for cmd %p "
				"(tag %llu), returning TASK ABORTED ", cmd,
				(unsigned long long)cmd->tag);
			scst_set_cmd_error_status(cmd, SAM_STAT_TASK_ABORTED);
		} else {
			TRACE_MGMT_DBG("Flag ABORTED OTHER set for cmd %p "
				"(tag %llu), aborting without delivery or "
				"notification",
				cmd, (unsigned long long)cmd->tag);
			/*
			 * There is no need to check/requeue possible UA,
			 * because, if it exists, it will be delivered
			 * by the "completed" branch above.
			 */
			clear_bit(SCST_CMD_ABORTED_OTHER, &cmd->cmd_flags);
		}
	}

out:
	TRACE_EXIT();
	return;
}

/*
 * scst_get_max_lun_commands() - return maximum supported commands count
 *
 * Returns maximum commands count which can be queued to this LUN in this
 * session.
 *
 * If lun is NO_SUCH_LUN, returns minimum of maximum commands count which
 * can be queued to any LUN in this session.
 *
 * If sess is NULL, returns minimum of maximum commands count which can be
 * queued to any SCST device.
 */
int scst_get_max_lun_commands(struct scst_session *sess, uint64_t lun)
{
	const int init_res = 0xFFFFFF;
	int res = init_res, i;

	TRACE_ENTRY();

	mutex_lock(&scst_mutex);

	if (sess == NULL) {
		struct scst_device *dev;

		list_for_each_entry(dev, &scst_dev_list, dev_list_entry) {
			if (dev->handler == &scst_null_devtype)
				continue;
			TRACE_DBG("dev %s, max_tgt_dev_commands %d (res %d)",
				dev->virt_name, dev->max_tgt_dev_commands, res);
			if (res > dev->max_tgt_dev_commands)
				res = dev->max_tgt_dev_commands;
		}
		goto out_unlock;
	}

	if (lun != NO_SUCH_LUN) {
		struct list_head *head =
			&sess->sess_tgt_dev_list[SESS_TGT_DEV_LIST_HASH_FN(lun)];
		struct scst_tgt_dev *tgt_dev;

		list_for_each_entry(tgt_dev, head, sess_tgt_dev_list_entry) {
			if (tgt_dev->lun == lun) {
				res = tgt_dev->dev->max_tgt_dev_commands;
				TRACE_DBG("tgt_dev %p, dev %s, max_tgt_dev_commands "
					"%d (res %d)", tgt_dev, tgt_dev->dev->virt_name,
					tgt_dev->dev->max_tgt_dev_commands, res);
				break;
			}
		}
		goto out_unlock;
	}

	for (i = 0; i < SESS_TGT_DEV_LIST_HASH_SIZE; i++) {
		struct list_head *head = &sess->sess_tgt_dev_list[i];
		struct scst_tgt_dev *tgt_dev;

		list_for_each_entry(tgt_dev, head, sess_tgt_dev_list_entry) {
			if (res > tgt_dev->dev->max_tgt_dev_commands)
				res = tgt_dev->dev->max_tgt_dev_commands;
		}
	}

out_unlock:
	mutex_unlock(&scst_mutex);

	TRACE_EXIT_RES(res);
	return res;
}
EXPORT_SYMBOL(scst_get_max_lun_commands);

/*
 * scst_reassign_retained_sess_states() - reassigns retained states
 *
 * Reassigns retained during nexus loss states from old_sess to new_sess.
 */
void scst_reassign_retained_sess_states(struct scst_session *new_sess,
	struct scst_session *old_sess)
{
	struct scst_device *dev;

	TRACE_ENTRY();

	TRACE_MGMT_DBG("Reassigning retained states from old_sess %p to "
		"new_sess %p", old_sess, new_sess);

	if ((new_sess == NULL) || (old_sess == NULL)) {
		TRACE_DBG("%s", "new_sess or old_sess is NULL");
		goto out;
	}

	if (new_sess == old_sess) {
		TRACE_DBG("%s", "new_sess or old_sess are the same");
		goto out;
	}

	if ((new_sess->transport_id == NULL) ||
	    (old_sess->transport_id == NULL)) {
		TRACE_DBG("%s", "new_sess or old_sess doesn't support PRs");
		goto out;
	}

	mutex_lock(&scst_mutex);

	list_for_each_entry(dev, &scst_dev_list, dev_list_entry) {
		struct scst_tgt_dev *tgt_dev;
		struct scst_tgt_dev *new_tgt_dev = NULL, *old_tgt_dev = NULL;
		struct scst_lksb pr_lksb;

		TRACE_DBG("Processing dev %s", dev->virt_name);

		list_for_each_entry(tgt_dev, &dev->dev_tgt_dev_list,
					dev_tgt_dev_list_entry) {
			if (tgt_dev->sess == new_sess) {
				new_tgt_dev = tgt_dev;
				if (old_tgt_dev != NULL)
					break;
			}
			if (tgt_dev->sess == old_sess) {
				old_tgt_dev = tgt_dev;
				if (new_tgt_dev != NULL)
					break;
			}
		}

		if ((new_tgt_dev == NULL) || (old_tgt_dev == NULL)) {
			TRACE_DBG("new_tgt_dev %p or old_sess %p is NULL, "
				"skipping (dev %s)", new_tgt_dev, old_tgt_dev,
				dev->virt_name);
			continue;
		}

		/** Reassign regular reservations **/

		scst_res_lock(dev, &pr_lksb);
		if (scst_is_reservation_holder(dev, old_sess)) {
			scst_reserve_dev(dev, new_sess);
			TRACE_DBG("Reservation reassigned from old_tgt_dev %p "
				"to new_tgt_dev %p", old_tgt_dev, new_tgt_dev);
		}
		scst_res_unlock(dev, &pr_lksb);

		/** Reassign PRs **/

		if ((new_sess->transport_id == NULL) ||
		    (old_sess->transport_id == NULL)) {
			TRACE_DBG("%s", "new_sess or old_sess doesn't support PRs");
			goto next;
		}

		scst_pr_write_lock(dev);

		if (old_tgt_dev->registrant != NULL) {
			TRACE_PR("Reassigning reg %p from tgt_dev %p to %p",
				old_tgt_dev->registrant, old_tgt_dev,
				new_tgt_dev);

			if (new_tgt_dev->registrant != NULL)
				new_tgt_dev->registrant->tgt_dev = NULL;

			new_tgt_dev->registrant = old_tgt_dev->registrant;
			new_tgt_dev->registrant->tgt_dev = new_tgt_dev;

			old_tgt_dev->registrant = NULL;
		}

		scst_pr_write_unlock(dev);
next:
		/** Reassign other DH specific states **/

		if (dev->handler->reassign_retained_states != NULL) {
			TRACE_DBG("Calling dev's %s reassign_retained_states(%p, %p)",
				dev->virt_name, new_tgt_dev, old_tgt_dev);
			dev->handler->reassign_retained_states(new_tgt_dev, old_tgt_dev);
			TRACE_DBG("Dev's %s reassign_retained_states() returned",
				dev->virt_name);
		}
	}

	mutex_unlock(&scst_mutex);

out:
	TRACE_EXIT();
	return;
}
EXPORT_SYMBOL(scst_reassign_retained_sess_states);

/*
 * scst_get_next_lexem() - parse and return next lexem in the string
 *
 * Returns pointer to the next lexem from token_str skipping
 * spaces and '=' character and using them then as a delimiter. Content
 * of token_str is modified by setting '\0' at the delimiter's position.
 */
char *scst_get_next_lexem(char **token_str)
{
	char *p, *q;
	static char blank = '\0';

	if ((token_str == NULL) || (*token_str == NULL))
		return &blank;

	for (p = *token_str; (*p != '\0') && (isspace(*p) || (*p == '=')); p++)
		;

	for (q = p; (*q != '\0') && !isspace(*q) && (*q != '='); q++)
		;

	if (*q != '\0')
		*q++ = '\0';

	*token_str = q;
	return p;
}
EXPORT_SYMBOL_GPL(scst_get_next_lexem);

/*
 * scst_restore_token_str() - restore string modified by scst_get_next_lexem()
 *
 * Restores token_str modified by scst_get_next_lexem() to the
 * previous value before scst_get_next_lexem() was called. Prev_lexem is
 * a pointer to lexem returned by scst_get_next_lexem().
 */
void scst_restore_token_str(char *prev_lexem, char *token_str)
{
	if (&prev_lexem[strlen(prev_lexem)] != token_str)
		prev_lexem[strlen(prev_lexem)] = ' ';
	return;
}
EXPORT_SYMBOL_GPL(scst_restore_token_str);

/*
 * scst_get_next_token_str() - parse and return next token
 *
 * This function returns pointer to the next token strings from input_str
 * using '\n', ';' and '\0' as a delimiter. Content of input_str is
 * modified by setting '\0' at the delimiter's position.
 */
char *scst_get_next_token_str(char **input_str)
{
	char *p = *input_str;
	int i = 0;

	while ((p[i] != '\n') && (p[i] != ';') && (p[i] != '\0'))
		i++;

	if (i == 0)
		return NULL;

	if (p[i] == '\0')
		*input_str = &p[i];
	else
		*input_str = &p[i+1];

	p[i] = '\0';

	return p;
}
EXPORT_SYMBOL_GPL(scst_get_next_token_str);

static int scst_parse_unmap_descriptors(struct scst_cmd *cmd)
{
	int res = 0;
	ssize_t length = 0;
	uint8_t *address;
	int i, cnt, offset, descriptor_len, total_len;
	struct scst_data_descriptor *pd;

	TRACE_ENTRY();

	EXTRACHECKS_BUG_ON(cmd->cmd_data_descriptors != NULL);
	EXTRACHECKS_BUG_ON(cmd->cmd_data_descriptors_cnt != 0);

	length = scst_get_buf_full_sense(cmd, &address);
	if (unlikely(length <= 0)) {
		if (length == 0)
			goto out;
		else
			goto out_abn;
	}

	total_len = get_unaligned_be16(&cmd->cdb[7]);
	offset = 8;

	descriptor_len = get_unaligned_be16(&address[2]);

	TRACE_DBG("total_len %d, descriptor_len %d", total_len, descriptor_len);

	if (descriptor_len == 0)
		goto out_put;

	if (unlikely((descriptor_len > (total_len - 8)) ||
		     ((descriptor_len % 16) != 0))) {
		PRINT_ERROR("Bad descriptor length: %d < %d - 8",
			descriptor_len, total_len);
		scst_set_invalid_field_in_parm_list(cmd, 2, 0);
		goto out_abn_put;
	}

	cnt = descriptor_len/16;
	if (cnt == 0)
		goto out_put;

	pd = kcalloc(cnt, sizeof(*pd), GFP_KERNEL);
	if (pd == NULL) {
		PRINT_ERROR("Unable to kmalloc UNMAP %d descriptors", cnt+1);
		scst_set_busy(cmd);
		goto out_abn_put;
	}

	TRACE_DBG("cnt %d, pd %p", cnt, pd);

	i = 0;
	while ((offset - 8) < descriptor_len) {
		struct scst_data_descriptor *d = &pd[i];

		d->sdd_lba = get_unaligned_be64(&address[offset]);
		offset += 8;
		d->sdd_blocks = get_unaligned_be32(&address[offset]);
		offset += 8;
		TRACE_DBG("i %d, lba %lld, blocks %lld", i,
			(long long)d->sdd_lba, (long long)d->sdd_blocks);
		i++;
	}

	cmd->cmd_data_descriptors = pd;
	cmd->cmd_data_descriptors_cnt = cnt;

out_put:
	scst_put_buf_full(cmd, address);

out:
	TRACE_EXIT_RES(res);
	return res;

out_abn_put:
	scst_put_buf_full(cmd, address);

out_abn:
	scst_set_cmd_abnormal_done_state(cmd);
	res = -1;
	goto out;
}

static void scst_free_unmap_descriptors(struct scst_cmd *cmd)
{
	TRACE_ENTRY();

	kfree(cmd->cmd_data_descriptors);
	cmd->cmd_data_descriptors = NULL;

	TRACE_EXIT();
	return;
}

int scst_parse_descriptors(struct scst_cmd *cmd)
{
	int res;

	TRACE_ENTRY();

	switch (cmd->cdb[0]) {
	case UNMAP:
		res = scst_parse_unmap_descriptors(cmd);
		break;
	case EXTENDED_COPY:
		res = scst_cm_parse_descriptors(cmd);
		break;
	default:
		sBUG();
	}

	TRACE_EXIT_RES(res);
	return res;
}

static void scst_free_descriptors(struct scst_cmd *cmd)
{
	TRACE_ENTRY();

	switch (cmd->cdb[0]) {
	case UNMAP:
		scst_free_unmap_descriptors(cmd);
		break;
	case EXTENDED_COPY:
		scst_cm_free_descriptors(cmd);
		break;
	default:
		sBUG();
		break;
	}

	TRACE_EXIT();
	return;
}

/**
 ** We currently have only few saved parameters and it is impossible to get
 ** pointer on a bit field, so let's have a simple straightforward
 ** implementation.
 **/

#define SCST_TAS_LABEL		"TAS"
#define SCST_QERR_LABEL		"QERR"
#define SCST_TMF_ONLY_LABEL	"TMF_ONLY"
#define SCST_SWP_LABEL		"SWP"
#define SCST_DSENSE_LABEL	"D_SENSE"
#define SCST_QUEUE_ALG_LABEL	"QUEUE_ALG"
#define SCST_DPICZ_LABEL	"DPICZ"

int scst_save_global_mode_pages(const struct scst_device *dev,
	uint8_t *buf, int size)
{
	int res = 0;

	TRACE_ENTRY();

	if (dev->tas != dev->tas_default) {
		res += scnprintf(&buf[res], size - res, "%s=%d\n",
			SCST_TAS_LABEL, dev->tas);
		if (res >= size-1)
			goto out_overflow;
	}

	if (dev->qerr != dev->qerr_default) {
		res += scnprintf(&buf[res], size - res, "%s=%d\n",
			SCST_QERR_LABEL, dev->qerr);
		if (res >= size-1)
			goto out_overflow;
	}

	if (dev->tmf_only != dev->tmf_only_default) {
		res += scnprintf(&buf[res], size - res, "%s=%d\n",
			SCST_TMF_ONLY_LABEL, dev->tmf_only);
		if (res >= size-1)
			goto out_overflow;
	}

	if (dev->swp != dev->swp_default) {
		res += scnprintf(&buf[res], size - res, "%s=%d\n",
			SCST_SWP_LABEL, dev->swp);
		if (res >= size-1)
			goto out_overflow;
	}

	if (dev->d_sense != dev->d_sense_default) {
		res += scnprintf(&buf[res], size - res, "%s=%d\n",
			SCST_DSENSE_LABEL, dev->d_sense);
		if (res >= size-1)
			goto out_overflow;
	}

	if (dev->dpicz != dev->dpicz_default) {
		res += scnprintf(&buf[res], size - res, "%s=%d\n",
			SCST_DPICZ_LABEL, dev->dpicz);
		if (res >= size-1)
			goto out_overflow;
	}

	if (dev->queue_alg != dev->queue_alg_default) {
		res += scnprintf(&buf[res], size - res, "%s=%d\n",
			SCST_QUEUE_ALG_LABEL, dev->queue_alg);
		if (res >= size-1)
			goto out_overflow;
	}

out:
	TRACE_EXIT_RES(res);
	return res;

out_overflow:
	PRINT_ERROR("Global mode pages buffer overflow (size %d)", size);
	res = -EOVERFLOW;
	goto out;
}
EXPORT_SYMBOL_GPL(scst_save_global_mode_pages);

static int scst_restore_tas(struct scst_device *dev, unsigned int val)
{
	int res;

	TRACE_ENTRY();

	if (val > 1) {
		PRINT_ERROR("Invalid value %d for parameter %s (device %s)",
			val, SCST_TAS_LABEL, dev->virt_name);
		res = -EINVAL;
		goto out;
	}

	dev->tas = val;
	dev->tas_saved = val;

	PRINT_INFO("%s restored to %d for device %s", SCST_TAS_LABEL,
		dev->tas, dev->virt_name);

	res = 0;

out:
	TRACE_EXIT_RES(res);
	return res;
}

static int scst_restore_qerr(struct scst_device *dev, unsigned int val)
{
	int res;

	TRACE_ENTRY();

	if ((val == SCST_QERR_2_RESERVED) ||
	    (val > SCST_QERR_3_ABORT_THIS_NEXUS_ONLY)) {
		PRINT_ERROR("Invalid value %d for parameter %s (device %s)",
			val, SCST_QERR_LABEL, dev->virt_name);
		res = -EINVAL;
		goto out;
	}

	dev->qerr = val;
	dev->qerr_saved = val;

	PRINT_INFO("%s restored to %d for device %s", SCST_QERR_LABEL,
		dev->qerr, dev->virt_name);

	res = 0;

out:
	TRACE_EXIT_RES(res);
	return res;
}

static int scst_restore_tmf_only(struct scst_device *dev, unsigned int val)
{
	int res;

	TRACE_ENTRY();

	if (val > 1) {
		PRINT_ERROR("Invalid value %d for parameter %s (device %s)",
			val, SCST_TMF_ONLY_LABEL, dev->virt_name);
		res = -EINVAL;
		goto out;
	}

	dev->tmf_only = val;
	dev->tmf_only_saved = val;

	PRINT_INFO("%s restored to %d for device %s", SCST_TMF_ONLY_LABEL,
		dev->tmf_only, dev->virt_name);

	res = 0;

out:
	TRACE_EXIT_RES(res);
	return res;
}

static int scst_restore_swp(struct scst_device *dev, unsigned int val)
{
	int res;

	TRACE_ENTRY();

	if (val > 1) {
		PRINT_ERROR("Invalid value %d for parameter %s (device %s)",
			val, SCST_SWP_LABEL, dev->virt_name);
		res = -EINVAL;
		goto out;
	}

	dev->swp = val;
	dev->swp_saved = val;

	PRINT_INFO("%s restored to %d for device %s", SCST_SWP_LABEL,
		dev->swp, dev->virt_name);

	res = 0;

out:
	TRACE_EXIT_RES(res);
	return res;
}

static int scst_restore_dsense(struct scst_device *dev, unsigned int val)
{
	int res;

	TRACE_ENTRY();

	if (val > 1) {
		PRINT_ERROR("Invalid value %d for parameter %s (device %s)",
			val, SCST_DSENSE_LABEL, dev->virt_name);
		res = -EINVAL;
		goto out;
	}

	dev->d_sense = val;
	dev->d_sense_saved = val;

	PRINT_INFO("%s restored to %d for device %s", SCST_DSENSE_LABEL,
		dev->d_sense, dev->virt_name);

	res = 0;

out:
	TRACE_EXIT_RES(res);
	return res;
}

static int scst_restore_dpicz(struct scst_device *dev, unsigned int val)
{
	int res;

	TRACE_ENTRY();

	if (val > 1) {
		PRINT_ERROR("Invalid value %d for parameter %s (device %s)",
			val, SCST_DPICZ_LABEL, dev->virt_name);
		res = -EINVAL;
		goto out;
	}

	dev->dpicz = val;
	dev->dpicz_saved = val;

	PRINT_INFO("%s restored to %d for device %s", SCST_DPICZ_LABEL,
		dev->dpicz, dev->virt_name);

	res = 0;

out:
	TRACE_EXIT_RES(res);
	return res;
}

static int scst_restore_queue_alg(struct scst_device *dev, unsigned int val)
{
	int res;

	TRACE_ENTRY();

	if ((val != SCST_QUEUE_ALG_0_RESTRICTED_REORDER) &&
	    (val != SCST_QUEUE_ALG_1_UNRESTRICTED_REORDER)) {
		PRINT_ERROR("Invalid value %d for parameter %s (device %s)",
			val, SCST_QUEUE_ALG_LABEL, dev->virt_name);
		res = -EINVAL;
		goto out;
	}

	dev->queue_alg = val;
	dev->queue_alg_saved = val;

	PRINT_INFO("%s restored to %d for device %s", SCST_QUEUE_ALG_LABEL,
		dev->queue_alg, dev->virt_name);

	res = 0;

out:
	TRACE_EXIT_RES(res);
	return res;
}

/* Params are NULL-terminated */
int scst_restore_global_mode_pages(struct scst_device *dev, char *params,
	char **last_param)
{
	int res;
	char *param, *p, *pp;
	unsigned long val;

	TRACE_ENTRY();

	while (1) {
		param = scst_get_next_token_str(&params);
		if (param == NULL)
			break;

		p = scst_get_next_lexem(&param);
		if (*p == '\0')
			break;

		pp = scst_get_next_lexem(&param);
		if (*pp == '\0')
			goto out_need_param;

		if (scst_get_next_lexem(&param)[0] != '\0')
			goto out_too_many;

		res = kstrtoul(pp, 0, &val);
		if (res != 0)
			goto out_strtoul_failed;

		if (strcasecmp(SCST_TAS_LABEL, p) == 0)
			res = scst_restore_tas(dev, val);
		else if (strcasecmp(SCST_QERR_LABEL, p) == 0)
			res = scst_restore_qerr(dev, val);
		else if (strcasecmp(SCST_TMF_ONLY_LABEL, p) == 0)
			res = scst_restore_tmf_only(dev, val);
		else if (strcasecmp(SCST_SWP_LABEL, p) == 0)
			res = scst_restore_swp(dev, val);
		else if (strcasecmp(SCST_DSENSE_LABEL, p) == 0)
			res = scst_restore_dsense(dev, val);
		else if (strcasecmp(SCST_DPICZ_LABEL, p) == 0)
			res = scst_restore_dpicz(dev, val);
		else if (strcasecmp(SCST_QUEUE_ALG_LABEL, p) == 0)
			res = scst_restore_queue_alg(dev, val);
		else {
			TRACE_DBG("Unknown parameter %s", p);
			scst_restore_token_str(p, param);
			*last_param = p;
			goto out;
		}
		if (res != 0)
			goto out;
	}

	*last_param = NULL;
	res = 0;

out:
	TRACE_EXIT_RES(res);
	return res;

out_strtoul_failed:
	PRINT_ERROR("strtoul() for %s failed: %d (device %s)", pp, res,
		dev->virt_name);
	goto out;

out_need_param:
	PRINT_ERROR("Parameter %s value missed for device %s", p, dev->virt_name);
	res = -EINVAL;
	goto out;

out_too_many:
	PRINT_ERROR("Too many parameter's %s values (device %s)", p, dev->virt_name);
	res = -EINVAL;
	goto out;
}
EXPORT_SYMBOL_GPL(scst_restore_global_mode_pages);

/* Must be called under dev_lock and BHs off. Might release it, then reacquire. */
void __scst_ext_blocking_done(struct scst_device *dev)
{
	bool stop;

	TRACE_ENTRY();

	TRACE_BLOCK("Notifying ext blockers for dev %s (ext_blocks_cnt %d)",
		dev->virt_name, dev->ext_blocks_cnt);

	stop = list_empty(&dev->ext_blockers_list);
	while (!stop) {
		struct scst_ext_blocker *b;

		b = list_first_entry(&dev->ext_blockers_list, typeof(*b),
			ext_blockers_list_entry);

		TRACE_DBG("Notifying async ext blocker %p (cnt %d)", b,
			dev->ext_blocks_cnt);

		list_del(&b->ext_blockers_list_entry);

		stop = list_empty(&dev->ext_blockers_list);
		if (stop)
			dev->ext_blocking_pending = 0;

		spin_unlock_bh(&dev->dev_lock);

		b->ext_blocker_done_fn(dev, b->ext_blocker_data,
			b->ext_blocker_data_len);

		kfree(b);

		spin_lock_bh(&dev->dev_lock);
	}

	TRACE_EXIT();
	return;
}

#if LINUX_VERSION_CODE < KERNEL_VERSION(2, 6, 20)
static void scst_ext_blocking_done_fn(void *p)
{
	struct scst_device *dev = p;
#else
static void scst_ext_blocking_done_fn(struct work_struct *work)
{
	struct scst_device *dev = container_of(work, struct scst_device,
					ext_blockers_work);
#endif

	TRACE_ENTRY();

	spin_lock_bh(&dev->dev_lock);

	WARN_ON(!dev->ext_unblock_scheduled);

	/* We might have new ext blocker any time w/o dev_lock */
	while (!list_empty(&dev->ext_blockers_list))
		__scst_ext_blocking_done(dev);

	WARN_ON(!dev->ext_unblock_scheduled);
	dev->ext_unblock_scheduled = 0;

	spin_unlock_bh(&dev->dev_lock);

	TRACE_EXIT();
	return;
}

/* Must be called under dev_lock and BHs off */
void scst_ext_blocking_done(struct scst_device *dev)
{
	TRACE_ENTRY();

	lockdep_assert_held(&dev->dev_lock);

	if (dev->ext_unblock_scheduled)
		goto out;

	TRACE_DBG("Scheduling ext_blockers_work for dev %s", dev->virt_name);

	dev->ext_unblock_scheduled = 1;
	schedule_work(&dev->ext_blockers_work);

out:
	TRACE_EXIT();
	return;
}

static void scst_sync_ext_blocking_done(struct scst_device *dev,
	uint8_t *data, int len)
{
	wait_queue_head_t *w;

	TRACE_ENTRY();

	w = (void *)*((unsigned long *)data);
	wake_up_all(w);

	TRACE_EXIT();
	return;
}

int scst_ext_block_dev(struct scst_device *dev, ext_blocker_done_fn_t done_fn,
	const uint8_t *priv, int priv_len, int flags)
{
	int res;
	struct scst_ext_blocker *b;

	TRACE_ENTRY();

	if (flags & SCST_EXT_BLOCK_SYNC)
		priv_len = sizeof(void *);

	b = kzalloc(sizeof(*b) + priv_len, GFP_KERNEL);
	if (b == NULL) {
		PRINT_ERROR("Unable to alloc struct scst_ext_blocker with data "
			"(size %zd)", sizeof(*b) + priv_len);
		res = -ENOMEM;
		goto out;
	}

	TRACE_MGMT_DBG("New %d ext blocker %p for dev %s (flags %x)",
		dev->ext_blocks_cnt+1, b, dev->virt_name, flags);

	spin_lock_bh(&dev->dev_lock);

	if (dev->strictly_serialized_cmd_waiting) {
		/*
		 * Avoid deadlock when this strictly serialized cmd
		 * will not proceed stopped on our blocking, so our
		 * blocking does not proceed as well.
		 */
		TRACE_DBG("Unstrictlyserialize dev %s", dev->virt_name);
		dev->strictly_serialized_cmd_waiting = 0;
		/* We will reuse blocking done by the strictly serialized cmd */
	} else
		scst_block_dev(dev);

	if (flags & SCST_EXT_BLOCK_STPG) {
		WARN_ON(dev->stpg_ext_blocked);
		dev->stpg_ext_blocked = 1;
	}

	dev->ext_blocks_cnt++;
	TRACE_DBG("ext_blocks_cnt %d", dev->ext_blocks_cnt);

	if ((flags & SCST_EXT_BLOCK_SYNC) && (dev->on_dev_cmd_count == 0)) {
		TRACE_DBG("No commands to wait for sync blocking (dev %s)",
			dev->virt_name);
		spin_unlock_bh(&dev->dev_lock);
		goto out_free_success;
	}

	list_add_tail(&b->ext_blockers_list_entry, &dev->ext_blockers_list);
	dev->ext_blocking_pending = 1;

	if (flags & SCST_EXT_BLOCK_SYNC) {
		DECLARE_WAIT_QUEUE_HEAD_ONSTACK(w);

		b->ext_blocker_done_fn = scst_sync_ext_blocking_done;
		*((void **)&b->ext_blocker_data[0]) = &w;

		wait_event_locked(w, (dev->on_dev_cmd_count == 0),
			lock_bh, dev->dev_lock);

		spin_unlock_bh(&dev->dev_lock);
	} else {
		b->ext_blocker_done_fn = done_fn;
		if (priv_len > 0) {
			b->ext_blocker_data_len = priv_len;
			memcpy(b->ext_blocker_data, priv, priv_len);
		}
		if (dev->on_dev_cmd_count == 0) {
			TRACE_DBG("No commands to wait for async blocking "
				"(dev %s)", dev->virt_name);
			if (!dev->ext_unblock_scheduled)
				__scst_ext_blocking_done(dev);
			spin_unlock_bh(&dev->dev_lock);
		} else
			spin_unlock_bh(&dev->dev_lock);
	}

out_success:
	res = 0;

out:
	TRACE_EXIT_RES(res);
	return res;

out_free_success:
	sBUG_ON(!(flags & SCST_EXT_BLOCK_SYNC));
	kfree(b);
	goto out_success;
}

void scst_ext_unblock_dev(struct scst_device *dev, bool stpg)
{
	TRACE_ENTRY();

	spin_lock_bh(&dev->dev_lock);

	if (dev->ext_blocks_cnt == 0) {
		TRACE_DBG("Nothing to unblock (dev %s)", dev->virt_name);
		goto out_unlock;
	}

	if ((dev->ext_blocks_cnt == 1) && dev->stpg_ext_blocked && !stpg) {
		/*
		 * User space is sending too many unblock calls during
		 * STPG processing
		 */
		TRACE_MGMT_DBG("Can not unblock internal STPG ext block "
			"(dev %s, ext_blocks_cnt %d, stpg_ext_blocked %d, stpg %d)",
			dev->virt_name, dev->ext_blocks_cnt,
			dev->stpg_ext_blocked, stpg);
		goto out_unlock;
	}

	dev->ext_blocks_cnt--;
	TRACE_MGMT_DBG("Ext unblocking for dev %s (left: %d, pending %d)",
		dev->virt_name, dev->ext_blocks_cnt,
		dev->ext_blocking_pending);

	if ((dev->ext_blocks_cnt == 0) && dev->ext_blocking_pending) {
		int rc;
		/* Wait pending ext blocking to finish */
		spin_unlock_bh(&dev->dev_lock);
		TRACE_DBG("Ext unblock (dev %s): still pending...",
			dev->virt_name);
		rc = scst_ext_block_dev(dev, NULL, NULL, 0, SCST_EXT_BLOCK_SYNC);
		if (rc != 0) {
			/* Oops, have to poll */
			PRINT_WARNING("scst_ext_block_dev(dev %s) failed, "
				"switch to polling", dev->virt_name);
			spin_lock_bh(&dev->dev_lock);
			while (dev->ext_blocking_pending) {
				spin_unlock_bh(&dev->dev_lock);
				msleep(10);
				spin_lock_bh(&dev->dev_lock);
			}
			spin_unlock_bh(&dev->dev_lock);
		} else {
			TRACE_DBG("Ext unblock: pending done, unblocking...");
			scst_ext_unblock_dev(dev, stpg);
		}
		spin_lock_bh(&dev->dev_lock);
	}

	scst_unblock_dev(dev);

out_unlock:
	spin_unlock_bh(&dev->dev_lock);

	TRACE_EXIT();
	return;
}

/* Abstract vfs_unlink() for different kernel versions (as possible) */
#if LINUX_VERSION_CODE < KERNEL_VERSION(2, 6, 39)
void scst_vfs_unlink_and_put(struct nameidata *nd)
{
#if LINUX_VERSION_CODE < KERNEL_VERSION(2, 6, 25)
	vfs_unlink(nd->dentry->d_parent->d_inode, nd->dentry);
	dput(nd->dentry);
	mntput(nd->mnt);
#else
	vfs_unlink(nd->path.dentry->d_parent->d_inode,
		nd->path.dentry);
	path_put(&nd->path);
#endif
}
#else
void scst_vfs_unlink_and_put(struct path *path)
{
#if LINUX_VERSION_CODE < KERNEL_VERSION(3, 13, 0) && \
	(!defined(RHEL_MAJOR) || RHEL_MAJOR -0 < 7) && \
	(!defined(CONFIG_SUSE_KERNEL) || \
	 LINUX_VERSION_CODE < KERNEL_VERSION(3, 12, 0))
	vfs_unlink(path->dentry->d_parent->d_inode, path->dentry);
#else
	vfs_unlink(path->dentry->d_parent->d_inode, path->dentry, NULL);
#endif
	path_put(path);
}
#endif

#if LINUX_VERSION_CODE < KERNEL_VERSION(2, 6, 39)
void scst_path_put(struct nameidata *nd)
{
#if LINUX_VERSION_CODE < KERNEL_VERSION(2, 6, 25)
	dput(nd->dentry);
	mntput(nd->mnt);
#else
	path_put(&nd->path);
#endif
}
EXPORT_SYMBOL(scst_path_put);
#endif

int scst_copy_file(const char *src, const char *dest)
{
	int res = 0;
	struct inode *inode;
	loff_t file_size, pos;
	uint8_t *buf = NULL;
	struct file *file_src = NULL, *file_dest = NULL;
	mm_segment_t old_fs = get_fs();

	TRACE_ENTRY();

	if (src == NULL || dest == NULL) {
		res = -EINVAL;
		PRINT_ERROR("%s", "Invalid persistent files path - backup "
			"skipped");
		goto out;
	}

	TRACE_DBG("Copying '%s' into '%s'", src, dest);

	set_fs(KERNEL_DS);

	file_src = filp_open(src, O_RDONLY, 0);
	if (IS_ERR(file_src)) {
		res = PTR_ERR(file_src);
		TRACE_DBG("Unable to open file '%s' - error %d", src, res);
		goto out_free;
	}

	file_dest = filp_open(dest, O_WRONLY | O_CREAT | O_TRUNC, 0644);
	if (IS_ERR(file_dest)) {
		res = PTR_ERR(file_dest);
		TRACE_DBG("Unable to open backup file '%s' - error %d", dest,
			res);
		goto out_close;
	}

	inode = file_inode(file_src);

	if (S_ISREG(inode->i_mode)) {
		/* Nothing to do */
	} else if (S_ISBLK(inode->i_mode)) {
		inode = inode->i_bdev->bd_inode;
	} else {
		PRINT_ERROR("Invalid file mode 0x%x", inode->i_mode);
		res = -EINVAL;
		set_fs(old_fs);
		goto out_skip;
	}

	file_size = inode->i_size;

	buf = vmalloc(file_size);
	if (buf == NULL) {
		res = -ENOMEM;
		PRINT_ERROR("%s", "Unable to allocate temporary buffer");
		goto out_skip;
	}

	pos = 0;
	res = scst_read(file_src, buf, file_size, &pos);
	if (res != file_size) {
		PRINT_ERROR("Unable to read file '%s' - error %d", src, res);
		goto out_skip;
	}

	pos = 0;
	res = scst_write(file_dest, buf, file_size, &pos);
	if (res != file_size) {
		PRINT_ERROR("Unable to write to '%s' - error %d", dest, res);
		goto out_skip;
	}

	res = vfs_fsync(file_dest, 0);
	if (res != 0) {
		PRINT_ERROR("fsync() of the backup PR file failed: %d", res);
		goto out_skip;
	}

out_skip:
	filp_close(file_dest, NULL);

out_close:
	filp_close(file_src, NULL);

out_free:
	if (buf != NULL)
		vfree(buf);

	set_fs(old_fs);

out:
	TRACE_EXIT_RES(res);
	return res;
}

int scst_remove_file(const char *name)
{
	int res = 0;
#if LINUX_VERSION_CODE < KERNEL_VERSION(2, 6, 39)
	struct nameidata nd;
#else
	struct path path;
#endif
	mm_segment_t old_fs = get_fs();

	TRACE_ENTRY();

	set_fs(KERNEL_DS);

#if LINUX_VERSION_CODE < KERNEL_VERSION(2, 6, 39)
	res = path_lookup(name, 0, &nd);
	if (!res)
		scst_vfs_unlink_and_put(&nd);
	else
		TRACE_DBG("Unable to lookup file '%s' - error %d", name, res);
#else
	res = kern_path(name, 0, &path);
	if (!res)
		scst_vfs_unlink_and_put(&path);
	else
		TRACE_DBG("Unable to lookup file '%s' - error %d", name, res);
#endif

	set_fs(old_fs);

	TRACE_EXIT_RES(res);
	return res;
}
EXPORT_SYMBOL_GPL(scst_remove_file);

/* Returns 0 on success, error code otherwise */
int scst_write_file_transactional(const char *name, const char *name1,
	const char *signature, int signature_len, const uint8_t *buf, int size)
{
	int res;
	struct file *file;
	mm_segment_t old_fs = get_fs();
	loff_t pos = 0;
	char n = '\n';

	TRACE_ENTRY();

	res = scst_copy_file(name, name1);
	if ((res != 0) && (res != -ENOENT))
		goto out;

	set_fs(KERNEL_DS);

	file = filp_open(name, O_WRONLY | O_CREAT | O_TRUNC, 0644);
	if (IS_ERR(file)) {
		res = PTR_ERR(file);
		PRINT_ERROR("Unable to (re)create file '%s' - error %d",
			name, res);
		goto out_set_fs;
	}

	TRACE_DBG("Writing file '%s'", name);

	pos = signature_len+1;

	res = scst_write(file, buf, size, &pos);
	if (res != size)
		goto write_error;

	res = vfs_fsync(file, 1);
	if (res != 0) {
		PRINT_ERROR("fsync() of file %s failed: %d", name, res);
		goto write_error_close;
	}

	pos = 0;
	res = scst_write(file, signature, signature_len, &pos);
	if (res != signature_len)
		goto write_error;

	res = scst_write(file, &n, sizeof(n), &pos);
	if (res != sizeof(n))
		goto write_error;

	res = vfs_fsync(file, 1);
	if (res != 0) {
		PRINT_ERROR("fsync() of file %s failed: %d", name, res);
		goto write_error_close;
	}

	res = 0;

	filp_close(file, NULL);

out_set_fs:
	set_fs(old_fs);

	if (res == 0)
		scst_remove_file(name1);
	else
		scst_remove_file(name);

out:
	TRACE_EXIT_RES(res);
	return res;

write_error:
	PRINT_ERROR("Error writing to '%s' - error %d", name, res);

write_error_close:
	filp_close(file, NULL);
	if (res > 0)
		res = -EIO;
	goto out_set_fs;
}
EXPORT_SYMBOL_GPL(scst_write_file_transactional);

static int __scst_read_file_transactional(const char *file_name,
	const char *signature, int signature_len, uint8_t *buf, int size)
{
	int res;
	struct file *file = NULL;
	struct inode *inode;
	loff_t file_size, pos;
	mm_segment_t old_fs;

	TRACE_ENTRY();

	old_fs = get_fs();
	set_fs(KERNEL_DS);

	TRACE_DBG("Loading file '%s'", file_name);

	file = filp_open(file_name, O_RDONLY, 0);
	if (IS_ERR(file)) {
		res = PTR_ERR(file);
		TRACE_DBG("Unable to open file '%s' - error %d", file_name, res);
		goto out;
	}

	inode = file_inode(file);

	if (S_ISREG(inode->i_mode)) {
		/* Nothing to do */
	} else if (S_ISBLK(inode->i_mode)) {
		inode = inode->i_bdev->bd_inode;
	} else {
		PRINT_ERROR("Invalid file mode 0x%x", inode->i_mode);
		res = -EINVAL;
		goto out_close;
	}

	file_size = inode->i_size;

	if (file_size > size) {
		PRINT_ERROR("Supplied buffer (%d) too small (need %d)", size,
			(int)file_size);
		res = -EOVERFLOW;
		goto out_close;
	}

	pos = 0;
	res = scst_read(file, buf, file_size, &pos);
	if (res != file_size) {
		PRINT_ERROR("Unable to read file '%s' - error %d", file_name, res);
		if (res > 0)
			res = -EIO;
		goto out_close;
	}

	if (memcmp(buf, signature, signature_len) != 0) {
		res = -EINVAL;
		PRINT_ERROR("Invalid signature in file %s", file_name);
		goto out_close;
	}

out_close:
	filp_close(file, NULL);

out:
	set_fs(old_fs);

	TRACE_EXIT_RES(res);
	return res;
}

/*
 * Returns read data size on success, error code otherwise. The first
 * signature_len+1 bytes of the read data contain signature, so should be
 * skipped.
 */
int scst_read_file_transactional(const char *name, const char *name1,
	const char *signature, int signature_len, uint8_t *buf, int size)
{
	int res;

	TRACE_ENTRY();

	res = __scst_read_file_transactional(name, signature, signature_len, buf, size);
	if (res <= 0)
		res = __scst_read_file_transactional(name1, signature,
			signature_len, buf, size);

	if (res > 0)
		TRACE_BUFFER("Read data", buf, res);

	TRACE_EXIT_RES(res);
	return res;
}
EXPORT_SYMBOL_GPL(scst_read_file_transactional);

/*
 * Return the file mode if @path exists or an error code if opening @path via
 * filp_open() in read-only mode failed.
 */
int scst_get_file_mode(const char *path)
{
	struct file *file;
	int res;

	file = filp_open(path, O_RDONLY, 0400);
	if (IS_ERR(file)) {
		res = PTR_ERR(file);
		goto out;
	}
	res = file_inode(file)->i_mode;
	filp_close(file, NULL);

out:
	return res;
}
EXPORT_SYMBOL(scst_get_file_mode);

/*
 * Return true if either @path does not contain a slash or if the directory
 * specified in @path exists.
 */
bool scst_parent_dir_exists(const char *path)
{
	const char *last_slash = strrchr(path, '/');
	const char *dir;
	int dir_mode;
	bool res = true;

	if (last_slash && last_slash > path) {
		dir = kasprintf(GFP_KERNEL, "%.*s", (int)(last_slash - path),
				path);
		if (dir) {
			dir_mode = scst_get_file_mode(dir);
			kfree(dir);
			res = dir_mode >= 0 && S_ISDIR(dir_mode);
		} else {
			res = false;
		}
	}

	return res;
}
EXPORT_SYMBOL(scst_parent_dir_exists);

static void __init scst_scsi_op_list_init(void)
{
	int i;
	uint8_t op = 0xff;

	TRACE_ENTRY();

	TRACE_DBG("tblsize=%d", SCST_CDB_TBL_SIZE);

	for (i = 0; i < 256; i++)
		scst_scsi_op_list[i] = SCST_CDB_TBL_SIZE;

	for (i = 0; i < SCST_CDB_TBL_SIZE; i++) {
		if (scst_scsi_op_table[i].ops != op) {
			op = scst_scsi_op_table[i].ops;
			scst_scsi_op_list[op] = i;
		}
	}

	TRACE_BUFFER("scst_scsi_op_list", scst_scsi_op_list,
		sizeof(scst_scsi_op_list));

	scst_release_acg_wq = create_workqueue("scst_release_acg");
	WARN_ON_ONCE(IS_ERR(scst_release_acg_wq));

	TRACE_EXIT();
	return;
}

int __init scst_lib_init(void)
{
	int res = 0;

	scst_scsi_op_list_init();

#if LINUX_VERSION_CODE >= KERNEL_VERSION(2, 6, 30)
	scsi_io_context_cache = kmem_cache_create("scst_scsi_io_context",
					sizeof(struct scsi_io_context),
					__alignof__(struct scsi_io_context),
					SCST_SLAB_FLAGS|SLAB_HWCACHE_ALIGN, NULL);
	if (!scsi_io_context_cache) {
		PRINT_ERROR("%s", "Can't init scsi io context cache");
		res = -ENOMEM;
		goto out;
	}

out:
#endif
	TRACE_EXIT_RES(res);
	return res;
}

void scst_lib_exit(void)
{
	/* Wait until any ongoing acg->put_work has finished. */
	flush_workqueue(scst_release_acg_wq);
	destroy_workqueue(scst_release_acg_wq);

#if LINUX_VERSION_CODE >= KERNEL_VERSION(2, 6, 30)
	BUILD_BUG_ON(SCST_MAX_CDB_SIZE != BLK_MAX_CDB);
	BUILD_BUG_ON(SCST_SENSE_BUFFERSIZE < SCSI_SENSE_BUFFERSIZE);

	kmem_cache_destroy(scsi_io_context_cache);
#endif
}

#ifdef CONFIG_SCST_DEBUG

/**
 * scst_random() - return a pseudo-random number for debugging purposes.
 *
 * Returns a pseudo-random number for debugging purposes. Available only in
 * the DEBUG build.
 *
 * Original taken from the XFS code
 */
unsigned long scst_random(void)
{
	static int Inited;
	static unsigned long RandomValue;
	static DEFINE_SPINLOCK(lock);
	/* cycles pseudo-randomly through all values between 1 and 2^31 - 2 */
	register long rv;
	register long lo;
	register long hi;
	unsigned long flags;

	spin_lock_irqsave(&lock, flags);
	if (!Inited) {
		RandomValue = jiffies;
		Inited = 1;
	}
	rv = RandomValue;
	hi = rv / 127773;
	lo = rv % 127773;
	rv = 16807 * lo - 2836 * hi;
	if (rv <= 0)
		rv += 2147483647;
	RandomValue = rv;
	spin_unlock_irqrestore(&lock, flags);
	return rv;
}
EXPORT_SYMBOL_GPL(scst_random);
#endif /* CONFIG_SCST_DEBUG */

#ifdef CONFIG_SCST_DEBUG_TM

#define TM_DBG_STATE_ABORT		0
#define TM_DBG_STATE_RESET		1
#define TM_DBG_STATE_OFFLINE		2

#define INIT_TM_DBG_STATE		TM_DBG_STATE_ABORT

static void tm_dbg_timer_fn(struct timer_list *timer);

static DEFINE_SPINLOCK(scst_tm_dbg_lock);
/* All serialized by scst_tm_dbg_lock */
static struct {
	unsigned int tm_dbg_release:1;
	unsigned int tm_dbg_blocked:1;
} tm_dbg_flags;
static LIST_HEAD(tm_dbg_delayed_cmd_list);
static int tm_dbg_delayed_cmds_count;
static int tm_dbg_passed_cmds_count;
static int tm_dbg_state;
static int tm_dbg_on_state_passes;
static DEFINE_TIMER(tm_dbg_timer, tm_dbg_timer_fn);
static struct scst_tgt_dev *tm_dbg_tgt_dev;

static const int tm_dbg_on_state_num_passes[] = { 5, 1, 0x7ffffff };

static void tm_dbg_init_tgt_dev(struct scst_tgt_dev *tgt_dev)
{
	if (tgt_dev->lun == 15) {
		unsigned long flags;

		if (tm_dbg_tgt_dev != NULL)
			tm_dbg_deinit_tgt_dev(tm_dbg_tgt_dev);

		spin_lock_irqsave(&scst_tm_dbg_lock, flags);
		tm_dbg_state = INIT_TM_DBG_STATE;
		tm_dbg_on_state_passes =
			tm_dbg_on_state_num_passes[tm_dbg_state];
		tm_dbg_tgt_dev = tgt_dev;
		PRINT_INFO("LUN %lld connected from initiator %s is under "
			"TM debugging (tgt_dev %p)",
			(unsigned long long)tgt_dev->lun,
			tgt_dev->sess->initiator_name, tgt_dev);
		spin_unlock_irqrestore(&scst_tm_dbg_lock, flags);
	}
	return;
}

static void tm_dbg_deinit_tgt_dev(struct scst_tgt_dev *tgt_dev)
{
	if (tm_dbg_tgt_dev == tgt_dev) {
		unsigned long flags;

		TRACE_MGMT_DBG("Deinit TM debugging tgt_dev %p", tgt_dev);
		del_timer_sync(&tm_dbg_timer);
		spin_lock_irqsave(&scst_tm_dbg_lock, flags);
		tm_dbg_tgt_dev = NULL;
		spin_unlock_irqrestore(&scst_tm_dbg_lock, flags);
	}
	return;
}

static void tm_dbg_timer_fn(struct timer_list *timer)
{
	TRACE_MGMT_DBG("%s", "delayed cmd timer expired");
	tm_dbg_flags.tm_dbg_release = 1;
	wake_up_all(&tm_dbg_tgt_dev->active_cmd_threads->cmd_list_waitQ);
	return;
}

/* Called under scst_tm_dbg_lock and IRQs off */
static void tm_dbg_delay_cmd(struct scst_cmd *cmd)
{
	switch (tm_dbg_state) {
	case TM_DBG_STATE_ABORT:
		if (tm_dbg_delayed_cmds_count == 0) {
			unsigned long d = 58*HZ + (scst_random() % (4*HZ));

			TRACE_MGMT_DBG("STATE ABORT: delaying cmd %p (tag %llu)"
				" for %ld.%ld seconds (%ld HZ), "
				"tm_dbg_on_state_passes=%d", cmd, cmd->tag,
				d/HZ, (d%HZ)*100/HZ, d,	tm_dbg_on_state_passes);
			mod_timer(&tm_dbg_timer, jiffies + d);
#if 0
			tm_dbg_flags.tm_dbg_blocked = 1;
#endif
		} else {
			TRACE_MGMT_DBG("Delaying another timed cmd %p "
				"(tag %llu), delayed_cmds_count=%d, "
				"tm_dbg_on_state_passes=%d", cmd, cmd->tag,
				tm_dbg_delayed_cmds_count,
				tm_dbg_on_state_passes);
			if (tm_dbg_delayed_cmds_count == 2)
				tm_dbg_flags.tm_dbg_blocked = 0;
		}
		break;

	case TM_DBG_STATE_RESET:
	case TM_DBG_STATE_OFFLINE:
		TRACE_MGMT_DBG("STATE RESET/OFFLINE: delaying cmd %p "
			"(tag %llu), delayed_cmds_count=%d, "
			"tm_dbg_on_state_passes=%d", cmd, cmd->tag,
			tm_dbg_delayed_cmds_count, tm_dbg_on_state_passes);
		tm_dbg_flags.tm_dbg_blocked = 1;
		break;

	default:
		sBUG();
	}
	/* IRQs already off */
	spin_lock(&cmd->cmd_threads->cmd_list_lock);
	list_add_tail(&cmd->cmd_list_entry, &tm_dbg_delayed_cmd_list);
	spin_unlock(&cmd->cmd_threads->cmd_list_lock);
	cmd->tm_dbg_delayed = 1;
	tm_dbg_delayed_cmds_count++;
	return;
}

/* No locks */
void tm_dbg_check_released_cmds(void)
{
	if (tm_dbg_flags.tm_dbg_release) {
		struct scst_cmd *cmd, *tc;

		spin_lock_irq(&scst_tm_dbg_lock);
		list_for_each_entry_safe_reverse(cmd, tc,
				&tm_dbg_delayed_cmd_list, cmd_list_entry) {
			TRACE_MGMT_DBG("Releasing timed cmd %p (tag %llu), "
				"delayed_cmds_count=%d", cmd, cmd->tag,
				tm_dbg_delayed_cmds_count);
			spin_lock(&cmd->cmd_threads->cmd_list_lock);
			list_move(&cmd->cmd_list_entry,
				&cmd->cmd_threads->active_cmd_list);
			spin_unlock(&cmd->cmd_threads->cmd_list_lock);
		}
		tm_dbg_flags.tm_dbg_release = 0;
		spin_unlock_irq(&scst_tm_dbg_lock);
	}
}

/* Called under scst_tm_dbg_lock, but can drop it inside, then reget */
static void tm_dbg_change_state(unsigned long *flags)
{
	tm_dbg_flags.tm_dbg_blocked = 0;
	if (--tm_dbg_on_state_passes == 0) {
		switch (tm_dbg_state) {
		case TM_DBG_STATE_ABORT:
			TRACE_MGMT_DBG("%s", "Changing "
			    "tm_dbg_state to RESET");
			tm_dbg_state = TM_DBG_STATE_RESET;
			tm_dbg_flags.tm_dbg_blocked = 0;
			break;
		case TM_DBG_STATE_RESET:
		case TM_DBG_STATE_OFFLINE:
#ifdef CONFIG_SCST_TM_DBG_GO_OFFLINE
			    TRACE_MGMT_DBG("%s", "Changing "
				    "tm_dbg_state to OFFLINE");
			    tm_dbg_state = TM_DBG_STATE_OFFLINE;
#else
			    TRACE_MGMT_DBG("%s", "Changing "
				    "tm_dbg_state to ABORT");
			    tm_dbg_state = TM_DBG_STATE_ABORT;
#endif
			break;
		default:
			sBUG();
		}
		tm_dbg_on_state_passes =
		    tm_dbg_on_state_num_passes[tm_dbg_state];
	}

	TRACE_MGMT_DBG("%s", "Deleting timer");
	spin_unlock_irqrestore(&scst_tm_dbg_lock, *flags);
	del_timer_sync(&tm_dbg_timer);
	spin_lock_irqsave(&scst_tm_dbg_lock, *flags);
	return;
}

/* No locks */
int tm_dbg_check_cmd(struct scst_cmd *cmd)
{
	int res = 0;
	unsigned long flags;

	if (cmd->tm_dbg_immut)
		goto out;

	if (cmd->tm_dbg_delayed) {
		spin_lock_irqsave(&scst_tm_dbg_lock, flags);
		TRACE_MGMT_DBG("Processing delayed cmd %p (tag %llu), "
			"delayed_cmds_count=%d", cmd, cmd->tag,
			tm_dbg_delayed_cmds_count);

		cmd->tm_dbg_immut = 1;
		tm_dbg_delayed_cmds_count--;
		if ((tm_dbg_delayed_cmds_count == 0) &&
		    (tm_dbg_state == TM_DBG_STATE_ABORT))
			tm_dbg_change_state(&flags);
		spin_unlock_irqrestore(&scst_tm_dbg_lock, flags);
	} else if (cmd->tgt_dev && (tm_dbg_tgt_dev == cmd->tgt_dev)) {
		/* Delay 5000th command */
		spin_lock_irqsave(&scst_tm_dbg_lock, flags);
		if (tm_dbg_flags.tm_dbg_blocked ||
		    (++tm_dbg_passed_cmds_count % 5000) == 0) {
			tm_dbg_delay_cmd(cmd);
			res = 1;
		} else
			cmd->tm_dbg_immut = 1;
		spin_unlock_irqrestore(&scst_tm_dbg_lock, flags);
	}

out:
	return res;
}

/* No locks */
void tm_dbg_release_cmd(struct scst_cmd *cmd)
{
	struct scst_cmd *c;
	unsigned long flags;

	spin_lock_irqsave(&scst_tm_dbg_lock, flags);
	list_for_each_entry(c, &tm_dbg_delayed_cmd_list,
				cmd_list_entry) {
		if (c == cmd) {
			TRACE_MGMT_DBG("Abort request for "
				"delayed cmd %p (tag=%llu), moving it to "
				"active cmd list (delayed_cmds_count=%d)",
				c, c->tag, tm_dbg_delayed_cmds_count);

			if (!(in_atomic() || in_interrupt() || irqs_disabled()))
				msleep(2000);

			if (!test_bit(SCST_CMD_ABORTED_OTHER,
					    &cmd->cmd_flags)) {
				/* Test how completed commands handled */
				if (((scst_random() % 10) == 5)) {
					scst_set_cmd_error(cmd,
						SCST_LOAD_SENSE(
							scst_sense_internal_failure));
					/* It's completed now */
				}
			}

			spin_lock(&cmd->cmd_threads->cmd_list_lock);
			list_move(&c->cmd_list_entry,
				&c->cmd_threads->active_cmd_list);
			wake_up(&c->cmd_threads->cmd_list_waitQ);
			spin_unlock(&cmd->cmd_threads->cmd_list_lock);
			break;
		}
	}
	spin_unlock_irqrestore(&scst_tm_dbg_lock, flags);
	return;
}

/* Might be called under scst_mutex */
void tm_dbg_task_mgmt(struct scst_device *dev, const char *fn, int force)
{
	unsigned long flags;

	if (dev != NULL) {
		if (tm_dbg_tgt_dev == NULL)
			goto out;

		if (tm_dbg_tgt_dev->dev != dev)
			goto out;
	}

	spin_lock_irqsave(&scst_tm_dbg_lock, flags);
	if ((tm_dbg_state != TM_DBG_STATE_OFFLINE) || force) {
		TRACE_MGMT_DBG("%s: freeing %d delayed cmds", fn,
			tm_dbg_delayed_cmds_count);
		tm_dbg_change_state(&flags);
		tm_dbg_flags.tm_dbg_release = 1;
		/*
		 * Used to make sure that all woken up threads see the new
		 * value.
		 */
		smp_wmb();
		if (tm_dbg_tgt_dev != NULL)
			wake_up_all(&tm_dbg_tgt_dev->active_cmd_threads->cmd_list_waitQ);
	} else {
		TRACE_MGMT_DBG("%s: while OFFLINE state, doing nothing", fn);
	}
	spin_unlock_irqrestore(&scst_tm_dbg_lock, flags);

out:
	return;
}

int tm_dbg_is_release(void)
{
	return tm_dbg_flags.tm_dbg_release;
}
#endif /* CONFIG_SCST_DEBUG_TM */

#ifdef CONFIG_SCST_DEBUG_SN
void scst_check_debug_sn(struct scst_cmd *cmd)
{
	int old = cmd->queue_type;

	/* To simulate from time to time queue flushing */
	if (!in_interrupt() && (scst_random() % 120) == 8) {
		int t = scst_random() % 1200;

		TRACE_SN("Delaying IO on %d ms", t);
		msleep(t);
	}

	if ((scst_random() % 15) == 7)
		cmd->queue_type = SCST_CMD_QUEUE_ORDERED;
	else if ((scst_random() % 1000) == 751)
		cmd->queue_type = SCST_CMD_QUEUE_HEAD_OF_QUEUE;
	else if ((scst_random() % 1000) == 752)
		cmd->queue_type = SCST_CMD_QUEUE_SIMPLE;

	if (old != cmd->queue_type)
		TRACE_SN("DbgSN queue type changed for cmd %p from %d to %d",
			cmd, old, cmd->queue_type);
	return;
}
#endif /* CONFIG_SCST_DEBUG_SN */

static void __scst_update_latency_stats(struct scst_cmd *cmd,
					struct scst_lat_stat_entry *stat,
					struct scst_lat_stat_entry *new_stat,
					const ktime_t now, uint64_t nowc)
{
	int64_t delta;
#ifdef SCST_MEASURE_CLOCK_CYCLES
	int64_t deltac;
#endif

	if (stat && ktime_to_ns(stat->last_update) != 0) {
		delta = ktime_to_ns(ktime_sub(now, stat->last_update));
		if (delta < 0 || delta > NSEC_PER_SEC) {
			printk_once(KERN_INFO "%d: ignoring large time delta %lld\n",
				    cmd->state, delta);
			delta = 0;
		}
		delta /= 100;
#ifdef SCST_MEASURE_CLOCK_CYCLES
		deltac = nowc - stat->last_update_tsc;
		if (deltac < 0 || deltac > tsc_khz * 1000) {
			printk_once(KERN_INFO "%d: ignoring large cc delta %lld\n",
				    cmd->state, deltac);
			deltac = 0;
		}
		deltac /= 100;
#endif
		if (stat->count++ > 0) {
			if (delta < stat->min)
				stat->min = delta;
			if (delta > stat->max)
				stat->max = delta;
#ifdef SCST_MEASURE_CLOCK_CYCLES
			if (deltac < stat->minc)
				stat->minc = deltac;
			if (deltac > stat->maxc)
				stat->maxc = deltac;
#endif
		} else {
			stat->min = stat->max = delta;
#ifdef SCST_MEASURE_CLOCK_CYCLES
			stat->minc = stat->maxc = deltac;
#endif
		}
		stat->sum += delta;
		stat->sumsq += delta * delta;
#ifdef SCST_MEASURE_CLOCK_CYCLES
		stat->sumc += deltac;
		stat->sumsqc += deltac * deltac;
#endif
	}
	new_stat->last_update = now;
#ifdef SCST_MEASURE_CLOCK_CYCLES
	new_stat->last_update_tsc = nowc;
#endif
}

/*
 * Note: in the code below it has been assumed that expected_data_direction
 * and expected_transfer_len_full have been set before scst_cmd_init_done()
 * has been called and that these are not changed later on.
 */
void scst_update_latency_stats(struct scst_cmd *cmd, int new_state)
{
	ktime_t now;
	uint64_t nowc;
	int sz, dir;
	struct scst_lat_stat_entry *prev_stat = NULL, *new_stat;
	unsigned long flags;

	sBUG_ON(new_state >= SCST_CMD_STATE_COUNT);

	now = ktime_get();
#ifdef SCST_MEASURE_CLOCK_CYCLES
	nowc = rdtsc();
#else
	nowc = 0;
#endif

	/*
	 * expected_transfer_len_full is only available once the state
	 * SCST_CMD_STATE_INIT has been reached.
	 */
	if (new_state == SCST_CMD_STATE_INIT_WAIT) {
		cmd->init_wait_time = now;
#ifdef SCST_MEASURE_CLOCK_CYCLES
		cmd->init_wait_tsc = nowc;
#endif
		return;
	}

	WARN_ON_ONCE(!cmd->sess);

	if (!cmd->sess->lat_stats)
		return;

	/* To do: subtract size of T10 PI data from data length */
	sz = ilog2(roundup_pow_of_two(cmd->expected_transfer_len_full)) -
		SCST_STATS_LOG2_SZ_OFFSET;
	if (sz < 0)
		sz = 0;
	else if (sz >= SCST_STATS_MAX_LOG2_SZ)
		sz = SCST_STATS_MAX_LOG2_SZ - 1;
	dir = cmd->expected_data_direction & 3;
	if (new_state != SCST_CMD_STATE_INIT_WAIT)
		prev_stat = &cmd->sess->lat_stats->ls[sz][dir][cmd->state];
	new_stat = &cmd->sess->lat_stats->ls[sz][dir][new_state];

	spin_lock_irqsave(&cmd->sess->lat_stats_lock, flags);
	if (new_state == SCST_CMD_STATE_INIT)
		__scst_update_latency_stats(cmd, NULL, prev_stat,
					    cmd->init_wait_time,
					    cmd->init_wait_tsc);
	__scst_update_latency_stats(cmd, prev_stat, new_stat, now, nowc);
	spin_unlock_irqrestore(&cmd->sess->lat_stats_lock, flags);
}<|MERGE_RESOLUTION|>--- conflicted
+++ resolved
@@ -8520,32 +8520,20 @@
 		lockdep_assert_held(req->q->queue_lock);
 #endif
 
-<<<<<<< HEAD
-=======
 	if (sioc->done) {
 		int resid_len;
 		long result;
 
->>>>>>> a7756389
 #if LINUX_VERSION_CODE >= KERNEL_VERSION(4, 12, 0)
-	result = scsi_req(req)->result;
+		result = scsi_req(req)->result;
 #else
-	result = req->errors;
+		result = req->errors;
 #endif
-<<<<<<< HEAD
-	result = result && !IS_ERR_VALUE((long)result) ? result :
-		IS_ERR_VALUE((long)result) || error ?
-		SAM_STAT_CHECK_CONDITION : 0;
-
-	if (sioc->done) {
-		int resid_len;
-=======
 		TRACE_DBG("error %d / %ld", error, result);
 
 		result = result && !IS_ERR_VALUE(result) ? result :
 			IS_ERR_VALUE(result) || error ?
 			SAM_STAT_CHECK_CONDITION : 0;
->>>>>>> a7756389
 
 #if LINUX_VERSION_CODE >= KERNEL_VERSION(4, 11, 0)
 		resid_len = scsi_req(req)->resid_len;
