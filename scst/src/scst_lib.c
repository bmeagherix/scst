/*
 *  scst_lib.c
 *
 *  Copyright (C) 2004 - 2016 Vladislav Bolkhovitin <vst@vlnb.net>
 *  Copyright (C) 2004 - 2005 Leonid Stoljar
 *  Copyright (C) 2007 - 2016 SanDisk Corporation
 *
 *  This program is free software; you can redistribute it and/or
 *  modify it under the terms of the GNU General Public License
 *  as published by the Free Software Foundation, version 2
 *  of the License.
 *
 *  This program is distributed in the hope that it will be useful,
 *  but WITHOUT ANY WARRANTY; without even the implied warranty of
 *  MERCHANTABILITY or FITNESS FOR A PARTICULAR PURPOSE. See the
 *  GNU General Public License for more details.
 */

#include <linux/init.h>
#include <linux/kernel.h>
#include <linux/errno.h>
#include <linux/list.h>
#include <linux/spinlock.h>
#include <linux/slab.h>
#include <linux/sched.h>
#include <linux/kthread.h>
#include <linux/cdrom.h>
#include <linux/unistd.h>
#include <linux/string.h>
#include <linux/ctype.h>
#include <linux/delay.h>
#include <linux/vmalloc.h>
#include <asm/kmap_types.h>
#include <asm/unaligned.h>
#include <asm/checksum.h>
#include <linux/version.h>
#if LINUX_VERSION_CODE >= KERNEL_VERSION(2, 6, 27)
#include <linux/crc-t10dif.h>
#endif
#include <linux/namei.h>
#include <linux/mount.h>

#ifndef INSIDE_KERNEL_TREE
#include <linux/version.h>
#endif

#if LINUX_VERSION_CODE < KERNEL_VERSION(2, 6, 29)
#include <linux/writeback.h>
#endif

#if LINUX_VERSION_CODE >= KERNEL_VERSION(3, 18, 0)
#include <linux/t10-pi.h>
#endif

#ifdef INSIDE_KERNEL_TREE
#include <scst/scst.h>
#else
#include "scst.h"
#endif
#include "scst_priv.h"
#include "scst_mem.h"
#include "scst_pres.h"

/*
 * List and IRQ lock to globally serialize all STPG commands. Needed to
 * prevent deadlock, if (1) a device group contains multiple devices and
 * (2) STPG commands comes to 2 or more of them at about the same time.
 * In this case they will be waiting for each other to finish all pending
 * commands, i.e. the STPG commands waiting for each other. Strict
 * serialization is per device, so can not help here.
 *
 * ToDo: make it per device group.
 */
static DEFINE_SPINLOCK(scst_global_stpg_list_lock);
static LIST_HEAD(scst_global_stpg_list);

#if LINUX_VERSION_CODE < KERNEL_VERSION(2, 6, 20)
static void scst_put_acg_work(void *p);
#else
static void scst_put_acg_work(struct work_struct *work);
#endif
static void scst_del_acn(struct scst_acn *acn);
static void scst_free_acn(struct scst_acn *acn, bool reassign);

#if LINUX_VERSION_CODE >= KERNEL_VERSION(2, 6, 30)
struct scsi_io_context {
	void *data;
	void (*done)(void *data, char *sense, int result, int resid);
	char sense[SCST_SENSE_BUFFERSIZE];
};
static struct kmem_cache *scsi_io_context_cache;
#endif
static struct workqueue_struct *scst_release_acg_wq;

#if LINUX_VERSION_CODE < KERNEL_VERSION(2, 6, 22) \
    && (!defined(RHEL_RELEASE_CODE) || RHEL_RELEASE_CODE -0 < 5 * 256 + 3) \
    && !defined(CONFIG_PPC)
static int strncasecmp(const char *s1, const char *s2, size_t n)
{
	int c1, c2;

	do {
		c1 = tolower(*s1++);
		c2 = tolower(*s2++);
	} while ((--n > 0) && c1 == c2 && c1 != 0);
	return c1 - c2;
}
#endif

#if LINUX_VERSION_CODE < KERNEL_VERSION(2, 6, 22)
char *kvasprintf(gfp_t gfp, const char *fmt, va_list ap)
{
	unsigned int len;
	char *p;
	va_list aq;

	va_copy(aq, ap);
	len = vsnprintf(NULL, 0, fmt, aq);
	va_end(aq);

	p = kmalloc_track_caller(len + 1, gfp);
	if (!p)
		return NULL;

	vsnprintf(p, len + 1, fmt, ap);

	return p;
}
#endif

#if LINUX_VERSION_CODE < KERNEL_VERSION(2, 6, 35) &&	\
	(!defined(RHEL_MAJOR) || RHEL_MAJOR -0 < 6 ||	\
	 RHEL_MAJOR -0 == 6 && RHEL_MINOR -0 < 1)
/*
 * See also "lib: introduce common method to convert hex digits" (commit
 * 903788892ea0fc7fcaf7e8e5fac9a77379fc215b).
 */
int hex_to_bin(char ch)
{
	if (ch >= '0' && ch <= '9')
		return ch - '0';
	ch = tolower(ch);
	if (ch >= 'a' && ch <= 'f')
		return ch - 'a' + 10;
	return -1;
}
EXPORT_SYMBOL(hex_to_bin);
#endif

#if LINUX_VERSION_CODE < KERNEL_VERSION(2, 6, 30) || \
	!defined(SCSI_EXEC_REQ_FIFO_DEFINED)
static int sg_copy(struct scatterlist *dst_sg, struct scatterlist *src_sg,
#if LINUX_VERSION_CODE < KERNEL_VERSION(3, 4, 0)
	    int nents_to_copy, size_t copy_len,
	    enum km_type d_km_type, enum km_type s_km_type);
#else
	    int nents_to_copy, size_t copy_len);
#endif
#endif

static void scst_free_descriptors(struct scst_cmd *cmd);
static bool sg_cmp(struct scatterlist *dst_sg, struct scatterlist *src_sg,
	    int nents_to_cmp, size_t cmp_len, int *miscompare_offs
#if LINUX_VERSION_CODE < KERNEL_VERSION(3, 4, 0)
	    , enum km_type d_km_type, enum km_type s_km_type
#endif
	    );

const struct scst_opcode_descriptor scst_op_descr_inquiry = {
	.od_opcode = INQUIRY,
	.od_support = 3, /* supported as in the standard */
	.od_cdb_size = 6,
	.od_nominal_timeout = SCST_DEFAULT_NOMINAL_TIMEOUT_SEC,
	.od_recommended_timeout = SCST_GENERIC_DISK_SMALL_TIMEOUT/HZ,
	.od_cdb_usage_bits = { INQUIRY, 1, 0xFF, 0xFF, 0xFF, SCST_OD_DEFAULT_CONTROL_BYTE },
};
EXPORT_SYMBOL(scst_op_descr_inquiry);

const struct scst_opcode_descriptor scst_op_descr_extended_copy = {
	.od_opcode = EXTENDED_COPY,
	.od_support = 3, /* supported as in the standard */
	.od_cdb_size = 16,
	.od_nominal_timeout = SCST_DEFAULT_NOMINAL_TIMEOUT_SEC,
	.od_recommended_timeout = SCST_GENERIC_DISK_REG_TIMEOUT/HZ,
	.od_cdb_usage_bits = { EXTENDED_COPY, 0, 0, 0, 0, 0, 0, 0, 0, 0,
			       0xFF, 0xFF, 0xFF, 0xFF, 0,
			       SCST_OD_DEFAULT_CONTROL_BYTE },
};
EXPORT_SYMBOL(scst_op_descr_extended_copy);

const struct scst_opcode_descriptor scst_op_descr_tur = {
	.od_opcode = TEST_UNIT_READY,
	.od_support = 3, /* supported as in the standard */
	.od_cdb_size = 6,
	.od_nominal_timeout = SCST_DEFAULT_NOMINAL_TIMEOUT_SEC,
	.od_recommended_timeout = SCST_GENERIC_DISK_SMALL_TIMEOUT/HZ,
	.od_cdb_usage_bits = { TEST_UNIT_READY, 0, 0, 0, 0, SCST_OD_DEFAULT_CONTROL_BYTE },
};
EXPORT_SYMBOL(scst_op_descr_tur);

const struct scst_opcode_descriptor scst_op_descr_log_select = {
	.od_opcode = LOG_SELECT,
	.od_support = 3, /* supported as in the standard */
	.od_cdb_size = 10,
	.od_nominal_timeout = SCST_DEFAULT_NOMINAL_TIMEOUT_SEC,
	.od_recommended_timeout = SCST_GENERIC_DISK_SMALL_TIMEOUT/HZ,
	.od_cdb_usage_bits = { LOG_SELECT, 3, 0xFF, 0xFF, 0, 0, 0, 0xFF, 0xFF,
			       SCST_OD_DEFAULT_CONTROL_BYTE },
};
EXPORT_SYMBOL(scst_op_descr_log_select);

const struct scst_opcode_descriptor scst_op_descr_log_sense = {
	.od_opcode = LOG_SENSE,
	.od_support = 3, /* supported as in the standard */
	.od_cdb_size = 10,
	.od_nominal_timeout = SCST_DEFAULT_NOMINAL_TIMEOUT_SEC,
	.od_recommended_timeout = SCST_GENERIC_DISK_SMALL_TIMEOUT/HZ,
	.od_cdb_usage_bits = { LOG_SENSE, 1, 0xFF, 0xFF, 0, 0xFF, 0xFF, 0xFF, 0xFF,
			       SCST_OD_DEFAULT_CONTROL_BYTE },
};
EXPORT_SYMBOL(scst_op_descr_log_sense);

const struct scst_opcode_descriptor scst_op_descr_mode_select6 = {
	.od_opcode = MODE_SELECT,
	.od_support = 3, /* supported as in the standard */
	.od_cdb_size = 6,
	.od_nominal_timeout = SCST_DEFAULT_NOMINAL_TIMEOUT_SEC,
	.od_recommended_timeout = SCST_GENERIC_DISK_SMALL_TIMEOUT/HZ,
	.od_cdb_usage_bits = { MODE_SELECT, 0x11, 0, 0, 0xFF, SCST_OD_DEFAULT_CONTROL_BYTE },
};
EXPORT_SYMBOL(scst_op_descr_mode_select6);

const struct scst_opcode_descriptor scst_op_descr_mode_sense6 = {
	.od_opcode = MODE_SENSE,
	.od_support = 3, /* supported as in the standard */
	.od_cdb_size = 6,
	.od_nominal_timeout = SCST_DEFAULT_NOMINAL_TIMEOUT_SEC,
	.od_recommended_timeout = SCST_GENERIC_DISK_SMALL_TIMEOUT/HZ,
	.od_cdb_usage_bits = { MODE_SENSE, 8, 0xFF, 0xFF, 0xFF, SCST_OD_DEFAULT_CONTROL_BYTE },
};
EXPORT_SYMBOL(scst_op_descr_mode_sense6);

const struct scst_opcode_descriptor scst_op_descr_mode_select10 = {
	.od_opcode = MODE_SELECT_10,
	.od_support = 3, /* supported as in the standard */
	.od_cdb_size = 10,
	.od_nominal_timeout = SCST_DEFAULT_NOMINAL_TIMEOUT_SEC,
	.od_recommended_timeout = SCST_GENERIC_DISK_SMALL_TIMEOUT/HZ,
	.od_cdb_usage_bits = { MODE_SELECT_10, 0x11, 0, 0, 0, 0, 0, 0xFF, 0xFF,
			       SCST_OD_DEFAULT_CONTROL_BYTE },
};
EXPORT_SYMBOL(scst_op_descr_mode_select10);

const struct scst_opcode_descriptor scst_op_descr_mode_sense10 = {
	.od_opcode = MODE_SENSE_10,
	.od_support = 3, /* supported as in the standard */
	.od_cdb_size = 10,
	.od_nominal_timeout = SCST_DEFAULT_NOMINAL_TIMEOUT_SEC,
	.od_recommended_timeout = SCST_GENERIC_DISK_SMALL_TIMEOUT/HZ,
	.od_cdb_usage_bits = { MODE_SENSE_10, 0x18, 0xFF, 0xFF, 0, 0, 0, 0xFF, 0xFF,
			       SCST_OD_DEFAULT_CONTROL_BYTE },
};
EXPORT_SYMBOL(scst_op_descr_mode_sense10);

const struct scst_opcode_descriptor scst_op_descr_rtpg = {
	.od_opcode = MAINTENANCE_IN,
	.od_serv_action = MI_REPORT_TARGET_PGS,
	.od_serv_action_valid = 1,
	.od_support = 3, /* supported as in the standard */
	.od_cdb_size = 12,
	.od_nominal_timeout = SCST_DEFAULT_NOMINAL_TIMEOUT_SEC,
	.od_recommended_timeout = SCST_GENERIC_DISK_SMALL_TIMEOUT/HZ,
	.od_cdb_usage_bits = { MAINTENANCE_IN, 0xE0|MI_REPORT_TARGET_PGS, 0, 0,
			       0, 0, 0xFF, 0xFF, 0xFF, 0xFF, 0, SCST_OD_DEFAULT_CONTROL_BYTE },
};
EXPORT_SYMBOL(scst_op_descr_rtpg);

const struct scst_opcode_descriptor scst_op_descr_stpg = {
	.od_opcode = MAINTENANCE_OUT,
	.od_serv_action = MO_SET_TARGET_PGS,
	.od_serv_action_valid = 1,
	.od_support = 3, /* supported as in the standard */
	.od_cdb_size = 12,
	.od_nominal_timeout = SCST_DEFAULT_NOMINAL_TIMEOUT_SEC,
	.od_recommended_timeout = SCST_GENERIC_DISK_SMALL_TIMEOUT/HZ,
	.od_cdb_usage_bits = { MAINTENANCE_OUT, MO_SET_TARGET_PGS, 0, 0, 0, 0,
			       0xFF, 0xFF, 0xFF, 0xFF, 0, SCST_OD_DEFAULT_CONTROL_BYTE },
};
EXPORT_SYMBOL(scst_op_descr_stpg);

const struct scst_opcode_descriptor scst_op_descr_send_diagnostic = {
	.od_opcode = SEND_DIAGNOSTIC,
	.od_support = 3, /* supported as in the standard */
	.od_cdb_size = 6,
	.od_nominal_timeout = SCST_DEFAULT_NOMINAL_TIMEOUT_SEC,
	.od_recommended_timeout = SCST_GENERIC_DISK_SMALL_TIMEOUT/HZ,
	.od_cdb_usage_bits = { SEND_DIAGNOSTIC, 0xF7, 0, 0xFF, 0xFF,
			       SCST_OD_DEFAULT_CONTROL_BYTE },
};
EXPORT_SYMBOL(scst_op_descr_send_diagnostic);

const struct scst_opcode_descriptor scst_op_descr_reserve6 = {
	.od_opcode = RESERVE,
	.od_support = 3, /* supported as in the standard */
	.od_cdb_size = 6,
	.od_nominal_timeout = SCST_DEFAULT_NOMINAL_TIMEOUT_SEC,
	.od_recommended_timeout = SCST_GENERIC_DISK_SMALL_TIMEOUT/HZ,
	.od_cdb_usage_bits = { RESERVE, 0, 0, 0, 0, SCST_OD_DEFAULT_CONTROL_BYTE },
};
EXPORT_SYMBOL(scst_op_descr_reserve6);

const struct scst_opcode_descriptor scst_op_descr_release6 = {
	.od_opcode = RELEASE,
	.od_support = 3, /* supported as in the standard */
	.od_cdb_size = 6,
	.od_nominal_timeout = SCST_DEFAULT_NOMINAL_TIMEOUT_SEC,
	.od_recommended_timeout = SCST_GENERIC_DISK_SMALL_TIMEOUT/HZ,
	.od_cdb_usage_bits = { RELEASE, 0, 0, 0, 0, SCST_OD_DEFAULT_CONTROL_BYTE },
};
EXPORT_SYMBOL(scst_op_descr_release6);

const struct scst_opcode_descriptor scst_op_descr_reserve10 = {
	.od_opcode = RESERVE_10,
	.od_support = 3, /* supported as in the standard */
	.od_cdb_size = 10,
	.od_nominal_timeout = SCST_DEFAULT_NOMINAL_TIMEOUT_SEC,
	.od_recommended_timeout = SCST_GENERIC_DISK_SMALL_TIMEOUT/HZ,
	.od_cdb_usage_bits = { RESERVE_10, 0, 0, 0, 0, 0, 0, 0, 0,
			       SCST_OD_DEFAULT_CONTROL_BYTE },
};
EXPORT_SYMBOL(scst_op_descr_reserve10);

const struct scst_opcode_descriptor scst_op_descr_release10 = {
	.od_opcode = RELEASE_10,
	.od_support = 3, /* supported as in the standard */
	.od_cdb_size = 10,
	.od_nominal_timeout = SCST_DEFAULT_NOMINAL_TIMEOUT_SEC,
	.od_recommended_timeout = SCST_GENERIC_DISK_SMALL_TIMEOUT/HZ,
	.od_cdb_usage_bits = { RELEASE_10, 0, 0, 0, 0, 0, 0, 0, 0,
			       SCST_OD_DEFAULT_CONTROL_BYTE },
};
EXPORT_SYMBOL(scst_op_descr_release10);

const struct scst_opcode_descriptor scst_op_descr_pr_in = {
	.od_opcode = PERSISTENT_RESERVE_IN,
	.od_support = 3, /* supported as in the standard */
	.od_cdb_size = 10,
	.od_nominal_timeout = SCST_DEFAULT_NOMINAL_TIMEOUT_SEC,
	.od_recommended_timeout = SCST_GENERIC_DISK_SMALL_TIMEOUT/HZ,
	.od_cdb_usage_bits = { PERSISTENT_RESERVE_IN, 0x1F, 0, 0, 0, 0, 0, 0xFF, 0xFF,
			       SCST_OD_DEFAULT_CONTROL_BYTE },
};
EXPORT_SYMBOL(scst_op_descr_pr_in);

const struct scst_opcode_descriptor scst_op_descr_pr_out = {
	.od_opcode = PERSISTENT_RESERVE_OUT,
	.od_support = 3, /* supported as in the standard */
	.od_cdb_size = 10,
	.od_nominal_timeout = SCST_DEFAULT_NOMINAL_TIMEOUT_SEC,
	.od_recommended_timeout = SCST_GENERIC_DISK_SMALL_TIMEOUT/HZ,
	.od_cdb_usage_bits = { PERSISTENT_RESERVE_OUT, 0x1F, 0xFF, 0, 0, 0xFF,
			       0xFF, 0xFF, 0xFF, SCST_OD_DEFAULT_CONTROL_BYTE },
};
EXPORT_SYMBOL(scst_op_descr_pr_out);

const struct scst_opcode_descriptor scst_op_descr_report_luns = {
	.od_opcode = REPORT_LUNS,
	.od_support = 3, /* supported as in the standard */
	.od_cdb_size = 12,
	.od_nominal_timeout = SCST_DEFAULT_NOMINAL_TIMEOUT_SEC,
	.od_recommended_timeout = SCST_GENERIC_DISK_SMALL_TIMEOUT/HZ,
	.od_cdb_usage_bits = { REPORT_LUNS, 0, 0xFF, 0, 0, 0, 0xFF, 0xFF,
			       0xFF, 0xFF, 0, SCST_OD_DEFAULT_CONTROL_BYTE },
};
EXPORT_SYMBOL(scst_op_descr_report_luns);

const struct scst_opcode_descriptor scst_op_descr_request_sense = {
	.od_opcode = REQUEST_SENSE,
	.od_support = 3, /* supported as in the standard */
	.od_cdb_size = 6,
	.od_nominal_timeout = SCST_DEFAULT_NOMINAL_TIMEOUT_SEC,
	.od_recommended_timeout = SCST_GENERIC_DISK_SMALL_TIMEOUT/HZ,
	.od_cdb_usage_bits = { REQUEST_SENSE, 1, 0, 0, 0xFF, SCST_OD_DEFAULT_CONTROL_BYTE },
};
EXPORT_SYMBOL(scst_op_descr_request_sense);

const struct scst_opcode_descriptor scst_op_descr_report_supp_tm_fns = {
	.od_opcode = MAINTENANCE_IN,
	.od_serv_action = MI_REPORT_SUPPORTED_TASK_MANAGEMENT_FUNCTIONS,
	.od_serv_action_valid = 1,
	.od_support = 3, /* supported as in the standard */
	.od_cdb_size = 12,
	.od_nominal_timeout = SCST_DEFAULT_NOMINAL_TIMEOUT_SEC,
	.od_recommended_timeout = SCST_GENERIC_DISK_SMALL_TIMEOUT/HZ,
	.od_cdb_usage_bits = { MAINTENANCE_IN, MI_REPORT_SUPPORTED_TASK_MANAGEMENT_FUNCTIONS,
			       0x80, 0, 0, 0, 0xFF, 0xFF, 0xFF,
			       0xFF, 0, SCST_OD_DEFAULT_CONTROL_BYTE },
};
EXPORT_SYMBOL(scst_op_descr_report_supp_tm_fns);

const struct scst_opcode_descriptor scst_op_descr_report_supp_opcodes = {
	.od_opcode = MAINTENANCE_IN,
	.od_serv_action = MI_REPORT_SUPPORTED_OPERATION_CODES,
	.od_serv_action_valid = 1,
	.od_support = 3, /* supported as in the standard */
	.od_cdb_size = 12,
	.od_nominal_timeout = SCST_DEFAULT_NOMINAL_TIMEOUT_SEC,
	.od_recommended_timeout = SCST_GENERIC_DISK_SMALL_TIMEOUT/HZ,
	.od_cdb_usage_bits = { MAINTENANCE_IN, MI_REPORT_SUPPORTED_OPERATION_CODES,
			       0x87, 0xFF, 0xFF, 0xFF, 0xFF, 0xFF, 0xFF,
			       0xFF, 0, SCST_OD_DEFAULT_CONTROL_BYTE },
};
EXPORT_SYMBOL(scst_op_descr_report_supp_opcodes);

struct scst_sdbops;

static int get_cdb_info_len_10(struct scst_cmd *cmd,
	const struct scst_sdbops *sdbops);
static int get_cdb_info_block_limit(struct scst_cmd *cmd,
	const struct scst_sdbops *sdbops);
static int get_cdb_info_read_capacity(struct scst_cmd *cmd,
	const struct scst_sdbops *sdbops);
static int get_cdb_info_serv_act_in(struct scst_cmd *cmd,
	const struct scst_sdbops *sdbops);
static int get_cdb_info_single(struct scst_cmd *cmd,
	const struct scst_sdbops *sdbops);
static int get_cdb_info_read_pos(struct scst_cmd *cmd,
	const struct scst_sdbops *sdbops);
static int get_cdb_info_prevent_allow_medium_removal(struct scst_cmd *cmd,
	const struct scst_sdbops *sdbops);
static int get_cdb_info_start_stop(struct scst_cmd *cmd,
	const struct scst_sdbops *sdbops);
static int get_cdb_info_len_3_read_elem_stat(struct scst_cmd *cmd,
	const struct scst_sdbops *sdbops);
static int get_cdb_info_len_2(struct scst_cmd *cmd,
	const struct scst_sdbops *sdbops);
static int get_cdb_info_fmt(struct scst_cmd *cmd,
	const struct scst_sdbops *sdbops);
	static int get_cdb_info_verify6(struct scst_cmd *cmd,
	const struct scst_sdbops *sdbops);
static int get_cdb_info_verify10(struct scst_cmd *cmd,
	const struct scst_sdbops *sdbops);
static int get_cdb_info_verify12(struct scst_cmd *cmd,
	const struct scst_sdbops *sdbops);
static int get_cdb_info_verify16(struct scst_cmd *cmd,
	const struct scst_sdbops *sdbops);
static int get_cdb_info_len_1(struct scst_cmd *cmd,
	const struct scst_sdbops *sdbops);
static int get_cdb_info_lba_3_len_1_256_read(struct scst_cmd *cmd,
	const struct scst_sdbops *sdbops);
static int get_cdb_info_lba_3_len_1_256_write(struct scst_cmd *cmd,
	const struct scst_sdbops *sdbops);
static int get_cdb_info_bidi_lba_4_len_2(struct scst_cmd *cmd,
	const struct scst_sdbops *sdbops);
static int get_cdb_info_len_3(struct scst_cmd *cmd,
	const struct scst_sdbops *sdbops);
static int get_cdb_info_len_4(struct scst_cmd *cmd,
	const struct scst_sdbops *sdbops);
static int get_cdb_info_none(struct scst_cmd *cmd,
	const struct scst_sdbops *sdbops);
static int get_cdb_info_lba_2_none(struct scst_cmd *cmd,
	const struct scst_sdbops *sdbops);
static int get_cdb_info_lba_4_len_2(struct scst_cmd *cmd,
	const struct scst_sdbops *sdbops);
static int get_cdb_info_read_10(struct scst_cmd *cmd,
	const struct scst_sdbops *sdbops);
static int get_cdb_info_lba_4_len_2_wrprotect(struct scst_cmd *cmd,
	const struct scst_sdbops *sdbops);
static int get_cdb_info_lba_4_none(struct scst_cmd *cmd,
	const struct scst_sdbops *sdbops);
static int get_cdb_info_lba_4_len_4_rdprotect(struct scst_cmd *cmd,
	const struct scst_sdbops *sdbops);
static int get_cdb_info_lba_4_len_4_wrprotect(struct scst_cmd *cmd,
	const struct scst_sdbops *sdbops);
static int get_cdb_info_read_16(struct scst_cmd *cmd,
	const struct scst_sdbops *sdbops);
static int get_cdb_info_lba_8_len_4_wrprotect(struct scst_cmd *cmd,
	const struct scst_sdbops *sdbops);
static int get_cdb_info_lba_8_none(struct scst_cmd *cmd,
	const struct scst_sdbops *sdbops);
static int get_cdb_info_write_same10(struct scst_cmd *cmd,
	const struct scst_sdbops *sdbops);
static int get_cdb_info_write_same16(struct scst_cmd *cmd,
	const struct scst_sdbops *sdbops);
static int get_cdb_info_compare_and_write(struct scst_cmd *cmd,
	const struct scst_sdbops *sdbops);
static int get_cdb_info_ext_copy(struct scst_cmd *cmd,
	const struct scst_sdbops *sdbops);
static int get_cdb_info_apt(struct scst_cmd *cmd,
	const struct scst_sdbops *sdbops);
static int get_cdb_info_min(struct scst_cmd *cmd,
	const struct scst_sdbops *sdbops);
static int get_cdb_info_mo(struct scst_cmd *cmd,
	const struct scst_sdbops *sdbops);
static int get_cdb_info_var_len(struct scst_cmd *cmd,
	const struct scst_sdbops *sdbops);

/*
 * +=====================================-============-======-
 * |  Command name                       | Operation  | Type |
 * |                                     |   code     |      |
 * |-------------------------------------+------------+------+
 *
 * +=========================================================+
 * |Key:  M = command implementation is mandatory.           |
 * |      O = command implementation is optional.            |
 * |      V = Vendor-specific                                |
 * |      R = Reserved                                       |
 * |     ' '= DON'T use for this device                      |
 * +=========================================================+
 */

#define SCST_CDB_MANDATORY  'M'	/* mandatory */
#define SCST_CDB_OPTIONAL   'O'	/* optional  */
#define SCST_CDB_VENDOR     'V'	/* vendor    */
#define SCST_CDB_RESERVED   'R'	/* reserved  */
#define SCST_CDB_NOTSUPP    ' '	/* don't use */

struct scst_sdbops {
	uint8_t ops;		/* SCSI-2 op codes */
	uint8_t devkey[16];	/* Key for every device type M,O,V,R
				 * type_disk      devkey[0]
				 * type_tape      devkey[1]
				 * type_printer   devkey[2]
				 * type_processor devkey[3]
				 * type_worm      devkey[4]
				 * type_cdrom     devkey[5]
				 * type_scanner   devkey[6]
				 * type_mod       devkey[7]
				 * type_changer   devkey[8]
				 * type_commdev   devkey[9]
				 * type_reserv    devkey[A]
				 * type_reserv    devkey[B]
				 * type_raid      devkey[C]
				 * type_enclosure devkey[D]
				 * type_reserv    devkey[E]
				 * type_reserv    devkey[F]
				 */
	uint8_t info_lba_off;	/* LBA offset in cdb */
	uint8_t info_lba_len;	/* LBA length in cdb */
	uint8_t info_len_off;	/* length offset in cdb */
	uint8_t info_len_len;	/* length length in cdb */
	uint8_t info_data_direction; /* init --> target: SCST_DATA_WRITE
				   * target --> init: SCST_DATA_READ
				   * target <--> init: SCST_DATA_READ|SCST_DATA_WRITE
				   */
	uint32_t info_op_flags;	/* various flags of this opcode */
	const char *info_op_name;/* op code SCSI full name */
	int (*get_cdb_info)(struct scst_cmd *cmd, const struct scst_sdbops *sdbops);
};

static int scst_scsi_op_list[256];

#define FLAG_NONE 0

/* See also http://www.t10.org/lists/op-num.htm */
static const struct scst_sdbops scst_scsi_op_table[] = {
	/*
	 *                       +-------------------> TYPE_DISK      (0)
	 *                       |
	 *                       |+------------------> TYPE_TAPE      (1)
	 *                       ||
	 *                       ||+-----------------> TYPE_PRINTER   (2)
	 *                       |||
	 *                       |||+----------------> TYPE_PROCESSOR (3)
	 *                       ||||
	 *                       ||||+---------------> TYPE_WORM      (4)
	 *                       |||||
	 *                       |||||+--------------> TYPE_CDROM     (5)
	 *                       ||||||
	 *                       ||||||+-------------> TYPE_SCANNER   (6)
	 *                       |||||||
	 *                       |||||||+------------> TYPE_MOD       (7)
	 *                       ||||||||
	 *                       ||||||||+-----------> TYPE_CHANGER   (8)
	 *                       |||||||||
	 *                       |||||||||+----------> TYPE_COMM      (9)
	 *                       ||||||||||
	 *                       ||||||||||  +-------> TYPE_RAID      (C)
	 *                       ||||||||||  |
	 *                       ||||||||||  |+------> TYPE_ENCLOSURE (D)
	 *                       ||||||||||  ||
	 *                       ||||||||||  ||+-----> TYPE_RBC       (E)
	 *                       ||||||||||  |||
	 *                       ||||||||||  |||+----> Optical card   (F)
	 *                       ||||||||||  ||||
	 *                       ||||||||||  ||||
	 *                       0123456789ABCDEF -> TYPE_????
	 */

	/* 6-bytes length CDB */
	{.ops = 0x00, .devkey = "MMMMMMMMMMMMMMMM",
	 .info_op_name = "TEST UNIT READY",
	 .info_data_direction = SCST_DATA_NONE,
	 /* Let's be HQ to don't look dead under high load */
	 .info_op_flags = SCST_SMALL_TIMEOUT|SCST_IMPLICIT_HQ|
			 SCST_REG_RESERVE_ALLOWED|SCST_WRITE_EXCL_ALLOWED|
#ifdef CONFIG_SCST_TEST_IO_IN_SIRQ
			 SCST_TEST_IO_IN_SIRQ_ALLOWED|
#endif
			 SCST_EXCL_ACCESS_ALLOWED,
	 .get_cdb_info = get_cdb_info_none},
	{.ops = 0x01, .devkey = " M              ",
	 .info_op_name = "REWIND",
	 .info_data_direction = SCST_DATA_NONE,
	 .info_op_flags = SCST_LONG_TIMEOUT|SCST_WRITE_EXCL_ALLOWED,
	 .get_cdb_info = get_cdb_info_none},
	{.ops = 0x03, .devkey = "MMMMMMMMMMMMMMMM",
	 .info_op_name = "REQUEST SENSE",
	 .info_data_direction = SCST_DATA_READ,
	 .info_op_flags = SCST_SMALL_TIMEOUT|SCST_SKIP_UA|SCST_LOCAL_CMD|
		 SCST_REG_RESERVE_ALLOWED|SCST_WRITE_EXCL_ALLOWED|
		 SCST_EXCL_ACCESS_ALLOWED,
	 .info_len_off = 4, .info_len_len = 1,
	 .get_cdb_info = get_cdb_info_len_1},
	{.ops = 0x04, .devkey = "M    O O        ",
	 .info_op_name = "FORMAT UNIT",
	 .info_data_direction = SCST_DATA_NONE,
	 .info_op_flags = SCST_LONG_TIMEOUT|SCST_WRITE_MEDIUM|SCST_STRICTLY_SERIALIZED,
	 .get_cdb_info = get_cdb_info_fmt},
	{.ops = 0x04, .devkey = " O              ",
	 .info_op_name = "FORMAT MEDIUM",
	 .info_data_direction = SCST_DATA_WRITE,
	 .info_op_flags = SCST_LONG_TIMEOUT|SCST_WRITE_MEDIUM|SCST_STRICTLY_SERIALIZED,
	 .info_len_off = 3, .get_cdb_info = get_cdb_info_len_2},
	{.ops = 0x04, .devkey = "  O             ",
	 .info_op_name = "FORMAT",
	 .info_data_direction = SCST_DATA_NONE,
	 .info_op_flags = SCST_WRITE_MEDIUM|SCST_STRICTLY_SERIALIZED,
	 .get_cdb_info = get_cdb_info_none},
	{.ops = 0x05, .devkey = "VMVVVV  V       ",
	 .info_op_name = "READ BLOCK LIMITS",
	 .info_data_direction = SCST_DATA_READ,
	 .info_op_flags = SCST_SMALL_TIMEOUT|SCST_REG_RESERVE_ALLOWED|
		SCST_WRITE_EXCL_ALLOWED|SCST_EXCL_ACCESS_ALLOWED,
	 .get_cdb_info = get_cdb_info_block_limit},
	{.ops = 0x07, .devkey = "        O       ",
	 .info_op_name = "INITIALIZE ELEMENT STATUS",
	 .info_data_direction = SCST_DATA_NONE,
	 .info_op_flags = SCST_LONG_TIMEOUT,
	 .get_cdb_info = get_cdb_info_none},
	{.ops = 0x07, .devkey = "OVV O  OV       ",
	 .info_op_name = "REASSIGN BLOCKS",
	 .info_data_direction = SCST_DATA_WRITE,
	 .info_op_flags = SCST_WRITE_MEDIUM,
	 .get_cdb_info = get_cdb_info_none},
	{.ops = 0x08, .devkey = "O               ",
	 .info_op_name = "READ(6)",
	 .info_data_direction = SCST_DATA_READ,
	 .info_op_flags = SCST_TRANSFER_LEN_TYPE_FIXED|
#ifdef CONFIG_SCST_TEST_IO_IN_SIRQ
			 SCST_TEST_IO_IN_SIRQ_ALLOWED|
#endif
			 SCST_WRITE_EXCL_ALLOWED,
	 .info_lba_off = 1, .info_lba_len = 3,
	 .info_len_off = 4, .info_len_len = 1,
	 .get_cdb_info = get_cdb_info_lba_3_len_1_256_read},
	{.ops = 0x08, .devkey = " MV  O OV       ",
	 .info_op_name = "READ(6)",
	 .info_data_direction = SCST_DATA_READ,
	 .info_op_flags = SCST_TRANSFER_LEN_TYPE_FIXED|
			 SCST_WRITE_EXCL_ALLOWED,
	 .info_len_off = 2, .info_len_len = 3,
	 .get_cdb_info = get_cdb_info_len_3},
	{.ops = 0x08, .devkey = "         M      ",
	 .info_op_name = "GET MESSAGE(6)",
	 .info_data_direction = SCST_DATA_READ,
	 .info_op_flags = FLAG_NONE,
	 .info_len_off = 2, .info_len_len = 3,
	 .get_cdb_info = get_cdb_info_len_3},
	{.ops = 0x08, .devkey = "    O           ",
	 .info_op_name = "RECEIVE",
	 .info_data_direction = SCST_DATA_READ,
	 .info_op_flags = FLAG_NONE,
	 .info_len_off = 2, .info_len_len = 3,
	 .get_cdb_info = get_cdb_info_len_3},
	{.ops = 0x0A, .devkey = "O               ",
	 .info_op_name = "WRITE(6)",
	 .info_data_direction = SCST_DATA_WRITE,
	 .info_op_flags = SCST_TRANSFER_LEN_TYPE_FIXED|
#ifdef CONFIG_SCST_TEST_IO_IN_SIRQ
			  SCST_TEST_IO_IN_SIRQ_ALLOWED|
#endif
			  SCST_WRITE_MEDIUM,
	 .info_lba_off = 1, .info_lba_len = 3,
	 .info_len_off = 4, .info_len_len = 1,
	 .get_cdb_info = get_cdb_info_lba_3_len_1_256_write},
	{.ops = 0x0A, .devkey = " M  O  OV       ",
	 .info_op_name = "WRITE(6)",
	 .info_data_direction = SCST_DATA_WRITE,
	 .info_op_flags = SCST_TRANSFER_LEN_TYPE_FIXED|SCST_WRITE_MEDIUM,
	 .info_len_off = 2, .info_len_len = 3,
	 .get_cdb_info = get_cdb_info_len_3},
	{.ops = 0x0A, .devkey = "  M             ",
	 .info_op_name = "PRINT",
	 .info_data_direction = SCST_DATA_NONE,
	 .info_op_flags = FLAG_NONE,
	 .get_cdb_info = get_cdb_info_none},
	{.ops = 0x0A, .devkey = "         M      ",
	 .info_op_name = "SEND MESSAGE(6)",
	 .info_data_direction = SCST_DATA_WRITE,
	 .info_op_flags = FLAG_NONE,
	 .info_len_off = 2, .info_len_len = 3,
	 .get_cdb_info = get_cdb_info_len_3},
	{.ops = 0x0A, .devkey = "    M           ",
	 .info_op_name = "SEND(6)",
	 .info_data_direction = SCST_DATA_WRITE,
	 .info_op_flags = FLAG_NONE,
	 .info_len_off = 2, .info_len_len = 3,
	 .get_cdb_info = get_cdb_info_len_3},
	{.ops = 0x0B, .devkey = "O   OO OV       ",
	 .info_op_name = "SEEK(6)",
	 .info_data_direction = SCST_DATA_NONE,
	 .info_op_flags = FLAG_NONE,
	 .info_lba_off = 2, .info_lba_len = 2,
	 .get_cdb_info = get_cdb_info_lba_2_none},
	{.ops = 0x0B, .devkey = "  O             ",
	 .info_op_name = "SLEW AND PRINT",
	 .info_data_direction = SCST_DATA_NONE,
	 .info_op_flags = FLAG_NONE,
	 .get_cdb_info = get_cdb_info_none},
	{.ops = 0x0C, .devkey = " VVVVV  V       ",
	 .info_op_name = "SEEK BLOCK",
	 .info_data_direction = SCST_DATA_NONE,
	 .info_op_flags = SCST_LONG_TIMEOUT,
	 .get_cdb_info = get_cdb_info_none},
	{.ops = 0x0D, .devkey = " VVVVV  V       ",
	 .info_op_name = "PARTITION",
	 .info_data_direction = SCST_DATA_NONE,
	 .info_op_flags = SCST_LONG_TIMEOUT|SCST_WRITE_MEDIUM,
	 .get_cdb_info = get_cdb_info_none},
	{.ops = 0x0F, .devkey = " OVVVV  V       ",
	 .info_op_name = "READ REVERSE",
	 .info_data_direction = SCST_DATA_READ,
	 .info_op_flags = SCST_TRANSFER_LEN_TYPE_FIXED|
			 SCST_WRITE_EXCL_ALLOWED,
	 .info_len_off = 12, .info_len_len = 3,
	 .get_cdb_info = get_cdb_info_len_3},
	{.ops = 0x10, .devkey = " M V V          ",
	 .info_op_name = "WRITE FILEMARKS(6)",
	 .info_data_direction = SCST_DATA_NONE,
	 .info_op_flags = SCST_WRITE_MEDIUM,
	 .get_cdb_info = get_cdb_info_none},
	{.ops = 0x10, .devkey = "  O O           ",
	 .info_op_name = "SYNCHRONIZE BUFFER",
	 .info_data_direction = SCST_DATA_NONE,
	 .info_op_flags = FLAG_NONE,
	 .get_cdb_info = get_cdb_info_none},
	{.ops = 0x11, .devkey = "VMVVVV          ",
	 .info_op_name = "SPACE",
	 .info_data_direction = SCST_DATA_NONE,
	 .info_op_flags = SCST_LONG_TIMEOUT|
			 SCST_WRITE_EXCL_ALLOWED,
	 .get_cdb_info = get_cdb_info_none},
	{.ops = 0x12, .devkey = "MMMMMMMMMMMMMMMM",
	 .info_op_name = "INQUIRY",
	 .info_data_direction = SCST_DATA_READ,
	 .info_op_flags = SCST_SMALL_TIMEOUT|SCST_IMPLICIT_HQ|SCST_SKIP_UA|
		SCST_REG_RESERVE_ALLOWED|SCST_WRITE_EXCL_ALLOWED|
		SCST_EXCL_ACCESS_ALLOWED,
	 .info_len_off = 3, .info_len_len = 2,
	 .get_cdb_info = get_cdb_info_len_2},
	{.ops = 0x13, .devkey = " O              ",
	 .info_op_name = "VERIFY(6)",
	 .info_data_direction = SCST_DATA_UNKNOWN,
	 .info_op_flags = SCST_TRANSFER_LEN_TYPE_FIXED|SCST_WRITE_EXCL_ALLOWED,
	 .info_len_off = 2, .info_len_len = 3,
	 .get_cdb_info = get_cdb_info_verify6},
	{.ops = 0x14, .devkey = " OOVVV          ",
	 .info_op_name = "RECOVER BUFFERED DATA",
	 .info_data_direction = SCST_DATA_READ,
	 .info_op_flags = SCST_TRANSFER_LEN_TYPE_FIXED|SCST_WRITE_EXCL_ALLOWED,
	 .info_len_off = 2, .info_len_len = 3,
	 .get_cdb_info = get_cdb_info_len_3},
	{.ops = 0x15, .devkey = "OMOOOOOOOOOOOOOO",
	 .info_op_name = "MODE SELECT(6)",
	 .info_data_direction = SCST_DATA_WRITE,
	 .info_op_flags = SCST_STRICTLY_SERIALIZED,
	 .info_len_off = 4, .info_len_len = 1,
	 .get_cdb_info = get_cdb_info_len_1},
	{.ops = 0x16, .devkey = "MMMMMMMMMMMMMMMM",
	 .info_op_name = "RESERVE",
	 .info_data_direction = SCST_DATA_NONE,
	 .info_op_flags = SCST_SMALL_TIMEOUT|SCST_LOCAL_CMD|SCST_SERIALIZED|
			 SCST_WRITE_EXCL_ALLOWED|SCST_EXCL_ACCESS_ALLOWED|
			 SCST_SCSI_ATOMIC/* see comment in scst_cmd_overlap() */,
	 .get_cdb_info = get_cdb_info_none},
	{.ops = 0x17, .devkey = "MMMMMMMMMMMMMMMM",
	 .info_op_name = "RELEASE",
	 .info_data_direction = SCST_DATA_NONE,
	 .info_op_flags = SCST_SMALL_TIMEOUT|SCST_LOCAL_CMD|SCST_SERIALIZED|
		SCST_REG_RESERVE_ALLOWED|SCST_WRITE_EXCL_ALLOWED|
		SCST_EXCL_ACCESS_ALLOWED,
	 .get_cdb_info = get_cdb_info_none},
	{.ops = 0x19, .devkey = " MVVVV          ",
	 .info_op_name = "ERASE",
	 .info_data_direction = SCST_DATA_NONE,
	 .info_op_flags = SCST_LONG_TIMEOUT|SCST_WRITE_MEDIUM,
	 .get_cdb_info = get_cdb_info_none},
	{.ops = 0x1A, .devkey = "OMOOOOOOOOOOOOOO",
	 .info_op_name = "MODE SENSE(6)",
	 .info_data_direction = SCST_DATA_READ,
	 .info_op_flags = SCST_SMALL_TIMEOUT |
		 SCST_WRITE_EXCL_ALLOWED,
	 .info_len_off = 4, .info_len_len = 1,
	 .get_cdb_info = get_cdb_info_len_1},
	{.ops = 0x1B, .devkey = "      O         ",
	 .info_op_name = "SCAN",
	 .info_data_direction = SCST_DATA_NONE,
	 .info_op_flags = FLAG_NONE,
	 .get_cdb_info = get_cdb_info_none},
	{.ops = 0x1B, .devkey = " O              ",
	 .info_op_name = "LOAD UNLOAD",
	 .info_data_direction = SCST_DATA_NONE,
	 .info_op_flags = SCST_LONG_TIMEOUT,
	 .get_cdb_info = get_cdb_info_none},
	{.ops = 0x1B, .devkey = "  O             ",
	 .info_op_name = "STOP PRINT",
	 .info_data_direction = SCST_DATA_NONE,
	 .info_op_flags = FLAG_NONE,
	 .get_cdb_info = get_cdb_info_none},
	{.ops = 0x1B, .devkey = "O   OO O    O   ",
	 .info_op_name = "START STOP UNIT",
	 .info_data_direction = SCST_DATA_NONE,
	 .info_op_flags = SCST_LONG_TIMEOUT,
	 .get_cdb_info = get_cdb_info_start_stop},
	{.ops = 0x1C, .devkey = "OOOOOOOOOOOOOOOO",
	 .info_op_name = "RECEIVE DIAGNOSTIC RESULTS",
	 .info_data_direction = SCST_DATA_READ,
	 .info_op_flags = SCST_WRITE_EXCL_ALLOWED,
	 .info_len_off = 3, .info_len_len = 2,
	 .get_cdb_info = get_cdb_info_len_2},
	{.ops = 0x1D, .devkey = "MMMMMMMMMMMMMMMM",
	 .info_op_name = "SEND DIAGNOSTIC",
	 .info_data_direction = SCST_DATA_WRITE,
	 .info_op_flags = FLAG_NONE,
	 .info_len_off = 3, .info_len_len = 2,
	 .get_cdb_info = get_cdb_info_len_2},
	{.ops = 0x1E, .devkey = "OOOOOOOOOOOOOOOO",
	 .info_op_name = "PREVENT ALLOW MEDIUM REMOVAL",
	 .info_data_direction = SCST_DATA_NONE,
	 .info_op_flags = SCST_LONG_TIMEOUT,
	 .get_cdb_info = get_cdb_info_prevent_allow_medium_removal},
	{.ops = 0x1F, .devkey = "            O   ",
	 .info_op_name = "PORT STATUS",
	 .info_data_direction = SCST_DATA_NONE,
	 .info_op_flags = FLAG_NONE,
	 .get_cdb_info = get_cdb_info_none},

	 /* 10-bytes length CDB */
	{.ops = 0x23, .devkey = "V   VV V        ",
	 .info_op_name = "READ FORMAT CAPACITY",
	 .info_data_direction = SCST_DATA_READ,
	 .info_op_flags = FLAG_NONE,
	 .info_len_off = 7, .info_len_len = 2,
	 .get_cdb_info = get_cdb_info_len_2},
	{.ops = 0x24, .devkey = "    VVM         ",
	 .info_op_name = "SET WINDOW",
	 .info_data_direction = SCST_DATA_WRITE,
	 .info_op_flags = FLAG_NONE,
	 .info_len_off = 6, .info_len_len = 3,
	 .get_cdb_info = get_cdb_info_len_3},
	{.ops = 0x25, .devkey = "M   MM M        ",
	 .info_op_name = "READ CAPACITY",
	 .info_data_direction = SCST_DATA_READ,
	 .info_op_flags = SCST_IMPLICIT_HQ|SCST_REG_RESERVE_ALLOWED|
		SCST_WRITE_EXCL_ALLOWED|SCST_EXCL_ACCESS_ALLOWED,
	 .get_cdb_info = get_cdb_info_read_capacity},
	{.ops = 0x25, .devkey = "      O         ",
	 .info_op_name = "GET WINDOW",
	 .info_data_direction = SCST_DATA_READ,
	 .info_op_flags = FLAG_NONE,
	 .info_len_off = 6, .info_len_len = 3,
	 .get_cdb_info = get_cdb_info_len_3},
	{.ops = 0x28, .devkey = "M   MMMM        ",
	 .info_op_name = "READ(10)",
	 .info_data_direction = SCST_DATA_READ,
	 .info_op_flags = SCST_TRANSFER_LEN_TYPE_FIXED|
#ifdef CONFIG_SCST_TEST_IO_IN_SIRQ
			 SCST_TEST_IO_IN_SIRQ_ALLOWED|
#endif
			 SCST_WRITE_EXCL_ALLOWED,
	 .info_lba_off = 2, .info_lba_len = 4,
	 .info_len_off = 7, .info_len_len = 2,
	 .get_cdb_info = get_cdb_info_read_10},
	{.ops = 0x28, .devkey = "         O      ",
	 .info_op_name = "GET MESSAGE(10)",
	 .info_data_direction = SCST_DATA_READ,
	 .info_op_flags = FLAG_NONE,
	 .info_len_off = 7, .info_len_len = 2,
	 .get_cdb_info = get_cdb_info_len_2},
	{.ops = 0x29, .devkey = "V   VV O        ",
	 .info_op_name = "READ GENERATION",
	 .info_data_direction = SCST_DATA_READ,
	 .info_op_flags = FLAG_NONE,
	 .info_len_off = 8, .info_len_len = 1,
	 .get_cdb_info = get_cdb_info_len_1},
	{.ops = 0x2A, .devkey = "O   MO M        ",
	 .info_op_name = "WRITE(10)",
	 .info_data_direction = SCST_DATA_WRITE,
	 .info_op_flags = SCST_TRANSFER_LEN_TYPE_FIXED|
#ifdef CONFIG_SCST_TEST_IO_IN_SIRQ
			  SCST_TEST_IO_IN_SIRQ_ALLOWED|
#endif
			  SCST_WRITE_MEDIUM,
	 .info_lba_off = 2, .info_lba_len = 4,
	 .info_len_off = 7, .info_len_len = 2,
	 .get_cdb_info = get_cdb_info_lba_4_len_2_wrprotect},
	{.ops = 0x2A, .devkey = "         O      ",
	 .info_op_name = "SEND MESSAGE(10)",
	 .info_data_direction = SCST_DATA_WRITE,
	 .info_op_flags = FLAG_NONE,
	 .info_len_off = 7, .info_len_len = 2,
	 .get_cdb_info = get_cdb_info_len_2},
	{.ops = 0x2A, .devkey = "      O         ",
	 .info_op_name = "SEND(10)",
	 .info_data_direction = SCST_DATA_WRITE,
	 .info_op_flags = FLAG_NONE,
	 .info_len_off = 7, .info_len_len = 2,
	 .get_cdb_info = get_cdb_info_len_2},
	{.ops = 0x2B, .devkey = " O              ",
	 .info_op_name = "LOCATE",
	 .info_data_direction = SCST_DATA_NONE,
	 .info_op_flags = SCST_LONG_TIMEOUT|SCST_WRITE_EXCL_ALLOWED,
	 .get_cdb_info = get_cdb_info_none},
	{.ops = 0x2B, .devkey = "        O       ",
	 .info_op_name = "POSITION TO ELEMENT",
	 .info_data_direction = SCST_DATA_NONE,
	 .info_op_flags = SCST_LONG_TIMEOUT,
	 .get_cdb_info = get_cdb_info_none},
	{.ops = 0x2B, .devkey = "O   OO O        ",
	 .info_op_name = "SEEK(10)",
	 .info_data_direction = SCST_DATA_NONE,
	 .info_op_flags = FLAG_NONE,
	 .info_lba_off = 2, .info_lba_len = 4,
	 .get_cdb_info = get_cdb_info_lba_4_none},
	{.ops = 0x2C, .devkey = "V    O O        ",
	 .info_op_name = "ERASE(10)",
	 .info_data_direction = SCST_DATA_NONE,
	 .info_op_flags = SCST_LONG_TIMEOUT|SCST_WRITE_MEDIUM,
	 .get_cdb_info = get_cdb_info_none},
	{.ops = 0x2D, .devkey = "V   O  O        ",
	 .info_op_name = "READ UPDATED BLOCK",
	 .info_data_direction = SCST_DATA_READ,
	 .info_op_flags = SCST_TRANSFER_LEN_TYPE_FIXED,
	 .get_cdb_info = get_cdb_info_single},
	{.ops = 0x2E, .devkey = "O   OO O        ",
	 .info_op_name = "WRITE AND VERIFY(10)",
	 .info_data_direction = SCST_DATA_WRITE,
	 .info_op_flags = SCST_TRANSFER_LEN_TYPE_FIXED|SCST_WRITE_MEDIUM,
	 .info_lba_off = 2, .info_lba_len = 4,
	 .info_len_off = 7, .info_len_len = 2,
	 .get_cdb_info = get_cdb_info_lba_4_len_2_wrprotect},
	{.ops = 0x2F, .devkey = "O   OO O        ",
	 .info_op_name = "VERIFY(10)",
	 .info_data_direction = SCST_DATA_UNKNOWN,
	 .info_op_flags = SCST_TRANSFER_LEN_TYPE_FIXED|SCST_WRITE_EXCL_ALLOWED,
	 .info_lba_off = 2, .info_lba_len = 4,
	 .info_len_off = 7, .info_len_len = 2,
	 .get_cdb_info = get_cdb_info_verify10},
	{.ops = 0x33, .devkey = "    OO O        ",
	 .info_op_name = "SET LIMITS(10)",
	 .info_data_direction = SCST_DATA_NONE,
	 .info_op_flags = FLAG_NONE,
	 .get_cdb_info = get_cdb_info_none},
	{.ops = 0x34, .devkey = " O              ",
	 .info_op_name = "READ POSITION",
	 .info_data_direction = SCST_DATA_READ,
	 .info_op_flags = SCST_SMALL_TIMEOUT|SCST_WRITE_EXCL_ALLOWED,
	 .info_len_off = 7, .info_len_len = 2,
	 .get_cdb_info = get_cdb_info_read_pos},
	{.ops = 0x34, .devkey = "      O         ",
	 .info_op_name = "GET DATA BUFFER STATUS",
	 .info_data_direction = SCST_DATA_READ,
	 .info_op_flags = FLAG_NONE,
	 .info_len_off = 7, .info_len_len = 2,
	 .get_cdb_info = get_cdb_info_len_2},
	{.ops = 0x34, .devkey = "O   OO O        ",
	 .info_op_name = "PRE-FETCH",
	 .info_data_direction = SCST_DATA_NONE,
	 .info_op_flags = SCST_WRITE_EXCL_ALLOWED,
	 .info_lba_off = 2, .info_lba_len = 4,
	 .info_len_off = 7, .info_len_len = 2,
	 .get_cdb_info = get_cdb_info_lba_4_none},
	{.ops = 0x35, .devkey = "O   OO O        ",
	 .info_op_name = "SYNCHRONIZE CACHE(10)",
	 .info_data_direction = SCST_DATA_NONE,
	 .info_op_flags = FLAG_NONE,
	 .info_lba_off = 2, .info_lba_len = 4,
	 .info_len_off = 7, .info_len_len = 2,
	 .get_cdb_info = get_cdb_info_lba_4_none},
	{.ops = 0x36, .devkey = "O   OO O        ",
	 .info_op_name = "LOCK UNLOCK CACHE",
	 .info_data_direction = SCST_DATA_NONE,
	 .info_op_flags = SCST_WRITE_EXCL_ALLOWED,
	 .get_cdb_info = get_cdb_info_none},
	{.ops = 0x37, .devkey = "O      O        ",
	 .info_op_name = "READ DEFECT DATA(10)",
	 .info_data_direction = SCST_DATA_READ,
	 .info_op_flags = SCST_WRITE_EXCL_ALLOWED,
	 .info_len_off = 7, .info_len_len = 2,
	 .get_cdb_info = get_cdb_info_len_2},
	{.ops = 0x37, .devkey = "        O       ",
	 .info_op_name = "INIT ELEMENT STATUS WRANGE",
	 .info_data_direction = SCST_DATA_NONE,
	 .info_op_flags = SCST_LONG_TIMEOUT,
	 .get_cdb_info = get_cdb_info_none},
	{.ops = 0x38, .devkey = "    O  O        ",
	 .info_op_name = "MEDIUM SCAN",
	 .info_data_direction = SCST_DATA_READ,
	 .info_op_flags = FLAG_NONE,
	 .info_len_off = 8, .info_len_len = 1,
	 .get_cdb_info = get_cdb_info_len_1},
	{.ops = 0x3B, .devkey = "OOOOOOOOOOOOOOOO",
	 .info_op_name = "WRITE BUFFER",
	 .info_data_direction = SCST_DATA_WRITE,
	 .info_op_flags = SCST_SMALL_TIMEOUT,
	 .info_len_off = 6, .info_len_len = 3,
	 .get_cdb_info = get_cdb_info_len_3},
	{.ops = 0x3C, .devkey = "OOOOOOOOOOOOOOOO",
	 .info_op_name = "READ BUFFER",
	 .info_data_direction = SCST_DATA_READ,
	 .info_op_flags = SCST_SMALL_TIMEOUT |
		 SCST_WRITE_EXCL_ALLOWED,
	 .info_len_off = 6, .info_len_len = 3,
	 .get_cdb_info = get_cdb_info_len_3},
	{.ops = 0x3D, .devkey = "    O  O        ",
	 .info_op_name = "UPDATE BLOCK",
	 .info_data_direction = SCST_DATA_WRITE,
	 .info_op_flags = SCST_TRANSFER_LEN_TYPE_FIXED,
	 .get_cdb_info = get_cdb_info_single},
	{.ops = 0x3E, .devkey = "O   OO O        ",
	 .info_op_name = "READ LONG",
	 .info_data_direction = SCST_DATA_READ,
	 .info_op_flags = FLAG_NONE,
	 .info_lba_off = 2, .info_lba_len = 4,
	 .info_len_off = 7, .info_len_len = 2,
	 .get_cdb_info = get_cdb_info_lba_4_len_2},
	{.ops = 0x3F, .devkey = "O   O  O        ",
	 .info_op_name = "WRITE LONG",
	 .info_data_direction = SCST_DATA_WRITE,
	 .info_op_flags = SCST_WRITE_MEDIUM,
	 .info_lba_off = 2, .info_lba_len = 4,
	 .info_len_off = 7, .info_len_len = 2,
	 .get_cdb_info = get_cdb_info_lba_4_len_2},
	{.ops = 0x40, .devkey = "OOOOOOOOOO      ",
	 .info_op_name = "CHANGE DEFINITION",
	 .info_data_direction = SCST_DATA_WRITE,
	 .info_op_flags = SCST_SMALL_TIMEOUT,
	 .info_len_off = 8, .info_len_len = 1,
	 .get_cdb_info = get_cdb_info_len_1},
	{.ops = 0x41, .devkey = "O               ",
	 .info_op_name = "WRITE SAME(10)",
	 .info_data_direction = SCST_DATA_WRITE,
	 .info_op_flags = SCST_TRANSFER_LEN_TYPE_FIXED|SCST_WRITE_MEDIUM,
	 .info_lba_off = 2, .info_lba_len = 4,
	 .info_len_off = 7, .info_len_len = 2,
	 .get_cdb_info = get_cdb_info_write_same10},
	{.ops = 0x42, .devkey = "     O          ",
	 .info_op_name = "READ SUB-CHANNEL",
	 .info_data_direction = SCST_DATA_READ,
	 .info_op_flags = FLAG_NONE,
	 .info_len_off = 7, .info_len_len = 2,
	 .get_cdb_info = get_cdb_info_len_2},
	{.ops = 0x42, .devkey = "O               ",
	 .info_op_name = "UNMAP",
	 .info_data_direction = SCST_DATA_WRITE,
	 .info_op_flags = SCST_WRITE_MEDIUM|SCST_DESCRIPTORS_BASED,
	 .info_len_off = 7, .info_len_len = 2,
	 .get_cdb_info = get_cdb_info_len_2},
	{.ops = 0x43, .devkey = "     O          ",
	 .info_op_name = "READ TOC/PMA/ATIP",
	 .info_data_direction = SCST_DATA_READ,
	 .info_op_flags = FLAG_NONE,
	 .info_len_off = 7, .info_len_len = 2,
	 .get_cdb_info = get_cdb_info_len_2},
	{.ops = 0x44, .devkey = " M              ",
	 .info_op_name = "REPORT DENSITY SUPPORT",
	 .info_data_direction = SCST_DATA_READ,
	 .info_op_flags = SCST_REG_RESERVE_ALLOWED|SCST_WRITE_EXCL_ALLOWED|
			SCST_EXCL_ACCESS_ALLOWED,
	 .info_len_off = 7, .info_len_len = 2,
	 .get_cdb_info = get_cdb_info_len_2},
	{.ops = 0x44, .devkey = "     O          ",
	 .info_op_name = "READ HEADER",
	 .info_data_direction = SCST_DATA_READ,
	 .info_op_flags = FLAG_NONE,
	 .info_len_off = 7, .info_len_len = 2,
	 .get_cdb_info = get_cdb_info_len_2},
	{.ops = 0x45, .devkey = "     O          ",
	 .info_op_name = "PLAY AUDIO(10)",
	 .info_data_direction = SCST_DATA_NONE,
	 .info_op_flags = FLAG_NONE,
	 .get_cdb_info = get_cdb_info_none},
	{.ops = 0x46, .devkey = "     O          ",
	 .info_op_name = "GET CONFIGURATION",
	 .info_data_direction = SCST_DATA_READ,
	 .info_op_flags = FLAG_NONE,
	 .info_len_off = 7, .info_len_len = 2,
	 .get_cdb_info = get_cdb_info_len_2},
	{.ops = 0x47, .devkey = "     O          ",
	 .info_op_name = "PLAY AUDIO MSF",
	 .info_data_direction = SCST_DATA_NONE,
	 .info_op_flags = FLAG_NONE,
	 .get_cdb_info = get_cdb_info_none},
	{.ops = 0x48, .devkey = "     O          ",
	 .info_op_name = "PLAY AUDIO TRACK INDEX",
	 .info_data_direction = SCST_DATA_NONE,
	 .info_op_flags = FLAG_NONE,
	 .get_cdb_info = get_cdb_info_none},
	{.ops = 0x49, .devkey = "     O          ",
	 .info_op_name = "PLAY TRACK RELATIVE(10)",
	 .info_data_direction = SCST_DATA_NONE,
	 .info_op_flags = FLAG_NONE,
	 .get_cdb_info = get_cdb_info_none},
	{.ops = 0x4A, .devkey = "     O          ",
	 .info_op_name = "GET EVENT STATUS NOTIFICATION",
	 .info_data_direction = SCST_DATA_READ,
	 .info_op_flags = FLAG_NONE,
	 .info_len_off = 7, .info_len_len = 2,
	 .get_cdb_info = get_cdb_info_len_2},
	{.ops = 0x4B, .devkey = "     O          ",
	 .info_op_name = "PAUSE/RESUME",
	 .info_data_direction = SCST_DATA_NONE,
	 .info_op_flags = FLAG_NONE,
	 .get_cdb_info = get_cdb_info_none},
	{.ops = 0x4C, .devkey = "OOOOOOOOOOOOOOOO",
	 .info_op_name = "LOG SELECT",
	 .info_data_direction = SCST_DATA_WRITE,
	 .info_op_flags = SCST_STRICTLY_SERIALIZED,
	 .info_len_off = 7, .info_len_len = 2,
	 .get_cdb_info = get_cdb_info_len_2},
	{.ops = 0x4D, .devkey = "OOOOOOOOOOOOOOOO",
	 .info_op_name = "LOG SENSE",
	 .info_data_direction = SCST_DATA_READ,
	 .info_op_flags = SCST_SMALL_TIMEOUT|SCST_REG_RESERVE_ALLOWED|
			SCST_WRITE_EXCL_ALLOWED|SCST_EXCL_ACCESS_ALLOWED,
	 .info_len_off = 7, .info_len_len = 2,
	 .get_cdb_info = get_cdb_info_len_2},
	{.ops = 0x4E, .devkey = "     O          ",
	 .info_op_name = "STOP PLAY/SCAN",
	 .info_data_direction = SCST_DATA_NONE,
	 .info_op_flags = FLAG_NONE,
	 .get_cdb_info = get_cdb_info_none},
	{.ops = 0x50, .devkey = "O               ",
	 .info_op_name = "XDWRITE(10)",
	 .info_data_direction = SCST_DATA_WRITE,
	 .info_op_flags = SCST_WRITE_MEDIUM,
	 .info_lba_off = 2, .info_lba_len = 4,
	 .info_len_off = 7, .info_len_len = 2,
	 .get_cdb_info = get_cdb_info_lba_4_len_2_wrprotect},
	{.ops = 0x51, .devkey = "     O          ",
	 .info_op_name = "READ DISC INFORMATION",
	 .info_data_direction = SCST_DATA_READ,
	 .info_op_flags = FLAG_NONE,
	 .info_len_off = 7, .info_len_len = 2,
	 .get_cdb_info = get_cdb_info_len_2},
	{.ops = 0x51, .devkey = "O               ",
	 .info_op_name = "XPWRITE",
	 .info_data_direction = SCST_DATA_WRITE,
	 .info_op_flags = SCST_WRITE_MEDIUM,
	 .info_lba_off = 2, .info_lba_len = 4,
	 .info_len_off = 7, .info_len_len = 2,
	 .get_cdb_info = get_cdb_info_lba_4_len_2},
	{.ops = 0x52, .devkey = "     O          ",
	 .info_op_name = "READ TRACK INFORMATION",
	 .info_data_direction = SCST_DATA_READ,
	 .info_op_flags = FLAG_NONE,
	 .info_len_off = 7, .info_len_len = 2,
	 .get_cdb_info = get_cdb_info_len_2},
	{.ops = 0x53, .devkey = "O               ",
	 .info_op_name = "XDWRITEREAD(10)",
	 .info_data_direction = SCST_DATA_BIDI,
	 .info_op_flags = SCST_TRANSFER_LEN_TYPE_FIXED|SCST_WRITE_MEDIUM,
	 .info_lba_off = 2, .info_lba_len = 4,
	 .info_len_off = 7, .info_len_len = 2,
	 .get_cdb_info = get_cdb_info_bidi_lba_4_len_2},
	{.ops = 0x53, .devkey = "     O          ",
	 .info_op_name = "RESERVE TRACK",
	 .info_data_direction = SCST_DATA_NONE,
	 .info_op_flags = FLAG_NONE,
	 .get_cdb_info = get_cdb_info_none},
	{.ops = 0x54, .devkey = "     O          ",
	 .info_op_name = "SEND OPC INFORMATION",
	 .info_data_direction = SCST_DATA_WRITE,
	 .info_op_flags = FLAG_NONE,
	 .info_len_off = 7, .info_len_len = 2,
	 .get_cdb_info = get_cdb_info_len_2},
	{.ops = 0x55, .devkey = "OOOOOOOOOOOOOOOO",
	 .info_op_name = "MODE SELECT(10)",
	 .info_data_direction = SCST_DATA_WRITE,
	 .info_op_flags = SCST_STRICTLY_SERIALIZED,
	 .info_len_off = 7, .info_len_len = 2,
	 .get_cdb_info = get_cdb_info_len_2},
	{.ops = 0x56, .devkey = "OOOOOOOOOOOOOOOO",
	 .info_op_name = "RESERVE(10)",
	 .info_data_direction = SCST_DATA_NONE,
	 .info_op_flags = SCST_SMALL_TIMEOUT|SCST_LOCAL_CMD|SCST_SERIALIZED|
			SCST_WRITE_EXCL_ALLOWED|SCST_EXCL_ACCESS_ALLOWED|
			SCST_SCSI_ATOMIC/* see comment in scst_cmd_overlap() */,
	 .get_cdb_info = get_cdb_info_none},
	{.ops = 0x57, .devkey = "OOOOOOOOOOOOOOOO",
	 .info_op_name = "RELEASE(10)",
	 .info_data_direction = SCST_DATA_NONE,
	 .info_op_flags = SCST_SMALL_TIMEOUT|SCST_LOCAL_CMD|SCST_SERIALIZED|
			SCST_REG_RESERVE_ALLOWED|SCST_WRITE_EXCL_ALLOWED|
			SCST_EXCL_ACCESS_ALLOWED,
	 .get_cdb_info = get_cdb_info_none},
	{.ops = 0x58, .devkey = "     O          ",
	 .info_op_name = "REPAIR TRACK",
	 .info_data_direction = SCST_DATA_NONE,
	 .info_op_flags = SCST_WRITE_MEDIUM,
	 .get_cdb_info = get_cdb_info_none},
	{.ops = 0x5A, .devkey = "OOOOOOOOOOOOOOOO",
	 .info_op_name = "MODE SENSE(10)",
	 .info_data_direction = SCST_DATA_READ,
	 .info_op_flags = SCST_SMALL_TIMEOUT |
		 SCST_WRITE_EXCL_ALLOWED,
	 .info_len_off = 7, .info_len_len = 2,
	 .get_cdb_info = get_cdb_info_len_2},
	{.ops = 0x5B, .devkey = "     O          ",
	 .info_op_name = "CLOSE TRACK/SESSION",
	 .info_data_direction = SCST_DATA_NONE,
	 .info_op_flags = FLAG_NONE,
	 .get_cdb_info = get_cdb_info_none},
	{.ops = 0x5C, .devkey = "     O          ",
	 .info_op_name = "READ BUFFER CAPACITY",
	 .info_data_direction = SCST_DATA_READ,
	 .info_op_flags = FLAG_NONE,
	 .info_len_off = 7, .info_len_len = 2,
	 .get_cdb_info = get_cdb_info_len_2},
	{.ops = 0x5D, .devkey = "     O          ",
	 .info_op_name = "SEND CUE SHEET",
	 .info_data_direction = SCST_DATA_WRITE,
	 .info_op_flags = FLAG_NONE,
	 .info_len_off = 6, .info_len_len = 3,
	 .get_cdb_info = get_cdb_info_len_3},
	{.ops = 0x5E, .devkey = "OOOOO OOOO      ",
	 .info_op_name = "PERSISTENT RESERVE IN",
	 .info_data_direction = SCST_DATA_READ,
	 .info_op_flags = SCST_SMALL_TIMEOUT|SCST_LOCAL_CMD|SCST_SERIALIZED|
			SCST_WRITE_EXCL_ALLOWED|SCST_EXCL_ACCESS_ALLOWED,
	 .info_len_off = 5, .info_len_len = 4,
	 .get_cdb_info = get_cdb_info_len_4},
	{.ops = 0x5F, .devkey = "OOOOO OOOO      ",
	 .info_op_name = "PERSISTENT RESERVE OUT",
	 .info_data_direction = SCST_DATA_WRITE,
	 .info_op_flags = SCST_SMALL_TIMEOUT|SCST_LOCAL_CMD|SCST_SERIALIZED|
			SCST_WRITE_EXCL_ALLOWED|SCST_EXCL_ACCESS_ALLOWED,
	 .info_len_off = 5, .info_len_len = 4,
	 .get_cdb_info = get_cdb_info_len_4},

	/* Variable length CDBs */
	{.ops = 0x7F, .devkey = "O               ",
	 .info_op_name = "VAR LEN CDB",
	 .info_data_direction = SCST_DATA_UNKNOWN,
	 .info_op_flags = 0,
	 .get_cdb_info = get_cdb_info_var_len},

	/* 16-bytes length CDB */
	{.ops = 0x80, .devkey = " O              ",
	 .info_op_name = "WRITE FILEMARKS(16)",
	 .info_data_direction = SCST_DATA_NONE,
	 .info_op_flags = SCST_WRITE_MEDIUM,
	 .get_cdb_info = get_cdb_info_none},
	{.ops = 0x81, .devkey = "O   OO O        ",
	 .info_op_name = "REBUILD",
	 .info_data_direction = SCST_DATA_WRITE,
	 .info_op_flags = SCST_WRITE_MEDIUM,
	 .info_len_off = 10, .info_len_len = 4,
	 .get_cdb_info = get_cdb_info_len_4},
	{.ops = 0x82, .devkey = "O   OO O        ",
	 .info_op_name = "REGENERATE",
	 .info_data_direction = SCST_DATA_WRITE,
	 .info_op_flags = SCST_WRITE_MEDIUM,
	 .info_len_off = 10, .info_len_len = 4,
	 .get_cdb_info = get_cdb_info_len_4},
	{.ops = 0x83, .devkey = "O               ", /* implemented only for disks */
	 .info_op_name = "EXTENDED COPY",
	 .info_data_direction = SCST_DATA_WRITE,
	 .info_op_flags = SCST_WRITE_MEDIUM|SCST_CAN_GEN_3PARTY_COMMANDS|
				SCST_LOCAL_CMD|SCST_DESCRIPTORS_BASED,
	 .info_len_off = 10, .info_len_len = 4,
	 .get_cdb_info = get_cdb_info_ext_copy},
	{.ops = 0x84, .devkey = "O               ", /* implemented only for disks */
	 .info_op_name = "RECEIVE COPY RESULT",
	 .info_data_direction = SCST_DATA_READ,
	 .info_op_flags = SCST_FULLY_LOCAL_CMD|SCST_LOCAL_CMD|
				SCST_WRITE_EXCL_ALLOWED|SCST_EXCL_ACCESS_ALLOWED,
	 .info_len_off = 10, .info_len_len = 4,
	 .get_cdb_info = get_cdb_info_len_4},
	{.ops = 0x85, .devkey = "O    O        O ",
	 .info_op_name = "ATA PASS-THROUGH(16)",
	 .info_data_direction = SCST_DATA_NONE,
	 .info_op_flags = FLAG_NONE,
	 .info_lba_off = 7, .info_lba_len = 6,
	 .get_cdb_info = get_cdb_info_apt},
	{.ops = 0x86, .devkey = "OOOOOOOOOO      ",
	 .info_op_name = "ACCESS CONTROL IN",
	 .info_data_direction = SCST_DATA_NONE,
	 .info_op_flags = SCST_REG_RESERVE_ALLOWED|SCST_WRITE_EXCL_ALLOWED|
				SCST_EXCL_ACCESS_ALLOWED,
	 .get_cdb_info = get_cdb_info_none},
	{.ops = 0x87, .devkey = "OOOOOOOOOO      ",
	 .info_op_name = "ACCESS CONTROL OUT",
	 .info_data_direction = SCST_DATA_NONE,
	 .info_op_flags = SCST_REG_RESERVE_ALLOWED|SCST_WRITE_EXCL_ALLOWED|
				SCST_EXCL_ACCESS_ALLOWED,
	 .get_cdb_info = get_cdb_info_none},
	{.ops = 0x88, .devkey = "M   MMMM        ",
	 .info_op_name = "READ(16)",
	 .info_data_direction = SCST_DATA_READ,
	 .info_op_flags = SCST_TRANSFER_LEN_TYPE_FIXED|
#ifdef CONFIG_SCST_TEST_IO_IN_SIRQ
			 SCST_TEST_IO_IN_SIRQ_ALLOWED|
#endif
			 SCST_WRITE_EXCL_ALLOWED,
	 .info_lba_off = 2, .info_lba_len = 8,
	 .info_len_off = 10, .info_len_len = 4,
	 .get_cdb_info = get_cdb_info_read_16},
	{.ops = 0x89, .devkey = "O               ",
	 .info_op_name = "COMPARE AND WRITE",
	 .info_data_direction = SCST_DATA_WRITE,
	 .info_op_flags = SCST_TRANSFER_LEN_TYPE_FIXED|
			  SCST_FULLY_LOCAL_CMD|SCST_LOCAL_CMD|
			  SCST_WRITE_MEDIUM|SCST_SCSI_ATOMIC,
	 .info_lba_off = 2, .info_lba_len = 8,
	 .info_len_off = 13, .info_len_len = 1,
	 .get_cdb_info = get_cdb_info_compare_and_write},
	{.ops = 0x8A, .devkey = "O   OO O        ",
	 .info_op_name = "WRITE(16)",
	 .info_data_direction = SCST_DATA_WRITE,
	 .info_op_flags = SCST_TRANSFER_LEN_TYPE_FIXED|
#ifdef CONFIG_SCST_TEST_IO_IN_SIRQ
			  SCST_TEST_IO_IN_SIRQ_ALLOWED|
#endif
			  SCST_WRITE_MEDIUM,
	 .info_lba_off = 2, .info_lba_len = 8,
	 .info_len_off = 10, .info_len_len = 4,
	 .get_cdb_info = get_cdb_info_lba_8_len_4_wrprotect},
	{.ops = 0x8C, .devkey = " OOOOOOOOO      ",
	 .info_op_name = "READ ATTRIBUTE",
	 .info_data_direction = SCST_DATA_READ,
	 .info_op_flags = SCST_WRITE_EXCL_ALLOWED,
	 .info_len_off = 10, .info_len_len = 4,
	 .get_cdb_info = get_cdb_info_len_4},
	{.ops = 0x8D, .devkey = " OOOOOOOOO      ",
	 .info_op_name = "WRITE ATTRIBUTE",
	 .info_data_direction = SCST_DATA_WRITE,
	 .info_op_flags = SCST_WRITE_MEDIUM,
	 .info_len_off = 10, .info_len_len = 4,
	 .get_cdb_info = get_cdb_info_len_4},
	{.ops = 0x8E, .devkey = "O   OO O        ",
	 .info_op_name = "WRITE AND VERIFY(16)",
	 .info_data_direction = SCST_DATA_WRITE,
	 .info_op_flags = SCST_TRANSFER_LEN_TYPE_FIXED|SCST_WRITE_MEDIUM,
	 .info_lba_off = 2, .info_lba_len = 8,
	 .info_len_off = 10, .info_len_len = 4,
	 .get_cdb_info = get_cdb_info_lba_8_len_4_wrprotect},
	{.ops = 0x8F, .devkey = "O   OO O        ",
	 .info_op_name = "VERIFY(16)",
	 .info_data_direction = SCST_DATA_UNKNOWN,
	 .info_op_flags = SCST_TRANSFER_LEN_TYPE_FIXED|SCST_WRITE_EXCL_ALLOWED,
	 .info_lba_off = 2, .info_lba_len = 8,
	 .info_len_off = 10, .info_len_len = 4,
	 .get_cdb_info = get_cdb_info_verify16},
	{.ops = 0x90, .devkey = "O   OO O        ",
	 .info_op_name = "PRE-FETCH(16)",
	 .info_data_direction = SCST_DATA_NONE,
	 .info_op_flags = SCST_WRITE_EXCL_ALLOWED,
	 .info_lba_off = 2, .info_lba_len = 8,
	 .get_cdb_info = get_cdb_info_lba_8_none},
	{.ops = 0x91, .devkey = "O   OO O        ",
	 .info_op_name = "SYNCHRONIZE CACHE(16)",
	 .info_data_direction = SCST_DATA_NONE,
	 .info_op_flags = FLAG_NONE,
	 .info_lba_off = 2, .info_lba_len = 8,
	 .info_len_off = 10, .info_len_len = 4,
	 .get_cdb_info = get_cdb_info_lba_8_none},
	{.ops = 0x91, .devkey = " M              ",
	 .info_op_name = "SPACE(16)",
	 .info_data_direction = SCST_DATA_NONE,
	 .info_op_flags = SCST_LONG_TIMEOUT|SCST_WRITE_EXCL_ALLOWED,
	 .get_cdb_info = get_cdb_info_none},
	{.ops = 0x92, .devkey = "O   OO O        ",
	 .info_op_name = "LOCK UNLOCK CACHE(16)",
	 .info_data_direction = SCST_DATA_NONE,
	 .info_op_flags = FLAG_NONE,
	 .get_cdb_info = get_cdb_info_none},
	{.ops = 0x92, .devkey = " O              ",
	 .info_op_name = "LOCATE(16)",
	 .info_data_direction = SCST_DATA_NONE,
	 .info_op_flags = SCST_LONG_TIMEOUT|SCST_WRITE_EXCL_ALLOWED,
	 .get_cdb_info = get_cdb_info_none},
	{.ops = 0x93, .devkey = "O               ",
	 .info_op_name = "WRITE SAME(16)",
	 .info_data_direction = SCST_DATA_WRITE,
	 .info_op_flags = SCST_TRANSFER_LEN_TYPE_FIXED|SCST_WRITE_MEDIUM,
	 .info_lba_off = 2, .info_lba_len = 8,
	 .info_len_off = 10, .info_len_len = 4,
	 .get_cdb_info = get_cdb_info_write_same16},
	{.ops = 0x93, .devkey = " M              ",
	 .info_op_name = "ERASE(16)",
	 .info_data_direction = SCST_DATA_NONE,
	 .info_op_flags = SCST_LONG_TIMEOUT|SCST_WRITE_MEDIUM,
	 .get_cdb_info = get_cdb_info_none},
	{.ops = 0x9E, .devkey = "O               ",
	 .info_op_name = "SERVICE ACTION IN",
	 .info_data_direction = SCST_DATA_READ,
	 .info_op_flags = FLAG_NONE,
	 .get_cdb_info = get_cdb_info_serv_act_in},

	/* 12-bytes length CDB */
	{.ops = 0xA0, .devkey = "VVVVVVVVVV  M   ",
	 .info_op_name = "REPORT LUNS",
	 .info_data_direction = SCST_DATA_READ,
	 .info_op_flags = SCST_SMALL_TIMEOUT|SCST_IMPLICIT_HQ|SCST_SKIP_UA|
			 SCST_FULLY_LOCAL_CMD|SCST_LOCAL_CMD|
			 SCST_REG_RESERVE_ALLOWED|
			 SCST_WRITE_EXCL_ALLOWED|SCST_EXCL_ACCESS_ALLOWED,
	 .info_len_off = 6, .info_len_len = 4,
	 .get_cdb_info = get_cdb_info_len_4},
	{.ops = 0xA1, .devkey = "O    O        O ",
	 .info_op_name = "ATA PASS-THROUGH(12)",
	 .info_data_direction = SCST_DATA_NONE,
	 .info_op_flags = FLAG_NONE,
	 .info_lba_off = 5, .info_lba_len = 3,
	 .get_cdb_info = get_cdb_info_apt},
	{.ops = 0xA1, .devkey = "     O          ",
	 .info_op_name = "BLANK",
	 .info_data_direction = SCST_DATA_NONE,
	 .info_op_flags = SCST_LONG_TIMEOUT,
	 .get_cdb_info = get_cdb_info_none},
	{.ops = 0xA2, .devkey = "OO   O          ",
	 .info_op_name = "SECURITY PROTOCOL IN",
	 .info_data_direction = SCST_DATA_READ,
	 .info_op_flags = SCST_REG_RESERVE_ALLOWED|SCST_WRITE_EXCL_ALLOWED,
	 .info_len_off = 6, .info_len_len = 4,
	 .get_cdb_info = get_cdb_info_len_4},
	{.ops = 0xA3, .devkey = "     O          ",
	 .info_op_name = "SEND KEY",
	 .info_data_direction = SCST_DATA_WRITE,
	 .info_op_flags = FLAG_NONE,
	 .info_len_off = 8, .info_len_len = 2,
	 .get_cdb_info = get_cdb_info_len_2},
	{.ops = 0xA3, .devkey = "OOO O OOOO  MO O",
	 .info_op_name = "MAINTENANCE(IN)",
	 .info_data_direction = SCST_DATA_READ,
	 .info_op_flags = FLAG_NONE,
	 .info_len_off = 6, .info_len_len = 4,
	 .get_cdb_info = get_cdb_info_min},
	{.ops = 0xA4, .devkey = "     O          ",
	 .info_op_name = "REPORT KEY",
	 .info_data_direction = SCST_DATA_READ,
	 .info_op_flags = FLAG_NONE,
	 .info_len_off = 8, .info_len_len = 2,
	 .get_cdb_info = get_cdb_info_len_2},
	{.ops = 0xA4, .devkey = "OOO O OOOO  MO O",
	 .info_op_name = "MAINTENANCE(OUT)",
	 .info_data_direction = SCST_DATA_WRITE,
	 .info_op_flags = FLAG_NONE,
	 .info_len_off = 6, .info_len_len = 4,
	 .get_cdb_info = get_cdb_info_mo},
	{.ops = 0xA5, .devkey = "        M       ",
	 .info_op_name = "MOVE MEDIUM",
	 .info_data_direction = SCST_DATA_NONE,
	 .info_op_flags = SCST_LONG_TIMEOUT,
	 .get_cdb_info = get_cdb_info_none},
	{.ops = 0xA5, .devkey = "     O          ",
	 .info_op_name = "PLAY AUDIO(12)",
	 .info_data_direction = SCST_DATA_NONE,
	 .info_op_flags = FLAG_NONE,
	 .get_cdb_info = get_cdb_info_none},
	{.ops = 0xA6, .devkey = "     O  O       ",
	 .info_op_name = "EXCHANGE/LOAD/UNLOAD MEDIUM",
	 .info_data_direction = SCST_DATA_NONE,
	 .info_op_flags = SCST_LONG_TIMEOUT,
	 .get_cdb_info = get_cdb_info_none},
	{.ops = 0xA7, .devkey = "     O          ",
	 .info_op_name = "SET READ AHEAD",
	 .info_data_direction = SCST_DATA_NONE,
	 .info_op_flags = FLAG_NONE,
	 .get_cdb_info = get_cdb_info_none},
	{.ops = 0xA8, .devkey = "         O      ",
	 .info_op_name = "GET MESSAGE(12)",
	 .info_data_direction = SCST_DATA_READ,
	 .info_op_flags = FLAG_NONE,
	 .info_len_off = 6, .info_len_len = 4,
	 .get_cdb_info = get_cdb_info_len_4},
	{.ops = 0xA8, .devkey = "O   OO O        ",
	 .info_op_name = "READ(12)",
	 .info_data_direction = SCST_DATA_READ,
	 .info_op_flags = SCST_TRANSFER_LEN_TYPE_FIXED|
#ifdef CONFIG_SCST_TEST_IO_IN_SIRQ
			 SCST_TEST_IO_IN_SIRQ_ALLOWED|
#endif
			 SCST_WRITE_EXCL_ALLOWED,
	 .info_lba_off = 2, .info_lba_len = 4,
	 .info_len_off = 6, .info_len_len = 4,
	 .get_cdb_info = get_cdb_info_lba_4_len_4_rdprotect},
	{.ops = 0xA9, .devkey = "     O          ",
	 .info_op_name = "PLAY TRACK RELATIVE(12)",
	 .info_data_direction = SCST_DATA_NONE,
	 .info_op_flags = FLAG_NONE,
	 .get_cdb_info = get_cdb_info_none},
	{.ops = 0xAA, .devkey = "O   OO O        ",
	 .info_op_name = "WRITE(12)",
	 .info_data_direction = SCST_DATA_WRITE,
	 .info_op_flags = SCST_TRANSFER_LEN_TYPE_FIXED|
#ifdef CONFIG_SCST_TEST_IO_IN_SIRQ
			  SCST_TEST_IO_IN_SIRQ_ALLOWED|
#endif
			  SCST_WRITE_MEDIUM,
	 .info_lba_off = 2, .info_lba_len = 4,
	 .info_len_off = 6, .info_len_len = 4,
	 .get_cdb_info = get_cdb_info_lba_4_len_4_wrprotect},
	{.ops = 0xAA, .devkey = "         O      ",
	 .info_op_name = "SEND MESSAGE(12)",
	 .info_data_direction = SCST_DATA_WRITE,
	 .info_op_flags = FLAG_NONE,
	 .info_len_off = 6, .info_len_len = 4,
	 .get_cdb_info = get_cdb_info_len_4},
	{.ops = 0xAC, .devkey = "       O        ",
	 .info_op_name = "ERASE(12)",
	 .info_data_direction = SCST_DATA_NONE,
	 .info_op_flags = SCST_WRITE_MEDIUM,
	 .get_cdb_info = get_cdb_info_none},
	{.ops = 0xAC, .devkey = "     M          ",
	 .info_op_name = "GET PERFORMANCE",
	 .info_data_direction = SCST_DATA_READ,
	 .info_op_flags = SCST_UNKNOWN_LENGTH,
	 .get_cdb_info = get_cdb_info_none},
	{.ops = 0xAD, .devkey = "     O          ",
	 .info_op_name = "READ DVD STRUCTURE",
	 .info_data_direction = SCST_DATA_READ,
	 .info_op_flags = FLAG_NONE,
	 .info_len_off = 8, .info_len_len = 2,
	 .get_cdb_info = get_cdb_info_len_2},
	{.ops = 0xAE, .devkey = "O   OO O        ",
	 .info_op_name = "WRITE AND VERIFY(12)",
	 .info_data_direction = SCST_DATA_WRITE,
	 .info_op_flags = SCST_TRANSFER_LEN_TYPE_FIXED|SCST_WRITE_MEDIUM,
	 .info_lba_off = 2, .info_lba_len = 4,
	 .info_len_off = 6, .info_len_len = 4,
	 .get_cdb_info = get_cdb_info_lba_4_len_4_wrprotect},
	{.ops = 0xAF, .devkey = "O   OO O        ",
	 .info_op_name = "VERIFY(12)",
	 .info_data_direction = SCST_DATA_UNKNOWN,
	 .info_op_flags = SCST_TRANSFER_LEN_TYPE_FIXED|SCST_WRITE_EXCL_ALLOWED,
	 .info_lba_off = 2, .info_lba_len = 4,
	 .info_len_off = 6, .info_len_len = 4,
	 .get_cdb_info = get_cdb_info_verify12},
	{.ops = 0xB3, .devkey = "    OO O        ",
	 .info_op_name = "SET LIMITS(12)",
	 .info_data_direction = SCST_DATA_NONE,
	 .info_op_flags = FLAG_NONE,
	 .get_cdb_info = get_cdb_info_none},
	{.ops = 0xB5, .devkey = "OO   O          ",
	 .info_op_name = "SECURITY PROTOCOL OUT",
	 .info_data_direction = SCST_DATA_WRITE,
	 .info_op_flags = FLAG_NONE,
	 .info_len_off = 6, .info_len_len = 4,
	 .get_cdb_info = get_cdb_info_len_4},
	{.ops = 0xB5, .devkey = "        O       ",
	 .info_op_name = "REQUEST VOLUME ELEMENT ADDRESS",
	 .info_data_direction = SCST_DATA_READ,
	 .info_op_flags = FLAG_NONE,
	 .info_len_off = 7, .info_len_len = 3,
	 .get_cdb_info = get_cdb_info_len_3},
	{.ops = 0xB6, .devkey = "        O       ",
	 .info_op_name = "SEND VOLUME TAG",
	 .info_data_direction = SCST_DATA_WRITE,
	 .info_op_flags = FLAG_NONE,
	 .info_len_off = 9, .info_len_len = 1,
	 .get_cdb_info = get_cdb_info_len_1},
	{.ops = 0xB6, .devkey = "     M         ",
	 .info_op_name = "SET STREAMING",
	 .info_data_direction = SCST_DATA_WRITE,
	 .info_op_flags = FLAG_NONE,
	 .info_len_off = 9, .info_len_len = 2,
	 .get_cdb_info = get_cdb_info_len_2},
	{.ops = 0xB7, .devkey = "O      O        ",
	 .info_op_name = "READ DEFECT DATA(12)",
	 .info_data_direction = SCST_DATA_READ,
	 .info_op_flags = SCST_WRITE_EXCL_ALLOWED,
	 .info_len_off = 9, .info_len_len = 1,
	 .get_cdb_info = get_cdb_info_len_1},
	{.ops = 0xB8, .devkey = "        O       ",
	 .info_op_name = "READ ELEMENT STATUS",
	 .info_data_direction = SCST_DATA_READ,
	 .info_op_flags = FLAG_NONE,
	 .info_len_off = 7, .info_len_len = 3,
	 .get_cdb_info = get_cdb_info_len_3_read_elem_stat},
	{.ops = 0xB9, .devkey = "     O          ",
	 .info_op_name = "READ CD MSF",
	 .info_data_direction = SCST_DATA_READ,
	 .info_op_flags = SCST_UNKNOWN_LENGTH,
	 .get_cdb_info = get_cdb_info_none},
	{.ops = 0xBA, .devkey = "     O          ",
	 .info_op_name = "SCAN",
	 .info_data_direction = SCST_DATA_NONE,
	 .info_op_flags = SCST_LONG_TIMEOUT,
	 .get_cdb_info = get_cdb_info_none},
	{.ops = 0xBA, .devkey = "            O   ",
	 .info_op_name = "REDUNDANCY GROUP(IN)",
	 .info_data_direction = SCST_DATA_READ,
	 .info_op_flags = FLAG_NONE,
	 .info_len_off = 6, .info_len_len = 4,
	 .get_cdb_info = get_cdb_info_len_4},
	{.ops = 0xBB, .devkey = "     O          ",
	 .info_op_name = "SET SPEED",
	 .info_data_direction = SCST_DATA_NONE,
	 .info_op_flags = FLAG_NONE,
	 .get_cdb_info = get_cdb_info_none},
	{.ops = 0xBB, .devkey = "            O   ",
	 .info_op_name = "REDUNDANCY GROUP(OUT)",
	 .info_data_direction = SCST_DATA_WRITE,
	 .info_op_flags = FLAG_NONE,
	 .info_len_off = 6, .info_len_len = 4,
	 .get_cdb_info = get_cdb_info_len_4},
	{.ops = 0xBC, .devkey = "            O   ",
	 .info_op_name = "SPARE(IN)",
	 .info_data_direction = SCST_DATA_READ,
	 .info_op_flags = FLAG_NONE,
	 .info_len_off = 6, .info_len_len = 4,
	 .get_cdb_info = get_cdb_info_len_4},
	{.ops = 0xBD, .devkey = "     O          ",
	 .info_op_name = "MECHANISM STATUS",
	 .info_data_direction = SCST_DATA_READ,
	 .info_op_flags = FLAG_NONE,
	 .info_len_off = 8, .info_len_len = 2,
	 .get_cdb_info = get_cdb_info_len_2},
	{.ops = 0xBD, .devkey = "            O   ",
	 .info_op_name = "SPARE(OUT)",
	 .info_data_direction = SCST_DATA_WRITE,
	 .info_op_flags = FLAG_NONE,
	 .info_len_off = 6, .info_len_len = 4,
	 .get_cdb_info = get_cdb_info_len_4},
	{.ops = 0xBE, .devkey = "     O          ",
	 .info_op_name = "READ CD",
	 .info_data_direction = SCST_DATA_READ,
	 .info_op_flags = SCST_TRANSFER_LEN_TYPE_FIXED,
	 .info_len_off = 6, .info_len_len = 3,
	 .get_cdb_info = get_cdb_info_len_3},
	{.ops = 0xBE, .devkey = "            O   ",
	 .info_op_name = "VOLUME SET(IN)",
	 .info_data_direction = SCST_DATA_READ,
	 .info_op_flags = FLAG_NONE,
	 .info_len_off = 6, .info_len_len = 4,
	 .get_cdb_info = get_cdb_info_len_4},
	{.ops = 0xBF, .devkey = "     O          ",
	 .info_op_name = "SEND DVD STRUCTUE",
	 .info_data_direction = SCST_DATA_WRITE,
	 .info_op_flags = FLAG_NONE,
	 .info_len_off = 8, .info_len_len = 4,
	 .get_cdb_info = get_cdb_info_len_2},
	{.ops = 0xBF, .devkey = "            O   ",
	 .info_op_name = "VOLUME SET(OUT)",
	 .info_data_direction = SCST_DATA_WRITE,
	 .info_op_flags = FLAG_NONE,
	 .info_len_off = 6, .info_len_len = 4,
	 .get_cdb_info = get_cdb_info_len_4},
	{.ops = 0xE7, .devkey = "        V       ",
	 .info_op_name = "INIT ELEMENT STATUS WRANGE",
	 .info_data_direction = SCST_DATA_NONE,
	 .info_op_flags = SCST_LONG_TIMEOUT,
	 .get_cdb_info = get_cdb_info_len_10}
};

#define SCST_CDB_TBL_SIZE	((int)ARRAY_SIZE(scst_scsi_op_table))

static void scst_del_tgt_dev(struct scst_tgt_dev *tgt_dev);
static void scst_free_tgt_dev(struct scst_tgt_dev *tgt_dev);
static void scst_check_internal_sense(struct scst_device *dev, int result,
	uint8_t *sense, int sense_len);
static void scst_queue_report_luns_changed_UA(struct scst_session *sess,
	int flags);
static void __scst_check_set_UA(struct scst_tgt_dev *tgt_dev,
	const uint8_t *sense, int sense_len, int flags);
static void scst_alloc_set_UA(struct scst_tgt_dev *tgt_dev,
	const uint8_t *sense, int sense_len, int flags);
static void scst_free_all_UA(struct scst_tgt_dev *tgt_dev);
static void scst_release_space(struct scst_cmd *cmd);
static void scst_clear_reservation(struct scst_tgt_dev *tgt_dev);
static int scst_alloc_add_tgt_dev(struct scst_session *sess,
	struct scst_acg_dev *acg_dev, struct scst_tgt_dev **out_tgt_dev);
static void scst_tgt_retry_timer_fn(unsigned long arg);

#ifdef CONFIG_SCST_DEBUG_TM
static void tm_dbg_init_tgt_dev(struct scst_tgt_dev *tgt_dev);
static void tm_dbg_deinit_tgt_dev(struct scst_tgt_dev *tgt_dev);
#else
static inline void tm_dbg_init_tgt_dev(struct scst_tgt_dev *tgt_dev) {}
static inline void tm_dbg_deinit_tgt_dev(struct scst_tgt_dev *tgt_dev) {}
#endif /* CONFIG_SCST_DEBUG_TM */

/**
 * scst_alloc_sense() - allocate sense buffer for command
 *
 * Allocates, if necessary, sense buffer for command. Returns 0 on success
 * and error code otherwise. Parameter "atomic" should be non-0 if the
 * function called in atomic context.
 */
int scst_alloc_sense(struct scst_cmd *cmd, int atomic)
{
	int res = 0;
	gfp_t gfp_mask = atomic ? GFP_ATOMIC : (cmd->cmd_gfp_mask|__GFP_NOFAIL);

	TRACE_ENTRY();

	if (cmd->sense != NULL)
		goto memzero;

	cmd->sense = mempool_alloc(scst_sense_mempool, gfp_mask);
	if (cmd->sense == NULL) {
		PRINT_CRIT_ERROR("Sense memory allocation failed (op %s). "
			"The sense data will be lost!!", scst_get_opcode_name(cmd));
		res = -ENOMEM;
		goto out;
	}

	cmd->sense_buflen = SCST_SENSE_BUFFERSIZE;

memzero:
	cmd->sense_valid_len = 0;
	memset(cmd->sense, 0, cmd->sense_buflen);

out:
	TRACE_EXIT_RES(res);
	return res;
}
EXPORT_SYMBOL(scst_alloc_sense);

/**
 * scst_alloc_set_sense() - allocate and fill sense buffer for command
 *
 * Allocates, if necessary, sense buffer for command and copies in
 * it data from the supplied sense buffer. Returns 0 on success
 * and error code otherwise.
 */
int scst_alloc_set_sense(struct scst_cmd *cmd, int atomic,
	const uint8_t *sense, unsigned int len)
{
	int res;

	TRACE_ENTRY();

	/*
	 * We don't check here if the existing sense is valid or not, because
	 * we suppose the caller did it based on cmd->status.
	 */

	res = scst_alloc_sense(cmd, atomic);
	if (res != 0) {
		PRINT_BUFFER("Lost sense", sense, len);
		goto out;
	}

	cmd->sense_valid_len = len;
	if (cmd->sense_buflen < len) {
		PRINT_WARNING("Sense truncated (needed %d), shall you increase "
			"SCST_SENSE_BUFFERSIZE? Op: %s", len,
			scst_get_opcode_name(cmd));
		cmd->sense_valid_len = cmd->sense_buflen;
	}

	memcpy(cmd->sense, sense, cmd->sense_valid_len);
	TRACE_BUFFER("Sense set", cmd->sense, cmd->sense_valid_len);

out:
	TRACE_EXIT_RES(res);
	return res;
}
EXPORT_SYMBOL(scst_alloc_set_sense);

/**
 * scst_set_cmd_error_status() - set error SCSI status
 * @cmd:	SCST command
 * @status:	SCSI status to set
 *
 * Description:
 *    Sets error SCSI status in the command and prepares it for returning it.
 *    Returns 0 on success, error code otherwise.
 */
int scst_set_cmd_error_status(struct scst_cmd *cmd, int status)
{
	int res = 0;

	TRACE_ENTRY();

	if (status == SAM_STAT_RESERVATION_CONFLICT) {
		TRACE(TRACE_SCSI|TRACE_MINOR, "Reservation conflict (dev %s, "
			"initiator %s, tgt_id %d)",
			cmd->dev ? cmd->dev->virt_name : NULL,
			cmd->sess->initiator_name, cmd->tgt->rel_tgt_id);
	}

	if (cmd->status != 0) {
		TRACE_MGMT_DBG("cmd %p already has status %x set", cmd,
			cmd->status);
		res = -EEXIST;
		goto out;
	}

	cmd->status = status;
	cmd->host_status = DID_OK;

	cmd->dbl_ua_orig_resp_data_len = cmd->resp_data_len;
	cmd->dbl_ua_orig_data_direction = cmd->data_direction;

	cmd->data_direction = SCST_DATA_NONE;
	cmd->resp_data_len = 0;
	cmd->resid_possible = 1;
	cmd->is_send_status = 1;

	cmd->completed = 1;

out:
	TRACE_EXIT_RES(res);
	return res;
}
EXPORT_SYMBOL(scst_set_cmd_error_status);

static int scst_set_lun_not_supported_request_sense(struct scst_cmd *cmd,
	int key, int asc, int ascq)
{
	int res;
	int sense_len, len;
	struct scatterlist *sg;

	TRACE_ENTRY();

	if (cmd->status != 0) {
		TRACE_MGMT_DBG("cmd %p already has status %x set", cmd,
			cmd->status);
		res = -EEXIST;
		goto out;
	}

	if ((cmd->sg != NULL) && scst_sense_valid(sg_virt(cmd->sg))) {
		TRACE_MGMT_DBG("cmd %p already has sense set", cmd);
		res = -EEXIST;
		goto out;
	}

	if (cmd->sg == NULL) {
		/*
		 * If target driver preparing data buffer using tgt_alloc_data_buf()
		 * callback, it is responsible to copy the sense to its buffer
		 * in xmit_response().
		 */
		if (cmd->tgt_i_data_buf_alloced && (cmd->tgt_i_sg != NULL)) {
			cmd->sg = cmd->tgt_i_sg;
			cmd->sg_cnt = cmd->tgt_i_sg_cnt;
			TRACE_MEM("Tgt sg used for sense for cmd %p", cmd);
			goto go;
		}

		if (cmd->bufflen == 0)
			cmd->bufflen = cmd->cdb[4];

		cmd->sg = scst_alloc_sg(cmd->bufflen, GFP_ATOMIC, &cmd->sg_cnt);
		if (cmd->sg == NULL) {
			PRINT_ERROR("Unable to alloc sg for REQUEST SENSE"
				"(sense %x/%x/%x)", key, asc, ascq);
			res = 1;
			goto out;
		}

		TRACE_MEM("sg %p alloced for sense for cmd %p (cnt %d, "
			"len %d)", cmd->sg, cmd, cmd->sg_cnt, cmd->bufflen);
	}

go:
	sg = cmd->sg;
	len = sg->length;

	TRACE_MEM("sg %p (len %d) for sense for cmd %p", sg, len, cmd);

	sense_len = scst_set_sense(sg_virt(sg), len, cmd->cdb[1] & 1,
			key, asc, ascq);

	TRACE_BUFFER("Sense set", sg_virt(sg), sense_len);

	cmd->data_direction = SCST_DATA_READ;
	scst_set_resp_data_len(cmd, sense_len);

	res = 0;
	cmd->completed = 1;
	cmd->resid_possible = 1;

out:
	TRACE_EXIT_RES(res);
	return res;
}

static int scst_set_lun_not_supported_inquiry(struct scst_cmd *cmd)
{
	int res;
	uint8_t *buf;
	struct scatterlist *sg;
	int len;

	TRACE_ENTRY();

	if (cmd->status != 0) {
		TRACE_MGMT_DBG("cmd %p already has status %x set", cmd,
			cmd->status);
		res = -EEXIST;
		goto out;
	}

	if (cmd->sg == NULL) {
		if (cmd->bufflen == 0)
			cmd->bufflen = min_t(int, 36, get_unaligned_be16(&cmd->cdb[3]));

		/*
		 * If target driver preparing data buffer using tgt_alloc_data_buf()
		 * callback, it is responsible to copy the sense to its buffer
		 * in xmit_response().
		 */
		if (cmd->tgt_i_data_buf_alloced && (cmd->tgt_i_sg != NULL)) {
			cmd->sg = cmd->tgt_i_sg;
			cmd->sg_cnt = cmd->tgt_i_sg_cnt;
			TRACE_MEM("Tgt used for INQUIRY for not supported "
				"LUN for cmd %p", cmd);
			goto go;
		}

		cmd->sg = scst_alloc_sg(cmd->bufflen, GFP_ATOMIC, &cmd->sg_cnt);
		if (cmd->sg == NULL) {
			PRINT_ERROR("%s", "Unable to alloc sg for INQUIRY "
				"for not supported LUN");
			res = 1;
			goto out;
		}

		TRACE_MEM("sg %p alloced for INQUIRY for not supported LUN for "
			"cmd %p (cnt %d, len %d)", cmd->sg, cmd, cmd->sg_cnt,
			cmd->bufflen);
	}

go:
	sg = cmd->sg;
	len = sg->length;

	TRACE_MEM("sg %p (len %d) for INQUIRY for cmd %p", sg, len, cmd);

	buf = sg_virt(sg);
	len = min_t(int, 36, len);

	memset(buf, 0, len);
	buf[0] = 0x7F; /* Peripheral qualifier 011b, Peripheral device type 1Fh */
	buf[2] = 6; /* Device complies to SPC-4 */
	buf[4] = len - 4;

	TRACE_BUFFER("INQUIRY for not supported LUN set", buf, len);

	cmd->data_direction = SCST_DATA_READ;
	scst_set_resp_data_len(cmd, len);

	res = 0;
	cmd->completed = 1;
	cmd->resid_possible = 1;

out:
	TRACE_EXIT_RES(res);
	return res;
}

/**
 * scst_set_cmd_error() - set error in the command and fill the sense buffer.
 *
 * Sets error in the command and fill the sense buffer. Returns 0 on success,
 * error code otherwise.
 */
int scst_set_cmd_error(struct scst_cmd *cmd, int key, int asc, int ascq)
{
	int res;

	TRACE_ENTRY();

	/*
	 * We need for LOGICAL UNIT NOT SUPPORTED special handling for
	 * REQUEST SENSE and INQUIRY.
	 */
	if ((key == ILLEGAL_REQUEST) && (asc == 0x25) && (ascq == 0)) {
		if (cmd->cdb[0] == REQUEST_SENSE)
			res = scst_set_lun_not_supported_request_sense(cmd,
				key, asc, ascq);
		else if (cmd->cdb[0] == INQUIRY)
			res = scst_set_lun_not_supported_inquiry(cmd);
		else
			goto do_sense;

		if (res > 0)
			goto do_sense;
		else
			goto out;
	}

do_sense:
	res = scst_set_cmd_error_status(cmd, SAM_STAT_CHECK_CONDITION);
	if (res != 0)
		goto out;

	res = scst_alloc_sense(cmd, 1);
	if (res != 0) {
		PRINT_ERROR("Lost sense data (key %x, asc %x, ascq %x)",
			key, asc, ascq);
		goto out;
	}

	cmd->sense_valid_len = scst_set_sense(cmd->sense, cmd->sense_buflen,
		scst_get_cmd_dev_d_sense(cmd), key, asc, ascq);

out:
	TRACE_EXIT_RES(res);
	return res;
}
EXPORT_SYMBOL(scst_set_cmd_error);

int scst_set_cmd_error_and_inf(struct scst_cmd *cmd, int key, int asc,
				int ascq, uint64_t information)
{
	int res;

	res = scst_set_cmd_error(cmd, key, asc, ascq);
	if (res)
		goto out;

	switch (cmd->sense[0] & 0x7f) {
	case 0x70:
	{
		/* Fixed format */
		uint32_t i = information;

		cmd->sense[0] |= 0x80; /* Information field is valid */
		put_unaligned_be32(i, &cmd->sense[3]);
		break;
	}
	case 0x72:
		/* Descriptor format */
		cmd->sense[7] = 12; /* additional sense length */
		cmd->sense[8 + 0] = 0; /* descriptor type: Information */
		cmd->sense[8 + 1] = 10; /* Additional length */
		cmd->sense[8 + 2] = 0x80; /* VALID */
		put_unaligned_be64(information, &cmd->sense[8 + 4]);
		break;
	default:
		sBUG();
	}

out:
	return res;
}
EXPORT_SYMBOL(scst_set_cmd_error_and_inf);

static void scst_fill_field_pointer_sense(uint8_t *fp_sense, int field_offs,
	int bit_offs, bool cdb)
{
	/* Sense key specific */
	fp_sense[0] = 0x80; /* SKSV */
	if (cdb)
		fp_sense[0] |= 0x40; /* C/D */
	if ((bit_offs & SCST_INVAL_FIELD_BIT_OFFS_VALID) != 0)
		fp_sense[0] |= (8 | (bit_offs & 7));
	put_unaligned_be16(field_offs, &fp_sense[1]);
	return;
}

static int scst_set_invalid_field_in(struct scst_cmd *cmd, int field_offs,
	int bit_offs, bool cdb)
{
	int res, asc = cdb ? 0x24 : 0x26; /* inval field in CDB or param list */
	int d_sense = scst_get_cmd_dev_d_sense(cmd);

	TRACE_ENTRY();

	TRACE_DBG("cmd %p, cdb %d, bit_offs %d, field_offs %d (d_sense %d)",
		cmd, cdb, bit_offs, field_offs, d_sense);

	res = scst_set_cmd_error_status(cmd, SAM_STAT_CHECK_CONDITION);
	if (res != 0)
		goto out;

	res = scst_alloc_sense(cmd, 1);
	if (res != 0) {
		PRINT_ERROR("Lost %s sense data", cdb ? "INVALID FIELD IN CDB" :
			"INVALID FIELD IN PARAMETERS LIST");
		goto out;
	}

	sBUG_ON(cmd->sense_buflen < 18);
	BUILD_BUG_ON(SCST_SENSE_BUFFERSIZE < 18);

	if (d_sense) {
		/* Descriptor format */
		cmd->sense[0] = 0x72;
		cmd->sense[1] = ILLEGAL_REQUEST;
		cmd->sense[2] = asc;
		cmd->sense[3] = 0; /* ASCQ */
		cmd->sense[7] = 8; /* additional Sense Length */
		cmd->sense[8] = 2; /* sense key specific descriptor */
		cmd->sense[9] = 6;
		scst_fill_field_pointer_sense(&cmd->sense[12], field_offs,
			bit_offs, cdb);
		cmd->sense_valid_len = 16;
	} else {
		/* Fixed format */
		cmd->sense[0] = 0x70;
		cmd->sense[2] = ILLEGAL_REQUEST;
		cmd->sense[7] = 0x0a; /* additional Sense Length */
		cmd->sense[12] = asc;
		cmd->sense[13] = 0; /* ASCQ */
		scst_fill_field_pointer_sense(&cmd->sense[15], field_offs,
			bit_offs, cdb);
		cmd->sense_valid_len = 18;
	}

	TRACE_BUFFER("Sense set", cmd->sense, cmd->sense_valid_len);

out:
	TRACE_EXIT_RES(res);
	return res;
}

int scst_set_invalid_field_in_cdb(struct scst_cmd *cmd, int field_offs,
	int bit_offs)
{
	return scst_set_invalid_field_in(cmd, field_offs, bit_offs, true);
}
EXPORT_SYMBOL(scst_set_invalid_field_in_cdb);

int scst_set_invalid_field_in_parm_list(struct scst_cmd *cmd, int field_offs,
	int bit_offs)
{
	return scst_set_invalid_field_in(cmd, field_offs, bit_offs, false);
}
EXPORT_SYMBOL(scst_set_invalid_field_in_parm_list);

/**
 * scst_set_sense() - set sense from KEY/ASC/ASCQ numbers
 *
 * Sets the corresponding fields in the sense buffer taking sense type
 * into account. Returns resulting sense length.
 */
int scst_set_sense(uint8_t *buffer, int len, bool d_sense,
	int key, int asc, int ascq)
{
	int res;

	sBUG_ON(len == 0);

	memset(buffer, 0, len);

	/*
	 * The RESPONSE CODE field shall be set to 70h in all unit attention
	 * condition sense data in which:
	 * a) the ADDITIONAL SENSE CODE field is set to 29h; or
	 * b) the additional sense code is set to MODE PARAMETERS CHANGED.
	 */
	if ((key == UNIT_ATTENTION) &&
	      ((asc == 0x29) || ((asc == 0x2A) && (ascq == 1))))
		d_sense = false;

	if (d_sense) {
		/* Descriptor format */
		if (len < 8) {
			PRINT_ERROR("Length %d of sense buffer too small to "
				"fit sense %x:%x:%x", len, key, asc, ascq);
		}

		buffer[0] = 0x72;		/* Response Code	*/
		if (len > 1)
			buffer[1] = key;	/* Sense Key		*/
		if (len > 2)
			buffer[2] = asc;	/* ASC			*/
		if (len > 3)
			buffer[3] = ascq;	/* ASCQ			*/
		res = 8;
	} else {
		/* Fixed format */
		if (len < 18) {
			PRINT_ERROR("Length %d of sense buffer too small to "
				"fit sense %x:%x:%x", len, key, asc, ascq);
		}

		buffer[0] = 0x70;		/* Response Code	*/
		if (len > 2)
			buffer[2] = key;	/* Sense Key		*/
		if (len > 7)
			buffer[7] = 0x0a;	/* Additional Sense Length */
		if (len > 12)
			buffer[12] = asc;	/* ASC			*/
		if (len > 13)
			buffer[13] = ascq;	/* ASCQ			*/
		res = 18;
	}

	TRACE_BUFFER("Sense set", buffer, res);
	return res;
}
EXPORT_SYMBOL(scst_set_sense);

/**
 * scst_analyze_sense() - analyze sense
 *
 * Returns true if sense matches to (key, asc, ascq) and false otherwise.
 * Valid_mask is one or several SCST_SENSE_*_VALID constants setting valid
 * (key, asc, ascq) values.
 */
bool scst_analyze_sense(const uint8_t *sense, int len, unsigned int valid_mask,
	int key, int asc, int ascq)
{
	bool res = false;

	/* Response Code */
	if ((scst_sense_response_code(sense) == 0x70) ||
	    (scst_sense_response_code(sense) == 0x71)) {
		/* Fixed format */

		/* Sense Key */
		if (valid_mask & SCST_SENSE_KEY_VALID) {
			if (len < 3)
				goto out;
			if (sense[2] != key)
				goto out;
		}

		/* ASC */
		if (valid_mask & SCST_SENSE_ASC_VALID) {
			if (len < 13)
				goto out;
			if (sense[12] != asc)
				goto out;
		}

		/* ASCQ */
		if (valid_mask & SCST_SENSE_ASCQ_VALID) {
			if (len < 14)
				goto out;
			if (sense[13] != ascq)
				goto out;
		}
	} else if ((scst_sense_response_code(sense) == 0x72) ||
		   (scst_sense_response_code(sense) == 0x73)) {
		/* Descriptor format */

		/* Sense Key */
		if (valid_mask & SCST_SENSE_KEY_VALID) {
			if (len < 2)
				goto out;
			if (sense[1] != key)
				goto out;
		}

		/* ASC */
		if (valid_mask & SCST_SENSE_ASC_VALID) {
			if (len < 3)
				goto out;
			if (sense[2] != asc)
				goto out;
		}

		/* ASCQ */
		if (valid_mask & SCST_SENSE_ASCQ_VALID) {
			if (len < 4)
				goto out;
			if (sense[3] != ascq)
				goto out;
		}
	} else {
		PRINT_ERROR("Unknown sense response code 0x%x",
			scst_sense_response_code(sense));
		goto out;
	}

	res = true;

out:
	TRACE_EXIT_RES((int)res);
	return res;
}
EXPORT_SYMBOL(scst_analyze_sense);

/**
 * scst_is_ua_sense() - determine if the sense is UA sense
 *
 * Returns true if the sense is valid and carrying a Unit
 * Attention or false otherwise.
 */
bool scst_is_ua_sense(const uint8_t *sense, int len)
{
	if (scst_sense_valid(sense))
		return scst_analyze_sense(sense, len,
			SCST_SENSE_KEY_VALID, UNIT_ATTENTION, 0, 0);
	else
		return false;
}
EXPORT_SYMBOL(scst_is_ua_sense);

bool scst_is_ua_global(const uint8_t *sense, int len)
{
	bool res;

	/* Changing it don't forget to change scst_requeue_ua() as well!! */

	if (scst_analyze_sense(sense, len, SCST_SENSE_ALL_VALID,
			SCST_LOAD_SENSE(scst_sense_reported_luns_data_changed)))
		res = true;
	else
		res = false;

	return res;
}

/**
 * scst_check_convert_sense() - check sense type and convert it if needed
 *
 * Checks if sense in the sense buffer, if any, is in the correct format.
 * If not, converts it in the correct format.
 *
 * WARNING! This function converts only RESPONSE CODE, ASC and ASC codes,
 * dropping enverything else, including corresponding descriptors from
 * descriptor format sense! ToDo: fix it.
 */
void scst_check_convert_sense(struct scst_cmd *cmd)
{
	bool d_sense;

	TRACE_ENTRY();

	if ((cmd->sense == NULL) || (cmd->status != SAM_STAT_CHECK_CONDITION))
		goto out;

	d_sense = scst_get_cmd_dev_d_sense(cmd);
	if (d_sense && ((scst_sense_response_code(cmd->sense) == 0x70) ||
			(scst_sense_response_code(cmd->sense) == 0x71)) &&
	    /*
	     * The RESPONSE CODE field shall be set to 70h in all unit attention
	     * condition sense data in which:
	     * a) the ADDITIONAL SENSE CODE field is set to 29h; or
	     * b) the additional sense code is set to MODE PARAMETERS CHANGED.
	     */
	    !((cmd->sense[2] == UNIT_ATTENTION) &&
	      ((cmd->sense[12] == 0x29) ||
	       ((cmd->sense[12] == 0x2A) && (cmd->sense[13] == 1))))) {
		TRACE_MGMT_DBG("Converting fixed sense to descriptor (cmd %p)", cmd);
		if ((cmd->sense_valid_len < 18)) {
			PRINT_ERROR("Sense too small to convert (%d, "
				"type: fixed)", cmd->sense_buflen);
			goto out;
		}
		cmd->sense_valid_len = scst_set_sense(cmd->sense, cmd->sense_buflen,
			d_sense, cmd->sense[2], cmd->sense[12], cmd->sense[13]);
	} else if (!d_sense && ((scst_sense_response_code(cmd->sense) == 0x72) ||
				(scst_sense_response_code(cmd->sense) == 0x73))) {
		TRACE_MGMT_DBG("Converting descriptor sense to fixed (cmd %p)",
			cmd);
		if ((cmd->sense_buflen < 18) || (cmd->sense_valid_len < 8)) {
			PRINT_ERROR("Sense too small to convert (%d, "
				"type: descriptor, valid %d)",
				cmd->sense_buflen, cmd->sense_valid_len);
			goto out;
		}
		cmd->sense_valid_len = scst_set_sense(cmd->sense,
			cmd->sense_buflen, d_sense,
			cmd->sense[1], cmd->sense[2], cmd->sense[3]);
	}

out:
	TRACE_EXIT();
	return;
}
EXPORT_SYMBOL(scst_check_convert_sense);

int scst_set_cmd_error_sense(struct scst_cmd *cmd, uint8_t *sense,
	unsigned int len)
{
	int res;

	TRACE_ENTRY();

	res = scst_set_cmd_error_status(cmd, SAM_STAT_CHECK_CONDITION);
	if (res != 0)
		goto out;

	res = scst_alloc_set_sense(cmd, 1, sense, len);

out:
	TRACE_EXIT_RES(res);
	return res;
}

/**
 * scst_set_busy() - set BUSY or TASK QUEUE FULL status
 *
 * Sets BUSY or TASK QUEUE FULL status depending on if this session has other
 * outstanding commands or not.
 */
void scst_set_busy(struct scst_cmd *cmd)
{
	int c = atomic_read(&cmd->sess->sess_cmd_count);

	TRACE_ENTRY();

	if ((c <= 1) || (cmd->sess->init_phase != SCST_SESS_IPH_READY))	{
		scst_set_cmd_error_status(cmd, SAM_STAT_BUSY);
		TRACE(TRACE_FLOW_CONTROL, "Sending BUSY status to initiator %s "
			"(cmds count %d, queue_type %x, sess->init_phase %d)",
			cmd->sess->initiator_name, c,
			cmd->queue_type, cmd->sess->init_phase);
	} else {
		scst_set_cmd_error_status(cmd, SAM_STAT_TASK_SET_FULL);
		TRACE(TRACE_FLOW_CONTROL, "Sending QUEUE_FULL status to "
			"initiator %s (cmds count %d, queue_type %x, "
			"sess->init_phase %d)", cmd->sess->initiator_name, c,
			cmd->queue_type, cmd->sess->init_phase);
	}

	TRACE_EXIT();
	return;
}
EXPORT_SYMBOL(scst_set_busy);

/**
 * scst_set_initial_UA() - set initial Unit Attention
 *
 * Sets initial Unit Attention on all devices of the session,
 * replacing default scst_sense_reset_UA
 */
void scst_set_initial_UA(struct scst_session *sess, int key, int asc, int ascq)
{
	int i;

	TRACE_ENTRY();

	TRACE_MGMT_DBG("Setting for sess %p initial UA %x/%x/%x", sess, key,
		asc, ascq);

	rcu_read_lock();
	for (i = 0; i < SESS_TGT_DEV_LIST_HASH_SIZE; i++) {
		struct list_head *head = &sess->sess_tgt_dev_list[i];
		struct scst_tgt_dev *tgt_dev;

		list_for_each_entry_rcu(tgt_dev, head,
					sess_tgt_dev_list_entry) {
			spin_lock_bh(&tgt_dev->tgt_dev_lock);
			if (!list_empty(&tgt_dev->UA_list)) {
				struct scst_tgt_dev_UA *ua;

				ua = list_first_entry(&tgt_dev->UA_list,
					typeof(*ua), UA_list_entry);
				if (scst_analyze_sense(ua->UA_sense_buffer,
						ua->UA_valid_sense_len,
						SCST_SENSE_ALL_VALID,
						SCST_LOAD_SENSE(scst_sense_reset_UA))) {
					ua->UA_valid_sense_len = scst_set_sense(
						ua->UA_sense_buffer,
						sizeof(ua->UA_sense_buffer),
						tgt_dev->dev->d_sense,
						key, asc, ascq);
				} else
					PRINT_ERROR("%s",
						"The first UA isn't RESET UA");
			} else
				PRINT_ERROR("%s", "There's no RESET UA to "
					"replace");
			spin_unlock_bh(&tgt_dev->tgt_dev_lock);
		}
	}
	rcu_read_unlock();

	TRACE_EXIT();
	return;
}
EXPORT_SYMBOL(scst_set_initial_UA);

struct scst_aen *scst_alloc_aen(struct scst_session *sess,
	uint64_t unpacked_lun)
{
	struct scst_aen *aen;

	TRACE_ENTRY();

	aen = mempool_alloc(scst_aen_mempool, GFP_KERNEL);
	if (aen == NULL) {
		PRINT_ERROR("AEN memory allocation failed. Corresponding "
			"event notification will not be performed (initiator "
			"%s)", sess->initiator_name);
		goto out;
	}
	memset(aen, 0, sizeof(*aen));

	aen->sess = sess;
	scst_sess_get(sess);

	aen->lun = scst_pack_lun(unpacked_lun, sess->acg->addr_method);

out:
	TRACE_EXIT_HRES((unsigned long)aen);
	return aen;
}

void scst_free_aen(struct scst_aen *aen)
{
	TRACE_ENTRY();

	scst_sess_put(aen->sess);
	mempool_free(aen, scst_aen_mempool);

	TRACE_EXIT();
	return;
}

#ifdef CONFIG_SCST_EXTRACHECKS
static bool scst_is_active_tgt_dev(struct scst_tgt_dev *tgt_dev)
{
	bool is_active;

	rcu_read_lock();
	is_active = scst_lookup_tgt_dev(tgt_dev->sess, tgt_dev->lun) == tgt_dev;
	rcu_read_unlock();

	return is_active;
}
#endif

/*
 * The caller must ensure that tgt_dev does not disappear while this function
 * is in progress.
 */
void scst_gen_aen_or_ua(struct scst_tgt_dev *tgt_dev,
	int key, int asc, int ascq)
{
	struct scst_session *sess = tgt_dev->sess;
	struct scst_tgt_template *tgtt = sess->tgt->tgtt;
	uint8_t sense_buffer[SCST_STANDARD_SENSE_LEN];
	int sl;

	TRACE_ENTRY();

	if (sess->init_phase != SCST_SESS_IPH_READY ||
	    sess->shut_phase != SCST_SESS_SPH_READY)
		goto out;

	if (tgtt->report_aen != NULL) {
		struct scst_aen *aen;
		int rc;

		aen = scst_alloc_aen(sess, tgt_dev->lun);
		if (aen == NULL)
			goto queue_ua;

		aen->event_fn = SCST_AEN_SCSI;
		aen->aen_sense_len = scst_set_sense(aen->aen_sense,
			sizeof(aen->aen_sense), tgt_dev->dev->d_sense,
			key, asc, ascq);

		TRACE_DBG("Calling target's %s report_aen(%p)",
			tgtt->name, aen);
		rc = tgtt->report_aen(aen);
		TRACE_DBG("Target's %s report_aen(%p) returned %d",
			tgtt->name, aen, rc);
		if (rc == SCST_AEN_RES_SUCCESS)
			goto out;

		scst_free_aen(aen);
	}

queue_ua:
	TRACE_MGMT_DBG("AEN not supported, queueing plain UA (tgt_dev %p)",
		tgt_dev);
	sl = scst_set_sense(sense_buffer, sizeof(sense_buffer),
		tgt_dev->dev->d_sense, key, asc, ascq);
	scst_check_set_UA(tgt_dev, sense_buffer, sl, 0);

out:
	TRACE_EXIT();
	return;
}

/**
 * scst_capacity_data_changed() - notify SCST about device capacity change
 *
 * Notifies SCST core that dev has changed its capacity. Called under no locks.
 */
void scst_capacity_data_changed(struct scst_device *dev)
{
	struct scst_tgt_dev *tgt_dev;

	TRACE_ENTRY();

	if (dev->type != TYPE_DISK) {
		TRACE_MGMT_DBG("Device type %d isn't for CAPACITY DATA "
			"CHANGED UA", dev->type);
		goto out;
	}

	TRACE_MGMT_DBG("CAPACITY DATA CHANGED (dev %p)", dev);

	mutex_lock(&scst_mutex);

	list_for_each_entry(tgt_dev, &dev->dev_tgt_dev_list,
			    dev_tgt_dev_list_entry) {
		scst_gen_aen_or_ua(tgt_dev,
			SCST_LOAD_SENSE(scst_sense_capacity_data_changed));
	}

	mutex_unlock(&scst_mutex);

out:
	TRACE_EXIT();
	return;
}
EXPORT_SYMBOL_GPL(scst_capacity_data_changed);

static inline bool scst_is_report_luns_changed_type(int type)
{
	switch (type) {
	case TYPE_DISK:
	case TYPE_TAPE:
	case TYPE_PRINTER:
	case TYPE_PROCESSOR:
	case TYPE_WORM:
	case TYPE_ROM:
	case TYPE_SCANNER:
	case TYPE_MOD:
	case TYPE_MEDIUM_CHANGER:
	case TYPE_RAID:
	case TYPE_ENCLOSURE:
		return true;
	default:
		return false;
	}
}

static void scst_queue_report_luns_changed_UA(struct scst_session *sess,
					      int flags)
{
	uint8_t sense_buffer[SCST_STANDARD_SENSE_LEN];
	struct list_head *head;
	struct scst_tgt_dev *tgt_dev;
	int i;

	TRACE_ENTRY();

	TRACE_MGMT_DBG("Queueing REPORTED LUNS DATA CHANGED UA "
		"(sess %p)", sess);

	local_bh_disable();

	rcu_read_lock();

#if !defined(__CHECKER__)
	for (i = 0; i < SESS_TGT_DEV_LIST_HASH_SIZE; i++) {
		head = &sess->sess_tgt_dev_list[i];

		list_for_each_entry_rcu(tgt_dev, head,
				sess_tgt_dev_list_entry) {
			/* Lockdep triggers here a false positive.. */
			spin_lock(&tgt_dev->tgt_dev_lock);
		}
	}
#endif

	for (i = 0; i < SESS_TGT_DEV_LIST_HASH_SIZE; i++) {
		head = &sess->sess_tgt_dev_list[i];

		list_for_each_entry_rcu(tgt_dev, head,
					sess_tgt_dev_list_entry) {
			int sl;

			if (!scst_is_report_luns_changed_type(
					tgt_dev->dev->type))
				continue;

			sl = scst_set_sense(sense_buffer, sizeof(sense_buffer),
				tgt_dev->dev->d_sense,
				SCST_LOAD_SENSE(scst_sense_reported_luns_data_changed));

			__scst_check_set_UA(tgt_dev, sense_buffer,
				sl, flags | SCST_SET_UA_FLAG_GLOBAL);
		}
	}

#if !defined(__CHECKER__)
	for (i = SESS_TGT_DEV_LIST_HASH_SIZE-1; i >= 0; i--) {
		head = &sess->sess_tgt_dev_list[i];

		list_for_each_entry_rcu(tgt_dev, head,
					sess_tgt_dev_list_entry) {
			spin_unlock(&tgt_dev->tgt_dev_lock);
		}
	}
#endif

	rcu_read_unlock();

	local_bh_enable();

	TRACE_EXIT();
	return;
}

static void scst_report_luns_changed_sess(struct scst_session *sess)
{
	int i;
	struct scst_tgt_template *tgtt = sess->tgt->tgtt;
	int d_sense = 0;
	uint64_t lun = 0;

	TRACE_ENTRY();

	if ((sess->init_phase != SCST_SESS_IPH_READY) ||
	    (sess->shut_phase != SCST_SESS_SPH_READY))
		goto out;

	TRACE_DBG("REPORTED LUNS DATA CHANGED (sess %p)", sess);

	rcu_read_lock();
	for (i = 0; i < SESS_TGT_DEV_LIST_HASH_SIZE; i++) {
		struct list_head *head;
		struct scst_tgt_dev *tgt_dev;

		head = &sess->sess_tgt_dev_list[i];

		list_for_each_entry_rcu(tgt_dev, head,
				sess_tgt_dev_list_entry) {
			if (scst_is_report_luns_changed_type(
					tgt_dev->dev->type)) {
				lun = tgt_dev->lun;
				d_sense = tgt_dev->dev->d_sense;
				goto found;
			}
		}
	}

found:
	rcu_read_unlock();

	if (tgtt->report_aen != NULL) {
		struct scst_aen *aen;
		int rc;

		aen = scst_alloc_aen(sess, lun);
		if (aen == NULL)
			goto queue_ua;

		aen->event_fn = SCST_AEN_SCSI;
		aen->aen_sense_len = scst_set_sense(aen->aen_sense,
			sizeof(aen->aen_sense), d_sense,
			SCST_LOAD_SENSE(scst_sense_reported_luns_data_changed));

		TRACE_DBG("Calling target's %s report_aen(%p)",
			tgtt->name, aen);
		rc = tgtt->report_aen(aen);
		TRACE_DBG("Target's %s report_aen(%p) returned %d",
			tgtt->name, aen, rc);
		if (rc == SCST_AEN_RES_SUCCESS)
			goto out;

		scst_free_aen(aen);
	}

queue_ua:
	scst_queue_report_luns_changed_UA(sess, 0);

out:
	TRACE_EXIT();
	return;
}

void scst_report_luns_changed(struct scst_acg *acg)
{
	struct scst_session *sess;

	TRACE_ENTRY();

	/* To protect acg_sess_list */
	lockdep_assert_held(&scst_mutex);

	TRACE_DBG("REPORTED LUNS DATA CHANGED (acg %s)", acg->acg_name);

	list_for_each_entry(sess, &acg->acg_sess_list, acg_sess_list_entry) {
		scst_report_luns_changed_sess(sess);
	}

	TRACE_EXIT();
	return;
}

/**
 * scst_aen_done() - AEN processing done
 *
 * Notifies SCST that the driver has sent the AEN and it
 * can be freed now. Don't forget to set the delivery status, if it
 * isn't success, using scst_set_aen_delivery_status() before calling
 * this function.
 */
void scst_aen_done(struct scst_aen *aen)
{
	TRACE_ENTRY();

	TRACE_MGMT_DBG("AEN %p (fn %d) done (initiator %s)", aen,
		aen->event_fn, aen->sess->initiator_name);

	if (aen->delivery_status == SCST_AEN_RES_SUCCESS)
		goto out_free;

	if (aen->event_fn != SCST_AEN_SCSI)
		goto out_free;

	TRACE_MGMT_DBG("Delivery of SCSI AEN failed (initiator %s)",
		aen->sess->initiator_name);

	if (scst_analyze_sense(aen->aen_sense, aen->aen_sense_len,
			SCST_SENSE_ALL_VALID, SCST_LOAD_SENSE(
				scst_sense_reported_luns_data_changed))) {
		scst_queue_report_luns_changed_UA(aen->sess,
			SCST_SET_UA_FLAG_AT_HEAD);
	} else {
		struct scst_session *sess = aen->sess;
		struct scst_tgt_dev *tgt_dev;
		uint64_t lun;

		lun = scst_unpack_lun((uint8_t *)&aen->lun, sizeof(aen->lun));

		rcu_read_lock();
		/* tgt_dev might get dead, so we need to reseek it */
		tgt_dev = scst_lookup_tgt_dev(sess, lun);
		if (tgt_dev) {
			TRACE_MGMT_DBG("Requeuing failed AEN UA for tgt_dev %p",
				       tgt_dev);
			scst_check_set_UA(tgt_dev, aen->aen_sense,
					  aen->aen_sense_len,
					  SCST_SET_UA_FLAG_AT_HEAD);
		}
		rcu_read_unlock();
	}

out_free:
	scst_free_aen(aen);

	TRACE_EXIT();
	return;
}
EXPORT_SYMBOL(scst_aen_done);

void scst_requeue_ua(struct scst_cmd *cmd, const uint8_t *buf, int size)
{
	TRACE_ENTRY();

	if (buf == NULL) {
		buf = cmd->sense;
		size = cmd->sense_valid_len;
	}

	if (scst_analyze_sense(buf, size, SCST_SENSE_ALL_VALID,
			SCST_LOAD_SENSE(scst_sense_reported_luns_data_changed))) {
		TRACE_MGMT_DBG("Requeuing REPORTED LUNS DATA CHANGED UA "
			"for delivery failed cmd %p", cmd);
		scst_queue_report_luns_changed_UA(cmd->sess,
			SCST_SET_UA_FLAG_AT_HEAD);
	} else {
		TRACE_MGMT_DBG("Requeuing UA for delivery failed cmd %p", cmd);
		scst_check_set_UA(cmd->tgt_dev, buf, size, SCST_SET_UA_FLAG_AT_HEAD);
	}

	TRACE_EXIT();
	return;
}

/* The activity supposed to be suspended and scst_mutex held */
static void scst_check_reassign_sess(struct scst_session *sess)
{
	struct scst_acg *acg, *old_acg;
	struct scst_acg_dev *acg_dev;
	int i, rc;
	struct list_head *head;
	struct scst_tgt_dev *tgt_dev;
	bool luns_changed = false;
	bool add_failed, something_freed;

	TRACE_ENTRY();

	if (sess->shut_phase != SCST_SESS_SPH_READY)
		goto out;

	TRACE_DBG("Checking reassignment for sess %p (initiator %s)",
		sess, sess->initiator_name);

	acg = scst_find_acg(sess);
	if (acg == sess->acg) {
		TRACE_DBG("No reassignment for sess %p", sess);
		goto out;
	}

	PRINT_INFO("sess %p (initiator %s) will be reassigned from acg %s to "
		"acg %s", sess, sess->initiator_name, sess->acg->acg_name,
		acg->acg_name);

	old_acg = sess->acg;
	sess->acg = NULL; /* to catch implicit dependencies earlier */

retry_add:
	add_failed = false;
	list_for_each_entry(acg_dev, &acg->acg_dev_list, acg_dev_list_entry) {
		bool inq_changed_ua_needed = false;

		mutex_lock(&sess->tgt_dev_list_mutex);
		for (i = 0; i < SESS_TGT_DEV_LIST_HASH_SIZE; i++) {
			head = &sess->sess_tgt_dev_list[i];

			list_for_each_entry_rcu(tgt_dev, head,
					sess_tgt_dev_list_entry) {
				if ((tgt_dev->dev == acg_dev->dev) &&
				    (tgt_dev->lun == acg_dev->lun) &&
				    (tgt_dev->acg_dev->acg_dev_rd_only == acg_dev->acg_dev_rd_only)) {
					TRACE_MGMT_DBG("sess %p: tgt_dev %p for "
						"LUN %lld stays the same",
						sess, tgt_dev,
						(unsigned long long)tgt_dev->lun);
					tgt_dev->acg_dev = acg_dev;
					mutex_unlock(&sess->tgt_dev_list_mutex);

					goto next;
				} else if (tgt_dev->lun == acg_dev->lun) {
					TRACE_MGMT_DBG("Replacing LUN %lld",
						(long long)tgt_dev->lun);
					scst_del_tgt_dev(tgt_dev);
					scst_free_tgt_dev(tgt_dev);
					inq_changed_ua_needed = 1;
					break;
				}
			}
		}
		mutex_unlock(&sess->tgt_dev_list_mutex);

		luns_changed = true;

		TRACE_MGMT_DBG("sess %p: Allocing new tgt_dev for LUN %lld",
			sess, (unsigned long long)acg_dev->lun);

		rc = scst_alloc_add_tgt_dev(sess, acg_dev, &tgt_dev);
		if (rc == -EPERM)
			continue;
		else if (rc != 0) {
			add_failed = true;
			break;
		}

		tgt_dev->inq_changed_ua_needed = inq_changed_ua_needed;
next:
		continue;
	}

	something_freed = false;

	mutex_lock(&sess->tgt_dev_list_mutex);
	for (i = 0; i < SESS_TGT_DEV_LIST_HASH_SIZE; i++) {
		struct scst_tgt_dev *t;

		head = &sess->sess_tgt_dev_list[i];

		list_for_each_entry_safe(tgt_dev, t, head,
					sess_tgt_dev_list_entry) {
			if (tgt_dev->acg_dev->acg != acg) {
				TRACE_MGMT_DBG("sess %p: Deleting not used "
					"tgt_dev %p for LUN %lld",
					sess, tgt_dev,
					(unsigned long long)tgt_dev->lun);
				luns_changed = true;
				something_freed = true;
				scst_del_tgt_dev(tgt_dev);
				scst_free_tgt_dev(tgt_dev);
			}
		}
	}
	mutex_unlock(&sess->tgt_dev_list_mutex);

	if (add_failed && something_freed) {
		TRACE_MGMT_DBG("sess %p: Retrying adding new tgt_devs", sess);
		goto retry_add;
	}

	sess->acg = acg;

	TRACE_DBG("Moving sess %p from acg %s to acg %s", sess,
		old_acg->acg_name, acg->acg_name);
	list_move_tail(&sess->acg_sess_list_entry, &acg->acg_sess_list);
	scst_get_acg(acg);
	scst_put_acg(old_acg);

#ifndef CONFIG_SCST_PROC
	scst_recreate_sess_luns_link(sess);
	/* Ignore possible error, since we can't do anything on it */
#endif

	if (luns_changed) {
		scst_report_luns_changed_sess(sess);

		rcu_read_lock();
		for (i = 0; i < SESS_TGT_DEV_LIST_HASH_SIZE; i++) {
			head = &sess->sess_tgt_dev_list[i];

			list_for_each_entry_rcu(tgt_dev, head,
					sess_tgt_dev_list_entry) {
				if (tgt_dev->inq_changed_ua_needed) {
					TRACE_MGMT_DBG("sess %p: Setting "
						"INQUIRY DATA HAS CHANGED UA "
						"(tgt_dev %p)", sess, tgt_dev);

					tgt_dev->inq_changed_ua_needed = 0;

					scst_gen_aen_or_ua(tgt_dev,
						SCST_LOAD_SENSE(scst_sense_inquiry_data_changed));
				}
			}
		}
		rcu_read_unlock();
	}

out:
	TRACE_EXIT();
	return;
}

/* The activity supposed to be suspended and scst_mutex held */
void scst_check_reassign_sessions(void)
{
	struct scst_tgt_template *tgtt;

	TRACE_ENTRY();

	list_for_each_entry(tgtt, &scst_template_list, scst_template_list_entry) {
		struct scst_tgt *tgt;

		list_for_each_entry(tgt, &tgtt->tgt_list, tgt_list_entry) {
			struct scst_session *sess;

			list_for_each_entry(sess, &tgt->sess_list,
						sess_list_entry) {
				scst_check_reassign_sess(sess);
			}
		}
	}

	TRACE_EXIT();
	return;
}

int scst_get_cmd_abnormal_done_state(struct scst_cmd *cmd)
{
	int res;
	bool trace = false;

	TRACE_ENTRY();

	switch (cmd->state) {
	case SCST_CMD_STATE_INIT_WAIT:
	case SCST_CMD_STATE_INIT:
	case SCST_CMD_STATE_PARSE:
		if (cmd->preprocessing_only) {
			res = SCST_CMD_STATE_PREPROCESSING_DONE;
			break;
		}
		trace = true;
		/* go through */
	case SCST_CMD_STATE_DEV_DONE:
		if (cmd->internal)
			res = SCST_CMD_STATE_FINISHED_INTERNAL;
		else
			res = SCST_CMD_STATE_PRE_XMIT_RESP1;
		break;

	case SCST_CMD_STATE_PRE_DEV_DONE:
	case SCST_CMD_STATE_MODE_SELECT_CHECKS:
		res = SCST_CMD_STATE_DEV_DONE;
		break;

	case SCST_CMD_STATE_PRE_XMIT_RESP1:
		res = SCST_CMD_STATE_PRE_XMIT_RESP2;
		break;

	case SCST_CMD_STATE_PRE_XMIT_RESP2:
		res = SCST_CMD_STATE_XMIT_RESP;
		break;

	case SCST_CMD_STATE_PREPROCESSING_DONE:
	case SCST_CMD_STATE_PREPROCESSING_DONE_CALLED:
		if (cmd->tgt_dev == NULL) {
			trace = true;
			res = SCST_CMD_STATE_PRE_XMIT_RESP1;
		} else
			res = SCST_CMD_STATE_PRE_DEV_DONE;
		break;

	case SCST_CMD_STATE_PREPARE_SPACE:
		if (cmd->preprocessing_only) {
			res = SCST_CMD_STATE_PREPROCESSING_DONE;
			break;
		} /* else go through */
	case SCST_CMD_STATE_RDY_TO_XFER:
	case SCST_CMD_STATE_DATA_WAIT:
	case SCST_CMD_STATE_TGT_PRE_EXEC:
	case SCST_CMD_STATE_EXEC_CHECK_BLOCKING:
	case SCST_CMD_STATE_EXEC_CHECK_SN:
	case SCST_CMD_STATE_LOCAL_EXEC:
	case SCST_CMD_STATE_REAL_EXEC:
	case SCST_CMD_STATE_EXEC_WAIT:
		res = SCST_CMD_STATE_PRE_DEV_DONE;
		break;

	default:
		PRINT_CRIT_ERROR("Wrong cmd state %d (cmd %p, op %s)",
			cmd->state, cmd, scst_get_opcode_name(cmd));
		sBUG();
#if defined(RHEL_MAJOR) && RHEL_MAJOR -0 < 6
		/* Invalid state to suppress a compiler warning */
		res = SCST_CMD_STATE_LAST_ACTIVE;
#endif
	}

	if (trace) {
		/*
		 * Little hack to trace completion of commands, which are
		 * going to bypass normal tracing on SCST_CMD_STATE_PRE_DEV_DONE
		 */
		TRACE(TRACE_SCSI, "cmd %p, status %x, msg_status %x, host_status %x, "
			"driver_status %x, resp_data_len %d", cmd, cmd->status,
			cmd->msg_status, cmd->host_status, cmd->driver_status,
			cmd->resp_data_len);
		if (unlikely(cmd->status == SAM_STAT_CHECK_CONDITION) &&
		    scst_sense_valid(cmd->sense)) {
			PRINT_BUFF_FLAG(TRACE_SCSI, "Sense", cmd->sense,
				cmd->sense_valid_len);
		}
	}

	TRACE_EXIT_RES(res);
	return res;
}
EXPORT_SYMBOL_GPL(scst_get_cmd_abnormal_done_state);

/**
 * scst_set_cmd_abnormal_done_state() - set command's next abnormal done state
 *
 * Sets state of the SCSI target state machine to abnormally complete command
 * ASAP.
 */
void scst_set_cmd_abnormal_done_state(struct scst_cmd *cmd)
{
	TRACE_ENTRY();

#ifdef CONFIG_SCST_EXTRACHECKS
	switch (cmd->state) {
	case SCST_CMD_STATE_XMIT_RESP:
	case SCST_CMD_STATE_FINISHED:
	case SCST_CMD_STATE_FINISHED_INTERNAL:
	case SCST_CMD_STATE_XMIT_WAIT:
		PRINT_CRIT_ERROR("Wrong cmd state %d (cmd %p, op %s)",
			cmd->state, cmd, scst_get_opcode_name(cmd));
		sBUG();
	}
#endif

	cmd->state = scst_get_cmd_abnormal_done_state(cmd);

	switch (cmd->state) {
	case SCST_CMD_STATE_INIT_WAIT:
	case SCST_CMD_STATE_INIT:
	case SCST_CMD_STATE_PARSE:
	case SCST_CMD_STATE_PREPROCESSING_DONE:
	case SCST_CMD_STATE_PREPROCESSING_DONE_CALLED:
	case SCST_CMD_STATE_PREPARE_SPACE:
	case SCST_CMD_STATE_RDY_TO_XFER:
	case SCST_CMD_STATE_DATA_WAIT:
		cmd->write_len = 0;
		cmd->resid_possible = 1;
		break;
	case SCST_CMD_STATE_TGT_PRE_EXEC:
	case SCST_CMD_STATE_EXEC_CHECK_SN:
	case SCST_CMD_STATE_EXEC_CHECK_BLOCKING:
	case SCST_CMD_STATE_LOCAL_EXEC:
	case SCST_CMD_STATE_REAL_EXEC:
	case SCST_CMD_STATE_EXEC_WAIT:
	case SCST_CMD_STATE_DEV_DONE:
	case SCST_CMD_STATE_PRE_DEV_DONE:
	case SCST_CMD_STATE_MODE_SELECT_CHECKS:
	case SCST_CMD_STATE_PRE_XMIT_RESP1:
	case SCST_CMD_STATE_PRE_XMIT_RESP2:
	case SCST_CMD_STATE_FINISHED_INTERNAL:
		break;
	default:
		PRINT_CRIT_ERROR("Wrong cmd state %d (cmd %p, op %s)",
			cmd->state, cmd, scst_get_opcode_name(cmd));
		sBUG();
		break;
	}

#ifdef CONFIG_SCST_EXTRACHECKS
	if (((cmd->state != SCST_CMD_STATE_PRE_XMIT_RESP1) &&
	     (cmd->state != SCST_CMD_STATE_PREPROCESSING_DONE)) &&
		   (cmd->tgt_dev == NULL) && !cmd->internal) {
		PRINT_CRIT_ERROR("Wrong not inited cmd state %d (cmd %p, "
			"op %s)", cmd->state, cmd, scst_get_opcode_name(cmd));
		sBUG();
	}
#endif

	TRACE_EXIT();
	return;
}
EXPORT_SYMBOL_GPL(scst_set_cmd_abnormal_done_state);

#if defined(CONFIG_SCST_DEBUG) || defined(CONFIG_SCST_TRACING)
const char *scst_get_opcode_name(struct scst_cmd *cmd)
{
	if (cmd->op_name)
		return cmd->op_name;
	else {
		scnprintf(cmd->not_parsed_op_name,
			sizeof(cmd->not_parsed_op_name), "0x%x", cmd->cdb[0]);
		return cmd->not_parsed_op_name;
	}
}
EXPORT_SYMBOL(scst_get_opcode_name);
#endif

void scst_zero_write_rest(struct scst_cmd *cmd)
{
	int len, offs = 0;
	uint8_t *buf;

	TRACE_ENTRY();

	len = scst_get_sg_buf_first(cmd, &buf, *cmd->write_sg,
			*cmd->write_sg_cnt);
	while (len > 0) {
		int cur_offs;

		if (offs + len <= cmd->write_len)
			goto next;
		else if (offs >= cmd->write_len)
			cur_offs = 0;
		else
			cur_offs = cmd->write_len - offs;

		memset(&buf[cur_offs], 0, len - cur_offs);

next:
		offs += len;
		scst_put_sg_buf(cmd, buf, *cmd->write_sg, *cmd->write_sg_cnt);
		len = scst_get_sg_buf_next(cmd, &buf, *cmd->write_sg,
					*cmd->write_sg_cnt);
	}

	TRACE_EXIT();
	return;
}

static bool __scst_adjust_sg(struct scst_cmd *cmd, struct scatterlist *sg,
	int *sg_cnt, int adjust_len, struct scst_orig_sg_data *orig_sg)
{
	struct scatterlist *sgi;
	int i, l;
	bool res = false;

	TRACE_ENTRY();

	l = 0;
	for_each_sg(sg, sgi, *sg_cnt, i) {
#if LINUX_VERSION_CODE >= KERNEL_VERSION(2, 6, 24)
		TRACE_DBG("i %d, sg_cnt %d, sg %p, page_link %lx, len %d", i,
			*sg_cnt, sg, sgi->page_link, sgi->length);
#else
		TRACE_DBG("i %d, sg_cnt %d, sg %p, page_link %lx", i,
			*sg_cnt, sg, 0UL);
#endif
		l += sgi->length;
		if (l >= adjust_len) {
			int left = adjust_len - (l - sgi->length);

			TRACE_DBG_FLAG(TRACE_SG_OP|TRACE_MEMORY|TRACE_DEBUG,
				"cmd %p (tag %llu), sg %p, sg_cnt %d, "
				"adjust_len %d, i %d, sg[j].length %d, left %d",
				cmd, (unsigned long long int)cmd->tag,
				sg, *sg_cnt, adjust_len, i,
				sgi->length, left);

			orig_sg->p_orig_sg_cnt = sg_cnt;
			orig_sg->orig_sg_cnt = *sg_cnt;
			orig_sg->orig_sg_entry = sgi;
			orig_sg->orig_entry_offs = sgi->offset;
			orig_sg->orig_entry_len = sgi->length;
			*sg_cnt = (left > 0) ? i+1 : i;
			sgi->length = left;
			res = true;
			break;
		}
	}

	TRACE_EXIT_RES(res);
	return res;
}

/*
 * Makes cmd's SG shorter on adjust_len bytes. Reg_sg is true for cmd->sg
 * and false for cmd->write_sg.
 */
static void scst_adjust_sg(struct scst_cmd *cmd, bool reg_sg,
	int adjust_len)
{
	struct scatterlist *sg;
	int *sg_cnt;
	bool adjust_dif;

	TRACE_ENTRY();

	EXTRACHECKS_BUG_ON(cmd->sg_buff_modified || cmd->dif_sg_buff_modified);

	if (reg_sg) {
		sg = cmd->sg;
		sg_cnt = &cmd->sg_cnt;
		adjust_dif = (cmd->dif_sg != NULL);
	} else {
		sg = *cmd->write_sg;
		sg_cnt = cmd->write_sg_cnt;
		if (sg == cmd->sg)
			adjust_dif = (cmd->dif_sg != NULL);
		else
			adjust_dif = false;
	}

	TRACE_DBG("reg_sg %d, adjust_len %d, adjust_dif %d", reg_sg,
		adjust_len, adjust_dif);

	cmd->sg_buff_modified = !!__scst_adjust_sg(cmd, sg, sg_cnt, adjust_len,
					&cmd->orig_sg);

	if (adjust_dif) {
		adjust_len >>= (cmd->dev->block_shift - SCST_DIF_TAG_SHIFT);
		TRACE_DBG("DIF adjust_len %d", adjust_len);
		cmd->dif_sg_buff_modified = __scst_adjust_sg(cmd, cmd->dif_sg,
						&cmd->dif_sg_cnt, adjust_len,
						&cmd->orig_dif_sg);
	}

	TRACE_EXIT();
	return;
}

static int __scst_adjust_sg_get_tail(struct scst_cmd *cmd,
	struct scatterlist *sg, int *sg_cnt,
	struct scatterlist **res_sg, int *res_sg_cnt,
	int adjust_len, struct scst_orig_sg_data *orig_sg, int must_left)
{
	int res = -ENOENT, i, j, l;

	TRACE_ENTRY();

	TRACE_DBG("cmd %p, sg_cnt %d, sg %p", cmd, *sg_cnt, sg);

	l = 0;
	for (i = 0, j = 0; i < *sg_cnt; i++, j++) {
#if LINUX_VERSION_CODE >= KERNEL_VERSION(2, 6, 24)
		TRACE_DBG("i %d, j %d, sg %p, page_link %lx, len %d", i, j,
			sg, sg[j].page_link, sg->length);
#else
		TRACE_DBG("i %d, j %d, sg %p", i, j, sg);
#endif
		if (unlikely(sg_is_chain(&sg[j]))) {
			sg = sg_chain_ptr(&sg[j]);
			j = 0;
		}
		l += sg[j].length;
		if (l >= adjust_len) {
			int offs = adjust_len - (l - sg[j].length);

			TRACE_DBG_FLAG(TRACE_SG_OP|TRACE_MEMORY|TRACE_DEBUG,
				"cmd %p (tag %llu), sg %p, adjust_len %d, i %d, "
				"j %d, sg[j].length %d, offs %d",
				cmd, (unsigned long long)cmd->tag,
				sg, adjust_len, i, j, sg[j].length, offs);

			if (offs == sg[j].length) {
				j++;
				offs = 0;
			}

			orig_sg->p_orig_sg_cnt = sg_cnt;
			orig_sg->orig_sg_cnt = *sg_cnt;
			orig_sg->orig_sg_entry = &sg[j];
			orig_sg->orig_entry_offs = sg[j].offset;
			orig_sg->orig_entry_len = sg[j].length;

			sg[j].offset += offs;
			sg[j].length -= offs;
			*res_sg = &sg[j];
			*res_sg_cnt = *sg_cnt - j;

			TRACE_DBG("j %d, sg %p, off %d, len %d, cnt %d "
				"(offs %d)", j, &sg[j], sg[j].offset,
				sg[j].length, *res_sg_cnt, offs);

			res = 0;
			break;
		}
	}

	if (res != 0)
		goto out;

#ifdef CONFIG_SCST_EXTRACHECKS
	l = 0;
	sg = *res_sg;
	for (i = 0; i < *res_sg_cnt; i++)
		l += sg[i].length;

	if (l != must_left) {
		PRINT_ERROR("Incorrect length %d of adjusted sg (cmd %p, "
			"expected %d)", l, cmd, must_left);
		res = -EINVAL;
		scst_check_restore_sg_buff(cmd);
		goto out;
	}
#endif

out:
	TRACE_EXIT_RES(res);
	return res;
}

/*
 * Returns in res_sg the tail of cmd's adjusted on adjust_len, i.e. tail
 * of it. In res_sg_cnt sg_cnt of res_sg returned. Cmd only used to store
 * cmd->sg restore information.
 *
 * Parameter must_left defines how many bytes must left in res_sg to consider
 * operation successful.
 *
 * Returns 0 on success or error code otherwise.
 *
 * NOTE! Before scst_restore_sg_buff() called cmd->sg is corrupted and
 * can NOT be used!
 */
static int scst_adjust_sg_get_tail(struct scst_cmd *cmd,
	struct scatterlist **res_sg, int *res_sg_cnt,
	struct scatterlist **res_dif_sg, int *res_dif_sg_cnt,
	int adjust_len, int must_left)
{
	int res;

	TRACE_ENTRY();

	EXTRACHECKS_BUG_ON(cmd->sg_buff_modified || cmd->dif_sg_buff_modified);

	res = __scst_adjust_sg_get_tail(cmd, cmd->sg, &cmd->sg_cnt, res_sg,
		res_sg_cnt, adjust_len, &cmd->orig_sg, must_left);
	if (res != 0)
		goto out;

	cmd->sg_buff_modified = 1;

	if (cmd->dif_sg != NULL) {
		adjust_len >>= (cmd->dev->block_shift - SCST_DIF_TAG_SHIFT);
		must_left >>= (cmd->dev->block_shift - SCST_DIF_TAG_SHIFT);

		TRACE_DBG("DIF adjust_len %d, must_left %d", adjust_len, must_left);

		res = __scst_adjust_sg_get_tail(cmd, cmd->dif_sg, &cmd->dif_sg_cnt,
				 res_dif_sg, res_dif_sg_cnt, adjust_len,
				 &cmd->orig_dif_sg, must_left);
		if (res != 0) {
			scst_restore_sg_buff(cmd);
			goto out;
		}

		cmd->dif_sg_buff_modified = 1;
	}

out:
	TRACE_EXIT_RES(res);
	return res;
}

/**
 * scst_restore_sg_buff() - restores modified sg buffer
 *
 * Restores modified sg buffer in the original state.
 */
void scst_restore_sg_buff(struct scst_cmd *cmd)
{
	TRACE_DBG_FLAG(TRACE_DEBUG|TRACE_MEMORY, "cmd %p, sg %p, DATA: "
		"orig_sg_entry %p, orig_entry_offs %d, orig_entry_len %d, "
		"orig_sg_cnt %d, DIF: orig_sg_entry %p, "
		"orig_entry_offs %d, orig_entry_len %d, orig_sg_cnt %d", cmd,
		cmd->sg, cmd->orig_sg.orig_sg_entry, cmd->orig_sg.orig_entry_offs,
		cmd->orig_sg.orig_entry_len, cmd->orig_sg.orig_sg_cnt,
		cmd->orig_dif_sg.orig_sg_entry, cmd->orig_dif_sg.orig_entry_offs,
		cmd->orig_dif_sg.orig_entry_len, cmd->orig_dif_sg.orig_sg_cnt);

	EXTRACHECKS_BUG_ON(!(cmd->sg_buff_modified || cmd->dif_sg_buff_modified));

	if (cmd->sg_buff_modified) {
		cmd->orig_sg.orig_sg_entry->offset = cmd->orig_sg.orig_entry_offs;
		cmd->orig_sg.orig_sg_entry->length = cmd->orig_sg.orig_entry_len;
		*cmd->orig_sg.p_orig_sg_cnt = cmd->orig_sg.orig_sg_cnt;
	}

	if (cmd->dif_sg_buff_modified) {
		cmd->orig_dif_sg.orig_sg_entry->offset = cmd->orig_dif_sg.orig_entry_offs;
		cmd->orig_dif_sg.orig_sg_entry->length = cmd->orig_dif_sg.orig_entry_len;
		*cmd->orig_dif_sg.p_orig_sg_cnt = cmd->orig_dif_sg.orig_sg_cnt;
	}

	cmd->sg_buff_modified = 0;
	cmd->dif_sg_buff_modified = 0;
}
EXPORT_SYMBOL(scst_restore_sg_buff);

/**
 * scst_set_resp_data_len() - set response data length
 *
 * Sets response data length for cmd and truncates its SG vector accordingly.
 *
 * The cmd->resp_data_len must not be set directly, it must be set only
 * using this function. Value of resp_data_len must be <= cmd->bufflen.
 */
void scst_set_resp_data_len(struct scst_cmd *cmd, int resp_data_len)
{
	TRACE_ENTRY();

	scst_check_restore_sg_buff(cmd);
	cmd->resp_data_len = resp_data_len;

	if (resp_data_len == cmd->bufflen)
		goto out;

	TRACE_DBG("cmd %p, resp_data_len %d", cmd, resp_data_len);

	if (unlikely(resp_data_len > cmd->bufflen)) {
		PRINT_ERROR("Too big response data len %d (max %d), limiting "
			"it to the max (dev %s)", resp_data_len, cmd->bufflen,
			cmd->dev ? cmd->dev->virt_name : "(no LUN)");
		/*
		 * It's a bug in the lower level code, so dump stack to know
		 * who is the cause
		 */
		dump_stack();
		cmd->resp_data_len = cmd->bufflen;
		goto out;
	}

	scst_adjust_sg(cmd, true, resp_data_len);

	cmd->resid_possible = 1;

out:
	TRACE_EXIT();
	return;
}
EXPORT_SYMBOL_GPL(scst_set_resp_data_len);

void scst_limit_sg_write_len(struct scst_cmd *cmd)
{
	TRACE_ENTRY();

	TRACE_MEM("Limiting sg write len to %d (cmd %p, sg %p, sg_cnt %d)",
		cmd->write_len, cmd, *cmd->write_sg, *cmd->write_sg_cnt);

	scst_check_restore_sg_buff(cmd);
	scst_adjust_sg(cmd, false, cmd->write_len);

	TRACE_EXIT();
	return;
}

static int scst_full_len_to_data_len(int full_len, int block_shift)
{
	int rem, res;

	res = full_len << block_shift;
	rem = do_div(res, (1 << block_shift) + (1 << SCST_DIF_TAG_SHIFT));
	if (unlikely(rem != 0))
		TRACE(TRACE_MINOR, "Reminder %d for full len! (full len%d)",
			rem, full_len);

	TRACE_DBG("data len %d (full %d)", res, full_len);

	return res;
}

/*
 * Returns data expected transfer length, i.e. expected transfer length,
 * adjusted on DIF tags expected transfer length, if any.
 *
 * Very expensive, don't call on fast path!
 */
int scst_cmd_get_expected_transfer_len_data(struct scst_cmd *cmd)
{
	int rem, res;

	if (!cmd->tgt_dif_data_expected)
		return cmd->expected_transfer_len_full;

	res = cmd->expected_transfer_len_full << cmd->dev->block_shift;
	rem = do_div(res, cmd->dev->block_size + (1 << SCST_DIF_TAG_SHIFT));
	if (unlikely(rem != 0))
		TRACE(TRACE_MINOR, "Reminder %d for expected transfer len "
			"data! (cmd %p, op %s, expected len full %d)", rem,
			cmd, scst_get_opcode_name(cmd),
			cmd->expected_transfer_len_full);

	TRACE_DBG("Expected transfer len data %d (cmd %p)", res, cmd);

	return res;
}

/*
 * Returns DIF tags expected transfer length.
 *
 * Very expensive, don't call on fast path!
 */
int scst_cmd_get_expected_transfer_len_dif(struct scst_cmd *cmd)
{
	int rem, res;

	if (!cmd->tgt_dif_data_expected)
		return 0;

	res = cmd->expected_transfer_len_full << SCST_DIF_TAG_SHIFT;
	rem = do_div(res, cmd->dev->block_size + (1 << SCST_DIF_TAG_SHIFT));
	if (unlikely(rem != 0))
		TRACE(TRACE_MINOR, "Reminder %d for expected transfer len dif! "
			"(cmd %p, op %s, expected len full %d)", rem, cmd,
			scst_get_opcode_name(cmd), cmd->expected_transfer_len_full);

	TRACE_DBG("Expected transfer len DIF %d (cmd %p)", res, cmd);

	return res;
}

void scst_adjust_resp_data_len(struct scst_cmd *cmd)
{
	TRACE_ENTRY();

	if (!cmd->expected_values_set) {
		cmd->adjusted_resp_data_len = cmd->resp_data_len;
		goto out;
	}

	cmd->adjusted_resp_data_len = min(cmd->resp_data_len,
				scst_cmd_get_expected_transfer_len_data(cmd));

	if (cmd->adjusted_resp_data_len != cmd->resp_data_len) {
		TRACE_MEM("Adjusting resp_data_len to %d (cmd %p, sg %p, "
			"sg_cnt %d)", cmd->adjusted_resp_data_len, cmd, cmd->sg,
			cmd->sg_cnt);
		scst_check_restore_sg_buff(cmd);
		scst_adjust_sg(cmd, true, cmd->adjusted_resp_data_len);
	}

out:
	TRACE_EXIT();
	return;
}

/**
 * scst_cmd_set_write_not_received_data_len() - sets cmd's not received len
 *
 * Sets cmd's not received data length. Also automatically sets resid_possible.
 */
void scst_cmd_set_write_not_received_data_len(struct scst_cmd *cmd,
	int not_received)
{
	TRACE_ENTRY();

	cmd->write_not_received_set = 1;

	if (!cmd->expected_values_set) {
		/*
		 * No expected values set, so no residuals processing.
		 * It can happen if a command preliminary completed before
		 * target driver had a chance to set expected values.
		 */
		TRACE_MGMT_DBG("No expected values set, ignoring (cmd %p)", cmd);
		goto out;
	}

	cmd->resid_possible = 1;

	if ((cmd->expected_data_direction & SCST_DATA_READ) &&
	    (cmd->expected_data_direction & SCST_DATA_WRITE)) {
		cmd->write_len = cmd->expected_out_transfer_len - not_received;
		if (cmd->write_len == cmd->out_bufflen)
			goto out;
	} else if (cmd->expected_data_direction & SCST_DATA_WRITE) {
		cmd->write_len = cmd->expected_transfer_len_full - not_received;
		if (cmd->tgt_dif_data_expected)
			cmd->write_len = scst_full_len_to_data_len(cmd->write_len,
						cmd->dev->block_shift);
		if (cmd->write_len == cmd->bufflen)
			goto out;
	}

	/*
	 * Write len now can be bigger cmd->(out_)bufflen, but that's OK,
	 * because it will be used to only calculate write residuals.
	 */

	TRACE_DBG("cmd %p, not_received %d, write_len %d", cmd, not_received,
		cmd->write_len);

	if (cmd->data_direction & SCST_DATA_WRITE)
		scst_limit_sg_write_len(cmd);

out:
	TRACE_EXIT();
	return;
}
EXPORT_SYMBOL(scst_cmd_set_write_not_received_data_len);

void scst_cmd_set_write_no_data_received(struct scst_cmd *cmd)
{
	int w;

	TRACE_ENTRY();

	EXTRACHECKS_BUG_ON(cmd->expected_values_set &&
		((cmd->expected_data_direction & SCST_DATA_WRITE) == 0));

	if ((cmd->expected_data_direction & SCST_DATA_READ) &&
	    (cmd->expected_data_direction & SCST_DATA_WRITE))
		w = cmd->expected_out_transfer_len;
	else
		w = cmd->expected_transfer_len_full;

	scst_cmd_set_write_not_received_data_len(cmd, w);

	TRACE_EXIT();
	return;
}

/**
 * __scst_get_resid() - returns residuals for cmd
 *
 * Returns residuals for command. Must not be called directly, use
 * scst_get_resid() instead.
 */
bool __scst_get_resid(struct scst_cmd *cmd, int *resid, int *bidi_out_resid)
{
	bool res;

	TRACE_ENTRY();

	*resid = 0;
	if (bidi_out_resid != NULL)
		*bidi_out_resid = 0;

	if (!cmd->expected_values_set) {
		/*
		 * No expected values set, so no residuals processing.
		 * It can happen if a command preliminary completed before
		 * target driver had a chance to set expected values.
		 */
		TRACE_MGMT_DBG("No expected values set, returning no residual "
			"(cmd %p)", cmd);
		res = false;
		goto out;
	}

	if (cmd->expected_data_direction & SCST_DATA_READ) {
		int resp = cmd->resp_data_len;

		if (cmd->tgt_dif_data_expected)
			resp += (resp >> cmd->dev->block_shift) << SCST_DIF_TAG_SHIFT;
		*resid = cmd->expected_transfer_len_full - resp;
		if ((cmd->expected_data_direction & SCST_DATA_WRITE) && bidi_out_resid) {
			if (cmd->write_len < cmd->expected_out_transfer_len)
				*bidi_out_resid = cmd->expected_out_transfer_len -
							cmd->write_len;
			else
				*bidi_out_resid = cmd->write_len - cmd->out_bufflen;
		}
	} else if (cmd->expected_data_direction & SCST_DATA_WRITE) {
		int wl = cmd->write_len;

		if (cmd->tgt_dif_data_expected)
			wl += (wl >> cmd->dev->block_shift) << SCST_DIF_TAG_SHIFT;
		if (wl < cmd->expected_transfer_len_full)
			*resid = cmd->expected_transfer_len_full - wl;
		else {
			*resid = cmd->write_len - cmd->bufflen;
			if (cmd->tgt_dif_data_expected) {
				int r = *resid;

				if (r < 0)
					r = -r;
				r += (r >> cmd->dev->block_shift) << SCST_DIF_TAG_SHIFT;
				if (*resid > 0)
					*resid = r;
				else
					*resid = -r;
			}
		}
	}

	res = true;

	TRACE_DBG("cmd %p, resid %d, bidi_out_resid %d (resp_data_len %d, "
		"expected_data_direction %d, write_len %d, bufflen %d, "
		"tgt_dif_data_expected %d)", cmd, *resid,
		bidi_out_resid ? *bidi_out_resid : 0, cmd->resp_data_len,
		cmd->expected_data_direction, cmd->write_len, cmd->bufflen,
		cmd->tgt_dif_data_expected);

out:
	TRACE_EXIT_RES(res);
	return res;
}
EXPORT_SYMBOL(__scst_get_resid);

/* No locks */
void scst_queue_retry_cmd(struct scst_cmd *cmd)
{
	struct scst_tgt *tgt = cmd->tgt;
	unsigned long flags;

	TRACE_ENTRY();

	spin_lock_irqsave(&tgt->tgt_lock, flags);

	tgt->retry_cmds++;

	TRACE_RETRY("Adding cmd %p to retry cmd list", cmd);
	list_add_tail(&cmd->cmd_list_entry, &tgt->retry_cmd_list);

	if (!tgt->retry_timer_active) {
		TRACE_DBG("Activating retry timer for tgt %p", tgt);
		tgt->retry_timer.expires = jiffies + SCST_TGT_RETRY_TIMEOUT;
		add_timer(&tgt->retry_timer);
		tgt->retry_timer_active = 1;
	}

	spin_unlock_irqrestore(&tgt->tgt_lock, flags);

	TRACE_EXIT();
	return;
}

/**
 * scst_update_hw_pending_start() - update commands pending start
 *
 * Updates the command's hw_pending_start as if it's just started hw pending.
 * Target drivers should call it if they received reply from this pending
 * command, but SCST core won't see it.
 */
void scst_update_hw_pending_start(struct scst_cmd *cmd)
{
	unsigned long flags;

	TRACE_ENTRY();

	/* To sync with scst_check_hw_pending_cmd() */
	spin_lock_irqsave(&cmd->sess->sess_list_lock, flags);
	cmd->hw_pending_start = jiffies;
	TRACE_MGMT_DBG("Updated hw_pending_start to %ld (cmd %p)",
		cmd->hw_pending_start, cmd);
	spin_unlock_irqrestore(&cmd->sess->sess_list_lock, flags);

	TRACE_EXIT();
	return;
}
EXPORT_SYMBOL_GPL(scst_update_hw_pending_start);

/*
 * Supposed to be called under sess_list_lock, but can release/reacquire it.
 * Returns 0 to continue, >0 to restart, <0 to break.
 */
static int scst_check_hw_pending_cmd(struct scst_cmd *cmd,
	unsigned long cur_time, unsigned long max_time,
	struct scst_session *sess, unsigned long *flags,
	struct scst_tgt_template *tgtt)
{
	int res = -1; /* break */

	TRACE_DBG("cmd %p, hw_pending %d, proc time %ld, "
		"pending time %ld", cmd, cmd->cmd_hw_pending,
		(long)(cur_time - cmd->start_time) / HZ,
		(long)(cur_time - cmd->hw_pending_start) / HZ);

	if (time_before(cur_time, cmd->start_time + max_time)) {
		/* Cmds are ordered, so no need to check more */
		goto out;
	}

	if (!cmd->cmd_hw_pending) {
		res = 0; /* continue */
		goto out;
	}

	if (time_before(cur_time, cmd->hw_pending_start + max_time)) {
		res = 0; /* continue */
		goto out;
	}

	TRACE(TRACE_MGMT, "Cmd %p HW pending for too long %ld (state %x)",
		cmd, (cur_time - cmd->hw_pending_start) / HZ,
		cmd->state);

	cmd->cmd_hw_pending = 0;

	spin_unlock_irqrestore(&sess->sess_list_lock, *flags);
	tgtt->on_hw_pending_cmd_timeout(cmd);
	spin_lock_irqsave(&sess->sess_list_lock, *flags);

	res = 1; /* restart */

out:
	TRACE_EXIT_RES(res);
	return res;
}

#if LINUX_VERSION_CODE < KERNEL_VERSION(2, 6, 20)
static void scst_hw_pending_work_fn(void *p)
#else
static void scst_hw_pending_work_fn(struct work_struct *work)
#endif
{
#if LINUX_VERSION_CODE < KERNEL_VERSION(2, 6, 20)
	struct scst_session *sess = (struct scst_session *)p;
#else
	struct scst_session *sess = container_of(work, struct scst_session,
						 hw_pending_work.work);
#endif
	struct scst_tgt_template *tgtt = sess->tgt->tgtt;
	struct scst_cmd *cmd;
	unsigned long cur_time = jiffies;
	unsigned long flags;
	unsigned long max_time = tgtt->max_hw_pending_time * HZ;

	TRACE_ENTRY();

	TRACE_DBG("HW pending work (sess %p, max time %ld)", sess, max_time/HZ);

	clear_bit(SCST_SESS_HW_PENDING_WORK_SCHEDULED, &sess->sess_aflags);

	spin_lock_irqsave(&sess->sess_list_lock, flags);

restart:
	list_for_each_entry(cmd, &sess->sess_cmd_list, sess_cmd_list_entry) {
		int rc;

		rc = scst_check_hw_pending_cmd(cmd, cur_time, max_time, sess,
					&flags, tgtt);
		if (rc < 0)
			break;
		else if (rc == 0)
			continue;
		else
			goto restart;
	}

	if (!list_empty(&sess->sess_cmd_list)) {
		/*
		 * For stuck cmds if there is no activity we might need to have
		 * one more run to release them, so reschedule once again.
		 */
		TRACE_DBG("Sched HW pending work for sess %p (max time %d)",
			sess, tgtt->max_hw_pending_time);
		set_bit(SCST_SESS_HW_PENDING_WORK_SCHEDULED, &sess->sess_aflags);
		schedule_delayed_work(&sess->hw_pending_work,
				tgtt->max_hw_pending_time * HZ);
	}

	spin_unlock_irqrestore(&sess->sess_list_lock, flags);

	TRACE_EXIT();
	return;
}

static bool __scst_is_relative_target_port_id_unique(uint16_t id,
	const struct scst_tgt *t)
{
	bool res = true;
	struct scst_tgt_template *tgtt;

	TRACE_ENTRY();

	list_for_each_entry(tgtt, &scst_template_list,
				scst_template_list_entry) {
		struct scst_tgt *tgt;

		list_for_each_entry(tgt, &tgtt->tgt_list, tgt_list_entry) {
			if (tgt == t)
				continue;
			if ((tgt->tgtt->is_target_enabled != NULL) &&
			     !tgt->tgtt->is_target_enabled(tgt))
				continue;
			if (id == tgt->rel_tgt_id) {
				res = false;
				break;
			}
		}
	}

	TRACE_EXIT_RES(res);
	return res;
}

/* scst_mutex supposed to be locked */
bool scst_is_relative_target_port_id_unique(uint16_t id,
	const struct scst_tgt *t)
{
	bool res;

	TRACE_ENTRY();

	mutex_lock(&scst_mutex);
	res = __scst_is_relative_target_port_id_unique(id, t);
	mutex_unlock(&scst_mutex);

	TRACE_EXIT_RES(res);
	return res;
}

int gen_relative_target_port_id(uint16_t *id)
{
	int res = -EOVERFLOW;
	static unsigned long rti = SCST_MIN_REL_TGT_ID, rti_prev;

	TRACE_ENTRY();

	res = mutex_lock_interruptible(&scst_mutex);
	if (res != 0)
		goto out;

	rti_prev = rti;
	do {
		if (__scst_is_relative_target_port_id_unique(rti, NULL)) {
			*id = (uint16_t)rti++;
			res = 0;
			goto out_unlock;
		}
		rti++;
		if (rti > SCST_MAX_REL_TGT_ID)
			rti = SCST_MIN_REL_TGT_ID;
	} while (rti != rti_prev);

	PRINT_ERROR("%s", "Unable to create unique relative target port id");

out_unlock:
	mutex_unlock(&scst_mutex);

out:
	TRACE_EXIT_RES(res);
	return res;
}

/* No locks */
int scst_alloc_tgt(struct scst_tgt_template *tgtt, struct scst_tgt **tgt)
{
	struct scst_tgt *t;
	int res = 0;

	TRACE_ENTRY();

	t = kmem_cache_zalloc(scst_tgt_cachep, GFP_KERNEL);
	if (t == NULL) {
		PRINT_ERROR("%s", "Allocation of tgt failed");
		res = -ENOMEM;
		goto out;
	}

	INIT_LIST_HEAD(&t->sess_list);
	INIT_LIST_HEAD(&t->sysfs_sess_list);
	init_waitqueue_head(&t->unreg_waitQ);
	t->tgtt = tgtt;
	t->sg_tablesize = tgtt->sg_tablesize;
	t->tgt_dif_supported = tgtt->dif_supported;
	t->tgt_hw_dif_type1_supported = tgtt->hw_dif_type1_supported;
	t->tgt_hw_dif_type2_supported = tgtt->hw_dif_type2_supported;
	t->tgt_hw_dif_type3_supported = tgtt->hw_dif_type3_supported;
	t->tgt_hw_dif_ip_supported = tgtt->hw_dif_ip_supported;
	t->tgt_hw_dif_same_sg_layout_required = tgtt->hw_dif_same_sg_layout_required;
	t->tgt_supported_dif_block_sizes = tgtt->supported_dif_block_sizes;
	spin_lock_init(&t->tgt_lock);
	INIT_LIST_HEAD(&t->retry_cmd_list);
	init_timer(&t->retry_timer);
	t->retry_timer.data = (unsigned long)t;
	t->retry_timer.function = scst_tgt_retry_timer_fn;
	atomic_set(&t->tgt_dif_app_failed_tgt, 0);
	atomic_set(&t->tgt_dif_ref_failed_tgt, 0);
	atomic_set(&t->tgt_dif_guard_failed_tgt, 0);
	atomic_set(&t->tgt_dif_app_failed_scst, 0);
	atomic_set(&t->tgt_dif_ref_failed_scst, 0);
	atomic_set(&t->tgt_dif_guard_failed_scst, 0);
	atomic_set(&t->tgt_dif_app_failed_dev, 0);
	atomic_set(&t->tgt_dif_ref_failed_dev, 0);
	atomic_set(&t->tgt_dif_guard_failed_dev, 0);

#ifdef CONFIG_SCST_PROC
	res = gen_relative_target_port_id(&t->rel_tgt_id);
	if (res != 0) {
		scst_free_tgt(t);
		goto out;
	}
#else
	INIT_LIST_HEAD(&t->tgt_acg_list);
#endif

	*tgt = t;

out:
	TRACE_EXIT_HRES(res);
	return res;
}

/* No locks */
void scst_free_tgt(struct scst_tgt *tgt)
{
	TRACE_ENTRY();

	kfree(tgt->tgt_name);
	kfree(tgt->tgt_comment);
#ifdef CONFIG_SCST_PROC
	kfree(tgt->default_group_name);
#endif

	kmem_cache_free(scst_tgt_cachep, tgt);

	TRACE_EXIT();
	return;
}

static void scst_init_order_data(struct scst_order_data *order_data)
{
	int i;

	spin_lock_init(&order_data->sn_lock);
	INIT_LIST_HEAD(&order_data->deferred_cmd_list);
	INIT_LIST_HEAD(&order_data->skipped_sn_list);
	order_data->curr_sn = (typeof(order_data->curr_sn))(-20);
	order_data->expected_sn = order_data->curr_sn;
	order_data->cur_sn_slot = &order_data->sn_slots[0];
	for (i = 0; i < (int)ARRAY_SIZE(order_data->sn_slots); i++)
		atomic_set(&order_data->sn_slots[i], 0);
	spin_lock_init(&order_data->init_done_lock);
	return;
}

#if LINUX_VERSION_CODE < KERNEL_VERSION(2, 6, 20)
static void scst_ext_blocking_done_fn(void *p);
#else
static void scst_ext_blocking_done_fn(struct work_struct *work);
#endif

static int scst_dif_none(struct scst_cmd *cmd);
#ifdef CONFIG_SCST_DIF_INJECT_CORRUPTED_TAGS
static int scst_dif_none_type1(struct scst_cmd *cmd);
#else
#define scst_dif_none_type1 scst_dif_none
#endif

/* Called under scst_mutex and suspended activity */
int scst_alloc_device(gfp_t gfp_mask, struct scst_device **out_dev)
{
	struct scst_device *dev;
	int res = 0;

	TRACE_ENTRY();

	dev = kmem_cache_zalloc(scst_dev_cachep, gfp_mask);
	if (dev == NULL) {
		PRINT_ERROR("%s", "Allocation of scst_device failed");
		res = -ENOMEM;
		goto out;
	}

	dev->handler = &scst_null_devtype;
#ifdef CONFIG_SCST_PER_DEVICE_CMD_COUNT_LIMIT
	atomic_set(&dev->dev_cmd_count, 0);
#endif
	scst_init_mem_lim(&dev->dev_mem_lim);
	spin_lock_init(&dev->dev_lock);
	INIT_LIST_HEAD(&dev->dev_exec_cmd_list);
	INIT_LIST_HEAD(&dev->blocked_cmd_list);
	INIT_LIST_HEAD(&dev->dev_tgt_dev_list);
	INIT_LIST_HEAD(&dev->dev_acg_dev_list);
	INIT_LIST_HEAD(&dev->ext_blockers_list);
#if LINUX_VERSION_CODE < KERNEL_VERSION(2, 6, 20)
	INIT_WORK(&dev->ext_blockers_work, scst_ext_blocking_done_fn, dev);
#else
	INIT_WORK(&dev->ext_blockers_work, scst_ext_blocking_done_fn);
#endif
	dev->dev_double_ua_possible = 1;
	dev->queue_alg = SCST_QUEUE_ALG_1_UNRESTRICTED_REORDER;

	scst_pr_init(dev);

	BUILD_BUG_ON(SCST_DIF_NO_CHECK_APP_TAG != 0);
	dev->dev_dif_static_app_tag = SCST_DIF_NO_CHECK_APP_TAG;
	dev->dev_dif_static_app_ref_tag = SCST_DIF_NO_CHECK_APP_TAG;
	dev->dev_dif_fn = scst_dif_none;

	scst_init_order_data(&dev->dev_order_data);

	scst_init_threads(&dev->dev_cmd_threads);

	*out_dev = dev;

out:
	TRACE_EXIT_RES(res);
	return res;
}

void scst_free_device(struct scst_device *dev)
{
	TRACE_ENTRY();

	EXTRACHECKS_BUG_ON(dev->dev_scsi_atomic_cmd_active != 0);
	EXTRACHECKS_BUG_ON(!list_empty(&dev->dev_exec_cmd_list));

#ifdef CONFIG_SCST_EXTRACHECKS
	if (!list_empty(&dev->dev_tgt_dev_list) ||
	    !list_empty(&dev->dev_acg_dev_list)) {
		PRINT_CRIT_ERROR("%s: dev_tgt_dev_list or dev_acg_dev_list "
			"is not empty!", __func__);
		sBUG();
	}
#endif

	/* Ensure that ext_blockers_work is done */
	flush_scheduled_work();

	scst_deinit_threads(&dev->dev_cmd_threads);

	scst_pr_cleanup(dev);

	kfree(dev->virt_name);
	kmem_cache_free(scst_dev_cachep, dev);

	TRACE_EXIT();
	return;
}

bool scst_device_is_exported(struct scst_device *dev)
{
	lockdep_assert_held(&scst_mutex);

	WARN_ON_ONCE(!dev->dev_tgt_dev_list.next);

	return !list_empty(&dev->dev_tgt_dev_list);
}

/**
 * scst_init_mem_lim - initialize memory limits structure
 *
 * Initializes memory limits structure mem_lim according to
 * the current system configuration. This structure should be latter used
 * to track and limit allocated by one or more SGV pools memory.
 */
void scst_init_mem_lim(struct scst_mem_lim *mem_lim)
{
	atomic_set(&mem_lim->alloced_pages, 0);
	mem_lim->max_allowed_pages =
		((uint64_t)scst_max_dev_cmd_mem << 10) >> (PAGE_SHIFT - 10);
}
EXPORT_SYMBOL_GPL(scst_init_mem_lim);

static struct scst_acg_dev *scst_alloc_acg_dev(struct scst_acg *acg,
					struct scst_device *dev, uint64_t lun)
{
	struct scst_acg_dev *res;

	TRACE_ENTRY();

	res = kmem_cache_zalloc(scst_acgd_cachep, GFP_KERNEL);
	if (res == NULL) {
		PRINT_ERROR("%s", "Allocation of scst_acg_dev failed");
		goto out;
	}

	res->dev = dev;
	res->acg = acg;
	res->lun = lun;

out:
	TRACE_EXIT_HRES(res);
	return res;
}

/*
 * The activity supposed to be suspended and scst_mutex held or the
 * corresponding target supposed to be stopped.
 */
static void scst_del_acg_dev(struct scst_acg_dev *acg_dev,
			     bool del_acg_dev_list, bool del_sysfs)
{
	TRACE_DBG("Removing acg_dev %p from dev_acg_dev_list", acg_dev);
	list_del(&acg_dev->dev_acg_dev_list_entry);

	if (del_acg_dev_list) {
		TRACE_DBG("Removing acg_dev %p from acg_dev_list", acg_dev);
		list_del(&acg_dev->acg_dev_list_entry);
	}

	if (del_sysfs)
		scst_acg_dev_sysfs_del(acg_dev);
}

/*
 * The activity supposed to be suspended and scst_mutex held or the
 * corresponding target supposed to be stopped.
 */
static void scst_free_acg_dev(struct scst_acg_dev *acg_dev)
{
	kmem_cache_free(scst_acgd_cachep, acg_dev);
}

/*
 * The activity supposed to be suspended and scst_mutex held or the
 * corresponding target supposed to be stopped.
 */
static void scst_del_free_acg_dev(struct scst_acg_dev *acg_dev, bool del_sysfs)
{
	TRACE_ENTRY();
	scst_del_acg_dev(acg_dev, true, del_sysfs);
	scst_free_acg_dev(acg_dev);
	TRACE_EXIT();
	return;
}

static int scst_check_dif_compatibility(const struct scst_acg *acg,
	const struct scst_device *dev)
{
	int res = -EINVAL;
	struct scst_tgt *tgt;
	const int *p;
	bool supported;

	TRACE_ENTRY();

	if (dev->dev_dif_mode == SCST_DIF_MODE_NONE)
		goto out_ok;

	tgt = acg->tgt;

	if (!tgt->tgt_dif_supported) {
		PRINT_ERROR("Target %s doesn't support T10-PI (device %s)",
			tgt->tgt_name, dev->virt_name);
		goto out;
	}

	if (dev->dev_dif_mode & SCST_DIF_MODE_TGT) {
		if ((dev->dev_dif_type == 1) && !tgt->tgt_hw_dif_type1_supported) {
			PRINT_ERROR("Target %s doesn't support type 1 "
				"protection TGT mode (device %s)", tgt->tgt_name,
				dev->virt_name);
			goto out;
		}

		if ((dev->dev_dif_type == 2) && !tgt->tgt_hw_dif_type2_supported) {
			PRINT_ERROR("Target %s doesn't support type 2 "
				"protection TGT mode (device %s)", tgt->tgt_name,
				dev->virt_name);
			goto out;
		}

		if ((dev->dev_dif_type == 3) && !tgt->tgt_hw_dif_type3_supported) {
			PRINT_ERROR("Target %s doesn't support type 3 "
				"protection TGT mode (device %s)", tgt->tgt_name,
				dev->virt_name);
			goto out;
		}
	}

	if (tgt->tgt_supported_dif_block_sizes == NULL)
		goto out_ok;

	p = tgt->tgt_supported_dif_block_sizes;
	supported = false;
	while (*p != 0) {
		if (*p == dev->block_size) {
			supported = true;
			break;
		}
		p++;
	}
	if (!supported) {
		PRINT_ERROR("Target %s doesn't support block size %d of "
			"device %s", tgt->tgt_name, dev->block_size, dev->virt_name);
		goto out;
	}

out_ok:
	res = 0;

out:
	TRACE_EXIT_RES(res);
	return res;
}

/* The activity supposed to be suspended and scst_mutex held */
int scst_acg_add_lun(struct scst_acg *acg, struct kobject *parent,
	struct scst_device *dev, uint64_t lun, unsigned int flags,
	struct scst_acg_dev **out_acg_dev)
{
	int res;
	struct scst_acg_dev *acg_dev;
	struct scst_tgt_dev *tgt_dev, *tt;
	struct scst_session *sess;
	LIST_HEAD(tmp_tgt_dev_list);

	TRACE_ENTRY();

	INIT_LIST_HEAD(&tmp_tgt_dev_list);

	res = scst_check_dif_compatibility(acg, dev);
	if (res != 0)
		goto out;

	acg_dev = scst_alloc_acg_dev(acg, dev, lun);
	if (acg_dev == NULL) {
		res = -ENOMEM;
		goto out;
	}
	acg_dev->acg_dev_rd_only = ((flags & SCST_ADD_LUN_READ_ONLY) != 0);
	if (dev->dev_dif_mode & SCST_DIF_MODE_DEV_STORE) {
		/* Devices are allowed to store only CRCs */
		acg_dev->acg_dev_dif_guard_format = SCST_DIF_GUARD_FORMAT_CRC;
	} else
		acg_dev->acg_dev_dif_guard_format =
			acg->tgt->tgt_hw_dif_ip_supported && !dev->dev_dif_ip_not_supported ?
							SCST_DIF_GUARD_FORMAT_IP :
							SCST_DIF_GUARD_FORMAT_CRC;

	TRACE_DBG("Adding acg_dev %p to acg_dev_list and dev_acg_dev_list",
		acg_dev);
	list_add_tail(&acg_dev->acg_dev_list_entry, &acg->acg_dev_list);
	list_add_tail(&acg_dev->dev_acg_dev_list_entry, &dev->dev_acg_dev_list);

	if (!(flags & SCST_ADD_LUN_CM)) {
		res = scst_cm_on_add_lun(acg_dev, lun, &flags);
		if (res != 0)
			goto out_free;
	}

	list_for_each_entry(sess, &acg->acg_sess_list, acg_sess_list_entry) {
		res = scst_alloc_add_tgt_dev(sess, acg_dev, &tgt_dev);
		if (res == -EPERM)
			continue;
		else if (res != 0)
			goto out_free;

		list_add_tail(&tgt_dev->extra_tgt_dev_list_entry,
			      &tmp_tgt_dev_list);
	}

	res = scst_acg_dev_sysfs_create(acg_dev, parent);
	if (res != 0)
		goto out_on_del;

	if (flags & SCST_ADD_LUN_GEN_UA)
		scst_report_luns_changed(acg);

	PRINT_INFO("Added device %s to group %s (LUN %lld, "
		"flags 0x%x) to target %s", dev->virt_name, acg->acg_name,
		lun, flags, acg->tgt ? acg->tgt->tgt_name : "?");

	if (out_acg_dev != NULL)
		*out_acg_dev = acg_dev;

out:
	TRACE_EXIT_RES(res);
	return res;

out_on_del:
	if (!(flags & SCST_ADD_LUN_CM))
		scst_cm_on_del_lun(acg_dev, false);

out_free:
	list_for_each_entry_safe(tgt_dev, tt, &tmp_tgt_dev_list,
			 extra_tgt_dev_list_entry) {
		scst_free_tgt_dev(tgt_dev);
	}
	scst_del_free_acg_dev(acg_dev, false);
	goto out;
}

/* Delete a LUN without generating a unit attention. */
static struct scst_acg_dev *__scst_acg_del_lun(struct scst_acg *acg,
					       uint64_t lun,
					       struct list_head *tgt_dev_list,
					       bool *report_luns_changed)
{
	struct scst_acg_dev *acg_dev = NULL, *a;
	struct scst_tgt_dev *tgt_dev, *tt;
	struct scst_session *sess;

	lockdep_assert_held(&scst_mutex);

	INIT_LIST_HEAD(tgt_dev_list);

	list_for_each_entry(a, &acg->acg_dev_list, acg_dev_list_entry) {
		if (a->lun == lun) {
			acg_dev = a;
			break;
		}
	}
	if (acg_dev == NULL)
		goto out;

	*report_luns_changed = scst_cm_on_del_lun(acg_dev,
						  *report_luns_changed);

	list_for_each_entry_safe(tgt_dev, tt, &acg_dev->dev->dev_tgt_dev_list,
			 dev_tgt_dev_list_entry) {
		if (tgt_dev->acg_dev == acg_dev) {
			sess = tgt_dev->sess;

			mutex_lock(&sess->tgt_dev_list_mutex);
			scst_del_tgt_dev(tgt_dev);
			mutex_unlock(&sess->tgt_dev_list_mutex);

			list_add_tail(&tgt_dev->extra_tgt_dev_list_entry,
				      tgt_dev_list);
		}
	}

	scst_del_acg_dev(acg_dev, true, true);

	PRINT_INFO("Removed LUN %lld from group %s (target %s)",
		lun, acg->acg_name, acg->tgt ? acg->tgt->tgt_name : "?");

out:
	return acg_dev;
}

static int scst_tgt_devs_cmds(struct list_head *tgt_dev_list)
{
	struct scst_tgt_dev *tgt_dev;
	int res = 0;

	list_for_each_entry(tgt_dev, tgt_dev_list, extra_tgt_dev_list_entry)
		res += atomic_read(&tgt_dev->tgt_dev_cmd_count);

	return res;
}

static void scst_wait_for_tgt_devs(struct list_head *tgt_dev_list)
{
	while (scst_tgt_devs_cmds(tgt_dev_list) > 0)
		mdelay(100);
}

int scst_acg_del_lun(struct scst_acg *acg, uint64_t lun,
		     bool gen_report_luns_changed)
{
	int res = 0;
	struct scst_acg_dev *acg_dev;
	struct scst_tgt_dev *tgt_dev, *tt;
	struct list_head tgt_dev_list;

	TRACE_ENTRY();

	lockdep_assert_held(&scst_mutex);

	acg_dev = __scst_acg_del_lun(acg, lun, &tgt_dev_list,
				     &gen_report_luns_changed);
	if (acg_dev == NULL) {
		PRINT_ERROR("Device is not found in group %s", acg->acg_name);
		res = -EINVAL;
		goto out;
	}

	if (gen_report_luns_changed)
		scst_report_luns_changed(acg);

	mutex_unlock(&scst_mutex);

	scst_wait_for_tgt_devs(&tgt_dev_list);

	mutex_lock(&scst_mutex);

	list_for_each_entry_safe(tgt_dev, tt, &tgt_dev_list,
				 extra_tgt_dev_list_entry) {
		scst_free_tgt_dev(tgt_dev);
	}
	scst_free_acg_dev(acg_dev);

out:
	TRACE_EXIT_RES(res);
	return res;
}

<<<<<<< HEAD
/* Either add or replace a LUN. */
=======
/* Either add or replace a LUN according to flags argument */
>>>>>>> f97c54e6
int scst_acg_repl_lun(struct scst_acg *acg, struct kobject *parent,
		      struct scst_device *dev, uint64_t lun,
		      unsigned int flags)
{
	struct scst_acg_dev *acg_dev;
	bool del_gen_ua = false;
	struct scst_tgt_dev *tgt_dev, *tt;
	struct list_head tgt_dev_list;
	int res = -EINVAL;

	lockdep_assert_held(&scst_mutex);

	acg_dev = __scst_acg_del_lun(acg, lun, &tgt_dev_list, &del_gen_ua);
	if (!acg_dev)
		flags |= SCST_ADD_LUN_GEN_UA;
	res = scst_acg_add_lun(acg, parent, dev, lun, flags, NULL);
	if (res != 0)
		goto out;

	if (acg_dev && (flags & SCST_REPL_LUN_GEN_UA)) {
		list_for_each_entry(tgt_dev, &dev->dev_tgt_dev_list,
				    dev_tgt_dev_list_entry) {
			if (tgt_dev->acg_dev->acg == acg &&
			    tgt_dev->lun == lun) {
				TRACE_MGMT_DBG("INQUIRY DATA HAS CHANGED"
					       " on tgt_dev %p", tgt_dev);
				scst_gen_aen_or_ua(tgt_dev,
					SCST_LOAD_SENSE(scst_sense_inquiry_data_changed));
			}
		}
	}
	mutex_unlock(&scst_mutex);

	scst_wait_for_tgt_devs(&tgt_dev_list);

	mutex_lock(&scst_mutex);
	list_for_each_entry_safe(tgt_dev, tt, &tgt_dev_list,
				 extra_tgt_dev_list_entry) {
		scst_free_tgt_dev(tgt_dev);
	}
	scst_free_acg_dev(acg_dev);

out:
	return res;
}

/* The activity supposed to be suspended and scst_mutex held */
int scst_alloc_add_acg(struct scst_tgt *tgt, const char *acg_name,
	bool tgt_acg, struct scst_acg **out_acg)
{
	struct scst_acg *acg;
	int res;

	TRACE_ENTRY();

	acg = kzalloc(sizeof(*acg), GFP_KERNEL);
	if (acg == NULL) {
		PRINT_ERROR("%s", "Allocation of acg failed");
		res = -ENOMEM;
		goto out;
	}

	kref_init(&acg->acg_kref);
	acg->tgt = tgt;
	INIT_LIST_HEAD(&acg->acg_dev_list);
	INIT_LIST_HEAD(&acg->acg_sess_list);
	INIT_LIST_HEAD(&acg->acn_list);
	cpumask_copy(&acg->acg_cpu_mask, &default_cpu_mask);
	acg->acg_name = kstrdup(acg_name, GFP_KERNEL);
	if (acg->acg_name == NULL) {
		PRINT_ERROR("%s", "Allocation of acg_name failed");
		res = -ENOMEM;
		goto out_free;
	}

	res = scst_cm_on_add_acg(acg);
	if (res != 0)
		goto out_undup;

#ifdef CONFIG_SCST_PROC
	acg->addr_method = tgt && tgt->tgtt ? tgt->tgtt->preferred_addr_method
		: SCST_LUN_ADDR_METHOD_PERIPHERAL;

	TRACE_DBG("Adding acg %s to scst_acg_list", acg_name);
	list_add_tail(&acg->acg_list_entry, &scst_acg_list);

	scst_check_reassign_sessions();
#else
	acg->addr_method = tgt->tgtt->preferred_addr_method;

	if (tgt_acg) {
		TRACE_DBG("Adding acg '%s' to device '%s' acg_list", acg_name,
			tgt->tgt_name);
		list_add_tail(&acg->acg_list_entry, &tgt->tgt_acg_list);
		acg->tgt_acg = 1;

		res = scst_acg_sysfs_create(tgt, acg);
		if (res != 0)
			goto out_del;
	}

	kobject_get(&tgt->tgt_kobj);
#endif

	res = 0;

out:
	*out_acg = acg;

	TRACE_EXIT_RES(res);
	return res;

#ifndef CONFIG_SCST_PROC
out_del:
	list_del(&acg->acg_list_entry);
#endif

out_undup:
	kfree(acg->acg_name);

out_free:
	kfree(acg);
	acg = NULL;
	goto out;
}

/**
 * scst_del_acg - delete an ACG from the per-target ACG list and from sysfs
 *
 * The caller must hold scst_mutex and activity must have been suspended.
 *
 * Note: It is the responsibility of the caller to make sure that
 * scst_put_acg() gets invoked.
 */
static void scst_del_acg(struct scst_acg *acg)
{
	struct scst_acn *acn, *acnt;
	struct scst_acg_dev *acg_dev, *acg_dev_tmp;

	scst_assert_activity_suspended();
	lockdep_assert_held(&scst_mutex);

	scst_cm_on_del_acg(acg);

	list_for_each_entry_safe(acg_dev, acg_dev_tmp, &acg->acg_dev_list,
				 acg_dev_list_entry)
		scst_del_acg_dev(acg_dev, false, true);

	list_for_each_entry_safe(acn, acnt, &acg->acn_list, acn_list_entry)
		scst_del_acn(acn);

#ifdef CONFIG_SCST_PROC
	list_del(&acg->acg_list_entry);
#else
	if (acg->tgt_acg) {
		TRACE_DBG("Removing acg %s from list", acg->acg_name);
		list_del(&acg->acg_list_entry);

		scst_acg_sysfs_del(acg);
	} else {
		acg->tgt->default_acg = NULL;
	}
#endif
}

/**
 * scst_free_acg - free an ACG
 *
 * The caller must hold scst_mutex and activity must have been suspended.
 */
static void scst_free_acg(struct scst_acg *acg)
{
	struct scst_acg_dev *acg_dev, *acg_dev_tmp;
	struct scst_acn *acn, *acnt;
	struct scst_session *sess;
	struct scst_tgt *tgt = acg->tgt;

	TRACE_DBG("Freeing acg %s/%s", tgt->tgt_name, acg->acg_name);

	list_for_each_entry_safe(acg_dev, acg_dev_tmp, &acg->acg_dev_list,
			acg_dev_list_entry) {
		struct scst_tgt_dev *tgt_dev, *tt;

		list_for_each_entry_safe(tgt_dev, tt,
				 &acg_dev->dev->dev_tgt_dev_list,
				 dev_tgt_dev_list_entry) {
			if (tgt_dev->acg_dev == acg_dev) {
				sess = tgt_dev->sess;

				mutex_lock(&sess->tgt_dev_list_mutex);
				scst_del_tgt_dev(tgt_dev);
				mutex_unlock(&sess->tgt_dev_list_mutex);

				scst_free_tgt_dev(tgt_dev);
			}
		}
		scst_free_acg_dev(acg_dev);
	}

	list_for_each_entry_safe(acn, acnt, &acg->acn_list, acn_list_entry) {
		scst_free_acn(acn,
			list_is_last(&acn->acn_list_entry, &acg->acn_list));
	}

	kfree(acg->acg_name);
	kfree(acg);

#ifndef CONFIG_SCST_PROC
	kobject_put(&tgt->tgt_kobj);
#endif
}

static void scst_release_acg(struct kref *kref)
{
	struct scst_acg *acg = container_of(kref, struct scst_acg, acg_kref);

	scst_free_acg(acg);
}

struct scst_acg_put_work {
	struct work_struct	work;
	struct scst_acg		*acg;
};

#if LINUX_VERSION_CODE < KERNEL_VERSION(2, 6, 20)
static void scst_put_acg_work(void *p)
{
	struct scst_acg_put_work *put_work = p;
#else
static void scst_put_acg_work(struct work_struct *work)
{
	struct scst_acg_put_work *put_work =
		container_of(work, typeof(*put_work), work);
#endif
	struct scst_acg *acg = put_work->acg;

	kfree(put_work);
	kref_put(&acg->acg_kref, scst_release_acg);
}

void scst_put_acg(struct scst_acg *acg)
{
	struct scst_acg_put_work *put_work;

	put_work = kmalloc(sizeof(*put_work), GFP_KERNEL | __GFP_NOFAIL);
	if (WARN_ON_ONCE(!put_work)) {
		kref_put(&acg->acg_kref, scst_release_acg);
		return;
	}

#if LINUX_VERSION_CODE < KERNEL_VERSION(2, 6, 20)
	INIT_WORK(&put_work->work, scst_put_acg_work, put_work);
#else
	INIT_WORK(&put_work->work, scst_put_acg_work);
#endif
	put_work->acg = acg;

	/*
	 * Schedule the kref_put() call instead of invoking it directly to
	 * avoid deep recursion and a stack overflow.
	 */
	WARN_ON_ONCE(!queue_work(scst_release_acg_wq, &put_work->work));
}

void scst_get_acg(struct scst_acg *acg)
{
	kref_get(&acg->acg_kref);
}

/**
 * scst_close_del_free_acg - close sessions, delete and free an ACG
 *
 * The caller must hold scst_mutex and activity must have been suspended.
 *
 * Note: deleting and freeing the ACG happens asynchronously. Each time a
 * session is closed the ACG reference count is decremented, and if that
 * reference count drops to zero the ACG is freed.
 */
int scst_del_free_acg(struct scst_acg *acg, bool close_sessions)
{
	struct scst_tgt *tgt = acg->tgt;
	struct scst_session *sess, *sess_tmp;

	scst_assert_activity_suspended();
	lockdep_assert_held(&scst_mutex);

	if ((!close_sessions && !list_empty(&acg->acg_sess_list)) ||
	    (close_sessions && !tgt->tgtt->close_session))
		return -EBUSY;

	scst_del_acg(acg);

	if (close_sessions) {
		TRACE_DBG("Closing sessions for group %s/%s", tgt->tgt_name,
			  acg->acg_name);
		list_for_each_entry_safe(sess, sess_tmp, &acg->acg_sess_list,
					 acg_sess_list_entry) {
			TRACE_DBG("Closing session %s/%s/%s", tgt->tgt_name,
				  acg->acg_name, sess->initiator_name);
			tgt->tgtt->close_session(sess);
		}
	}

	scst_put_acg(acg);

	return 0;
}

#ifndef CONFIG_SCST_PROC

/* The activity supposed to be suspended and scst_mutex held */
struct scst_acg *scst_tgt_find_acg(struct scst_tgt *tgt, const char *name)
{
	struct scst_acg *acg, *acg_ret = NULL;

	TRACE_ENTRY();

	list_for_each_entry(acg, &tgt->tgt_acg_list, acg_list_entry) {
		if (strcmp(acg->acg_name, name) == 0) {
			acg_ret = acg;
			break;
		}
	}

	TRACE_EXIT();
	return acg_ret;
}

#endif

/* scst_mutex supposed to be held */
static struct scst_tgt_dev *scst_find_shared_io_tgt_dev(
	struct scst_tgt_dev *tgt_dev)
{
	struct scst_cmd_threads *a;
	struct scst_tgt_dev *res = NULL;
	struct scst_session *sess = tgt_dev->sess;
	struct scst_acg *acg = tgt_dev->acg_dev->acg;
	struct scst_tgt_dev *t;

	TRACE_ENTRY();

	TRACE_DBG("tgt_dev %s (acg %p, io_grouping_type %d)",
		sess->initiator_name, acg, acg->acg_io_grouping_type);

	switch (acg->acg_io_grouping_type) {
	case SCST_IO_GROUPING_AUTO:
		if (sess->initiator_name == NULL)
			goto out;

		list_for_each_entry(t, &tgt_dev->dev->dev_tgt_dev_list,
				dev_tgt_dev_list_entry) {
			if ((t == tgt_dev) ||
			    (t->sess->initiator_name == NULL) ||
			    (t->active_cmd_threads == NULL))
				continue;

			TRACE_DBG("t %s", t->sess->initiator_name);

			/* We check other ACG's as well */

			if (strcmp(t->sess->initiator_name,
				   sess->initiator_name) == 0)
				goto found;
		}
		break;

	case SCST_IO_GROUPING_THIS_GROUP_ONLY:
		list_for_each_entry(t, &tgt_dev->dev->dev_tgt_dev_list,
				dev_tgt_dev_list_entry) {
			if ((t == tgt_dev) || (t->active_cmd_threads == NULL))
				continue;

			TRACE_DBG("t %s (acg %p)", t->sess->initiator_name,
				t->acg_dev->acg);

			if (t->acg_dev->acg == acg)
				goto found;
		}
		break;

	case SCST_IO_GROUPING_NEVER:
		goto out;

	default:
		list_for_each_entry(t, &tgt_dev->dev->dev_tgt_dev_list,
				dev_tgt_dev_list_entry) {
			if ((t == tgt_dev) || (t->active_cmd_threads == NULL))
				continue;

			TRACE_DBG("t %s (acg %p, io_grouping_type %d)",
				t->sess->initiator_name, t->acg_dev->acg,
				t->acg_dev->acg->acg_io_grouping_type);

			if (t->acg_dev->acg->acg_io_grouping_type ==
					acg->acg_io_grouping_type)
				goto found;
		}
		break;
	}

out:
	TRACE_EXIT_HRES((unsigned long)res);
	return res;

found:
	res = t;
	a = t->active_cmd_threads;
	if (a == &scst_main_cmd_threads) {
		TRACE_DBG("Going to share async IO context %p (res %p, "
			"ini %s, dev %s, grouping type %d)",
			t->aic_keeper->aic, res, t->sess->initiator_name,
			t->dev->virt_name,
			t->acg_dev->acg->acg_io_grouping_type);
	} else {
		wait_event(a->ioctx_wq, a->io_context_ready);
		smp_rmb();
		TRACE_DBG("Going to share IO context %p (res %p, ini %s, "
			"dev %s, cmd_threads %p, grouping type %d)",
			res->active_cmd_threads->io_context, res,
			t->sess->initiator_name, t->dev->virt_name,
			t->active_cmd_threads,
			t->acg_dev->acg->acg_io_grouping_type);
	}
	goto out;
}

enum scst_dev_type_threads_pool_type scst_parse_threads_pool_type(const char *p,
	int len)
{
	enum scst_dev_type_threads_pool_type res;

	if (strncasecmp(p, SCST_THREADS_POOL_PER_INITIATOR_STR,
			min_t(int, strlen(SCST_THREADS_POOL_PER_INITIATOR_STR),
				len)) == 0)
		res = SCST_THREADS_POOL_PER_INITIATOR;
	else if (strncasecmp(p, SCST_THREADS_POOL_SHARED_STR,
			min_t(int, strlen(SCST_THREADS_POOL_SHARED_STR),
				len)) == 0)
		res = SCST_THREADS_POOL_SHARED;
	else {
		PRINT_ERROR("Unknown threads pool type %s", p);
		res = SCST_THREADS_POOL_TYPE_INVALID;
	}

	return res;
}

static int scst_ioc_keeper_thread(void *arg)
{
	struct scst_async_io_context_keeper *aic_keeper =
		(struct scst_async_io_context_keeper *)arg;

	TRACE_ENTRY();

	TRACE_MGMT_DBG("AIC %p keeper thread %s  started", aic_keeper, current->comm);

	current->flags |= PF_NOFREEZE;

	sBUG_ON(aic_keeper->aic != NULL);

#if LINUX_VERSION_CODE >= KERNEL_VERSION(2, 6, 25)
#if LINUX_VERSION_CODE >= KERNEL_VERSION(3, 3, 0)
	aic_keeper->aic = get_task_io_context(current, GFP_KERNEL, NUMA_NO_NODE);
#else
	aic_keeper->aic = get_io_context(GFP_KERNEL, -1);
#endif
#endif
	TRACE_DBG("Alloced new async IO context %p (aic %p)",
		aic_keeper->aic, aic_keeper);

	/* We have our own ref counting */
	put_io_context(aic_keeper->aic);

	/* We are ready */
	aic_keeper->aic_ready = true;
	wake_up_all(&aic_keeper->aic_keeper_waitQ);

	wait_event_interruptible(aic_keeper->aic_keeper_waitQ,
		kthread_should_stop());

	TRACE_MGMT_DBG("AIC %p keeper thread %s finished", aic_keeper,
		current->comm);

	TRACE_EXIT();
	return 0;
}

/* scst_mutex supposed to be held */
int scst_tgt_dev_setup_threads(struct scst_tgt_dev *tgt_dev)
{
	int res = 0;
	struct scst_session *sess = tgt_dev->sess;
	struct scst_tgt_template *tgtt = sess->tgt->tgtt;
	struct scst_device *dev = tgt_dev->dev;
	struct scst_async_io_context_keeper *aic_keeper;

	TRACE_ENTRY();

	if (dev->threads_num < 0)
		goto out;

	if (dev->threads_num == 0) {
		struct scst_tgt_dev *shared_io_tgt_dev;

		tgt_dev->active_cmd_threads = &scst_main_cmd_threads;

		shared_io_tgt_dev = scst_find_shared_io_tgt_dev(tgt_dev);
		if (shared_io_tgt_dev != NULL) {
			aic_keeper = shared_io_tgt_dev->aic_keeper;
			kref_get(&aic_keeper->aic_keeper_kref);

			TRACE_DBG("Linking async io context %p "
				"for shared tgt_dev %p (dev %s)",
				aic_keeper->aic, tgt_dev,
				tgt_dev->dev->virt_name);
		} else {
			/* Create new context */
			aic_keeper = kzalloc(sizeof(*aic_keeper), GFP_KERNEL);
			if (aic_keeper == NULL) {
				PRINT_ERROR("Unable to alloc aic_keeper "
					"(size %zd)", sizeof(*aic_keeper));
				res = -ENOMEM;
				goto out;
			}

			kref_init(&aic_keeper->aic_keeper_kref);
			init_waitqueue_head(&aic_keeper->aic_keeper_waitQ);

			aic_keeper->aic_keeper_thr =
				kthread_run(scst_ioc_keeper_thread,
					aic_keeper, "aic_keeper");
			if (IS_ERR(aic_keeper->aic_keeper_thr)) {
				PRINT_ERROR("Error running ioc_keeper "
					"thread (tgt_dev %p)", tgt_dev);
				res = PTR_ERR(aic_keeper->aic_keeper_thr);
				goto out_free_keeper;
			}

			wait_event(aic_keeper->aic_keeper_waitQ,
				aic_keeper->aic_ready);

			TRACE_DBG("Created async io context %p "
				"for not shared tgt_dev %p (dev %s)",
				aic_keeper->aic, tgt_dev,
				tgt_dev->dev->virt_name);
		}

		tgt_dev->async_io_context = aic_keeper->aic;
		tgt_dev->aic_keeper = aic_keeper;

		res = scst_add_threads(tgt_dev->active_cmd_threads, NULL, NULL,
				       tgtt->threads_num);
		goto out;
	}

	switch (dev->threads_pool_type) {
	case SCST_THREADS_POOL_PER_INITIATOR:
	{
		struct scst_tgt_dev *shared_io_tgt_dev;

		scst_init_threads(&tgt_dev->tgt_dev_cmd_threads);

		tgt_dev->active_cmd_threads = &tgt_dev->tgt_dev_cmd_threads;

		shared_io_tgt_dev = scst_find_shared_io_tgt_dev(tgt_dev);
		if (shared_io_tgt_dev != NULL) {
			TRACE_DBG("Linking io context %p for "
				"shared tgt_dev %p (cmd_threads %p)",
				shared_io_tgt_dev->active_cmd_threads->io_context,
				tgt_dev, tgt_dev->active_cmd_threads);
			/* It's ref counted via threads */
			tgt_dev->active_cmd_threads->io_context =
				shared_io_tgt_dev->active_cmd_threads->io_context;
		}

		res = scst_add_threads(tgt_dev->active_cmd_threads, NULL,
				       tgt_dev,
				       dev->threads_num + tgtt->threads_num);
		if (res != 0) {
			/* Let's clear here, because no threads could be run */
			tgt_dev->active_cmd_threads->io_context = NULL;
		}
		break;
	}
	case SCST_THREADS_POOL_SHARED:
	{
		tgt_dev->active_cmd_threads = &dev->dev_cmd_threads;

		res = scst_add_threads(tgt_dev->active_cmd_threads, dev, NULL,
				       tgtt->threads_num);
		break;
	}
	default:
		PRINT_CRIT_ERROR("Unknown threads pool type %d (dev %s)",
			dev->threads_pool_type, dev->virt_name);
		sBUG();
		break;
	}

out:
	if (res == 0)
		tm_dbg_init_tgt_dev(tgt_dev);

	TRACE_EXIT_RES(res);
	return res;

out_free_keeper:
	kfree(aic_keeper);
	goto out;
}

static void scst_aic_keeper_release(struct kref *kref)
{
	struct scst_async_io_context_keeper *aic_keeper;

	TRACE_ENTRY();

	aic_keeper = container_of(kref, struct scst_async_io_context_keeper,
			aic_keeper_kref);

	kthread_stop(aic_keeper->aic_keeper_thr);

	kfree(aic_keeper);

	TRACE_EXIT();
	return;
}

/* scst_mutex supposed to be held */
void scst_tgt_dev_stop_threads(struct scst_tgt_dev *tgt_dev)
{
	struct scst_tgt_template *tgtt = tgt_dev->sess->tgt->tgtt;

	TRACE_ENTRY();

	if (tgt_dev->dev->threads_num < 0)
		goto out_deinit;

	if (tgt_dev->active_cmd_threads == &scst_main_cmd_threads) {
		/* Global async threads */
		kref_put(&tgt_dev->aic_keeper->aic_keeper_kref,
			scst_aic_keeper_release);
		tgt_dev->async_io_context = NULL;
		tgt_dev->aic_keeper = NULL;
	} else if (tgt_dev->active_cmd_threads == &tgt_dev->dev->dev_cmd_threads) {
		/* Per device shared threads */
		scst_del_threads(tgt_dev->active_cmd_threads,
				 tgtt->threads_num);
	} else if (tgt_dev->active_cmd_threads == &tgt_dev->tgt_dev_cmd_threads) {
		/* Per tgt_dev threads */
		scst_del_threads(tgt_dev->active_cmd_threads, -1);
		scst_deinit_threads(&tgt_dev->tgt_dev_cmd_threads);
	} /* else no threads (not yet initialized, e.g.) */

out_deinit:
	tm_dbg_deinit_tgt_dev(tgt_dev);
	tgt_dev->active_cmd_threads = NULL;

	TRACE_EXIT();
	return;
}

static __be16 scst_dif_crc_fn(const void *data, unsigned int len);
static __be16 scst_dif_ip_fn(const void *data, unsigned int len);

/*
 * scst_mutex supposed to be held, there must not be parallel activity in this
 * session. May be invoked from inside scst_check_reassign_sessions() which
 * means that sess->acg can be NULL.
 */
static int scst_alloc_add_tgt_dev(struct scst_session *sess,
	struct scst_acg_dev *acg_dev, struct scst_tgt_dev **out_tgt_dev)
{
	int res = 0;
	struct scst_tgt_template *tgtt = sess->tgt->tgtt;
	int ini_sg, ini_unchecked_isa_dma, ini_use_clustering;
	struct scst_tgt_dev *tgt_dev;
	struct scst_device *dev = acg_dev->dev;
	struct list_head *head;
	int sl;
	uint8_t sense_buffer[SCST_STANDARD_SENSE_LEN];

	TRACE_ENTRY();

	tgt_dev = kmem_cache_zalloc(scst_tgtd_cachep, GFP_KERNEL);
	if (tgt_dev == NULL) {
		PRINT_ERROR("%s", "Allocation of scst_tgt_dev failed");
		res = -ENOMEM;
		goto out;
	}

	INIT_LIST_HEAD(&tgt_dev->sess_tgt_dev_list_entry);
	tgt_dev->dev = dev;
	tgt_dev->lun = acg_dev->lun;
	tgt_dev->acg_dev = acg_dev;
	tgt_dev->tgt_dev_rd_only = acg_dev->acg_dev_rd_only || dev->dev_rd_only;
	if (sess->tgt->tgt_forwarding)
		set_bit(SCST_TGT_DEV_FORWARDING, &tgt_dev->tgt_dev_flags);
	else
		clear_bit(SCST_TGT_DEV_FORWARDING, &tgt_dev->tgt_dev_flags);
	tgt_dev->hw_dif_same_sg_layout_required = sess->tgt->tgt_hw_dif_same_sg_layout_required;
	tgt_dev->tgt_dev_dif_guard_format = acg_dev->acg_dev_dif_guard_format;
	if (tgt_dev->tgt_dev_dif_guard_format == SCST_DIF_GUARD_FORMAT_IP)
		tgt_dev->tgt_dev_dif_crc_fn = scst_dif_ip_fn;
	else {
		EXTRACHECKS_BUG_ON(tgt_dev->tgt_dev_dif_guard_format != SCST_DIF_GUARD_FORMAT_CRC);
		tgt_dev->tgt_dev_dif_crc_fn = scst_dif_crc_fn;
	}
	atomic_set(&tgt_dev->tgt_dev_dif_app_failed_tgt, 0);
	atomic_set(&tgt_dev->tgt_dev_dif_ref_failed_tgt, 0);
	atomic_set(&tgt_dev->tgt_dev_dif_guard_failed_tgt, 0);
	atomic_set(&tgt_dev->tgt_dev_dif_app_failed_scst, 0);
	atomic_set(&tgt_dev->tgt_dev_dif_ref_failed_scst, 0);
	atomic_set(&tgt_dev->tgt_dev_dif_guard_failed_scst, 0);
	atomic_set(&tgt_dev->tgt_dev_dif_app_failed_dev, 0);
	atomic_set(&tgt_dev->tgt_dev_dif_ref_failed_dev, 0);
	atomic_set(&tgt_dev->tgt_dev_dif_guard_failed_dev, 0);

	tgt_dev->sess = sess;
	atomic_set(&tgt_dev->tgt_dev_cmd_count, 0);
	if (acg_dev->acg->acg_black_hole_type != SCST_ACG_BLACK_HOLE_NONE)
		set_bit(SCST_TGT_DEV_BLACK_HOLE, &tgt_dev->tgt_dev_flags);
	else
		clear_bit(SCST_TGT_DEV_BLACK_HOLE, &tgt_dev->tgt_dev_flags);

	scst_sgv_pool_use_norm(tgt_dev);

	if (dev->scsi_dev != NULL) {
		ini_sg = dev->scsi_dev->host->sg_tablesize;
		ini_unchecked_isa_dma = dev->scsi_dev->host->unchecked_isa_dma;
		ini_use_clustering = (dev->scsi_dev->host->use_clustering ==
				ENABLE_CLUSTERING);
	} else {
		ini_sg = (1 << 15) /* infinite */;
		ini_unchecked_isa_dma = 0;
		ini_use_clustering = 0;
	}
	tgt_dev->max_sg_cnt = min(ini_sg, sess->tgt->sg_tablesize);

	if ((sess->tgt->tgtt->use_clustering || ini_use_clustering) &&
	    !sess->tgt->tgtt->no_clustering &&
	    !(sess->tgt->tgt_hw_dif_same_sg_layout_required &&
	      (tgt_dev->dev->dev_dif_type != 0)))
		scst_sgv_pool_use_norm_clust(tgt_dev);

	if (sess->tgt->tgtt->unchecked_isa_dma || ini_unchecked_isa_dma)
		scst_sgv_pool_use_dma(tgt_dev);

	TRACE_MGMT_DBG("Device %s on SCST lun=%lld",
	       dev->virt_name, (unsigned long long int)tgt_dev->lun);

	spin_lock_init(&tgt_dev->tgt_dev_lock);
	INIT_LIST_HEAD(&tgt_dev->UA_list);

	scst_init_order_data(&tgt_dev->tgt_dev_order_data);
	if (dev->tst == SCST_TST_1_SEP_TASK_SETS)
		tgt_dev->curr_order_data = &tgt_dev->tgt_dev_order_data;
	else
		tgt_dev->curr_order_data = &dev->dev_order_data;

	if (dev->handler->parse_atomic &&
	    dev->handler->dev_alloc_data_buf_atomic &&
	    (sess->tgt->tgtt->preprocessing_done == NULL)) {
		if (sess->tgt->tgtt->rdy_to_xfer_atomic)
			tgt_dev->tgt_dev_after_init_wr_atomic = 1;
	}
	if (dev->handler->dev_done_atomic &&
	    sess->tgt->tgtt->xmit_response_atomic)
		tgt_dev->tgt_dev_after_exec_atomic = 1;

	sl = scst_set_sense(sense_buffer, sizeof(sense_buffer),
		dev->d_sense, SCST_LOAD_SENSE(scst_sense_reset_UA));
	scst_alloc_set_UA(tgt_dev, sense_buffer, sl, 0);

	if (sess->tgt->tgtt->get_initiator_port_transport_id == NULL) {
		if (!list_empty(&dev->dev_registrants_list)) {
			PRINT_WARNING("Initiators from target %s can't connect "
				"to device %s, because the device has PR "
				"registrants and the target doesn't support "
				"Persistent Reservations", sess->tgt->tgtt->name,
				dev->virt_name);
			res = -EPERM;
			goto out_free;
		}
		dev->not_pr_supporting_tgt_devs_num++;
	}

	res = scst_pr_init_tgt_dev(tgt_dev);
	if (res != 0)
		goto out_dec_free;

	res = scst_tgt_dev_setup_threads(tgt_dev);
	if (res != 0)
		goto out_pr_clear;

	if (dev->handler->attach_tgt) {
		TRACE_DBG("Calling dev handler's attach_tgt(%p)", tgt_dev);
		res = dev->handler->attach_tgt(tgt_dev);
		TRACE_DBG("%s", "Dev handler's attach_tgt() returned");
		if (res != 0) {
			PRINT_ERROR("Device handler's %s attach_tgt() "
			    "failed: %d", dev->handler->name, res);
			goto out_stop_threads;
		}
	}

	res = scst_tgt_dev_sysfs_create(tgt_dev);
	if (res != 0)
		goto out_detach;

	spin_lock_bh(&dev->dev_lock);
	list_add_tail(&tgt_dev->dev_tgt_dev_list_entry, &dev->dev_tgt_dev_list);
	spin_unlock_bh(&dev->dev_lock);

	mutex_lock(&sess->tgt_dev_list_mutex);
	head = &sess->sess_tgt_dev_list[SESS_TGT_DEV_LIST_HASH_FN(tgt_dev->lun)];
	list_add_tail_rcu(&tgt_dev->sess_tgt_dev_list_entry, head);
	mutex_unlock(&sess->tgt_dev_list_mutex);

	scst_tg_init_tgt_dev(tgt_dev);

	*out_tgt_dev = tgt_dev;

out:
	TRACE_EXIT_RES(res);
	return res;

out_detach:
	if (dev->handler->detach_tgt) {
		TRACE_DBG("Calling dev handler's detach_tgt(%p)",
		      tgt_dev);
		dev->handler->detach_tgt(tgt_dev);
		TRACE_DBG("%s", "Dev handler's detach_tgt() returned");
	}

out_stop_threads:
	scst_tgt_dev_stop_threads(tgt_dev);

out_pr_clear:
	scst_pr_clear_tgt_dev(tgt_dev);

out_dec_free:
	if (tgtt->get_initiator_port_transport_id == NULL)
		dev->not_pr_supporting_tgt_devs_num--;

out_free:
	scst_free_all_UA(tgt_dev);
	kmem_cache_free(scst_tgtd_cachep, tgt_dev);
	goto out;
}

/*
 * The caller must ensure that tgt_dev does not disappear while this function
 * is in progress.
 */
void scst_nexus_loss(struct scst_tgt_dev *tgt_dev, bool queue_UA)
{
	TRACE_ENTRY();

	if (queue_UA) {
		uint8_t sense_buffer[SCST_STANDARD_SENSE_LEN];
		int sl = scst_set_sense(sense_buffer, sizeof(sense_buffer),
				tgt_dev->dev->d_sense,
				SCST_LOAD_SENSE(scst_sense_nexus_loss_UA));
		scst_check_set_UA(tgt_dev, sense_buffer, sl,
			SCST_SET_UA_FLAG_AT_HEAD);
	}

	TRACE_EXIT();
	return;
}

static void scst_del_tgt_dev(struct scst_tgt_dev *tgt_dev)
{
	struct scst_device *dev = tgt_dev->dev;

	lockdep_assert_held(&scst_mutex);
#ifdef CONFIG_SCST_EXTRACHECKS
	if (scst_is_active_tgt_dev(tgt_dev))
		lockdep_assert_held(&tgt_dev->sess->tgt_dev_list_mutex);
#endif

	spin_lock_bh(&dev->dev_lock);
	list_del(&tgt_dev->dev_tgt_dev_list_entry);
	spin_unlock_bh(&dev->dev_lock);

	list_del_rcu(&tgt_dev->sess_tgt_dev_list_entry);

	scst_tgt_dev_sysfs_del(tgt_dev);
}

/* The caller must ensure that tgt_dev is not on sess_tgt_dev_list */
static void scst_free_tgt_dev(struct scst_tgt_dev *tgt_dev)
{
	struct scst_tgt_template *tgtt = tgt_dev->sess->tgt->tgtt;
	struct scst_device *dev = tgt_dev->dev;

	TRACE_ENTRY();

#ifdef CONFIG_SCST_EXTRACHECKS
	WARN_ON_ONCE(scst_is_active_tgt_dev(tgt_dev));
#endif
	WARN_ON_ONCE(atomic_read(&tgt_dev->tgt_dev_cmd_count) != 0);

	synchronize_rcu();

	if (tgtt->get_initiator_port_transport_id == NULL)
		dev->not_pr_supporting_tgt_devs_num--;

	scst_clear_reservation(tgt_dev);
	scst_pr_clear_tgt_dev(tgt_dev);
	scst_free_all_UA(tgt_dev);

	if (dev->handler && dev->handler->detach_tgt) {
		TRACE_DBG("Calling dev handler's detach_tgt(%p)",
		      tgt_dev);
		dev->handler->detach_tgt(tgt_dev);
		TRACE_DBG("%s", "Dev handler's detach_tgt() returned");
	}

	scst_tgt_dev_stop_threads(tgt_dev);

	kmem_cache_free(scst_tgtd_cachep, tgt_dev);

	TRACE_EXIT();
	return;
}

/* scst_mutex supposed to be held */
int scst_sess_alloc_tgt_devs(struct scst_session *sess)
{
	int res = 0;
	struct scst_acg_dev *acg_dev;
	struct scst_tgt_dev *tgt_dev;

	TRACE_ENTRY();

	list_for_each_entry(acg_dev, &sess->acg->acg_dev_list,
			acg_dev_list_entry) {
		res = scst_alloc_add_tgt_dev(sess, acg_dev, &tgt_dev);
		if (res == -EPERM)
			continue;
		else if (res != 0)
			goto out_free;
	}

out:
	TRACE_EXIT();
	return res;

out_free:
	scst_sess_free_tgt_devs(sess);
	goto out;
}

void scst_sess_free_tgt_devs(struct scst_session *sess)
{
	int i;
	struct scst_tgt_dev *tgt_dev, *t;

	TRACE_ENTRY();

	mutex_lock(&sess->tgt_dev_list_mutex);
	for (i = 0; i < SESS_TGT_DEV_LIST_HASH_SIZE; i++) {
		struct list_head *head = &sess->sess_tgt_dev_list[i];

		list_for_each_entry_safe(tgt_dev, t, head,
				sess_tgt_dev_list_entry) {
			scst_del_tgt_dev(tgt_dev);
			scst_free_tgt_dev(tgt_dev);
		}
		INIT_LIST_HEAD(head);
	}
	mutex_unlock(&sess->tgt_dev_list_mutex);

	TRACE_EXIT();
	return;
}

/* The activity supposed to be suspended and scst_mutex held */
int scst_acg_add_acn(struct scst_acg *acg, const char *name)
{
	int res = 0;
	struct scst_acn *acn;
	char *nm;

	TRACE_ENTRY();

	list_for_each_entry(acn, &acg->acn_list, acn_list_entry) {
		if (strcmp(acn->name, name) == 0) {
			PRINT_ERROR("Name %s already exists in group %s",
				name, acg->acg_name);
			res = -EEXIST;
			goto out;
		}
	}

	acn = kzalloc(sizeof(*acn), GFP_KERNEL);
	if (acn == NULL) {
		PRINT_ERROR("%s", "Unable to allocate scst_acn");
		res = -ENOMEM;
		goto out;
	}

	acn->acg = acg;

	nm = kstrdup(name, GFP_KERNEL);
	if (nm == NULL) {
		PRINT_ERROR("%s", "Unable to allocate scst_acn->name");
		res = -ENOMEM;
		goto out_free;
	}
	acn->name = nm;

	res = scst_acn_sysfs_create(acn);
	if (res != 0)
		goto out_free_nm;

	list_add_tail(&acn->acn_list_entry, &acg->acn_list);

out:
	if (res == 0) {
		PRINT_INFO("Added name %s to group %s (target %s)", name,
			acg->acg_name, acg->tgt ? acg->tgt->tgt_name : "?");
		scst_check_reassign_sessions();
	}

	TRACE_EXIT_RES(res);
	return res;

out_free_nm:
	kfree(nm);

out_free:
	kfree(acn);
	goto out;
}

/* The activity supposed to be suspended and scst_mutex held */
static void scst_del_acn(struct scst_acn *acn)
{
	list_del(&acn->acn_list_entry);

	scst_acn_sysfs_del(acn);
}

/* The activity supposed to be suspended and scst_mutex held */
static void scst_free_acn(struct scst_acn *acn, bool reassign)
{
	kfree(acn->name);
	kfree(acn);

	if (reassign)
		scst_check_reassign_sessions();
}

/* The activity supposed to be suspended and scst_mutex held */
void scst_del_free_acn(struct scst_acn *acn, bool reassign)
{
	TRACE_ENTRY();
	scst_del_acn(acn);
	scst_free_acn(acn, reassign);
	TRACE_EXIT();
	return;
}

/* The activity supposed to be suspended and scst_mutex held */
struct scst_acn *scst_find_acn(struct scst_acg *acg, const char *name)
{
	struct scst_acn *acn;

	TRACE_ENTRY();

	TRACE_DBG("Trying to find name '%s'", name);

	list_for_each_entry(acn, &acg->acn_list, acn_list_entry) {
		if (strcmp(acn->name, name) == 0) {
			TRACE_DBG("%s", "Found");
			goto out;
		}
	}
	acn = NULL;
out:
	TRACE_EXIT();
	return acn;
}

#ifdef CONFIG_SCST_PROC
/* The activity supposed to be suspended and scst_mutex held */
int scst_acg_remove_name(struct scst_acg *acg, const char *name, bool reassign)
{
	int res = -EINVAL;
	struct scst_acn *acn;

	TRACE_ENTRY();

	list_for_each_entry(acn, &acg->acn_list, acn_list_entry) {
		if (strcmp(acn->name, name) == 0) {
			scst_del_free_acn(acn, false);
			res = 0;
			break;
		}
	}

	if (res == 0) {
		PRINT_INFO("Removed name %s from group %s (target %s)", name,
			acg->acg_name, acg->tgt ? acg->tgt->tgt_name : "?");
		if (reassign)
			scst_check_reassign_sessions();
	} else
		PRINT_ERROR("Unable to find name '%s' in group '%s'", name,
			acg->acg_name);

	TRACE_EXIT_RES(res);
	return res;
}
#endif

struct scst_cmd *__scst_create_prepare_internal_cmd(const uint8_t *cdb,
	unsigned int cdb_len, enum scst_cmd_queue_type queue_type,
	struct scst_tgt_dev *tgt_dev, gfp_t gfp_mask, bool fantom)
{
	struct scst_cmd *res;
	int rc;
	unsigned long flags;

	TRACE_ENTRY();

	res = scst_alloc_cmd(cdb, cdb_len, gfp_mask);
	if (res == NULL)
		goto out;

	res->cmd_threads = tgt_dev->active_cmd_threads;
	res->sess = tgt_dev->sess;
	res->internal = 1;
	res->tgtt = tgt_dev->sess->tgt->tgtt;
	res->tgt = tgt_dev->sess->tgt;
	res->dev = tgt_dev->dev;
	res->devt = tgt_dev->dev->handler;
	res->tgt_dev = tgt_dev;
	res->cur_order_data = tgt_dev->curr_order_data;
	res->lun = tgt_dev->lun;
	res->queue_type = queue_type;
	res->data_direction = SCST_DATA_UNKNOWN;

	if (!fantom) {
		/*
		 * We need to keep it here to be able to abort during TM
		 * processing. They should be aborted to (1) speed up TM
		 * processing and (2) to guarantee that after a TM command
		 * finished the affected device(s) is/are in a quiescent state
		 * with all affected commands finished and others - blocked.
		 *
		 * Fantom commands are exception, because they don't do any
		 * real work.
		 */
		spin_lock_irqsave(&res->sess->sess_list_lock, flags);
		list_add_tail(&res->sess_cmd_list_entry, &res->sess->sess_cmd_list);
		spin_unlock_irqrestore(&res->sess->sess_list_lock, flags);
	}

	scst_sess_get(res->sess);
	if (res->tgt_dev != NULL)
		res->cpu_cmd_counter = scst_get();

	scst_set_start_time(res);

	TRACE(TRACE_SCSI, "New internal cmd %p (op %s)", res,
		scst_get_opcode_name(res));

	rc = scst_pre_parse(res);
	sBUG_ON(rc != 0);

	res->state = SCST_CMD_STATE_PARSE;

out:
	TRACE_EXIT_HRES((unsigned long)res);
	return res;
}

static struct scst_cmd *scst_create_prepare_internal_cmd(
	struct scst_cmd *orig_cmd, const uint8_t *cdb,
	unsigned int cdb_len, enum scst_cmd_queue_type queue_type)
{
	struct scst_cmd *res;
	gfp_t gfp_mask = scst_cmd_atomic(orig_cmd) ? GFP_ATOMIC : orig_cmd->cmd_gfp_mask;

	TRACE_ENTRY();

	res = __scst_create_prepare_internal_cmd(cdb, cdb_len, queue_type,
			orig_cmd->tgt_dev, gfp_mask, false);
	if (res == NULL)
		goto out;

	res->atomic = scst_cmd_atomic(orig_cmd);

out:
	TRACE_EXIT_HRES((unsigned long)res);
	return res;
}

static void scst_prelim_finish_internal_cmd(struct scst_cmd *cmd)
{
	unsigned long flags;

	TRACE_ENTRY();

	sBUG_ON(!cmd->internal);

	spin_lock_irqsave(&cmd->sess->sess_list_lock, flags);
	list_del(&cmd->sess_cmd_list_entry);
	spin_unlock_irqrestore(&cmd->sess->sess_list_lock, flags);

	__scst_cmd_put(cmd);

	TRACE_EXIT();
	return;
}

int scst_prepare_request_sense(struct scst_cmd *orig_cmd)
{
	int res = 0;
	static const uint8_t request_sense[6] = {
		REQUEST_SENSE, 0, 0, 0, SCST_SENSE_BUFFERSIZE, 0
	};
	struct scst_cmd *rs_cmd;

	TRACE_ENTRY();

	if (orig_cmd->sense != NULL) {
		TRACE_MEM("Releasing sense %p (orig_cmd %p)",
			orig_cmd->sense, orig_cmd);
		mempool_free(orig_cmd->sense, scst_sense_mempool);
		orig_cmd->sense = NULL;
	}

	rs_cmd = scst_create_prepare_internal_cmd(orig_cmd,
			request_sense, sizeof(request_sense),
			SCST_CMD_QUEUE_HEAD_OF_QUEUE);
	if (rs_cmd == NULL)
		goto out_error;

	rs_cmd->tgt_i_priv = orig_cmd;

	rs_cmd->cdb[1] |= scst_get_cmd_dev_d_sense(orig_cmd);
	rs_cmd->expected_data_direction = SCST_DATA_READ;
	rs_cmd->expected_transfer_len_full = SCST_SENSE_BUFFERSIZE;
	rs_cmd->expected_values_set = 1;

	TRACE_MGMT_DBG("Adding REQUEST SENSE cmd %p to head of active "
		"cmd list", rs_cmd);
	spin_lock_irq(&rs_cmd->cmd_threads->cmd_list_lock);
	list_add(&rs_cmd->cmd_list_entry, &rs_cmd->cmd_threads->active_cmd_list);
	wake_up(&rs_cmd->cmd_threads->cmd_list_waitQ);
	spin_unlock_irq(&rs_cmd->cmd_threads->cmd_list_lock);

out:
	TRACE_EXIT_RES(res);
	return res;

out_error:
	res = -1;
	goto out;
}

static void scst_complete_request_sense(struct scst_cmd *req_cmd)
{
	struct scst_cmd *orig_cmd = req_cmd->tgt_i_priv;
	uint8_t *buf;
	int len;

	TRACE_ENTRY();

	sBUG_ON(orig_cmd == NULL);

	len = scst_get_buf_full(req_cmd, &buf);

	if (scsi_status_is_good(req_cmd->status) && (len > 0) &&
	    scst_sense_valid(buf)) {
		TRACE(TRACE_SCSI|TRACE_MGMT_DEBUG, "REQUEST SENSE %p returned "
			"valid sense (orig cmd %s)", req_cmd, orig_cmd->op_name);
		PRINT_BUFF_FLAG(TRACE_SCSI|TRACE_MGMT_DEBUG, "Sense", buf, len);
		if (scst_no_sense(buf))
			PRINT_WARNING("REQUEST SENSE returned NO SENSE (orig "
				"cmd %s)", orig_cmd->op_name);
		scst_alloc_set_sense(orig_cmd, scst_cmd_atomic(req_cmd),
			buf, len);
	} else {
		if (test_bit(SCST_CMD_ABORTED, &req_cmd->cmd_flags) &&
		    !test_bit(SCST_CMD_ABORTED, &orig_cmd->cmd_flags)) {
			TRACE_MGMT_DBG("REQUEST SENSE %p was aborted, but "
				"orig_cmd %p - not, retry", req_cmd, orig_cmd);
		} else {
			PRINT_ERROR("%s", "Unable to get the sense via "
				"REQUEST SENSE, returning HARDWARE ERROR");
			scst_set_cmd_error(orig_cmd,
				SCST_LOAD_SENSE(scst_sense_internal_failure));
		}
	}

	if (len > 0)
		scst_put_buf_full(req_cmd, buf);

	TRACE_MGMT_DBG("Adding orig cmd %p to head of active "
		"cmd list", orig_cmd);
	spin_lock_irq(&orig_cmd->cmd_threads->cmd_list_lock);
	list_add(&orig_cmd->cmd_list_entry, &orig_cmd->cmd_threads->active_cmd_list);
	wake_up(&orig_cmd->cmd_threads->cmd_list_waitQ);
	spin_unlock_irq(&orig_cmd->cmd_threads->cmd_list_lock);

	TRACE_EXIT();
	return;
}

struct scst_ws_sg_tail {
	struct scatterlist *sg;
	int sg_cnt;
};

struct scst_write_same_priv {
	/* Must be the first for scst_finish_internal_cmd()! */
	scst_i_finish_fn_t ws_finish_fn;

	struct scst_cmd *ws_orig_cmd;

	struct mutex ws_mutex;

	/* 0 len terminated */
	struct scst_data_descriptor *ws_descriptors;

	int ws_cur_descr;

	int ws_left_to_send; /* in blocks */
	int64_t ws_cur_lba; /* in blocks */

	__be16 guard_tag;
	__be16 app_tag;
	uint32_t ref_tag;
	unsigned int dif_valid:1;
	unsigned int inc_ref_tag:1;

	int ws_max_each;/* in blocks */
	int ws_cur_in_flight; /* commands */

	struct scst_ws_sg_tail *ws_sg_tails;

	struct scatterlist *ws_sg_full;
	int ws_sg_full_cnt;
};

#ifdef CONFIG_SCST_EXTRACHECKS
static u64 sg_data_length(struct scatterlist *sgl, int nr)
{
	struct scatterlist *sg;
	u64 len = 0;
	int i;

	for_each_sg(sgl, sg, nr, i)
		len += sg->length;

	return len;
}
#endif

/* ws_mutex suppose to be locked */
static int scst_ws_push_single_write(struct scst_write_same_priv *wsp,
	int64_t lba, int blocks)
{
	struct scst_cmd *ws_cmd = wsp->ws_orig_cmd;
	struct scst_device *dev = ws_cmd->dev;
	struct scatterlist *ws_sg;
	int ws_sg_cnt;
	int res;
	uint8_t write_cdb[32];
	int write_cdb_len;
	int len = blocks << ws_cmd->dev->block_shift;
	struct scst_cmd *cmd;
	bool needs_dif = wsp->dif_valid;

	TRACE_ENTRY();

	if (blocks == wsp->ws_max_each) {
		ws_sg = wsp->ws_sg_full;
		ws_sg_cnt = wsp->ws_sg_full_cnt;
	} else {
		ws_sg = wsp->ws_sg_tails[wsp->ws_cur_descr].sg;
		ws_sg_cnt = wsp->ws_sg_tails[wsp->ws_cur_descr].sg_cnt;
	}

#ifdef CONFIG_SCST_EXTRACHECKS
	if (len != sg_data_length(ws_sg, ws_sg_cnt))
		WARN_ONCE(true, "lba %lld: %d <> %lld\n", lba, len,
			  sg_data_length(ws_sg, ws_sg_cnt));
#endif

	if (unlikely(test_bit(SCST_CMD_ABORTED, &ws_cmd->cmd_flags)) ||
	    unlikely(ws_cmd->completed)) {
		TRACE_DBG("ws cmd %p aborted or completed (%d), aborting "
			"further write commands", ws_cmd, ws_cmd->completed);
		wsp->ws_left_to_send = 0;
		res = -EPIPE;
		goto out;
	}

	if (!needs_dif || (dev->dev_dif_type != 2)) {
		memset(write_cdb, 0, sizeof(write_cdb));
		write_cdb[0] = WRITE_16;
		write_cdb_len = 16;
		write_cdb[1] = ws_cmd->cdb[1];
		if (needs_dif) {
			uint8_t wrprotect = ws_cmd->cdb[1] & 0xE0;

			if (wrprotect == 0)
				wrprotect = 0x20;
			write_cdb[1] |= wrprotect;
		}
		put_unaligned_be64(lba, &write_cdb[2]);
		put_unaligned_be32(blocks, &write_cdb[10]);
	} else {
		/* There might be WRITE SAME(16) with WRPROTECT 0 here */
		uint8_t wrprotect;

		if (ws_cmd->cdb_len != 32)
			wrprotect = ws_cmd->cdb[1] & 0xE0;
		else
			wrprotect = ws_cmd->cdb[10] & 0xE0;
		if (wrprotect == 0)
			wrprotect = 0x20;
		write_cdb[0] = VARIABLE_LENGTH_CMD;
		put_unaligned_be16(SUBCODE_WRITE_32, &write_cdb[8]);
		write_cdb[7] = 0x18;
		write_cdb_len = 32;
		write_cdb[10] = ws_cmd->cdb[10];
		write_cdb[10] |= wrprotect;
		put_unaligned_be64(lba, &write_cdb[12]);
		put_unaligned_be32(blocks, &write_cdb[28]);
		put_unaligned_be32(wsp->ref_tag, &write_cdb[20]);
		put_unaligned(wsp->app_tag, &write_cdb[24]);
		write_cdb[26] = ws_cmd->cdb[26];
		write_cdb[27] = ws_cmd->cdb[27];
	}

	cmd = scst_create_prepare_internal_cmd(ws_cmd, write_cdb,
		write_cdb_len, SCST_CMD_QUEUE_SIMPLE);
	if (cmd == NULL) {
		res = -ENOMEM;
		goto out_busy;
	}

	cmd->expected_data_direction = SCST_DATA_WRITE;
	cmd->expected_transfer_len_full = len;
	cmd->expected_values_set = 1;

	cmd->tgt_i_priv = wsp;

	if (needs_dif) {
		struct scatterlist *dif_sg, *s;
		struct sgv_pool_obj *dif_sgv = NULL;
		int dif_bufflen, i, dif_sg_cnt = 0;

		TRACE_DBG("Allocating and filling DIF buff for cmd %p "
			"(ws_cmd %p)", cmd, ws_cmd);

		dif_bufflen = blocks << SCST_DIF_TAG_SHIFT;
		cmd->expected_transfer_len_full += dif_bufflen;

		dif_sg = sgv_pool_alloc(ws_cmd->tgt_dev->pool,
			dif_bufflen, GFP_KERNEL, 0, &dif_sg_cnt, &dif_sgv,
			&cmd->dev->dev_mem_lim, NULL);
		if (unlikely(dif_sg == NULL)) {
			TRACE(TRACE_OUT_OF_MEM, "Unable to alloc DIF sg "
				"for %d blocks", blocks);
			res = -ENOMEM;
			goto out_free_cmd;
		}
		cmd->out_sgv = dif_sgv; /* hacky, but it isn't used for WRITE(16/32) */
		cmd->tgt_i_dif_sg = dif_sg;
		cmd->tgt_i_dif_sg_cnt = dif_sg_cnt;

		TRACE_DBG("dif_sg %p, cnt %d", dif_sg, dif_sg_cnt);

		for_each_sg(dif_sg, s, dif_sg_cnt, i) {
			int left = (s->length - s->offset) >> SCST_DIF_TAG_SHIFT;
			struct t10_pi_tuple *t = sg_virt(s);

			TRACE_DBG("sg %p, offset %d, length %d, left %d", s,
				s->offset, s->length, left);
			while (left > 0) {
				t->app_tag = wsp->app_tag;
				t->ref_tag = cpu_to_be32(wsp->ref_tag);
				if (wsp->inc_ref_tag)
					wsp->ref_tag++;
				t->guard_tag = wsp->guard_tag;
				t++;
				left--;
			}
		}
	}

	cmd->tgt_i_sg = ws_sg;
	cmd->tgt_i_sg_cnt = ws_sg_cnt;
	cmd->tgt_i_data_buf_alloced = 1;

	wsp->ws_cur_lba += blocks;
	wsp->ws_left_to_send -= blocks;
	wsp->ws_cur_in_flight++;

	TRACE_DBG("Adding WRITE(16) cmd %p to active cmd list", cmd);
	spin_lock_irq(&cmd->cmd_threads->cmd_list_lock);
	list_add_tail(&cmd->cmd_list_entry, &cmd->cmd_threads->active_cmd_list);
	spin_unlock_irq(&cmd->cmd_threads->cmd_list_lock);

	res = 0;

out:
	TRACE_EXIT_RES(res);
	return res;

out_free_cmd:
	scst_prelim_finish_internal_cmd(cmd);

out_busy:
	scst_set_busy(ws_cmd);
	goto out;
}

static void scst_ws_finished(struct scst_write_same_priv *wsp)
{
	struct scst_cmd *ws_cmd = wsp->ws_orig_cmd;
	int i;

	TRACE_ENTRY();

	TRACE_DBG("ws cmd %p finished with status %d", ws_cmd, ws_cmd->status);

	sBUG_ON(wsp->ws_cur_in_flight != 0);

	if (wsp->ws_sg_full &&
	    sg_page(&wsp->ws_sg_full[0]) != sg_page(ws_cmd->sg))
		__free_page(sg_page(&wsp->ws_sg_full[0]));
	else if (wsp->ws_sg_tails && wsp->ws_sg_tails[0].sg_cnt != 0 &&
		 sg_page(&wsp->ws_sg_tails[0].sg[0]) != sg_page(ws_cmd->sg))
		__free_page(sg_page(&wsp->ws_sg_tails[0].sg[0]));
	kfree(wsp->ws_sg_full);
	if (wsp->ws_sg_tails) {
		for (i = 0; wsp->ws_descriptors[i].sdd_blocks != 0; i++)
			if (wsp->ws_sg_tails[i].sg_cnt != 0)
				kfree(wsp->ws_sg_tails[i].sg);
		kfree(wsp->ws_sg_tails);
	}
	kfree(wsp->ws_descriptors);
	kfree(wsp);

	ws_cmd->completed = 1; /* for success */
	ws_cmd->scst_cmd_done(ws_cmd, SCST_CMD_STATE_DEFAULT, SCST_CONTEXT_THREAD);

	TRACE_EXIT();
	return;
}

/* Must be called in a thread context and no locks */
static void scst_ws_write_cmd_finished(struct scst_cmd *cmd)
{
	struct scst_write_same_priv *wsp = cmd->tgt_i_priv;
	struct scst_cmd *ws_cmd = wsp->ws_orig_cmd;
	int rc, blocks;

	TRACE_ENTRY();

	TRACE_DBG("Write cmd %p finished (ws cmd %p, ws_cur_in_flight %d)",
		cmd, ws_cmd, wsp->ws_cur_in_flight);

	if (cmd->out_sgv != NULL)
		sgv_pool_free(cmd->out_sgv, &cmd->dev->dev_mem_lim);

	cmd->sg = NULL;
	cmd->sg_cnt = 0;

	mutex_lock(&wsp->ws_mutex);

	wsp->ws_cur_in_flight--;

	if (cmd->status != 0) {
		int rc;

		TRACE_DBG("Write cmd %p (ws cmd %p) finished not successfully",
			cmd, ws_cmd);
		sBUG_ON(cmd->resp_data_len != 0);
		if (cmd->status == SAM_STAT_CHECK_CONDITION)
			rc = scst_set_cmd_error_sense(ws_cmd, cmd->sense,
				cmd->sense_valid_len);
		else {
			sBUG_ON(cmd->sense != NULL);
			rc = scst_set_cmd_error_status(ws_cmd, cmd->status);
		}
		if (rc != 0) {
			/* Requeue possible UA */
			if (scst_is_ua_sense(cmd->sense, cmd->sense_valid_len))
				scst_requeue_ua(cmd, NULL, 0);
		}
	}

	if (wsp->ws_left_to_send == 0) {
		if (wsp->ws_descriptors[wsp->ws_cur_descr+1].sdd_blocks != 0) {
			wsp->ws_cur_descr++;
			wsp->ws_cur_lba = wsp->ws_descriptors[wsp->ws_cur_descr].sdd_lba;
			wsp->ws_left_to_send = wsp->ws_descriptors[wsp->ws_cur_descr].sdd_blocks;
			TRACE_DBG("wsp %p, cur descr %d, cur lba %lld, left %d",
				wsp, wsp->ws_cur_descr, (long long)wsp->ws_cur_lba,
				wsp->ws_left_to_send);
		}
		if (wsp->ws_left_to_send == 0)
			goto out_check_finish;
	}

	blocks = min_t(int, wsp->ws_left_to_send, wsp->ws_max_each);

	rc = scst_ws_push_single_write(wsp, wsp->ws_cur_lba, blocks);
	if (rc != 0)
		goto out_check_finish;

	wake_up(&ws_cmd->cmd_threads->cmd_list_waitQ);

out_unlock:
	mutex_unlock(&wsp->ws_mutex);

out:
	TRACE_EXIT();
	return;

out_check_finish:
	if (wsp->ws_cur_in_flight > 0)
		goto out_unlock;

	mutex_unlock(&wsp->ws_mutex);
	scst_ws_finished(wsp);
	goto out;
}

/* Must be called in a thread context and no locks */
static void scst_ws_gen_writes(struct scst_write_same_priv *wsp)
{
	struct scst_cmd *ws_cmd = wsp->ws_orig_cmd;
	int cnt = 0;
	int rc;

	TRACE_ENTRY();

	mutex_lock(&wsp->ws_mutex);

again:
	while (wsp->ws_left_to_send >= wsp->ws_max_each &&
	       wsp->ws_cur_in_flight < SCST_MAX_IN_FLIGHT_INTERNAL_COMMANDS) {
		rc = scst_ws_push_single_write(wsp, wsp->ws_cur_lba,
					       wsp->ws_max_each);
		if (rc != 0)
			goto out_err;

		cnt++;
	}
	if (wsp->ws_left_to_send > 0 &&
	    wsp->ws_cur_in_flight < SCST_MAX_IN_FLIGHT_INTERNAL_COMMANDS) {
		rc = scst_ws_push_single_write(wsp, wsp->ws_cur_lba,
					       wsp->ws_left_to_send);
		if (rc != 0)
			goto out_err;

		cnt++;
	}

	if ((wsp->ws_left_to_send == 0) &&
	    (wsp->ws_descriptors[wsp->ws_cur_descr+1].sdd_blocks != 0)) {
		wsp->ws_cur_descr++;
		wsp->ws_cur_lba = wsp->ws_descriptors[wsp->ws_cur_descr].sdd_lba;
		wsp->ws_left_to_send = wsp->ws_descriptors[wsp->ws_cur_descr].sdd_blocks;
		TRACE_DBG("wsp %p, cur descr %d, cur lba %lld, left %d",
			wsp, wsp->ws_cur_descr, (long long)wsp->ws_cur_lba,
			wsp->ws_left_to_send);
		goto again;
	}

out_wake:
	if (cnt != 0)
		wake_up(&ws_cmd->cmd_threads->cmd_list_waitQ);

	mutex_unlock(&wsp->ws_mutex);

out:
	TRACE_EXIT();
	return;

out_err:
	if (wsp->ws_cur_in_flight != 0)
		goto out_wake;
	else {
		mutex_unlock(&wsp->ws_mutex);
		scst_ws_finished(wsp);
		goto out;
	}
}

static int scst_ws_sg_init(struct scatterlist **ws_sg, int ws_sg_cnt,
	struct page *pg, unsigned int offset, unsigned int length,
	unsigned int total_bytes)
{
	struct scatterlist *sg;
	int i;

	*ws_sg = kmalloc_array(ws_sg_cnt, sizeof(**ws_sg), GFP_KERNEL);
	if (*ws_sg == NULL) {
		PRINT_ERROR("Unable to alloc sg for %d entries", ws_sg_cnt);
		return -ENOMEM;
	}
	sg_init_table(*ws_sg, ws_sg_cnt);
	for_each_sg(*ws_sg, sg, ws_sg_cnt, i) {
		u32 len = min(total_bytes, length);

		sg_set_page(sg, pg, len, offset);
		total_bytes -= len;
	}
	sBUG_ON(total_bytes != 0); /* crash here to avoid data corruption */

	return 0;
}

static int scst_ws_sg_tails_get(struct scst_data_descriptor *where, struct scst_write_same_priv *wsp)
{
	int i;
	uint64_t n;

	TRACE_ENTRY();

	for (i = 0; where[i].sdd_blocks != 0; i++) {
		if (where[i].sdd_blocks >= wsp->ws_max_each) {
			wsp->ws_sg_full_cnt = wsp->ws_max_each;
			break;
		}
	}
	while (where[i].sdd_blocks != 0)
		i++;

	wsp->ws_sg_tails = kcalloc(i + 1, sizeof(*wsp->ws_sg_tails),
				   GFP_KERNEL);
	if (wsp->ws_sg_tails == NULL) {
		PRINT_ERROR("Unable to allocate ws_sg_tails (size %zd)",
				sizeof(*wsp->ws_sg_tails)*i);
		return -ENOMEM;
	}
	for (i = 0; where[i].sdd_blocks != 0; i++) {
		n = where[i].sdd_blocks;
		wsp->ws_sg_tails[i].sg_cnt = do_div(n, wsp->ws_max_each);
	}

	TRACE_EXIT();
	return 0;
}

/*
 * Library function to perform WRITE SAME in a generic manner. On exit, cmd
 * always completed with sense set, if necessary.
 *
 * Parameter "where" is an array of descriptors where to write the same
 * block. Last element in this array has len 0. It must be allocated by
 * k?alloc() and will be kfree() by this function on finish.
 */
void scst_write_same(struct scst_cmd *cmd, struct scst_data_descriptor *where)
{
	struct scst_write_same_priv *wsp;
	int i, rc;
	struct page *pg = NULL;
	unsigned int offset, length, mult, ws_sg_full_blocks, ws_sg_tail_blocks;
	uint8_t ctrl_offs = (cmd->cdb_len < 32) ? 1 : 10;

	TRACE_ENTRY();

	scst_set_exec_time(cmd);

	if (unlikely(cmd->data_len <= 0)) {
		scst_set_invalid_field_in_cdb(cmd, cmd->len_off, 0);
		goto out_done;
	}

	if (cmd->sg_cnt != 1) {
		PRINT_WARNING("WRITE SAME must contain only single block of data "
			"in a single SG (cmd %p)", cmd);
		scst_set_cmd_error(cmd, SCST_LOAD_SENSE(scst_sense_parameter_value_invalid));
		goto out_done;
	}

	if (unlikely((cmd->cdb[ctrl_offs] & 0x6) != 0)) {
		TRACE(TRACE_MINOR, "LBDATA and/or PBDATA (ctrl %x) are not "
			"supported", cmd->cdb[ctrl_offs]);
		scst_set_invalid_field_in_cdb(cmd, ctrl_offs,
			SCST_INVAL_FIELD_BIT_OFFS_VALID | 1);
		goto out_done;
	}

	if (unlikely((uint64_t)cmd->data_len > cmd->dev->max_write_same_len)) {
		PRINT_WARNING("Invalid WRITE SAME data len %lld (max allowed "
			"%lld)", (long long)cmd->data_len,
			(long long)cmd->dev->max_write_same_len);
		scst_set_invalid_field_in_cdb(cmd, cmd->len_off, 0);
		goto out_done;
	}

	if (where == NULL) {
		where = kzalloc(sizeof(*where) << 1, GFP_KERNEL);
		if (where == NULL) {
			PRINT_ERROR("Unable to allocate ws_priv (size %zd, cmd %p)",
				sizeof(*where) << 1, cmd);
			goto out_busy;
		}
		where->sdd_lba = cmd->lba;
		where->sdd_blocks = cmd->data_len >> cmd->dev->block_shift;
	}

	if (unlikely(where->sdd_blocks == 0))
		goto out_done;

	rc = scst_dif_process_write(cmd);
	if (unlikely(rc != 0))
		goto out_done;

	wsp = kzalloc(sizeof(*wsp), GFP_KERNEL);
	if (wsp == NULL) {
		PRINT_ERROR("Unable to allocate ws_priv (size %zd, cmd %p)",
			sizeof(*wsp), cmd);
		goto out_busy;
	}

	mutex_init(&wsp->ws_mutex);
	wsp->ws_finish_fn = scst_ws_write_cmd_finished;
	wsp->ws_orig_cmd = cmd;

	wsp->ws_descriptors = where;
	wsp->ws_cur_descr = 0;
	wsp->ws_cur_lba = where[0].sdd_lba;
	wsp->ws_left_to_send = where[0].sdd_blocks;
	wsp->ws_max_each = SCST_MAX_EACH_INTERNAL_IO_SIZE >> cmd->dev->block_shift;

	if (scst_ws_sg_tails_get(where, wsp) == -ENOMEM)
		goto out_busy;

	if (cmd->bufflen <= PAGE_SIZE / 2)
		pg = alloc_page(GFP_KERNEL);
	if (pg) {
		struct page *src_pg;
		void *src, *dst;
		int k;

		mult = 0;
		src_pg = sg_page(cmd->sg);
		src = kmap(src_pg);
		dst = kmap(pg);
		for (k = 0; k < PAGE_SIZE; k += cmd->bufflen, mult++)
			memcpy(dst + k, src + cmd->sg->offset, cmd->bufflen);
		kunmap(pg);
		kunmap(src_pg);
		offset = 0;
		length = k;
	} else {
		pg = sg_page(cmd->sg);
		offset = cmd->sg->offset;
		length = cmd->sg->length;
		mult = 1;
	}

	if (wsp->ws_sg_full_cnt != 0) {
		ws_sg_full_blocks = wsp->ws_sg_full_cnt;
		wsp->ws_sg_full_cnt = (ws_sg_full_blocks + mult - 1) / mult;
		TRACE_DBG("Allocating %d SGs", wsp->ws_sg_full_cnt);
		rc = scst_ws_sg_init(&wsp->ws_sg_full, wsp->ws_sg_full_cnt, pg,
				     offset, length,
				     ws_sg_full_blocks << cmd->dev->block_shift);
		if (rc != 0)
			goto out_free;
	}
	for (i = 0; wsp->ws_descriptors[i].sdd_blocks != 0; i++) {
		if (wsp->ws_sg_tails[i].sg_cnt != 0) {
			ws_sg_tail_blocks = wsp->ws_sg_tails[i].sg_cnt;
			wsp->ws_sg_tails[i].sg_cnt = (ws_sg_tail_blocks + mult - 1) / mult;
			TRACE_DBG("Allocating %d tail SGs for descriptor[%d] ", wsp->ws_sg_tails[i].sg_cnt, i);
			rc = scst_ws_sg_init(&wsp->ws_sg_tails[i].sg, wsp->ws_sg_tails[i].sg_cnt, pg,
					     offset, length,
					     ws_sg_tail_blocks << cmd->dev->block_shift);
			if (rc != 0)
				goto out_free;
		}
	}

	if (scst_cmd_needs_dif_buf(cmd)) {
		struct t10_pi_tuple *t;
		struct scatterlist *tags_sg = NULL;
		int tags_len = 0;

		t = (struct t10_pi_tuple *)scst_get_dif_buf(cmd, &tags_sg, &tags_len);

		wsp->app_tag = t->app_tag;
		wsp->ref_tag = be32_to_cpu(t->ref_tag);
		wsp->guard_tag = t->guard_tag;
		wsp->dif_valid = 1;

		switch (cmd->dev->dev_dif_type) {
		case 1:
		case 2:
			wsp->inc_ref_tag = 1;
			break;
		case 3:
			wsp->inc_ref_tag = 0;
			break;
		default:
			sBUG();
			break;
		}

		scst_put_dif_buf(cmd, t);
	}

	scst_ws_gen_writes(wsp);

out:
	TRACE_EXIT();
	return;

out_free:
	if (pg && pg != sg_page(cmd->sg))
		__free_page(pg);
	kfree(wsp);

out_busy:
	scst_set_busy(cmd);

out_done:
	kfree(where);
	cmd->scst_cmd_done(cmd, SCST_CMD_STATE_DEFAULT, SCST_CONTEXT_THREAD);
	goto out;
}
EXPORT_SYMBOL_GPL(scst_write_same);

struct scst_cwr_priv {
	/* Must be the first for scst_finish_internal_cmd()! */
	scst_i_finish_fn_t cwr_finish_fn;

	struct scst_cmd *cwr_orig_cmd;
};

static void scst_cwr_finished(struct scst_cwr_priv *cwrp)
{
	struct scst_cmd *cwr_cmd = cwrp->cwr_orig_cmd;

	TRACE_ENTRY();

	TRACE_DBG("cwr cmd %p finished with status %d", cwr_cmd, cwr_cmd->status);

	kfree(cwrp);

	cwr_cmd->completed = 1; /* for success */
	cwr_cmd->scst_cmd_done(cwr_cmd, SCST_CMD_STATE_DEFAULT, SCST_CONTEXT_THREAD);

	TRACE_EXIT();
	return;
}

static void scst_cwr_write_cmd_finished(struct scst_cmd *cmd)
{
	struct scst_cwr_priv *cwrp = cmd->tgt_i_priv;
	struct scst_cmd *cwr_cmd = cwrp->cwr_orig_cmd;

	TRACE_ENTRY();

	TRACE_DBG("WRITE cmd %p finished (cwr cmd %p)", cmd, cwr_cmd);

	EXTRACHECKS_BUG_ON(cmd->cdb[0] != WRITE_16);

	if (cmd->status != 0) {
		int rc;

		TRACE_DBG("WRITE cmd %p (cwr cmd %p) finished not successfully",
			cmd, cwr_cmd);
		sBUG_ON(cmd->resp_data_len != 0);
		if (cmd->status == SAM_STAT_CHECK_CONDITION)
			rc = scst_set_cmd_error_sense(cwr_cmd, cmd->sense,
				cmd->sense_valid_len);
		else {
			sBUG_ON(cmd->sense != NULL);
			rc = scst_set_cmd_error_status(cwr_cmd, cmd->status);
		}
		if (rc != 0) {
			/* Requeue possible UA */
			if (scst_is_ua_sense(cmd->sense, cmd->sense_valid_len))
				scst_requeue_ua(cmd, NULL, 0);
		}
	}

	scst_cwr_finished(cwrp);

	TRACE_EXIT();
	return;
}

static void scst_cwr_read_cmd_finished(struct scst_cmd *cmd)
{
	struct scst_cwr_priv *cwrp = cmd->tgt_i_priv;
	struct scst_cmd *cwr_cmd = cwrp->cwr_orig_cmd;
	bool c, dif;
	uint8_t write16_cdb[16];
	struct scst_cmd *wcmd;
	int data_len, miscompare_offs, rc;

	TRACE_ENTRY();

	TRACE_DBG("READ cmd %p finished (cwr cmd %p)", cmd, cwr_cmd);

	if (cmd->status != 0) {
		int rc;

		TRACE_DBG("Read cmd %p (cwr cmd %p) finished not successfully",
			cmd, cwr_cmd);
		sBUG_ON(cmd->resp_data_len != 0);
		if (cmd->status == SAM_STAT_CHECK_CONDITION)
			rc = scst_set_cmd_error_sense(cwr_cmd, cmd->sense,
				cmd->sense_valid_len);
		else {
			sBUG_ON(cmd->sense != NULL);
			rc = scst_set_cmd_error_status(cwr_cmd, cmd->status);
		}
		if (rc != 0) {
			/* Requeue possible UA */
			if (scst_is_ua_sense(cmd->sense, cmd->sense_valid_len))
				scst_requeue_ua(cmd, NULL, 0);
		}
		goto out_finish;
	}

	if (unlikely(test_bit(SCST_CMD_ABORTED, &cwr_cmd->cmd_flags))) {
		TRACE_MGMT_DBG("cwr cmd %p aborted", cwr_cmd);
		goto out_finish;
	}

	c = sg_cmp(cmd->sg, cwr_cmd->sg, 0, 0, &miscompare_offs
#if LINUX_VERSION_CODE < KERNEL_VERSION(3, 4, 0)
		, KM_USER0, KM_USER1
#endif
	);
	if (!c) {
		scst_set_cmd_error_and_inf(cwr_cmd,
			SCST_LOAD_SENSE(scst_sense_miscompare_error), miscompare_offs);
		goto out_finish;
	}

	data_len = cwr_cmd->data_len;

	/* We ignore the read PI checks as required by SBC */
	rc = scst_dif_process_write(cmd);
	if (unlikely(rc != 0))
		goto out_finish;

	memset(write16_cdb, 0, sizeof(write16_cdb));
	write16_cdb[0] = WRITE_16;
	write16_cdb[1] = cwr_cmd->cdb[1];
	put_unaligned_be64(cwr_cmd->lba, &write16_cdb[2]);
	put_unaligned_be32(data_len >> cmd->dev->block_shift, &write16_cdb[10]);

	dif = scst_cmd_needs_dif_buf(cwr_cmd) && ((cwr_cmd->cdb[1] & 0xE0) != 0);
	if (dif)
		write16_cdb[1] |= cwr_cmd->cdb[1] & 0xE0;

	wcmd = scst_create_prepare_internal_cmd(cwr_cmd, write16_cdb,
		sizeof(write16_cdb), SCST_CMD_QUEUE_HEAD_OF_QUEUE);
	if (wcmd == NULL)
		goto out_busy;

	wcmd->expected_data_direction = SCST_DATA_WRITE;
	wcmd->expected_transfer_len_full = data_len;
	if (dif)
		wcmd->expected_transfer_len_full +=
			data_len >> (cmd->dev->block_shift - SCST_DIF_TAG_SHIFT);
	wcmd->expected_values_set = 1;

	wcmd->tgt_i_priv = cwrp;

	rc = scst_adjust_sg_get_tail(cwr_cmd, &wcmd->tgt_i_sg,
		&wcmd->tgt_i_sg_cnt, &wcmd->tgt_i_dif_sg,
		&wcmd->tgt_i_dif_sg_cnt, data_len, data_len);
	/*
	 * It must not happen, because get_cdb_info_compare_and_write()
	 * supposed to ensure that.
	 */
	EXTRACHECKS_BUG_ON(rc != 0);

	wcmd->tgt_i_data_buf_alloced = 1;

	cwrp->cwr_finish_fn = scst_cwr_write_cmd_finished;

	TRACE_DBG("Adding WRITE(16) wcmd %p to head of active cmd list", wcmd);
	spin_lock_irq(&wcmd->cmd_threads->cmd_list_lock);
	list_add(&wcmd->cmd_list_entry, &wcmd->cmd_threads->active_cmd_list);
	wake_up(&wcmd->cmd_threads->cmd_list_waitQ);
	spin_unlock_irq(&wcmd->cmd_threads->cmd_list_lock);

out:
	TRACE_EXIT();
	return;

out_busy:
	scst_set_busy(cwr_cmd);

out_finish:
	scst_cwr_finished(cwrp);
	goto out;
}

int scst_cmp_wr_local(struct scst_cmd *cmd)
{
	int res = SCST_EXEC_COMPLETED;
	struct scst_cwr_priv *cwrp;
	uint8_t read16_cdb[16];
	struct scst_cmd *rcmd;
	int data_len;

	TRACE_ENTRY();

	/* COMPARE AND WRITE is SBC only command */
	EXTRACHECKS_BUG_ON(cmd->dev->type != TYPE_DISK);

	cmd->status = 0;
	cmd->msg_status = 0;
	cmd->host_status = DID_OK;
	cmd->driver_status = 0;

	if (unlikely(cmd->bufflen == 0)) {
		TRACE(TRACE_MINOR, "Zero bufflen (cmd %p)", cmd);
		goto out_done;
	}

	/* ToDo: HWALIGN'ed kmem_cache */
	cwrp = kzalloc(sizeof(*cwrp), GFP_KERNEL);
	if (cwrp == NULL) {
		PRINT_ERROR("Unable to allocate cwr_priv (size %zd, cmd %p)",
			sizeof(*cwrp), cmd);
		goto out_busy;
	}

	cwrp->cwr_orig_cmd = cmd;
	cwrp->cwr_finish_fn = scst_cwr_read_cmd_finished;

	data_len = cmd->data_len;

	/*
	 * As required by SBC, DIF PI, if any, is not checked for the read part
	 */

	memset(read16_cdb, 0, sizeof(read16_cdb));
	read16_cdb[0] = READ_16;
	read16_cdb[1] = cmd->cdb[1] & ~0xE0; /* as required, see above */
	put_unaligned_be64(cmd->lba, &read16_cdb[2]);
	put_unaligned_be32(data_len >> cmd->dev->block_shift, &read16_cdb[10]);

	rcmd = scst_create_prepare_internal_cmd(cmd, read16_cdb,
		sizeof(read16_cdb), SCST_CMD_QUEUE_HEAD_OF_QUEUE);
	if (rcmd == NULL) {
		res = -ENOMEM;
		goto out_free;
	}

	rcmd->expected_data_direction = SCST_DATA_READ;
	rcmd->expected_transfer_len_full = data_len;
	rcmd->expected_values_set = 1;

	rcmd->tgt_i_priv = cwrp;

	TRACE_DBG("Adding READ(16) cmd %p to head of active cmd list", rcmd);
	spin_lock_irq(&rcmd->cmd_threads->cmd_list_lock);
	list_add(&rcmd->cmd_list_entry, &rcmd->cmd_threads->active_cmd_list);
	wake_up(&rcmd->cmd_threads->cmd_list_waitQ);
	spin_unlock_irq(&rcmd->cmd_threads->cmd_list_lock);

out:
	TRACE_EXIT_RES(res);
	return res;

out_free:
	kfree(cwrp);

out_busy:
	scst_set_busy(cmd);

out_done:
	cmd->scst_cmd_done(cmd, SCST_CMD_STATE_DEFAULT, SCST_CONTEXT_THREAD);
	goto out;
}


int scst_finish_internal_cmd(struct scst_cmd *cmd)
{
	int res;
	unsigned long flags;

	TRACE_ENTRY();

	sBUG_ON(!cmd->internal);

	if (scst_cmd_atomic(cmd)) {
		TRACE_DBG("Rescheduling finished internal atomic cmd %p in a "
			"thread context", cmd);
		res = SCST_CMD_STATE_RES_NEED_THREAD;
		goto out;
	}

	spin_lock_irqsave(&cmd->sess->sess_list_lock, flags);
	list_del(&cmd->sess_cmd_list_entry);
	cmd->done = 1;
	cmd->finished = 1;
	spin_unlock_irqrestore(&cmd->sess->sess_list_lock, flags);

	if (unlikely(test_bit(SCST_CMD_ABORTED, &cmd->cmd_flags))) {
		scst_done_cmd_mgmt(cmd);
		scst_finish_cmd_mgmt(cmd);
	}

	if (cmd->cdb[0] == REQUEST_SENSE)
		scst_complete_request_sense(cmd);
	else {
		scst_i_finish_fn_t f = (void *) *((unsigned long long **)cmd->tgt_i_priv);

		f(cmd);
	}

	__scst_cmd_put(cmd);

	res = SCST_CMD_STATE_RES_CONT_NEXT;

out:
	TRACE_EXIT_HRES(res);
	return res;
}

static void scst_send_release(struct scst_device *dev)
{
	struct scsi_device *scsi_dev;
	unsigned char cdb[6];
	uint8_t sense[SCSI_SENSE_BUFFERSIZE];
	int rc, i;

	TRACE_ENTRY();

	if (dev->scsi_dev == NULL)
		goto out;

	scsi_dev = dev->scsi_dev;

	for (i = 0; i < 5; i++) {
		memset(cdb, 0, sizeof(cdb));
		cdb[0] = RELEASE;
		cdb[1] = (scsi_dev->scsi_level <= SCSI_2) ?
		    ((scsi_dev->lun << 5) & 0xe0) : 0;

		memset(sense, 0, sizeof(sense));

		TRACE(TRACE_DEBUG | TRACE_SCSI, "%s", "Sending RELEASE req to "
			"SCSI mid-level");
		rc = scsi_execute(scsi_dev, cdb, SCST_DATA_NONE, NULL, 0,
				sense, 15, 0, 0
#if LINUX_VERSION_CODE >= KERNEL_VERSION(2, 6, 29)
				, NULL
#endif
				);
		TRACE_DBG("RELEASE done: %x", rc);

		if (scsi_status_is_good(rc)) {
			break;
		} else {
			PRINT_ERROR("RELEASE failed: %d", rc);
			PRINT_BUFFER("RELEASE sense", sense, sizeof(sense));
			scst_check_internal_sense(dev, rc, sense,
				sizeof(sense));
		}
	}

out:
	TRACE_EXIT();
	return;
}

/* scst_mutex supposed to be held */
static void scst_clear_reservation(struct scst_tgt_dev *tgt_dev)
{
	struct scst_device *dev = tgt_dev->dev;
	struct scst_lksb pr_lksb;
	int release = 0;

	TRACE_ENTRY();

	scst_res_lock(dev, &pr_lksb);
	if (scst_is_reservation_holder(dev, tgt_dev->sess)) {
		/* This is one who holds the reservation */
		scst_clear_dev_reservation(dev);
		release = 1;
	}
	scst_res_unlock(dev, &pr_lksb);

	if (release)
		scst_send_release(dev);

	TRACE_EXIT();
	return;
}

struct scst_session *scst_alloc_session(struct scst_tgt *tgt, gfp_t gfp_mask,
	const char *initiator_name)
{
	struct scst_session *sess;
	int i;

	TRACE_ENTRY();

	sess = kmem_cache_zalloc(scst_sess_cachep, gfp_mask);
	if (sess == NULL) {
		PRINT_ERROR("%s", "Allocation of scst_session failed");
		goto out;
	}

	sess->init_phase = SCST_SESS_IPH_INITING;
	sess->shut_phase = SCST_SESS_SPH_READY;
	atomic_set(&sess->refcnt, 0);
	mutex_init(&sess->tgt_dev_list_mutex);
	for (i = 0; i < SESS_TGT_DEV_LIST_HASH_SIZE; i++) {
		struct list_head *head = &sess->sess_tgt_dev_list[i];

		INIT_LIST_HEAD(head);
	}
	spin_lock_init(&sess->sess_list_lock);
	INIT_LIST_HEAD(&sess->sess_cmd_list);
	sess->tgt = tgt;
	INIT_LIST_HEAD(&sess->init_deferred_cmd_list);
	INIT_LIST_HEAD(&sess->init_deferred_mcmd_list);
	INIT_LIST_HEAD(&sess->sess_cm_list_id_list);
#if LINUX_VERSION_CODE >= KERNEL_VERSION(2, 6, 20)
	INIT_DELAYED_WORK(&sess->sess_cm_list_id_cleanup_work,
			  sess_cm_list_id_cleanup_work_fn);
	INIT_DELAYED_WORK(&sess->hw_pending_work, scst_hw_pending_work_fn);
#else
	INIT_WORK(&sess->sess_cm_list_id_cleanup_work,
		  sess_cm_list_id_cleanup_work_fn, sess);
	INIT_WORK(&sess->hw_pending_work, scst_hw_pending_work_fn, sess);
#endif

#ifdef CONFIG_SCST_MEASURE_LATENCY
	spin_lock_init(&sess->lat_lock);
#endif

	sess->initiator_name = kstrdup(initiator_name, gfp_mask);
	if (sess->initiator_name == NULL) {
		PRINT_ERROR("%s", "Unable to dup sess->initiator_name");
		goto out_free;
	}

out:
	TRACE_EXIT();
	return sess;

out_free:
	kmem_cache_free(scst_sess_cachep, sess);
	sess = NULL;
	goto out;
}

void scst_free_session(struct scst_session *sess)
{
	TRACE_ENTRY();

	mutex_lock(&scst_mutex);

	scst_sess_free_tgt_devs(sess);

	TRACE_DBG("Removing sess %p from the list", sess);
	list_del(&sess->sess_list_entry);

	TRACE_DBG("Removing session %p from acg %s", sess, sess->acg->acg_name);
	list_del(&sess->acg_sess_list_entry);
	scst_put_acg(sess->acg);

	mutex_unlock(&scst_mutex);

#ifndef CONFIG_SCST_PROC
	scst_sess_sysfs_del(sess);
#endif
	if (sess->unreg_done_fn) {
		TRACE_DBG("Calling unreg_done_fn(%p)", sess);
		sess->unreg_done_fn(sess);
		TRACE_DBG("%s", "unreg_done_fn() returned");
	}

	mutex_lock(&scst_mutex);

	list_del(&sess->sysfs_sess_list_entry);

	/* Called under lock to protect from too early tgt release */
	wake_up_all(&sess->tgt->unreg_waitQ);

	/*
	 * NOTE: do not dereference the sess->tgt pointer after scst_mutex
	 * has been unlocked, because it can be already dead!!
	 */
	mutex_unlock(&scst_mutex);

	kfree(sess->transport_id);
	kfree(sess->initiator_name);
	if (sess->sess_name != sess->initiator_name)
		kfree(sess->sess_name);

	kmem_cache_free(scst_sess_cachep, sess);

	TRACE_EXIT();
	return;
}

void scst_free_session_callback(struct scst_session *sess)
{
	struct completion *c;

	TRACE_ENTRY();

	TRACE_DBG("Freeing session %p", sess);

	cancel_delayed_work_sync(&sess->hw_pending_work);

	c = sess->shutdown_compl;

	mutex_lock(&scst_mutex);
	/*
	 * Necessary to sync with other threads trying to queue AEN, which
	 * the target driver will not be able to serve and crash, because after
	 * unreg_done_fn() called its internal session data will be destroyed.
	 */
	sess->shut_phase = SCST_SESS_SPH_UNREG_DONE_CALLING;
	mutex_unlock(&scst_mutex);

	scst_free_session(sess);

	if (c)
		complete_all(c);

	TRACE_EXIT();
	return;
}

void scst_sched_session_free(struct scst_session *sess)
{
	unsigned long flags;

	TRACE_ENTRY();

	if (sess->shut_phase != SCST_SESS_SPH_SHUTDOWN) {
		PRINT_CRIT_ERROR("session %p is going to shutdown with unknown "
			"shut phase %lx", sess, sess->shut_phase);
		sBUG();
	}

	spin_lock_irqsave(&scst_mgmt_lock, flags);
	TRACE_DBG("Adding sess %p to scst_sess_shut_list", sess);
	list_add_tail(&sess->sess_shut_list_entry, &scst_sess_shut_list);
	spin_unlock_irqrestore(&scst_mgmt_lock, flags);

	wake_up(&scst_mgmt_waitQ);

	TRACE_EXIT();
	return;
}

/**
 * scst_cmd_get() - increase command's reference counter
 */
void scst_cmd_get(struct scst_cmd *cmd)
{
	__scst_cmd_get(cmd);
}
EXPORT_SYMBOL(scst_cmd_get);

/**
 * scst_cmd_put() - decrease command's reference counter
 */
void scst_cmd_put(struct scst_cmd *cmd)
{
	__scst_cmd_put(cmd);
}
EXPORT_SYMBOL(scst_cmd_put);

/**
 * scst_cmd_set_ext_cdb() - sets cmd's extended CDB and its length
 */
void scst_cmd_set_ext_cdb(struct scst_cmd *cmd,
	uint8_t *ext_cdb, unsigned int ext_cdb_len,
	gfp_t gfp_mask)
{
	unsigned int len = cmd->cdb_len + ext_cdb_len;

	TRACE_ENTRY();

	if (len <= sizeof(cmd->cdb_buf))
		goto copy;

	if (unlikely(len > SCST_MAX_LONG_CDB_SIZE)) {
		PRINT_ERROR("Too big CDB (%d)", len);
		scst_set_cmd_error(cmd,
			SCST_LOAD_SENSE(scst_sense_hardw_error));
		goto out;
	}

	/* It's read-mostly, so cache alignment isn't needed */
	cmd->cdb = kmalloc(len, gfp_mask);
	if (unlikely(cmd->cdb == NULL)) {
		PRINT_ERROR("Unable to alloc extended CDB (size %d)", len);
		goto out_err;
	}

	memcpy(cmd->cdb, cmd->cdb_buf, cmd->cdb_len);

copy:
	memcpy(&cmd->cdb[cmd->cdb_len], ext_cdb, ext_cdb_len);

	cmd->cdb_len = cmd->cdb_len + ext_cdb_len;

out:
	TRACE_EXIT();
	return;

out_err:
	cmd->cdb = cmd->cdb_buf;
	scst_set_busy(cmd);
	goto out;
}
EXPORT_SYMBOL(scst_cmd_set_ext_cdb);

int scst_pre_init_cmd(struct scst_cmd *cmd, const uint8_t *cdb,
	unsigned int cdb_len, gfp_t gfp_mask)
{
	int res;

	TRACE_ENTRY();

#ifdef CONFIG_SCST_EXTRACHECKS
	/* cmd supposed to be zeroed */
	{
		int i;
		uint8_t *b = (uint8_t *)cmd;

		for (i = 0; i < sizeof(*cmd); i++)
			EXTRACHECKS_BUG_ON(b[i] != 0);
	}
#endif

	cmd->state = SCST_CMD_STATE_INIT_WAIT;
	cmd->start_time = jiffies;
	atomic_set(&cmd->cmd_ref, 1);
	cmd->cmd_threads = &scst_main_cmd_threads;
	cmd->cmd_gfp_mask = GFP_KERNEL;
	INIT_LIST_HEAD(&cmd->mgmt_cmd_list);
	cmd->cdb = cmd->cdb_buf;
	cmd->queue_type = SCST_CMD_QUEUE_SIMPLE;
	cmd->timeout = SCST_DEFAULT_TIMEOUT;
	cmd->retries = 0;
#ifdef CONFIG_SCST_EXTRACHECKS
	/* To ensure they are inited */
	cmd->lba = SCST_DEF_LBA_DATA_LEN;
	cmd->data_len = SCST_DEF_LBA_DATA_LEN;
#endif
	cmd->is_send_status = 1;
	cmd->resp_data_len = -1;
	cmd->write_sg = &cmd->sg;
	cmd->write_sg_cnt = &cmd->sg_cnt;

	cmd->dbl_ua_orig_data_direction = SCST_DATA_UNKNOWN;
	cmd->dbl_ua_orig_resp_data_len = -1;

	if (unlikely(cdb_len == 0)) {
		PRINT_ERROR("%s", "Wrong CDB len 0, finishing cmd");
		res = -EINVAL;
		goto out;
	} else if (cdb_len <= SCST_MAX_CDB_SIZE) {
		/* Duplicate memcpy to save a branch on the most common path */
		memcpy(cmd->cdb, cdb, cdb_len);
	} else {
		if (unlikely(cdb_len > SCST_MAX_LONG_CDB_SIZE)) {
			PRINT_ERROR("Too big CDB (%d), finishing cmd", cdb_len);
			res = -EINVAL;
			goto out;
		}
		/* It's read-mostly, so cache alignment isn't needed */
		cmd->cdb = kmalloc(cdb_len, gfp_mask);
		if (unlikely(cmd->cdb == NULL)) {
			PRINT_ERROR("Unable to alloc extended CDB (size %d)",
				cdb_len);
			res = -ENOMEM;
			goto out;
		}
		memcpy(cmd->cdb, cdb, cdb_len);
	}

	cmd->cdb_len = cdb_len;

	res = 0;

out:
	TRACE_EXIT_RES(res);
	return res;
}

struct scst_cmd *scst_alloc_cmd(const uint8_t *cdb,
	unsigned int cdb_len, gfp_t gfp_mask)
{
	struct scst_cmd *cmd;
	int rc;

	TRACE_ENTRY();

	cmd = kmem_cache_zalloc(scst_cmd_cachep, gfp_mask);
	if (cmd == NULL) {
		TRACE(TRACE_OUT_OF_MEM, "%s", "Allocation of scst_cmd failed");
		goto out;
	}

	rc = scst_pre_init_cmd(cmd, cdb, cdb_len, gfp_mask);
	if (unlikely(rc != 0))
		goto out_free;

out:
	TRACE_EXIT();
	return cmd;

out_free:
	kmem_cache_free(scst_cmd_cachep, cmd);
	cmd = NULL;
	goto out;
}

static void scst_destroy_cmd(struct scst_cmd *cmd)
{
	bool pre_alloced = cmd->pre_alloced;

	TRACE_ENTRY();

	TRACE_DBG("Destroying cmd %p", cmd);

	scst_sess_put(cmd->sess);

	/*
	 * At this point tgt_dev can be dead, but the pointer remains non-NULL
	 */
	if (likely(cmd->tgt_dev != NULL))
		scst_put(cmd->cpu_cmd_counter);

	EXTRACHECKS_BUG_ON(cmd->pre_alloced && cmd->internal);

	if ((cmd->tgtt->on_free_cmd != NULL) && likely(!cmd->internal)) {
		TRACE_DBG("Calling target's on_free_cmd(%p)", cmd);
		cmd->tgtt->on_free_cmd(cmd);
		TRACE_DBG("%s", "Target's on_free_cmd() returned");
	}

	/* At this point cmd can be already freed! */

	if (!pre_alloced)
		kmem_cache_free(scst_cmd_cachep, cmd);

	TRACE_EXIT();
	return;
}

/* No locks */
void scst_stpg_del_unblock_next(struct scst_cmd *cmd)
{
	struct scst_cmd *c;

	TRACE_ENTRY();

	spin_lock_irq(&scst_global_stpg_list_lock);

	EXTRACHECKS_BUG_ON(!cmd->cmd_on_global_stpg_list);

	TRACE_DBG("STPG cmd %p done: unblocking next", cmd);

	list_del(&cmd->global_stpg_list_entry);
	cmd->cmd_on_global_stpg_list = 0;

	if (list_empty(&scst_global_stpg_list)) {
		TRACE_DBG("No more STPG commands to unblock");
		spin_unlock_irq(&scst_global_stpg_list_lock);
		goto out;
	}

	c = list_first_entry(&scst_global_stpg_list, typeof(*c),
			global_stpg_list_entry);

	spin_unlock_irq(&scst_global_stpg_list_lock);

	spin_lock_bh(&c->dev->dev_lock);

	if (!c->cmd_global_stpg_blocked) {
		TRACE_DBG("STPG cmd %p is not cmd_global_stpg_blocked", c);
		spin_unlock_bh(&c->dev->dev_lock);
		goto out;
	}

	TRACE_BLOCK("Unblocking serialized STPG cmd %p", c);

	list_del(&c->blocked_cmd_list_entry);
	c->cmd_global_stpg_blocked = 0;

	spin_unlock_bh(&c->dev->dev_lock);

	spin_lock_irq(&c->cmd_threads->cmd_list_lock);
	list_add(&c->cmd_list_entry,
		&c->cmd_threads->active_cmd_list);
	wake_up(&c->cmd_threads->cmd_list_waitQ);
	spin_unlock_irq(&c->cmd_threads->cmd_list_lock);

out:
	TRACE_EXIT();
	return;
}
EXPORT_SYMBOL_GPL(scst_stpg_del_unblock_next);

/* No locks supposed to be held */
void scst_free_cmd(struct scst_cmd *cmd)
{
	int destroy = 1;

	TRACE_ENTRY();

	TRACE_DBG("Freeing cmd %p (tag %llu)",
		  cmd, (unsigned long long int)cmd->tag);

	if (unlikely(test_bit(SCST_CMD_ABORTED, &cmd->cmd_flags)))
		TRACE_MGMT_DBG("Freeing aborted cmd %p", cmd);

	EXTRACHECKS_BUG_ON(cmd->unblock_dev || cmd->dec_on_dev_needed ||
			   cmd->on_dev_exec_list);

	/*
	 * Target driver can already free sg buffer before calling
	 * scst_tgt_cmd_done(). E.g., scst_local has to do that.
	 */
	if (!cmd->tgt_i_data_buf_alloced)
		scst_check_restore_sg_buff(cmd);

	if (likely(cmd->dev != NULL)) {
		struct scst_dev_type *devt = cmd->devt;

		if (devt->on_free_cmd != NULL) {
			TRACE_DBG("Calling dev handler %s on_free_cmd(%p)",
				devt->name, cmd);
			devt->on_free_cmd(cmd);
			TRACE_DBG("Dev handler %s on_free_cmd() returned",
				devt->name);
		}
	}

	scst_release_space(cmd);

	if (unlikely(cmd->sense != NULL)) {
		TRACE_MEM("Releasing sense %p (cmd %p)", cmd->sense, cmd);
		mempool_free(cmd->sense, scst_sense_mempool);
		cmd->sense = NULL;
	}

	if (likely(cmd->tgt_dev != NULL)) {
		EXTRACHECKS_BUG_ON(cmd->sn_set && !cmd->out_of_sn &&
			!test_bit(SCST_CMD_INC_EXPECTED_SN_PASSED, &cmd->cmd_flags));
		if (unlikely(cmd->out_of_sn)) {
			destroy = test_and_set_bit(SCST_CMD_CAN_BE_DESTROYED,
					&cmd->cmd_flags);
			TRACE_SN("Out of SN cmd %p (tag %llu, sn %d), "
				"destroy=%d", cmd,
				(unsigned long long int)cmd->tag,
				cmd->sn, destroy);
		}
	}

	if (unlikely(cmd->op_flags & SCST_DESCRIPTORS_BASED))
		scst_free_descriptors(cmd);

	if (cmd->cdb != cmd->cdb_buf)
		kfree(cmd->cdb);

	if (likely(destroy))
		scst_destroy_cmd(cmd);

	TRACE_EXIT();
	return;
}

/* No locks supposed to be held. */
void scst_check_retries(struct scst_tgt *tgt)
{
	int need_wake_up = 0;

	TRACE_ENTRY();

	if (unlikely(tgt->retry_cmds > 0)) {
		struct scst_cmd *c, *tc;
		unsigned long flags;

		TRACE_RETRY("Checking retry cmd list (retry_cmds %d)",
		      tgt->retry_cmds);

		spin_lock_irqsave(&tgt->tgt_lock, flags);
		list_for_each_entry_safe(c, tc, &tgt->retry_cmd_list,
				cmd_list_entry) {
			tgt->retry_cmds--;

			TRACE_RETRY("Moving retry cmd %p to head of active "
				"cmd list (retry_cmds left %d)",
				c, tgt->retry_cmds);
			spin_lock(&c->cmd_threads->cmd_list_lock);
			list_move(&c->cmd_list_entry,
				  &c->cmd_threads->active_cmd_list);
			wake_up(&c->cmd_threads->cmd_list_waitQ);
			spin_unlock(&c->cmd_threads->cmd_list_lock);

			need_wake_up++;
			if (need_wake_up >= 20) /* "slow start" */
				break;
		}
		spin_unlock_irqrestore(&tgt->tgt_lock, flags);
	}

	TRACE_EXIT();
	return;
}

static void scst_tgt_retry_timer_fn(unsigned long arg)
{
	struct scst_tgt *tgt = (struct scst_tgt *)arg;
	unsigned long flags;

	TRACE_RETRY("Retry timer expired (retry_cmds %d)", tgt->retry_cmds);

	spin_lock_irqsave(&tgt->tgt_lock, flags);
	tgt->retry_timer_active = 0;
	spin_unlock_irqrestore(&tgt->tgt_lock, flags);

	scst_check_retries(tgt);

	spin_lock_irqsave(&tgt->tgt_lock, flags);
	if ((tgt->retry_cmds > 0) && !tgt->retry_timer_active) {
		TRACE_DBG("Reactivating retry timer for tgt %p", tgt);
		tgt->retry_timer.expires = jiffies + SCST_TGT_RETRY_TIMEOUT;
		add_timer(&tgt->retry_timer);
		tgt->retry_timer_active = 1;
	}
	spin_unlock_irqrestore(&tgt->tgt_lock, flags);

	TRACE_EXIT();
	return;
}

struct scst_mgmt_cmd *scst_alloc_mgmt_cmd(gfp_t gfp_mask)
{
	struct scst_mgmt_cmd *mcmd;

	TRACE_ENTRY();

	mcmd = mempool_alloc(scst_mgmt_mempool, gfp_mask);
	if (mcmd == NULL) {
		PRINT_CRIT_ERROR("%s", "Allocation of management command "
			"failed, some commands and their data could leak");
		goto out;
	}
	memset(mcmd, 0, sizeof(*mcmd));

	mcmd->status = SCST_MGMT_STATUS_SUCCESS;

out:
	TRACE_EXIT();
	return mcmd;
}

void scst_free_mgmt_cmd(struct scst_mgmt_cmd *mcmd)
{
	unsigned long flags;

	TRACE_ENTRY();

	spin_lock_irqsave(&mcmd->sess->sess_list_lock, flags);
	atomic_dec(&mcmd->sess->sess_cmd_count);
	spin_unlock_irqrestore(&mcmd->sess->sess_list_lock, flags);

	scst_sess_put(mcmd->sess);

	if ((mcmd->mcmd_tgt_dev != NULL) || mcmd->scst_get_called)
		scst_put(mcmd->cpu_cmd_counter);

	mempool_free(mcmd, scst_mgmt_mempool);

	TRACE_EXIT();
	return;
}

static bool scst_on_sg_tablesize_low(struct scst_cmd *cmd, bool out)
{
	bool res;
	int sg_cnt = out ? cmd->out_sg_cnt : cmd->sg_cnt;
	static int ll;
	struct scst_tgt_dev *tgt_dev = cmd->tgt_dev;

	TRACE_ENTRY();

	if (sg_cnt > cmd->tgt->sg_tablesize) {
		/* It's the target's side business */
		goto failed;
	}

	if (cmd->devt->on_sg_tablesize_low == NULL)
		goto failed;

	res = cmd->devt->on_sg_tablesize_low(cmd);

	TRACE_DBG("on_sg_tablesize_low(%p) returned %d", cmd, res);

out:
	TRACE_EXIT_RES(res);
	return res;

failed:
	res = false;
	if ((ll < 10) || TRACING_MINOR()) {
		PRINT_INFO("Unable to complete command due to SG IO count "
			"limitation (%srequested %d, available %d, tgt lim %d)",
			out ? "OUT buffer, " : "", cmd->sg_cnt,
			tgt_dev->max_sg_cnt, cmd->tgt->sg_tablesize);
		ll++;
	}
	goto out;
}

static void scst_restore_dif_sg(struct scst_cmd *cmd)
{
	int left = cmd->bufflen;
	struct scatterlist *sg = cmd->dif_sg;

	TRACE_ENTRY();

	if (!cmd->dif_sg_normalized)
		goto out;

	do {
		sg->length = min_t(int, PAGE_SIZE, left);
		left -= sg->length;
		TRACE_DBG("DIF sg %p, restored len %d (left %d)", sg,
			sg->length, left);
		sg = __sg_next_inline(sg);
	} while (left > 0);

out:
	TRACE_EXIT();
	return;
}

int scst_alloc_space(struct scst_cmd *cmd)
{
	gfp_t gfp_mask;
	int res = -ENOMEM;
	int atomic = scst_cmd_atomic(cmd);
	int flags;
	struct scst_tgt_dev *tgt_dev = cmd->tgt_dev;

	TRACE_ENTRY();

	gfp_mask = tgt_dev->tgt_dev_gfp_mask | (atomic ? GFP_ATOMIC : cmd->cmd_gfp_mask);

	flags = atomic ? SGV_POOL_NO_ALLOC_ON_CACHE_MISS : 0;
	if (cmd->no_sgv)
		flags |= SGV_POOL_ALLOC_NO_CACHED;

	cmd->sg = sgv_pool_alloc(tgt_dev->pool, cmd->bufflen, gfp_mask, flags,
			&cmd->sg_cnt, &cmd->sgv, &cmd->dev->dev_mem_lim, NULL);
	if (unlikely(cmd->sg == NULL))
		goto out;

	if (unlikely(cmd->sg_cnt > tgt_dev->max_sg_cnt))
		if (!scst_on_sg_tablesize_low(cmd, false))
			goto out_sg_free;

	if ((scst_get_dif_action(scst_get_scst_dif_actions(cmd->cmd_dif_actions)) != SCST_DIF_ACTION_NONE) ||
	    (scst_get_dif_action(scst_get_dev_dif_actions(cmd->cmd_dif_actions)) != SCST_DIF_ACTION_NONE)) {
		int dif_bufflen;
		bool same_layout;

		same_layout = tgt_dev->hw_dif_same_sg_layout_required;
		if (!same_layout)
			dif_bufflen = __scst_cmd_get_bufflen_dif(cmd);
		else
			dif_bufflen = cmd->bufflen;

		cmd->dif_sg = sgv_pool_alloc(tgt_dev->pool, dif_bufflen, gfp_mask, flags,
			&cmd->dif_sg_cnt, &cmd->dif_sgv, &cmd->dev->dev_mem_lim, NULL);
		if (unlikely(cmd->dif_sg == NULL))
			goto out_sg_free;

		if (same_layout) {
			int left = dif_bufflen;
			struct scatterlist *sgd = cmd->sg;
			struct scatterlist *sgt = cmd->dif_sg;
			int block_shift = cmd->dev->block_shift;

			EXTRACHECKS_BUG_ON(left != cmd->bufflen);

			do {
				left -= sgt->length;
				sgt->length = (sgd->length >> block_shift) << SCST_DIF_TAG_SHIFT;
				TRACE_SG("sgt %p, new len %d", sgt, sgt->length);
				sgd = __sg_next_inline(sgd);
				sgt = __sg_next_inline(sgt);
			} while (left > 0);

			cmd->dif_sg_normalized = 1;
		}
	}

	if (cmd->data_direction != SCST_DATA_BIDI)
		goto success;

	cmd->out_sg = sgv_pool_alloc(tgt_dev->pool, cmd->out_bufflen, gfp_mask,
			 flags, &cmd->out_sg_cnt, &cmd->out_sgv,
			 &cmd->dev->dev_mem_lim, NULL);
	if (unlikely(cmd->out_sg == NULL))
		goto out_dif_sg_free;

	if (unlikely(cmd->out_sg_cnt > tgt_dev->max_sg_cnt))
		if (!scst_on_sg_tablesize_low(cmd, true))
			goto out_out_sg_free;

success:
	res = 0;

out:
	TRACE_EXIT();
	return res;

out_out_sg_free:
	sgv_pool_free(cmd->out_sgv, &cmd->dev->dev_mem_lim);
	cmd->out_sgv = NULL;
	cmd->out_sg = NULL;
	cmd->out_sg_cnt = 0;

out_dif_sg_free:
	if (cmd->dif_sgv != NULL) {
		scst_restore_dif_sg(cmd);
		sgv_pool_free(cmd->dif_sgv, &cmd->dev->dev_mem_lim);
		cmd->dif_sgv = NULL;
		cmd->dif_sg = NULL;
		cmd->dif_sg_cnt = 0;
	}

out_sg_free:
	sgv_pool_free(cmd->sgv, &cmd->dev->dev_mem_lim);
	cmd->sgv = NULL;
	cmd->sg = NULL;
	cmd->sg_cnt = 0;
	goto out;
}

static void scst_release_space(struct scst_cmd *cmd)
{
	TRACE_ENTRY();

	if (cmd->sgv == NULL) {
		if ((cmd->sg != NULL) &&
		    !(cmd->tgt_i_data_buf_alloced || cmd->dh_data_buf_alloced)) {
			TRACE_MEM("Freeing sg %p for cmd %p (cnt %d)", cmd->sg,
				cmd, cmd->sg_cnt);
			scst_free_sg(cmd->sg, cmd->sg_cnt);
			goto out_zero;
		} else
			goto out;
	}

	if (cmd->tgt_i_data_buf_alloced || cmd->dh_data_buf_alloced) {
		TRACE_MEM("%s", "*data_buf_alloced set, returning");
		goto out;
	}

	if (cmd->out_sgv != NULL) {
		sgv_pool_free(cmd->out_sgv, &cmd->dev->dev_mem_lim);
		cmd->out_sgv = NULL;
		cmd->out_sg_cnt = 0;
		cmd->out_sg = NULL;
		cmd->out_bufflen = 0;
	}

	if (cmd->dif_sgv != NULL) {
		scst_restore_dif_sg(cmd);
		sgv_pool_free(cmd->dif_sgv, &cmd->dev->dev_mem_lim);
	}

	sgv_pool_free(cmd->sgv, &cmd->dev->dev_mem_lim);

out_zero:
	cmd->sgv = NULL;
	cmd->sg_cnt = 0;
	cmd->sg = NULL;
	cmd->dif_sgv = NULL;
	cmd->dif_sg = NULL;
	cmd->dif_sg_cnt = 0;
	cmd->bufflen = 0;
	cmd->data_len = 0;

out:
	TRACE_EXIT();
	return;
}

#if LINUX_VERSION_CODE >= KERNEL_VERSION(2, 6, 30)
struct blk_kern_sg_work {
	atomic_t bios_inflight;
	struct sg_table sg_table;
	struct scatterlist *src_sgl;
};

static void blk_free_kern_sg_work(struct blk_kern_sg_work *bw)
{
	struct sg_table *sgt = &bw->sg_table;
	struct scatterlist *sg;
	struct page *pg;
	int i;

	for_each_sg(sgt->sgl, sg, sgt->orig_nents, i) {
		pg = sg_page(sg);
		if (pg == NULL)
			break;
		__free_page(pg);
	}

	sg_free_table(sgt);
	kfree(bw);
	return;
}

#if LINUX_VERSION_CODE < KERNEL_VERSION(4, 3, 0)
static void blk_bio_map_kern_endio(struct bio *bio, int err)
{
#else
static void blk_bio_map_kern_endio(struct bio *bio)
{
	int err = bio->bi_error;
#endif
	struct blk_kern_sg_work *bw = bio->bi_private;

	if (bw != NULL) {
		/* Decrement the bios in processing and, if zero, free */
		BUG_ON(atomic_read(&bw->bios_inflight) <= 0);
		if (atomic_dec_and_test(&bw->bios_inflight)) {
			if (bio_data_dir(bio) == READ && err == 0) {
				unsigned long flags;

				local_irq_save(flags);	/* to protect KMs */
				sg_copy(bw->src_sgl, bw->sg_table.sgl, 0, 0
#if LINUX_VERSION_CODE < KERNEL_VERSION(3, 4, 0)
					, KM_BIO_DST_IRQ, KM_BIO_SRC_IRQ
#endif
					);
				local_irq_restore(flags);
			}
			blk_free_kern_sg_work(bw);
		}
	}

	bio_put(bio);
	return;
}

#if LINUX_VERSION_CODE < KERNEL_VERSION(2, 6, 31)
/*
 * See also patch "block: Add blk_make_request(), takes bio, returns a
 * request" (commit 79eb63e9e5875b84341a3a05f8e6ae9cdb4bb6f6).
 */
static struct request *blk_make_request(struct request_queue *q,
					struct bio *bio,
					gfp_t gfp_mask)
{
	struct request *rq = blk_get_request(q, bio_data_dir(bio), gfp_mask);

	if (unlikely(!rq))
		return ERR_PTR(-ENOMEM);

	rq->cmd_type = REQ_TYPE_BLOCK_PC;

	for ( ; bio; bio = bio->bi_next) {
		struct bio *bounce_bio = bio;
		int ret;

		blk_queue_bounce(q, &bounce_bio);
		ret = blk_rq_append_bio(q, rq, bounce_bio);
		if (unlikely(ret)) {
			blk_put_request(rq);
			return ERR_PTR(ret);
		}
	}

	return rq;
}
#endif /* LINUX_VERSION_CODE < KERNEL_VERSION(2, 6, 31) */

/*
 * Copy an sg-list. This function is related to bio_copy_kern() but duplicates
 * an sg-list instead of creating a bio out of a single kernel address range.
 */
static struct blk_kern_sg_work *blk_copy_kern_sg(struct request_queue *q,
	struct scatterlist *sgl, int nents, gfp_t gfp_mask, bool reading)
{
	int res = 0, i;
	struct scatterlist *sg;
	struct scatterlist *new_sgl;
	int new_sgl_nents;
	size_t len = 0, to_copy;
	struct blk_kern_sg_work *bw;

	res = -ENOMEM;
	bw = kzalloc(sizeof(*bw), gfp_mask);
	if (bw == NULL)
		goto err;

	bw->src_sgl = sgl;

	for_each_sg(sgl, sg, nents, i)
		len += sg->length;
	to_copy = len;

	new_sgl_nents = PFN_UP(len);

	res = sg_alloc_table(&bw->sg_table, new_sgl_nents, gfp_mask);
	if (res != 0)
		goto err_free_bw;

	new_sgl = bw->sg_table.sgl;

	res = -ENOMEM;
	for_each_sg(new_sgl, sg, new_sgl_nents, i) {
		struct page *pg;

		pg = alloc_page(q->bounce_gfp | gfp_mask);
		if (pg == NULL)
			goto err_free_table;

		sg_assign_page(sg, pg);
		sg->length = min_t(size_t, PAGE_SIZE, len);

		len -= PAGE_SIZE;
	}

	if (!reading) {
		/*
		 * We need to limit amount of copied data to to_copy, because
		 * sgl might have the last element in sgl not marked as last in
		 * SG chaining.
		 */
		sg_copy(new_sgl, sgl, 0, to_copy
#if LINUX_VERSION_CODE < KERNEL_VERSION(3, 4, 0)
			, KM_USER0, KM_USER1
#endif
			);
	}

out:
	return bw;

err_free_table:
	sg_free_table(&bw->sg_table);

err_free_bw:
	blk_free_kern_sg_work(bw);

err:
	sBUG_ON(res == 0);
	bw = ERR_PTR(res);
	goto out;
}

#if LINUX_VERSION_CODE < KERNEL_VERSION(2, 6, 28)
static void bio_kmalloc_destructor(struct bio *bio)
{
	kfree(bio->bi_io_vec);
	kfree(bio);
}
#endif

/* __blk_map_kern_sg - map kernel data to a request for REQ_TYPE_BLOCK_PC */
static struct request *__blk_map_kern_sg(struct request_queue *q,
	struct scatterlist *sgl, int nents, struct blk_kern_sg_work *bw,
	gfp_t gfp_mask, bool reading)
{
	struct request *rq;
	int max_nr_vecs, i;
	size_t tot_len;
	bool need_new_bio;
	struct scatterlist *sg;
	struct bio *bio = NULL, *hbio = NULL, *tbio = NULL;
	int bios;

	if (unlikely(sgl == NULL || sgl->length == 0 || nents <= 0)) {
		WARN_ON_ONCE(true);
		rq = ERR_PTR(-EINVAL);
		goto out;
	}

	/*
	 * Restrict bio size to a single page to minimize the probability that
	 * bio allocation fails.
	 */
	max_nr_vecs = min_t(int,
		(PAGE_SIZE - sizeof(struct bio)) / sizeof(struct bio_vec),
		BIO_MAX_PAGES);

	TRACE_DBG("max_nr_vecs %d, nents %d, reading %d", max_nr_vecs,
		nents, reading);

	need_new_bio = true;
	tot_len = 0;
	bios = 0;
	for_each_sg(sgl, sg, nents, i) {
		struct page *page = sg_page(sg);
		void *page_addr = page_address(page);
		size_t len = sg->length, l;
		size_t offset = sg->offset;

		tot_len += len;

		/*
		 * Each segment must be DMA-aligned and must not reside not on
		 * the stack. The last segment may have unaligned length as
		 * long as the total length satisfies the DMA padding
		 * alignment requirements.
		 */
		if (i == nents - 1)
			l = 0;
		else
			l = len;

		TRACE_DBG("i %d, len %zd, tot_len %zd, l %zd, offset %zd",
			i, len, tot_len, l, offset);

		if (((sg->offset | l) & queue_dma_alignment(q)) ||
		    (page_addr && object_is_on_stack(page_addr + sg->offset))) {
			rq = ERR_PTR(-EINVAL);
			goto out_free_bios;
		}

		while (len > 0) {
			size_t bytes;
			int rc;

			if (need_new_bio) {
#if LINUX_VERSION_CODE < KERNEL_VERSION(2, 6, 28)
				bio = bio_alloc_bioset(gfp_mask, max_nr_vecs, NULL);
				if (bio)
					bio->bi_destructor =
						bio_kmalloc_destructor;
#else
				bio = bio_kmalloc(gfp_mask, max_nr_vecs);
#endif
				if (bio == NULL) {
					rq = ERR_PTR(-ENOMEM);
					goto out_free_bios;
				}

				if (!reading)
#if LINUX_VERSION_CODE < KERNEL_VERSION(2, 6, 36)
					bio->bi_rw |= 1 << BIO_RW;
#else
					bio->bi_rw |= REQ_WRITE;
#endif
				bios++;
				bio->bi_private = bw;
				bio->bi_end_io = blk_bio_map_kern_endio;

				TRACE_DBG("new bio %p, bios %d", bio, bios);

				if (hbio == NULL)
					hbio = bio;
				else
					tbio->bi_next = bio;
				tbio = bio;
			}

			bytes = min_t(size_t, len, PAGE_SIZE - offset);

			TRACE_DBG("len %zd, bytes %zd, offset %zd", len, bytes, offset);

			rc = bio_add_pc_page(q, bio, page, bytes, offset);
			if (rc < bytes) {
				if (unlikely(need_new_bio || rc < 0)) {
					rq = ERR_PTR(rc < 0 ? rc : -EIO);
					goto out_free_bios;
				} else {
					need_new_bio = true;
					len -= rc;
					offset += rc;
				}
			} else {
				need_new_bio = false;
				offset = 0;
				len -= bytes;
				page = nth_page(page, 1);
			}
		}
	}

	if (hbio == NULL) {
		rq = ERR_PTR(-EINVAL);
		goto out_free_bios;
	}

	/* Total length must satisfy DMA padding alignment */
	if ((tot_len & q->dma_pad_mask) && bw != NULL) {
		rq = ERR_PTR(-EINVAL);
		goto out_free_bios;
	}

	rq = blk_make_request(q, hbio, gfp_mask);
	if (unlikely(IS_ERR(rq)))
		goto out_free_bios;

#if LINUX_VERSION_CODE < KERNEL_VERSION(3, 16, 0)
	/*
	 * See also patch "block: add blk_rq_set_block_pc()" (commit
	 * f27b087b81b7).
	 */
	rq->cmd_type = REQ_TYPE_BLOCK_PC;
#endif

	if (bw != NULL) {
		atomic_set(&bw->bios_inflight, bios);
		rq->cmd_flags |= REQ_COPY_USER;
	}

out:
	return rq;

out_free_bios:
	while (hbio != NULL) {
		bio = hbio;
		hbio = hbio->bi_next;
		bio_put(bio);
	}
	goto out;
}

/**
 * blk_map_kern_sg - map kernel data to a request for REQ_TYPE_BLOCK_PC
 * @rq:		request to fill
 * @sgl:	area to map
 * @nents:	number of elements in @sgl
 * @gfp:	memory allocation flags
 *
 * Description:
 *    Data will be mapped directly if possible. Otherwise a bounce
 *    buffer will be used.
 */
static struct request *blk_map_kern_sg(struct request_queue *q,
		struct scatterlist *sgl, int nents, gfp_t gfp, bool reading)
{
	struct request *rq;

	if (!sgl) {
		rq = blk_get_request(q, reading ? READ : WRITE, gfp);
		if (unlikely(!rq))
			return ERR_PTR(-ENOMEM);

		rq->cmd_type = REQ_TYPE_BLOCK_PC;
		goto out;
	}

	rq = __blk_map_kern_sg(q, sgl, nents, NULL, gfp, reading);
	if (unlikely(IS_ERR(rq))) {
		struct blk_kern_sg_work *bw;

		bw = blk_copy_kern_sg(q, sgl, nents, gfp, reading);
		if (unlikely(IS_ERR(bw))) {
			rq = ERR_PTR(PTR_ERR(bw));
			goto out;
		}

		rq = __blk_map_kern_sg(q, bw->sg_table.sgl, bw->sg_table.nents,
				       bw, gfp, reading);
		if (IS_ERR(rq)) {
			blk_free_kern_sg_work(bw);
			goto out;
		}
	}

out:
	return rq;
}
#endif

#if !defined(SCSI_EXEC_REQ_FIFO_DEFINED)
/*
 * Can switch to the next dst_sg element, so, to copy to strictly only
 * one dst_sg element, it must be either last in the chain, or
 * copy_len == dst_sg->length.
 */
static int sg_copy_elem(struct scatterlist **pdst_sg, size_t *pdst_len,
			size_t *pdst_offs, struct scatterlist *src_sg,
#if LINUX_VERSION_CODE < KERNEL_VERSION(3, 4, 0)
			size_t copy_len,
			enum km_type d_km_type, enum km_type s_km_type)
#else
			size_t copy_len)
#endif
{
	int res = 0;
	struct scatterlist *dst_sg;
	size_t src_len, dst_len, src_offs, dst_offs;
	struct page *src_page, *dst_page;

	dst_sg = *pdst_sg;
	dst_len = *pdst_len;
	dst_offs = *pdst_offs;
	dst_page = sg_page(dst_sg);

	src_page = sg_page(src_sg);
	src_len = src_sg->length;
	src_offs = src_sg->offset;

	do {
		void *saddr, *daddr;
		size_t n;

#if LINUX_VERSION_CODE < KERNEL_VERSION(3, 4, 0)
		saddr = kmap_atomic(src_page +
					 (src_offs >> PAGE_SHIFT), s_km_type) +
				    (src_offs & ~PAGE_MASK);
		daddr = kmap_atomic(dst_page +
					(dst_offs >> PAGE_SHIFT), d_km_type) +
				    (dst_offs & ~PAGE_MASK);
#else
		saddr = kmap_atomic(src_page + (src_offs >> PAGE_SHIFT)) +
			(src_offs & ~PAGE_MASK);
		daddr = kmap_atomic(dst_page + (dst_offs >> PAGE_SHIFT)) +
			(dst_offs & ~PAGE_MASK);
#endif

		if (((src_offs & ~PAGE_MASK) == 0) &&
		    ((dst_offs & ~PAGE_MASK) == 0) &&
		    (src_len >= PAGE_SIZE) && (dst_len >= PAGE_SIZE) &&
		    (copy_len >= PAGE_SIZE)) {
			copy_page(daddr, saddr);
			n = PAGE_SIZE;
		} else {
			n = min_t(size_t, PAGE_SIZE - (dst_offs & ~PAGE_MASK),
					  PAGE_SIZE - (src_offs & ~PAGE_MASK));
			n = min(n, src_len);
			n = min(n, dst_len);
			n = min_t(size_t, n, copy_len);
			memcpy(daddr, saddr, n);
		}
		dst_offs += n;
		src_offs += n;

#if LINUX_VERSION_CODE < KERNEL_VERSION(3, 4, 0)
		kunmap_atomic(saddr, s_km_type);
		kunmap_atomic(daddr, d_km_type);
#else
		kunmap_atomic(saddr);
		kunmap_atomic(daddr);
#endif

		res += n;
		copy_len -= n;
		if (copy_len == 0)
			goto out;

		src_len -= n;
		dst_len -= n;
		if (dst_len == 0) {
			dst_sg = sg_next_inline(dst_sg);
			if (dst_sg == NULL)
				goto out;
			dst_page = sg_page(dst_sg);
			dst_len = dst_sg->length;
			dst_offs = dst_sg->offset;
		}
	} while (src_len > 0);

out:
	*pdst_sg = dst_sg;
	*pdst_len = dst_len;
	*pdst_offs = dst_offs;
	return res;
}

/**
 * sg_copy - copy one SG vector to another
 * @dst_sg:	destination SG
 * @src_sg:	source SG
 * @nents_to_copy: maximum number of entries to copy
 * @copy_len:	maximum amount of data to copy. If 0, then copy all.
 * @d_km_type:	kmap_atomic type for the destination SG
 * @s_km_type:	kmap_atomic type for the source SG
 *
 * Description:
 *    Data from the source SG vector will be copied to the destination SG
 *    vector. End of the vectors will be determined by sg_next() returning
 *    NULL. Returns number of bytes copied.
 */
static int sg_copy(struct scatterlist *dst_sg, struct scatterlist *src_sg,
#if LINUX_VERSION_CODE < KERNEL_VERSION(3, 4, 0)
	    int nents_to_copy, size_t copy_len,
	    enum km_type d_km_type, enum km_type s_km_type)
#else
	    int nents_to_copy, size_t copy_len)
#endif
{
	int res = 0;
	size_t dst_len, dst_offs;

	if (copy_len == 0)
		copy_len = 0x7FFFFFFF; /* copy all */

	if (nents_to_copy == 0)
		nents_to_copy = 0x7FFFFFFF; /* copy all */

	dst_len = dst_sg->length;
	dst_offs = dst_sg->offset;

	do {
		int copied = sg_copy_elem(&dst_sg, &dst_len, &dst_offs,
#if LINUX_VERSION_CODE < KERNEL_VERSION(3, 4, 0)
				src_sg, copy_len, d_km_type, s_km_type);
#else
				src_sg, copy_len);
#endif
		copy_len -= copied;
		res += copied;
		if ((copy_len == 0) || (dst_sg == NULL))
			goto out;

		nents_to_copy--;
		if (nents_to_copy == 0)
			goto out;

		src_sg = sg_next_inline(src_sg);
	} while (src_sg != NULL);

out:
	return res;
}
#endif /* !defined(SCSI_EXEC_REQ_FIFO_DEFINED) */

#if LINUX_VERSION_CODE >= KERNEL_VERSION(2, 6, 30)
static void scsi_end_async(struct request *req, int error)
{
	struct scsi_io_context *sioc = req->end_io_data;
	int errors;

	TRACE_DBG("sioc %p, cmd %p, error %d / %d", sioc, sioc->data, error,
		  req->errors);

#if LINUX_VERSION_CODE < KERNEL_VERSION(3, 17, 0)
	lockdep_assert_held(req->q->queue_lock);
#else
	if (!req->q->mq_ops)
		lockdep_assert_held(req->q->queue_lock);
#endif

	errors = req->errors && !IS_ERR_VALUE(req->errors) ? req->errors :
		IS_ERR_VALUE(req->errors) || error ?
		SAM_STAT_CHECK_CONDITION : 0;

	if (sioc->done)
#if LINUX_VERSION_CODE <= KERNEL_VERSION(2, 6, 30)
		sioc->done(sioc->data, sioc->sense, errors, req->data_len);
#else
		sioc->done(sioc->data, sioc->sense, errors, req->resid_len);
#endif

	kmem_cache_free(scsi_io_context_cache, sioc);

	__blk_put_request(req->q, req);
	return;
}

/**
 * scst_scsi_exec_async - executes a SCSI command in pass-through mode
 * @cmd:	scst command
 * @data:	pointer passed to done() as "data"
 * @done:	callback function when done
 */
int scst_scsi_exec_async(struct scst_cmd *cmd, void *data,
	void (*done)(void *data, char *sense, int result, int resid))
{
	int res = 0;
	struct request_queue *q = cmd->dev->scsi_dev->request_queue;
	struct request *rq;
	struct scsi_io_context *sioc;
	bool reading = !(cmd->data_direction & SCST_DATA_WRITE);
	gfp_t gfp = cmd->cmd_gfp_mask;
	int cmd_len = cmd->cdb_len;

	sioc = kmem_cache_zalloc(scsi_io_context_cache, gfp);
	if (sioc == NULL) {
		res = -ENOMEM;
		goto out;
	}

	if (cmd->data_direction == SCST_DATA_BIDI) {
		struct request *next_rq;

		if (!test_bit(QUEUE_FLAG_BIDI, &q->queue_flags)) {
			res = -EOPNOTSUPP;
			goto out_free_sioc;
		}

		rq = blk_map_kern_sg(q, cmd->out_sg, cmd->out_sg_cnt, gfp,
				     reading);
		if (IS_ERR(rq)) {
			res = PTR_ERR(rq);
			TRACE_DBG("blk_map_kern_sg() failed: %d", res);
			goto out_free_sioc;
		}

		next_rq = blk_map_kern_sg(q, cmd->sg, cmd->sg_cnt, gfp, false);
		if (IS_ERR(next_rq)) {
			res = PTR_ERR(next_rq);
			TRACE_DBG("blk_map_kern_sg() failed: %d", res);
			goto out_free_unmap;
		}
		rq->next_rq = next_rq;
	} else {
		rq = blk_map_kern_sg(q, cmd->sg, cmd->sg_cnt, gfp, reading);
		if (IS_ERR(rq)) {
			res = PTR_ERR(rq);
			TRACE_DBG("blk_map_kern_sg() failed: %d", res);
			goto out_free_sioc;
		}
	}

	TRACE_DBG("sioc %p, cmd %p", sioc, cmd);

	sioc->data = data;
	sioc->done = done;

	rq->cmd_len = cmd_len;
	if (rq->cmd_len <= BLK_MAX_CDB) {
		memset(rq->cmd, 0, BLK_MAX_CDB); /* ATAPI hates garbage after CDB */
		memcpy(rq->cmd, cmd->cdb, cmd->cdb_len);
	} else
		rq->cmd = cmd->cdb;

	rq->sense = sioc->sense;
	rq->sense_len = sizeof(sioc->sense);
	rq->timeout = cmd->timeout;
	rq->retries = cmd->retries;
	rq->end_io_data = sioc;
#if LINUX_VERSION_CODE > KERNEL_VERSION(2, 6, 35)
	rq->cmd_flags |= REQ_FAILFAST_MASK;
#endif

	blk_execute_rq_nowait(rq->q, NULL, rq,
		(cmd->queue_type == SCST_CMD_QUEUE_HEAD_OF_QUEUE), scsi_end_async);
out:
	return res;

out_free_unmap:
	{
	struct bio *bio = rq->bio, *b;

	while (bio) {
		b = bio;
		bio = bio->bi_next;
#if LINUX_VERSION_CODE < KERNEL_VERSION(4, 3, 0)
		b->bi_end_io(b, res);
#else
		b->bi_error = res;
		b->bi_end_io(b);
#endif
	}
	}
	rq->bio = NULL;

	blk_put_request(rq);

out_free_sioc:
	kmem_cache_free(scsi_io_context_cache, sioc);
	goto out;
}
EXPORT_SYMBOL(scst_scsi_exec_async);

#endif /* LINUX_VERSION_CODE >= KERNEL_VERSION(2, 6, 30) */

/*
 * Can switch to the next dst_sg element, so, to cmp to strictly only
 * one dst_sg element, it must be either last in the chain, or
 * cmp_len == dst_sg->length.
 */
static int sg_cmp_elem(struct scatterlist **pdst_sg, size_t *pdst_len,
			size_t *pdst_offs, struct scatterlist *src_sg,
			size_t cmp_len, int *miscompare_offs,
#if LINUX_VERSION_CODE < KERNEL_VERSION(3, 4, 0)
			enum km_type d_km_type, enum km_type s_km_type,
#endif
			bool *cmp_res)
{
	int res = 0;
	struct scatterlist *dst_sg;
	size_t src_len, dst_len, src_offs, dst_offs;
	struct page *src_page, *dst_page;
	void *saddr, *daddr;

	*cmp_res = true;

	dst_sg = *pdst_sg;
	dst_len = *pdst_len;
	dst_offs = *pdst_offs;
	dst_page = sg_page(dst_sg);

	src_page = sg_page(src_sg);
	src_len = src_sg->length;
	src_offs = src_sg->offset;

	do {
		size_t n;
		int rc;

#if LINUX_VERSION_CODE < KERNEL_VERSION(3, 4, 0)
		saddr = kmap_atomic(src_page + (src_offs >> PAGE_SHIFT), s_km_type) +
			(src_offs & ~PAGE_MASK);
		daddr = kmap_atomic(dst_page + (dst_offs >> PAGE_SHIFT), d_km_type) +
			(dst_offs & ~PAGE_MASK);
#else
		saddr = kmap_atomic(src_page + (src_offs >> PAGE_SHIFT)) +
			(src_offs & ~PAGE_MASK);
		daddr = kmap_atomic(dst_page + (dst_offs >> PAGE_SHIFT)) +
			(dst_offs & ~PAGE_MASK);
#endif

		if (((src_offs & ~PAGE_MASK) == 0) &&
		    ((dst_offs & ~PAGE_MASK) == 0) &&
		    (src_len >= PAGE_SIZE) && (dst_len >= PAGE_SIZE) &&
		    (cmp_len >= PAGE_SIZE))
			n = PAGE_SIZE;
		else {
			n = min_t(size_t, PAGE_SIZE - (dst_offs & ~PAGE_MASK),
					  PAGE_SIZE - (src_offs & ~PAGE_MASK));
			n = min(n, src_len);
			n = min(n, dst_len);
			n = min_t(size_t, n, cmp_len);
		}

		/* Optimized for rare miscompares */

		rc = memcmp(daddr, saddr, n);
		if (rc != 0) {
			*cmp_res = false;
			if (miscompare_offs != NULL) {
				int i, len = n;
				unsigned long saddr_int = (unsigned long)saddr;
				unsigned long daddr_int = (unsigned long)daddr;
				int align_size = sizeof(unsigned long long);
				int align_mask = align_size-1;

				*miscompare_offs = -1;

				if (((saddr_int & align_mask) == 0) &&
				    ((daddr_int & align_mask) == 0) &&
				    ((len & align_mask) == 0)) {
					/* Fast path: both buffers and len aligned */
					unsigned long long *s = saddr;
					unsigned long long *d = daddr;

					EXTRACHECKS_BUG_ON(len % align_size != 0);
					len /= align_size;
					for (i = 0; i < len; i++) {
						if (s[i] != d[i]) {
							uint8_t *s8 = (uint8_t *)&s[i];
							uint8_t *d8 = (uint8_t *)&d[i];
							int j;

							for (j = 0; j < align_size; j++) {
								if (s8[j] != d8[j]) {
									*miscompare_offs = i * align_size + j;
									break;
								}
							}
							break;
						}
					}
				} else {
					uint8_t *s = saddr;
					uint8_t *d = daddr;

					for (i = 0; i < len; i++) {
						if (s[i] != d[i]) {
							*miscompare_offs = i;
							break;
						}
					}
				}
				EXTRACHECKS_BUG_ON(*miscompare_offs == -1);
			}
			goto out_unmap;
		}

		dst_offs += n;
		src_offs += n;

#if LINUX_VERSION_CODE < KERNEL_VERSION(3, 4, 0)
		kunmap_atomic(saddr, s_km_type);
		kunmap_atomic(daddr, d_km_type);
#else
		kunmap_atomic(saddr);
		kunmap_atomic(daddr);
#endif

		res += n;
		cmp_len -= n;
		if (cmp_len == 0)
			goto out;

		src_len -= n;
		dst_len -= n;
		if (dst_len == 0) {
			dst_sg = sg_next_inline(dst_sg);
			if (dst_sg == NULL)
				goto out;
			dst_page = sg_page(dst_sg);
			dst_len = dst_sg->length;
			dst_offs = dst_sg->offset;
		}
	} while (src_len > 0);

out:
	*pdst_sg = dst_sg;
	*pdst_len = dst_len;
	*pdst_offs = dst_offs;
	return res;

out_unmap:
#if LINUX_VERSION_CODE < KERNEL_VERSION(3, 4, 0)
	kunmap_atomic(saddr, s_km_type);
	kunmap_atomic(daddr, d_km_type);
#else
	kunmap_atomic(saddr);
	kunmap_atomic(daddr);
#endif
	goto out;
}

/**
 * sg_cmp - compare 2 SG vectors
 * @dst_sg:	SG 1
 * @src_sg:	SG 2
 * @nents_to_cmp: maximum number of entries to compare
 * @cmp_len:	maximum amount of data to compare. If 0, then compare all.
 * @miscompare_offs: offset of the first miscompare. Can be NULL.
 * @d_km_type:	kmap_atomic type for SG 1
 * @s_km_type:	kmap_atomic type for SG 2
 *
 * Description:
 *    Data from the first SG vector will be compired with the second SG
 *    vector. End of the vectors will be determined by sg_next() returning
 *    NULL. Returns true if both vectors have identical data, false otherwise.
 *
 * Note! It ignores size of the vectors, so SGs with different size with
 * the same data in min(sg1_size, sg2_size) size will match!
 */
static bool sg_cmp(struct scatterlist *dst_sg, struct scatterlist *src_sg,
	    int nents_to_cmp, size_t cmp_len, int *miscompare_offs
#if LINUX_VERSION_CODE < KERNEL_VERSION(3, 4, 0)
	    , enum km_type d_km_type, enum km_type s_km_type
#endif
	    )
{
	bool res = true;
	size_t dst_len, dst_offs;
	int compared_all = 0;

	TRACE_ENTRY();

	TRACE_DBG("dst_sg %p, src_sg %p, nents_to_cmp %d, cmp_len %zd",
		dst_sg, src_sg, nents_to_cmp, cmp_len);

	if (cmp_len == 0)
		cmp_len = 0x7FFFFFFF; /* cmp all */

	if (nents_to_cmp == 0)
		nents_to_cmp = 0x7FFFFFFF; /* cmp all */

	dst_len = dst_sg->length;
	dst_offs = dst_sg->offset;

	do {
		int compared;

		TRACE_DBG("dst_sg %p, dst_len %zd, dst_offs %zd, src_sg %p, "
			"nents_to_cmp %d, cmp_len %zd, compared_all %d",
			dst_sg, dst_len, dst_offs, src_sg, nents_to_cmp,
			cmp_len, compared_all);

		compared = sg_cmp_elem(&dst_sg, &dst_len, &dst_offs,
				src_sg, cmp_len, miscompare_offs,
#if LINUX_VERSION_CODE < KERNEL_VERSION(3, 4, 0)
				d_km_type, s_km_type,
#endif
				&res);
		if (!res) {
			if (miscompare_offs != NULL) {
				*miscompare_offs += compared_all;
				TRACE_DBG("miscompare_offs %d",
					*miscompare_offs);
			}
			goto out;
		}
		cmp_len -= compared;
		compared_all += compared;
		if ((cmp_len == 0) || (dst_sg == NULL))
			goto out;

		nents_to_cmp--;
		if (nents_to_cmp == 0)
			goto out;

		src_sg = sg_next_inline(src_sg);
	} while (src_sg != NULL);

out:
	TRACE_EXIT_RES(res);
	return res;
}

/**
 * scst_copy_sg() - copy data between the command's SGs
 *
 * Copies data between cmd->tgt_i_sg and cmd->sg as well as
 * cmd->tgt_i_dif_sg and cmd->dif_sg in direction defined by
 * copy_dir parameter.
 */
void scst_copy_sg(struct scst_cmd *cmd, enum scst_sg_copy_dir copy_dir)
{
	struct scatterlist *src_sg, *dst_sg;
	struct scatterlist *src_sg_dif, *dst_sg_dif;
	unsigned int to_copy, to_copy_dif;
#if LINUX_VERSION_CODE < KERNEL_VERSION(3, 4, 0)
	int atomic = scst_cmd_atomic(cmd);
#endif

	TRACE_ENTRY();

	if (copy_dir == SCST_SG_COPY_FROM_TARGET) {
		if (cmd->data_direction != SCST_DATA_BIDI) {
			src_sg = cmd->tgt_i_sg;
			dst_sg = cmd->sg;
			to_copy = cmd->bufflen;
			src_sg_dif = cmd->tgt_i_dif_sg;
			dst_sg_dif = cmd->dif_sg;
			to_copy_dif = scst_cmd_get_bufflen_dif(cmd);
		} else {
			TRACE_MEM("BIDI cmd %p", cmd);
			src_sg = cmd->tgt_out_sg;
			dst_sg = cmd->out_sg;
			to_copy = cmd->out_bufflen;
			src_sg_dif = NULL;
			dst_sg_dif = NULL;
			to_copy_dif = 0;
		}
	} else {
		src_sg = cmd->sg;
		dst_sg = cmd->tgt_i_sg;
		to_copy = cmd->adjusted_resp_data_len;
		src_sg_dif = cmd->dif_sg;
		dst_sg_dif = cmd->tgt_i_dif_sg;
		to_copy_dif = scst_cmd_get_bufflen_dif(cmd);
	}

	TRACE_MEM("cmd %p, copy_dir %d, src_sg %p, dst_sg %p, to_copy %lld, "
		"src_sg_dif %p, dst_sg_dif %p, to_copy_dif %lld",
		cmd, copy_dir, src_sg, dst_sg, (long long)to_copy,
		src_sg_dif, dst_sg_dif, (long long)to_copy_dif);

	if (unlikely(src_sg == NULL) || unlikely(dst_sg == NULL) ||
	    unlikely(to_copy == 0)) {
		/*
		 * It can happened, e.g., with scst_user for cmd with delay
		 * alloc, which failed with Check Condition.
		 */
		goto out;
	}

#if LINUX_VERSION_CODE < KERNEL_VERSION(3, 4, 0)
	sg_copy(dst_sg, src_sg, 0, to_copy,
		atomic ? KM_SOFTIRQ0 : KM_USER0,
		atomic ? KM_SOFTIRQ1 : KM_USER1);
#else
	sg_copy(dst_sg, src_sg, 0, to_copy);
#endif

	if ((src_sg_dif == NULL) || (dst_sg_dif == NULL) || (to_copy_dif == 0))
		goto out;

#if LINUX_VERSION_CODE < KERNEL_VERSION(3, 4, 0)
	sg_copy(dst_sg_dif, src_sg_dif, 0, to_copy_dif,
		atomic ? KM_SOFTIRQ0 : KM_USER0,
		atomic ? KM_SOFTIRQ1 : KM_USER1);
#else
	sg_copy(dst_sg_dif, src_sg_dif, 0, to_copy_dif);
#endif

out:
	TRACE_EXIT();
	return;
}
EXPORT_SYMBOL_GPL(scst_copy_sg);

/**
 * scst_get_buf_full - return linear buffer for command
 * @cmd:	scst command
 * @buf:	pointer on the resulting pointer
 *
 * If the command's buffer >single page, it vmalloc() the needed area
 * and copies the buffer there. Returns length of the buffer or negative
 * error code otherwise.
 */
int scst_get_buf_full(struct scst_cmd *cmd, uint8_t **buf)
{
	int res = 0;

	TRACE_ENTRY();

	EXTRACHECKS_BUG_ON(cmd->sg_buff_vmallocated);

	if (scst_get_buf_count(cmd) > 1) {
		int len;
		uint8_t *tmp_buf;
		int full_size;

		full_size = 0;
		len = scst_get_buf_first(cmd, &tmp_buf);
		while (len > 0) {
			full_size += len;
			scst_put_buf(cmd, tmp_buf);
			len = scst_get_buf_next(cmd, &tmp_buf);
		}

#ifdef __COVERITY__
		/* Help Coverity recognize that vmalloc(0) returns NULL. */
		*buf = full_size ? vmalloc(full_size) : NULL;
#else
		*buf = vmalloc(full_size);
#endif
		if (*buf == NULL) {
			TRACE(TRACE_OUT_OF_MEM, "vmalloc() failed for opcode "
				"%s", scst_get_opcode_name(cmd));
			res = -ENOMEM;
			goto out;
		}
		cmd->sg_buff_vmallocated = 1;

		if (scst_cmd_get_data_direction(cmd) == SCST_DATA_WRITE) {
			uint8_t *buf_ptr;

			buf_ptr = *buf;

			len = scst_get_buf_first(cmd, &tmp_buf);
			while (len > 0) {
				memcpy(buf_ptr, tmp_buf, len);
				buf_ptr += len;

				scst_put_buf(cmd, tmp_buf);
				len = scst_get_buf_next(cmd, &tmp_buf);
			}
		}
		res = full_size;
	} else
		res = scst_get_buf_first(cmd, buf);

out:
	TRACE_EXIT_RES(res);
	return res;
}
EXPORT_SYMBOL(scst_get_buf_full);

/**
 * scst_get_buf_full_sense - return linear buffer for command
 * @cmd:	scst command
 * @buf:	pointer on the resulting pointer
 *
 * Does the same as scst_get_buf_full(), but in case of error
 * additionally sets in cmd status code and sense.
 */
int scst_get_buf_full_sense(struct scst_cmd *cmd, uint8_t **buf)
{
	int res = 0;

	TRACE_ENTRY();

	res = scst_get_buf_full(cmd, buf);
	if (unlikely(res < 0)) {
		PRINT_ERROR("scst_get_buf_full() failed: %d", res);
		if (res == -ENOMEM)
			scst_set_busy(cmd);
		else
			scst_set_cmd_error(cmd,
				SCST_LOAD_SENSE(scst_sense_internal_failure));
		goto out;
	}

out:
	TRACE_EXIT_RES(res);
	return res;
}
EXPORT_SYMBOL(scst_get_buf_full_sense);

/**
 * scst_put_buf_full - unmaps linear buffer for command
 * @cmd:	scst command
 * @buf:	pointer on the buffer to unmap
 *
 * Reverse operation for scst_get_buf_full()/scst_get_buf_full_sense().
 * If the buffer was vmalloced(), it vfree() the buffer.
 */
void scst_put_buf_full(struct scst_cmd *cmd, uint8_t *buf)
{
	TRACE_ENTRY();

	if (buf == NULL)
		goto out;

	if (cmd->sg_buff_vmallocated) {
		if (scst_cmd_get_data_direction(cmd) == SCST_DATA_READ) {
			int len;
			uint8_t *tmp_buf, *buf_p;

			buf_p = buf;

			len = scst_get_buf_first(cmd, &tmp_buf);
			while (len > 0) {
				memcpy(tmp_buf, buf_p, len);
				buf_p += len;

				scst_put_buf(cmd, tmp_buf);
				len = scst_get_buf_next(cmd, &tmp_buf);
			}

		}

		cmd->sg_buff_vmallocated = 0;

		vfree(buf);
	} else
		scst_put_buf(cmd, buf);

out:
	TRACE_EXIT();
	return;
}
EXPORT_SYMBOL(scst_put_buf_full);

static __be16 scst_dif_crc_fn(const void *data, unsigned int len)
{
#if LINUX_VERSION_CODE >= KERNEL_VERSION(2, 6, 27)
	return cpu_to_be16(crc_t10dif(data, len));
#else
	WARN_ON_ONCE(true);
	return 0;
#endif
}

static __be16 scst_dif_ip_fn(const void *data, unsigned int len)
{
	return (__force __be16)ip_compute_csum(data, len);
}

static int scst_verify_dif_type1(struct scst_cmd *cmd)
{
	int res = 0;
	struct scst_device *dev = cmd->dev;
	enum scst_dif_actions checks = scst_get_dif_checks(cmd->cmd_dif_actions);
	int len, tags_len = 0, tag_size = 1 << SCST_DIF_TAG_SHIFT;
	struct scatterlist *tags_sg = NULL;
	uint8_t *buf, *tags_buf = NULL;
	const struct t10_pi_tuple *t = NULL; /* to silence compiler warning */
	uint64_t lba = cmd->lba;
	int block_size = dev->block_size, block_shift = dev->block_shift;
	__be16 (*crc_fn)(const void *buffer, unsigned int len);

	TRACE_ENTRY();

	EXTRACHECKS_BUG_ON(dev->dev_dif_type != 1);

#ifdef CONFIG_SCST_EXTRACHECKS
	switch (scst_get_dif_action(scst_get_scst_dif_actions(cmd->cmd_dif_actions))) {
	case SCST_DIF_ACTION_STRIP:
	case SCST_DIF_ACTION_PASS_CHECK:
		break;
	default:
		EXTRACHECKS_BUG_ON(1);
		break;
	}
	EXTRACHECKS_BUG_ON(checks == SCST_DIF_ACTION_NONE);
#endif

	crc_fn = cmd->tgt_dev->tgt_dev_dif_crc_fn;

	len = scst_get_buf_first(cmd, &buf);
	while (len > 0) {
		int i;
		uint8_t *cur_buf = buf;

		for (i = 0; i < (len >> block_shift); i++) {
			if (tags_buf == NULL) {
				tags_buf = scst_get_dif_buf(cmd, &tags_sg, &tags_len);
				EXTRACHECKS_BUG_ON(tags_len <= 0);
				TRACE_DBG("tags_buf %p", tags_buf);
				TRACE_BUFF_FLAG(TRACE_DEBUG, "Tags to verify",
					tags_buf, tags_len);
				t = (struct t10_pi_tuple *)tags_buf;
			}

			if (t->app_tag == SCST_DIF_NO_CHECK_ALL_APP_TAG) {
				TRACE_DBG("Skipping tag %lld (cmd %p)",
					(long long)lba, cmd);
				goto next;
			}

			if (checks & SCST_DIF_CHECK_APP_TAG) {
				if (t->app_tag != dev->dev_dif_static_app_tag) {
					PRINT_WARNING("APP TAG check failed, "
						"expected 0x%x, seeing "
						"0x%x (cmd %p (op %s), lba %lld, "
						"dev %s)", dev->dev_dif_static_app_tag,
						t->app_tag, cmd, scst_get_opcode_name(cmd),
						(long long)lba, dev->virt_name);
					scst_dif_acc_app_check_failed_scst(cmd);
					scst_set_cmd_error(cmd,
						SCST_LOAD_SENSE(scst_logical_block_app_tag_check_failed));
					res = -EIO;
					goto out_put;
				}
			}

			if (checks & SCST_DIF_CHECK_REF_TAG) {
				if (t->ref_tag != cpu_to_be32(lba & 0xFFFFFFFF)) {
					PRINT_WARNING("REF TAG check failed, "
						"expected 0x%x, seeing "
						"0x%x (cmd %p (op %s), lba %lld, "
						"dev %s)", cpu_to_be32(lba & 0xFFFFFFFF),
						t->ref_tag, cmd, scst_get_opcode_name(cmd),
						(long long)lba, dev->virt_name);
					scst_dif_acc_ref_check_failed_scst(cmd);
					scst_set_cmd_error(cmd,
						SCST_LOAD_SENSE(scst_logical_block_ref_tag_check_failed));
					res = -EIO;
					goto out_put;
				}
			}

			/* Skip CRC check for internal commands */
			if ((checks & SCST_DIF_CHECK_GUARD_TAG) &&
			    !cmd->internal) {
				__be16 crc = crc_fn(cur_buf, block_size);

				if (t->guard_tag != crc) {
					PRINT_WARNING("GUARD TAG check failed, "
						"expected 0x%x, seeing 0x%x "
						"(cmd %p (op %s), lba %lld, "
						"dev %s)", crc, t->guard_tag, cmd,
						scst_get_opcode_name(cmd), (long long)lba,
						dev->virt_name);
					scst_dif_acc_guard_check_failed_scst(cmd);
					scst_set_cmd_error(cmd,
						SCST_LOAD_SENSE(scst_logical_block_guard_check_failed));
					res = -EIO;
					goto out_put;
				}
			}

next:
			cur_buf += dev->block_size;
			lba++;

			t++;
			tags_len -= tag_size;
			if (tags_len == 0) {
				scst_put_dif_buf(cmd, tags_buf);
				tags_buf = NULL;
			}
		}

		scst_put_buf(cmd, buf);
		len = scst_get_buf_next(cmd, &buf);
	}

	EXTRACHECKS_BUG_ON(tags_buf != NULL);

out:
	TRACE_EXIT_RES(res);
	return res;

out_put:
	scst_put_buf(cmd, buf);
	scst_put_dif_buf(cmd, tags_buf);
	goto out;
}

#ifdef CONFIG_SCST_DIF_INJECT_CORRUPTED_TAGS
static void scst_check_fail_ref_tag(struct scst_cmd *cmd)
{
	enum scst_dif_actions checks = scst_get_dif_checks(cmd->cmd_dif_actions);

	if (((cmd->dev->dev_dif_mode & SCST_DIF_MODE_TGT) == 0) &&
	    (checks & SCST_DIF_CHECK_REF_TAG)) {
		TRACE(TRACE_SCSI|TRACE_MINOR, "No tgt dif_mode, failing "
			"cmd %p with ref tag check failed", cmd);
		scst_dif_acc_ref_check_failed_scst(cmd);
		scst_set_cmd_error(cmd,
			SCST_LOAD_SENSE(scst_logical_block_ref_tag_check_failed));
	}
	return;
}

static void scst_check_fail_guard_tag(struct scst_cmd *cmd)
{
	enum scst_dif_actions checks = scst_get_dif_checks(cmd->cmd_dif_actions);

	if (((cmd->dev->dev_dif_mode & SCST_DIF_MODE_TGT) == 0) &&
	    (checks & SCST_DIF_CHECK_GUARD_TAG)) {
		TRACE(TRACE_SCSI|TRACE_MINOR, "No tgt dif_mode, failing "
			"cmd %p with guard tag check failed", cmd);
		scst_dif_acc_guard_check_failed_scst(cmd);
		scst_set_cmd_error(cmd,
			SCST_LOAD_SENSE(scst_logical_block_guard_check_failed));
	}
	return;
}
#endif

static int scst_generate_dif_type1(struct scst_cmd *cmd)
{
	int res = 0;
	struct scst_device *dev = cmd->dev;
	int len, tags_len = 0, tag_size = 1 << SCST_DIF_TAG_SHIFT;
	struct scatterlist *tags_sg = NULL;
	uint8_t *buf, *tags_buf = NULL;
	struct t10_pi_tuple *t = NULL; /* to silence compiler warning */
	uint64_t lba = cmd->lba;
	int block_size = dev->block_size, block_shift = dev->block_shift;
	__be16 (*crc_fn)(const void *buffer, unsigned int len);

	TRACE_ENTRY();

	EXTRACHECKS_BUG_ON(dev->dev_dif_type != 1);

#ifdef CONFIG_SCST_EXTRACHECKS
	switch (scst_get_dif_action(scst_get_scst_dif_actions(cmd->cmd_dif_actions))) {
	case SCST_DIF_ACTION_INSERT:
		break;
	default:
		EXTRACHECKS_BUG_ON(1);
		break;
	}
#endif

	crc_fn = cmd->tgt_dev->tgt_dev_dif_crc_fn;

	len = scst_get_buf_first(cmd, &buf);
	while (len > 0) {
		int i;
		uint8_t *cur_buf = buf;

		TRACE_DBG("len %d", len);

		for (i = 0; i < (len >> block_shift); i++) {
			TRACE_DBG("lba %lld, tags_len %d", (long long)lba, tags_len);

			if (tags_buf == NULL) {
				tags_buf = scst_get_dif_buf(cmd, &tags_sg, &tags_len);
				TRACE_DBG("tags_sg %p, tags_buf %p, tags_len %d",
					tags_sg, tags_buf, tags_len);
				EXTRACHECKS_BUG_ON(tags_len <= 0);
				t = (struct t10_pi_tuple *)tags_buf;
			}

			t->app_tag = dev->dev_dif_static_app_tag;
			t->ref_tag = cpu_to_be32(lba & 0xFFFFFFFF);
			t->guard_tag = crc_fn(cur_buf, block_size);

#ifdef CONFIG_SCST_DIF_INJECT_CORRUPTED_TAGS
			switch (cmd->cmd_corrupt_dif_tag) {
			case 0:
				break;
			case 1:
				if (lba == cmd->lba) {
					if (cmd->cdb[1] & 0x80) {
						TRACE(TRACE_SCSI|TRACE_MINOR,
							"Corrupting ref tag at lba "
							"%lld (case %d, cmd %p)",
							(long long)lba,
							cmd->cmd_corrupt_dif_tag, cmd);
						t->ref_tag = cpu_to_be32(0xebfeedad);
						scst_check_fail_ref_tag(cmd);
					} else {
						TRACE(TRACE_SCSI|TRACE_MINOR,
							"Corrupting guard tag at lba "
							"%lld (case %d, cmd %p)",
							(long long)lba,
							cmd->cmd_corrupt_dif_tag, cmd);
						t->guard_tag = cpu_to_be16(0xebed);
						scst_check_fail_guard_tag(cmd);
					}
				}
				break;
			case 2:
				if (lba == (cmd->lba + 1)) {
					if (cmd->cdb[1] & 0x80) {
						TRACE(TRACE_SCSI|TRACE_MINOR,
							"Corrupting ref tag at lba "
							"%lld (case %d, cmd %p)",
							(long long)lba,
							cmd->cmd_corrupt_dif_tag, cmd);
						t->ref_tag = cpu_to_be32(0xebfeedad);
						scst_check_fail_ref_tag(cmd);
					} else {
						TRACE(TRACE_SCSI|TRACE_MINOR,
							"Corrupting guard tag at lba "
							"%lld (case %d, cmd %p)",
							(long long)lba,
							cmd->cmd_corrupt_dif_tag, cmd);
						t->guard_tag = cpu_to_be16(0xebed);
						scst_check_fail_guard_tag(cmd);
					}
				}
				break;
			case 3:
				if (lba == (cmd->lba + 2)) {
					if (cmd->cdb[1] & 0x80) {
						TRACE(TRACE_SCSI|TRACE_MINOR,
							"Corrupting ref tag at lba "
							"%lld (case %d, cmd %p)",
							(long long)lba,
							cmd->cmd_corrupt_dif_tag, cmd);
						t->ref_tag = cpu_to_be32(0xebfeedad);
						scst_check_fail_ref_tag(cmd);
					} else {
						TRACE(TRACE_SCSI|TRACE_MINOR,
							"Corrupting guard tag at lba "
							"%lld (case %d, cmd %p)",
							(long long)lba,
							cmd->cmd_corrupt_dif_tag, cmd);
						t->guard_tag = cpu_to_be16(0xebed);
						scst_check_fail_guard_tag(cmd);
					}
				}
				break;
			case 4:
				if (lba == (cmd->lba + ((cmd->data_len >> dev->block_shift) >> 1))) {
					if (cmd->cdb[1] & 0x80) {
						TRACE(TRACE_SCSI|TRACE_MINOR,
							"Corrupting ref tag at lba "
							"%lld (case %d, cmd %p)",
							(long long)lba,
							cmd->cmd_corrupt_dif_tag, cmd);
						t->ref_tag = cpu_to_be32(0xebfeedad);
						scst_check_fail_ref_tag(cmd);
					} else {
						TRACE(TRACE_SCSI|TRACE_MINOR,
							"Corrupting guard tag at lba "
							"%lld (case %d, cmd %p)",
							(long long)lba,
							cmd->cmd_corrupt_dif_tag, cmd);
						t->guard_tag = cpu_to_be16(0xebed);
						scst_check_fail_guard_tag(cmd);
					}
				}
				break;
			case 5:
				if (lba == (cmd->lba + ((cmd->data_len >> dev->block_shift) - 3))) {
					if (cmd->cdb[1] & 0x80) {
						TRACE(TRACE_SCSI|TRACE_MINOR,
							"Corrupting ref tag at lba "
							"%lld (case %d, cmd %p)",
							(long long)lba,
							cmd->cmd_corrupt_dif_tag, cmd);
						t->ref_tag = cpu_to_be32(0xebfeedad);
						scst_check_fail_ref_tag(cmd);
					} else {
						TRACE(TRACE_SCSI|TRACE_MINOR,
							"Corrupting guard tag at lba "
							"%lld (case %d, cmd %p)",
							(long long)lba,
							cmd->cmd_corrupt_dif_tag, cmd);
						t->guard_tag = cpu_to_be16(0xebed);
						scst_check_fail_guard_tag(cmd);
					}
				}
				break;
			case 6:
				if (lba == (cmd->lba + ((cmd->data_len >> dev->block_shift) - 2))) {
					if (cmd->cdb[1] & 0x80) {
						TRACE(TRACE_SCSI|TRACE_MINOR,
							"Corrupting ref tag at lba "
							"%lld (case %d, cmd %p)",
							(long long)lba,
							cmd->cmd_corrupt_dif_tag, cmd);
						t->ref_tag = cpu_to_be32(0xebfeedad);
						scst_check_fail_ref_tag(cmd);
					} else {
						TRACE(TRACE_SCSI|TRACE_MINOR,
							"Corrupting guard tag at lba "
							"%lld (case %d, cmd %p)",
							(long long)lba,
							cmd->cmd_corrupt_dif_tag, cmd);
						t->guard_tag = cpu_to_be16(0xebed);
						scst_check_fail_guard_tag(cmd);
					}
				}
				break;
			case 7:
				if (lba == (cmd->lba + ((cmd->data_len >> dev->block_shift) - 1))) {
					if (cmd->cdb[1] & 0x80) {
						TRACE(TRACE_SCSI|TRACE_MINOR,
							"Corrupting ref tag at lba "
							"%lld (case %d, cmd %p)",
							(long long)lba,
							cmd->cmd_corrupt_dif_tag, cmd);
						t->ref_tag = cpu_to_be32(0xebfeedad);
						scst_check_fail_ref_tag(cmd);
					} else {
						TRACE(TRACE_SCSI|TRACE_MINOR,
							"Corrupting guard tag at lba "
							"%lld (case %d, cmd %p)",
							(long long)lba,
							cmd->cmd_corrupt_dif_tag, cmd);
						t->guard_tag = cpu_to_be16(0xebed);
						scst_check_fail_guard_tag(cmd);
					}
				}
				break;
			}
#endif
			cur_buf += dev->block_size;
			lba++;

			t++;
			tags_len -= tag_size;
			if (tags_len == 0) {
				scst_put_dif_buf(cmd, tags_buf);
				tags_buf = NULL;
			}
		}

		scst_put_buf(cmd, buf);
		len = scst_get_buf_next(cmd, &buf);
	}

	EXTRACHECKS_BUG_ON(tags_buf != NULL);

	TRACE_EXIT_RES(res);
	return res;
}

static int scst_do_dif(struct scst_cmd *cmd,
	int (*generate_fn)(struct scst_cmd *cmd),
	int (*verify_fn)(struct scst_cmd *cmd))
{
	int res;
	enum scst_dif_actions action = scst_get_dif_action(
			scst_get_scst_dif_actions(cmd->cmd_dif_actions));

	TRACE_ENTRY();

	TRACE_DBG("cmd %p, action %d", cmd, action);

	switch (action) {
	case SCST_DIF_ACTION_PASS:
		/* Nothing to do */
		TRACE_DBG("PASS DIF action, skipping (cmd %p)", cmd);
		res = 0;
		break;

	case SCST_DIF_ACTION_STRIP:
	case SCST_DIF_ACTION_PASS_CHECK:
	{
		enum scst_dif_actions checks = scst_get_dif_checks(cmd->cmd_dif_actions);

		if (likely(checks != SCST_DIF_ACTION_NONE))
			res = verify_fn(cmd);
		else
			res = 0;
		break;
	}

	case SCST_DIF_ACTION_INSERT:
		res = generate_fn(cmd);
		break;

	default:
		EXTRACHECKS_BUG_ON(1);
		/* go through */
	case SCST_DIF_ACTION_NONE:
		/* Nothing to do */
		TRACE_DBG("NONE DIF action, skipping (cmd %p)", cmd);
		res = 0;
		break;
	}

	TRACE_EXIT_RES(res);
	return res;
}

static int scst_dif_type1(struct scst_cmd *cmd)
{
	int res;

	TRACE_ENTRY();

	EXTRACHECKS_BUG_ON(cmd->dev->dev_dif_type != 1);

	res = scst_do_dif(cmd, scst_generate_dif_type1, scst_verify_dif_type1);

	TRACE_EXIT_RES(res);
	return res;
}

static int scst_verify_dif_type2(struct scst_cmd *cmd)
{
	int res = 0;
	struct scst_device *dev = cmd->dev;
	enum scst_dif_actions checks = scst_get_dif_checks(cmd->cmd_dif_actions);
	int len, tags_len = 0, tag_size = 1 << SCST_DIF_TAG_SHIFT;
	struct scatterlist *tags_sg = NULL;
	uint8_t *buf, *tags_buf = NULL;
	const struct t10_pi_tuple *t = NULL; /* to silence compiler warning */
	uint64_t lba = cmd->lba;
	int block_size = dev->block_size, block_shift = dev->block_shift;
	__be16 (*crc_fn)(const void *buffer, unsigned int len);
	uint32_t ref_tag = scst_cmd_get_dif_exp_ref_tag(cmd);
	/* Let's keep both in BE */
	__be16 app_tag_mask = cpu_to_be16(scst_cmd_get_dif_app_tag_mask(cmd));
	__be16 app_tag_masked = cpu_to_be16(scst_cmd_get_dif_exp_app_tag(cmd)) & app_tag_mask;

	TRACE_ENTRY();

	EXTRACHECKS_BUG_ON(dev->dev_dif_type != 2);

#ifdef CONFIG_SCST_EXTRACHECKS
	switch (scst_get_dif_action(scst_get_scst_dif_actions(cmd->cmd_dif_actions))) {
	case SCST_DIF_ACTION_STRIP:
	case SCST_DIF_ACTION_PASS_CHECK:
		break;
	default:
		EXTRACHECKS_BUG_ON(1);
		break;
	}
	EXTRACHECKS_BUG_ON(checks == SCST_DIF_ACTION_NONE);
#endif

	crc_fn = cmd->tgt_dev->tgt_dev_dif_crc_fn;

	len = scst_get_buf_first(cmd, &buf);
	while (len > 0) {
		int i;
		uint8_t *cur_buf = buf;

		for (i = 0; i < (len >> block_shift); i++) {
			if (tags_buf == NULL) {
				tags_buf = scst_get_dif_buf(cmd, &tags_sg, &tags_len);
				EXTRACHECKS_BUG_ON(tags_len <= 0);
				t = (struct t10_pi_tuple *)tags_buf;
			}

			if (t->app_tag == SCST_DIF_NO_CHECK_ALL_APP_TAG) {
				TRACE_DBG("Skipping tag (cmd %p)", cmd);
				goto next;
			}

			if (checks & SCST_DIF_CHECK_APP_TAG) {
				if ((t->app_tag & app_tag_mask) != app_tag_masked) {
					PRINT_WARNING("APP TAG check failed, "
						"expected 0x%x, seeing "
						"0x%x (cmd %p (op %s), dev %s)",
						app_tag_masked, t->app_tag & app_tag_mask,
						cmd, scst_get_opcode_name(cmd), dev->virt_name);
					scst_dif_acc_app_check_failed_scst(cmd);
					scst_set_cmd_error(cmd,
						SCST_LOAD_SENSE(scst_logical_block_app_tag_check_failed));
					res = -EIO;
					goto out_put;
				}
			}

			if (checks & SCST_DIF_CHECK_REF_TAG) {
				if (t->ref_tag != cpu_to_be32(ref_tag)) {
					PRINT_WARNING("REF TAG check failed, "
						"expected 0x%x, seeing "
						"0x%x (cmd %p (op %s), dev %s)",
						cpu_to_be32(ref_tag),
						t->ref_tag, cmd, scst_get_opcode_name(cmd),
						dev->virt_name);
					scst_dif_acc_ref_check_failed_scst(cmd);
					scst_set_cmd_error(cmd,
						SCST_LOAD_SENSE(scst_logical_block_ref_tag_check_failed));
					res = -EIO;
					goto out_put;
				}
			}

			/* Skip CRC check for internal commands */
			if ((checks & SCST_DIF_CHECK_GUARD_TAG) &&
			    !cmd->internal) {
				__be16 crc = crc_fn(cur_buf, block_size);

				if (t->guard_tag != crc) {
					PRINT_WARNING("GUARD TAG check failed, "
						"expected 0x%x, seeing 0x%x "
						"(cmd %p (op %s), lba %lld, "
						"dev %s)", crc, t->guard_tag, cmd,
						scst_get_opcode_name(cmd), (long long)lba,
						dev->virt_name);
					scst_dif_acc_guard_check_failed_scst(cmd);
					scst_set_cmd_error(cmd,
						SCST_LOAD_SENSE(scst_logical_block_guard_check_failed));
					res = -EIO;
					goto out_put;
				}
			}

next:
			cur_buf += dev->block_size;
			lba++;
			ref_tag++;

			t++;
			tags_len -= tag_size;
			if (tags_len == 0) {
				scst_put_dif_buf(cmd, tags_buf);
				tags_buf = NULL;
			}
		}

		scst_put_buf(cmd, buf);
		len = scst_get_buf_next(cmd, &buf);
	}

	EXTRACHECKS_BUG_ON(tags_buf != NULL);

out:
	TRACE_EXIT_RES(res);
	return res;

out_put:
	scst_put_buf(cmd, buf);
	scst_put_dif_buf(cmd, tags_buf);
	goto out;
}

static int scst_generate_dif_type2(struct scst_cmd *cmd)
{
	int res = 0;
	struct scst_device *dev = cmd->dev;
	int len, tags_len = 0, tag_size = 1 << SCST_DIF_TAG_SHIFT;
	struct scatterlist *tags_sg = NULL;
	uint8_t *buf, *tags_buf = NULL;
	struct t10_pi_tuple *t = NULL; /* to silence compiler warning */
	int block_size = dev->block_size, block_shift = dev->block_shift;
	__be16 (*crc_fn)(const void *buffer, unsigned int len);
	uint32_t ref_tag = scst_cmd_get_dif_exp_ref_tag(cmd);
	/* Let's keep both in BE */
	__be16 app_tag_mask = cpu_to_be16(scst_cmd_get_dif_app_tag_mask(cmd));
	__be16 app_tag_masked = cpu_to_be16(scst_cmd_get_dif_exp_app_tag(cmd)) & app_tag_mask;

	TRACE_ENTRY();

	EXTRACHECKS_BUG_ON(dev->dev_dif_type != 2);

#ifdef CONFIG_SCST_EXTRACHECKS
	switch (scst_get_dif_action(scst_get_scst_dif_actions(cmd->cmd_dif_actions))) {
	case SCST_DIF_ACTION_INSERT:
		break;
	default:
		EXTRACHECKS_BUG_ON(1);
		break;
	}
#endif

	crc_fn = cmd->tgt_dev->tgt_dev_dif_crc_fn;

	len = scst_get_buf_first(cmd, &buf);
	while (len > 0) {
		int i;
		uint8_t *cur_buf = buf;

		TRACE_DBG("len %d", len);

		for (i = 0; i < (len >> block_shift); i++) {
			TRACE_DBG("tags_len %d", tags_len);

			if (tags_buf == NULL) {
				tags_buf = scst_get_dif_buf(cmd, &tags_sg, &tags_len);
				TRACE_DBG("tags_sg %p, tags_buf %p, tags_len %d",
					tags_sg, tags_buf, tags_len);
				EXTRACHECKS_BUG_ON(tags_len <= 0);
				t = (struct t10_pi_tuple *)tags_buf;
			}

			t->app_tag = app_tag_masked;
			t->ref_tag = cpu_to_be32(ref_tag);
			t->guard_tag = crc_fn(cur_buf, block_size);

			cur_buf += dev->block_size;
			ref_tag++;

			t++;
			tags_len -= tag_size;
			if (tags_len == 0) {
				scst_put_dif_buf(cmd, tags_buf);
				tags_buf = NULL;
			}
		}

		scst_put_buf(cmd, buf);
		len = scst_get_buf_next(cmd, &buf);
	}

	EXTRACHECKS_BUG_ON(tags_buf != NULL);

	TRACE_EXIT_RES(res);
	return res;
}

static int scst_dif_type2(struct scst_cmd *cmd)
{
	int res;

	TRACE_ENTRY();

	EXTRACHECKS_BUG_ON(cmd->dev->dev_dif_type != 2);

	res = scst_do_dif(cmd, scst_generate_dif_type2, scst_verify_dif_type2);

	TRACE_EXIT_RES(res);
	return res;
}

static int scst_verify_dif_type3(struct scst_cmd *cmd)
{
	int res = 0;
	struct scst_device *dev = cmd->dev;
	enum scst_dif_actions checks = scst_get_dif_checks(cmd->cmd_dif_actions);
	int len, tags_len = 0, tag_size = 1 << SCST_DIF_TAG_SHIFT;
	struct scatterlist *tags_sg = NULL;
	uint8_t *buf, *tags_buf = NULL;
	const struct t10_pi_tuple *t = NULL; /* to silence compiler warning */
	uint64_t lba = cmd->lba;
	int block_size = dev->block_size, block_shift = dev->block_shift;
	__be16 (*crc_fn)(const void *buffer, unsigned int len);

	TRACE_ENTRY();

	EXTRACHECKS_BUG_ON(dev->dev_dif_type != 3);

#ifdef CONFIG_SCST_EXTRACHECKS
	switch (scst_get_dif_action(scst_get_scst_dif_actions(cmd->cmd_dif_actions))) {
	case SCST_DIF_ACTION_STRIP:
	case SCST_DIF_ACTION_PASS_CHECK:
		break;
	default:
		EXTRACHECKS_BUG_ON(1);
		break;
	}
	EXTRACHECKS_BUG_ON(checks == SCST_DIF_ACTION_NONE);
#endif

	crc_fn = cmd->tgt_dev->tgt_dev_dif_crc_fn;

	len = scst_get_buf_first(cmd, &buf);
	while (len > 0) {
		int i;
		uint8_t *cur_buf = buf;

		for (i = 0; i < (len >> block_shift); i++) {
			if (tags_buf == NULL) {
				tags_buf = scst_get_dif_buf(cmd, &tags_sg, &tags_len);
				EXTRACHECKS_BUG_ON(tags_len <= 0);
				t = (struct t10_pi_tuple *)tags_buf;
			}

			if ((t->app_tag == SCST_DIF_NO_CHECK_ALL_APP_TAG) &&
			    (t->ref_tag == SCST_DIF_NO_CHECK_ALL_REF_TAG)) {
				TRACE_DBG("Skipping tag (cmd %p)", cmd);
				goto next;
			}

			if (checks & SCST_DIF_CHECK_APP_TAG) {
				if (t->app_tag != dev->dev_dif_static_app_tag) {
					PRINT_WARNING("APP TAG check failed, "
						"expected 0x%x, seeing "
						"0x%x (cmd %p (op %s), dev %s)",
						dev->dev_dif_static_app_tag,
						t->app_tag, cmd, scst_get_opcode_name(cmd),
						dev->virt_name);
					scst_dif_acc_app_check_failed_scst(cmd);
					scst_set_cmd_error(cmd,
						SCST_LOAD_SENSE(scst_logical_block_app_tag_check_failed));
					res = -EIO;
					goto out_put;
				}
			}

			if (checks & SCST_DIF_CHECK_REF_TAG) {
				if (t->ref_tag != dev->dev_dif_static_app_ref_tag) {
					PRINT_WARNING("REF TAG check failed, "
						"expected 0x%x, seeing "
						"0x%x (cmd %p (op %s), dev %s)",
						dev->dev_dif_static_app_ref_tag,
						t->ref_tag, cmd, scst_get_opcode_name(cmd),
						dev->virt_name);
					scst_dif_acc_ref_check_failed_scst(cmd);
					scst_set_cmd_error(cmd,
						SCST_LOAD_SENSE(scst_logical_block_ref_tag_check_failed));
					res = -EIO;
					goto out_put;
				}
			}

			/* Skip CRC check for internal commands */
			if ((checks & SCST_DIF_CHECK_GUARD_TAG) &&
			    !cmd->internal) {
				__be16 crc = crc_fn(cur_buf, block_size);

				if (t->guard_tag != crc) {
					PRINT_WARNING("GUARD TAG check failed, "
						"expected 0x%x, seeing 0x%x "
						"(cmd %p (op %s), lba %lld, "
						"dev %s)", crc, t->guard_tag, cmd,
						scst_get_opcode_name(cmd), (long long)lba,
						dev->virt_name);
					scst_dif_acc_guard_check_failed_scst(cmd);
					scst_set_cmd_error(cmd,
						SCST_LOAD_SENSE(scst_logical_block_guard_check_failed));
					res = -EIO;
					goto out_put;
				}
			}

next:
			cur_buf += dev->block_size;
			lba++;

			t++;
			tags_len -= tag_size;
			if (tags_len == 0) {
				scst_put_dif_buf(cmd, tags_buf);
				tags_buf = NULL;
			}
		}

		scst_put_buf(cmd, buf);
		len = scst_get_buf_next(cmd, &buf);
	}

	EXTRACHECKS_BUG_ON(tags_buf != NULL);

out:
	TRACE_EXIT_RES(res);
	return res;

out_put:
	scst_put_buf(cmd, buf);
	scst_put_dif_buf(cmd, tags_buf);
	goto out;
}

static int scst_generate_dif_type3(struct scst_cmd *cmd)
{
	int res = 0;
	struct scst_device *dev = cmd->dev;
	int len, tags_len = 0, tag_size = 1 << SCST_DIF_TAG_SHIFT;
	struct scatterlist *tags_sg = NULL;
	uint8_t *buf, *tags_buf = NULL;
	struct t10_pi_tuple *t = NULL; /* to silence compiler warning */
	int block_size = dev->block_size, block_shift = dev->block_shift;
	__be16 (*crc_fn)(const void *buffer, unsigned int len);

	TRACE_ENTRY();

	EXTRACHECKS_BUG_ON(dev->dev_dif_type != 3);

#ifdef CONFIG_SCST_EXTRACHECKS
	switch (scst_get_dif_action(scst_get_scst_dif_actions(cmd->cmd_dif_actions))) {
	case SCST_DIF_ACTION_INSERT:
		break;
	default:
		EXTRACHECKS_BUG_ON(1);
		break;
	}
#endif

	crc_fn = cmd->tgt_dev->tgt_dev_dif_crc_fn;

	len = scst_get_buf_first(cmd, &buf);
	while (len > 0) {
		int i;
		uint8_t *cur_buf = buf;

		TRACE_DBG("len %d", len);

		for (i = 0; i < (len >> block_shift); i++) {
			TRACE_DBG("tags_len %d", tags_len);

			if (tags_buf == NULL) {
				tags_buf = scst_get_dif_buf(cmd, &tags_sg, &tags_len);
				TRACE_DBG("tags_sg %p, tags_buf %p, tags_len %d",
					tags_sg, tags_buf, tags_len);
				EXTRACHECKS_BUG_ON(tags_len <= 0);
				t = (struct t10_pi_tuple *)tags_buf;
			}

			t->app_tag = dev->dev_dif_static_app_tag;
			t->ref_tag = dev->dev_dif_static_app_ref_tag;
			t->guard_tag = crc_fn(cur_buf, block_size);

			cur_buf += dev->block_size;

			t++;
			tags_len -= tag_size;
			if (tags_len == 0) {
				scst_put_dif_buf(cmd, tags_buf);
				tags_buf = NULL;
			}
		}

		scst_put_buf(cmd, buf);
		len = scst_get_buf_next(cmd, &buf);
	}

	EXTRACHECKS_BUG_ON(tags_buf != NULL);

	TRACE_EXIT_RES(res);
	return res;
}

static int scst_dif_type3(struct scst_cmd *cmd)
{
	int res;

	TRACE_ENTRY();

	EXTRACHECKS_BUG_ON(cmd->dev->dev_dif_type != 3);

	res = scst_do_dif(cmd, scst_generate_dif_type3, scst_verify_dif_type3);

	TRACE_EXIT_RES(res);
	return res;
}

static void scst_init_dif_checks(struct scst_device *dev)
{
	switch (dev->dev_dif_type) {
	case 0:
		dev->dif_app_chk = 0;
		dev->dif_ref_chk = 0;
		break;
	case 1:
		if (scst_dev_get_dif_static_app_tag(dev) != SCST_DIF_NO_CHECK_APP_TAG)
			dev->dif_app_chk = SCST_DIF_CHECK_APP_TAG;
		else
			dev->dif_app_chk = 0;
		dev->dif_ref_chk = SCST_DIF_CHECK_REF_TAG;
		break;
	case 2:
		dev->dif_app_chk = dev->ato ? SCST_DIF_CHECK_APP_TAG : 0;
		dev->dif_ref_chk = SCST_DIF_CHECK_REF_TAG;
		break;
	case 3:
		if (scst_dev_get_dif_static_app_tag_combined(dev) != SCST_DIF_NO_CHECK_APP_TAG) {
			dev->dif_app_chk = SCST_DIF_CHECK_APP_TAG;
			dev->dif_ref_chk = SCST_DIF_CHECK_REF_TAG;
		} else {
			dev->dif_app_chk = 0;
			dev->dif_ref_chk = 0;
		}
		break;
	default:
		WARN_ON(1);
		break;
	}
	return;
}

/**
 * scst_dev_set_dif_static_app_tag_combined() - sets static app tag
 *
 * Description:
 *    Sets static app tag for both APP TAG and REF TAG (DIF mode 3)
 */
void scst_dev_set_dif_static_app_tag_combined(
	struct scst_device *dev, __be64 app_tag)
{
	uint64_t a = be64_to_cpu(app_tag);

	dev->dev_dif_static_app_tag = cpu_to_be16(a & 0xFFFF);
	if (dev->dev_dif_type == 3)
		dev->dev_dif_static_app_ref_tag = cpu_to_be32((a >> 16) & 0xFFFFFFFF);
	scst_init_dif_checks(dev);
	return;
}
EXPORT_SYMBOL_GPL(scst_dev_set_dif_static_app_tag_combined);

static int scst_init_dif_actions(struct scst_device *dev)
{
	int res = 0;

	TRACE_ENTRY();

	BUILD_BUG_ON(SCST_DIF_ACTION_NONE != 0);

	if ((dev->dev_dif_type == 0) || (dev->dev_dif_mode == 0)) {
		dev->dev_dif_rd_actions = SCST_DIF_ACTION_NONE;
		dev->dev_dif_wr_actions = SCST_DIF_ACTION_NONE;
		dev->dev_dif_rd_prot0_actions = SCST_DIF_ACTION_NONE;
		dev->dev_dif_wr_prot0_actions = SCST_DIF_ACTION_NONE;
		goto out;
	}

	if ((dev->dev_dif_mode & SCST_DIF_MODE_DEV_CHECK) &&
	    !(dev->dev_dif_mode & SCST_DIF_MODE_DEV_STORE)) {
		PRINT_ERROR("DEV CHECK is not allowed without DEV STORE! "
			"(dev %s)", dev->virt_name);
		res = -EINVAL;
		goto out;
	}

	/*
	 * COMMON RULES
	 * ============
	 *
	 * 1. For SCST STRIP and PASS_CHECK as well as PASS and NONE are
	 * the same.
	 *
	 * 2. For dev handlers STRIP and INSERT are invalid, PASS and NONE are
	 * the same. Also, PASS and PASS_CHECK are equal regarding STORE,
	 * if STORE is configured.
	 */

	BUILD_BUG_ON(SCST_DIF_MODE_DEV != (SCST_DIF_MODE_DEV_CHECK | SCST_DIF_MODE_DEV_STORE));

	if (dev->dev_dif_mode & SCST_DIF_MODE_TGT) {
		if (dev->dev_dif_mode & SCST_DIF_MODE_SCST) {
			if (dev->dev_dif_mode & SCST_DIF_MODE_DEV) { /* TGT, SCST, DEV */
				scst_set_tgt_dif_action(&dev->dev_dif_rd_actions, SCST_DIF_ACTION_PASS_CHECK);
				scst_set_scst_dif_action(&dev->dev_dif_rd_actions, SCST_DIF_ACTION_PASS_CHECK);
				if (dev->dev_dif_mode & SCST_DIF_MODE_DEV_CHECK) {
					/* STORE might be set as well */
					scst_set_dev_dif_action(&dev->dev_dif_rd_actions, SCST_DIF_ACTION_PASS_CHECK);
				} else
					scst_set_dev_dif_action(&dev->dev_dif_rd_actions, SCST_DIF_ACTION_PASS);

				if (dev->dpicz) {
					scst_set_tgt_dif_action(&dev->dev_dif_rd_prot0_actions, SCST_DIF_ACTION_NONE);
					scst_set_scst_dif_action(&dev->dev_dif_rd_prot0_actions, SCST_DIF_ACTION_NONE);
					scst_set_dev_dif_action(&dev->dev_dif_rd_prot0_actions, SCST_DIF_ACTION_NONE);
				} else {
					scst_set_tgt_dif_action(&dev->dev_dif_rd_prot0_actions, SCST_DIF_ACTION_STRIP);
					scst_set_scst_dif_action(&dev->dev_dif_rd_prot0_actions, SCST_DIF_ACTION_PASS_CHECK);
					if (dev->dev_dif_mode & SCST_DIF_MODE_DEV_CHECK) {
						/* STORE might be set as well */
						scst_set_dev_dif_action(&dev->dev_dif_rd_prot0_actions, SCST_DIF_ACTION_PASS_CHECK);
					} else
						scst_set_dev_dif_action(&dev->dev_dif_rd_prot0_actions, SCST_DIF_ACTION_PASS);
				}

				scst_set_tgt_dif_action(&dev->dev_dif_wr_actions, SCST_DIF_ACTION_PASS_CHECK);
				scst_set_scst_dif_action(&dev->dev_dif_wr_actions, SCST_DIF_ACTION_PASS_CHECK);
				if (dev->dev_dif_mode & SCST_DIF_MODE_DEV_CHECK) {
					/* STORE might be set as well */
					scst_set_dev_dif_action(&dev->dev_dif_wr_actions, SCST_DIF_ACTION_PASS_CHECK);
				} else
					scst_set_dev_dif_action(&dev->dev_dif_wr_actions, SCST_DIF_ACTION_PASS);

				scst_set_tgt_dif_action(&dev->dev_dif_wr_prot0_actions, SCST_DIF_ACTION_INSERT);
				scst_set_scst_dif_action(&dev->dev_dif_wr_prot0_actions, SCST_DIF_ACTION_PASS_CHECK);
				if (dev->dev_dif_mode & SCST_DIF_MODE_DEV_CHECK) {
					/* STORE might be set as well */
					scst_set_dev_dif_action(&dev->dev_dif_wr_prot0_actions, SCST_DIF_ACTION_PASS_CHECK);
				} else
					scst_set_dev_dif_action(&dev->dev_dif_wr_prot0_actions, SCST_DIF_ACTION_PASS);
			} else { /* TGT, SCST, no DEV */
				scst_set_tgt_dif_action(&dev->dev_dif_rd_actions, SCST_DIF_ACTION_PASS_CHECK);
				scst_set_scst_dif_action(&dev->dev_dif_rd_actions, SCST_DIF_ACTION_INSERT);
				scst_set_dev_dif_action(&dev->dev_dif_rd_actions, SCST_DIF_ACTION_NONE);

				if (dev->dpicz) {
					scst_set_tgt_dif_action(&dev->dev_dif_rd_prot0_actions, SCST_DIF_ACTION_NONE);
					scst_set_scst_dif_action(&dev->dev_dif_rd_prot0_actions, SCST_DIF_ACTION_NONE);
				} else {
					scst_set_tgt_dif_action(&dev->dev_dif_rd_prot0_actions, SCST_DIF_ACTION_STRIP);
					scst_set_scst_dif_action(&dev->dev_dif_rd_prot0_actions, SCST_DIF_ACTION_INSERT);
				}
				scst_set_dev_dif_action(&dev->dev_dif_rd_prot0_actions, SCST_DIF_ACTION_NONE);

				scst_set_tgt_dif_action(&dev->dev_dif_wr_actions, SCST_DIF_ACTION_PASS_CHECK);
				scst_set_scst_dif_action(&dev->dev_dif_wr_actions, SCST_DIF_ACTION_STRIP);
				scst_set_dev_dif_action(&dev->dev_dif_wr_actions, SCST_DIF_ACTION_NONE);

				scst_set_tgt_dif_action(&dev->dev_dif_wr_prot0_actions, SCST_DIF_ACTION_INSERT);
				scst_set_scst_dif_action(&dev->dev_dif_wr_prot0_actions, SCST_DIF_ACTION_STRIP);
				scst_set_dev_dif_action(&dev->dev_dif_wr_prot0_actions, SCST_DIF_ACTION_NONE);
			}
		} else { /* TGT, no SCST */
			if (dev->dev_dif_mode & SCST_DIF_MODE_DEV) { /* TGT, no SCST, DEV */
				scst_set_tgt_dif_action(&dev->dev_dif_rd_actions, SCST_DIF_ACTION_PASS_CHECK);
				scst_set_scst_dif_action(&dev->dev_dif_rd_actions, SCST_DIF_ACTION_PASS);
				if (dev->dev_dif_mode & SCST_DIF_MODE_DEV_CHECK) {
					/* STORE might be set as well */
					scst_set_dev_dif_action(&dev->dev_dif_rd_actions, SCST_DIF_ACTION_PASS_CHECK);
				} else {
					scst_set_dev_dif_action(&dev->dev_dif_rd_actions, SCST_DIF_ACTION_PASS);
				}

				if (dev->dpicz) {
					scst_set_tgt_dif_action(&dev->dev_dif_rd_prot0_actions, SCST_DIF_ACTION_NONE);
					scst_set_scst_dif_action(&dev->dev_dif_rd_prot0_actions, SCST_DIF_ACTION_NONE);
					scst_set_dev_dif_action(&dev->dev_dif_rd_prot0_actions, SCST_DIF_ACTION_NONE);
				} else {
					scst_set_tgt_dif_action(&dev->dev_dif_rd_prot0_actions, SCST_DIF_ACTION_STRIP);
					scst_set_scst_dif_action(&dev->dev_dif_rd_prot0_actions, SCST_DIF_ACTION_PASS);
					if (dev->dev_dif_mode & SCST_DIF_MODE_DEV_CHECK) {
						/* STORE might be set as well */
						scst_set_dev_dif_action(&dev->dev_dif_rd_prot0_actions, SCST_DIF_ACTION_PASS_CHECK);
					} else
						scst_set_dev_dif_action(&dev->dev_dif_rd_prot0_actions, SCST_DIF_ACTION_PASS);
				}

				scst_set_tgt_dif_action(&dev->dev_dif_wr_actions, SCST_DIF_ACTION_PASS_CHECK);
				scst_set_scst_dif_action(&dev->dev_dif_wr_actions, SCST_DIF_ACTION_PASS);
				if (dev->dev_dif_mode & SCST_DIF_MODE_DEV_CHECK) {
					/* STORE might be set as well */
					scst_set_dev_dif_action(&dev->dev_dif_wr_actions, SCST_DIF_ACTION_PASS_CHECK);
				} else
					scst_set_dev_dif_action(&dev->dev_dif_wr_actions, SCST_DIF_ACTION_PASS);

				scst_set_tgt_dif_action(&dev->dev_dif_wr_prot0_actions, SCST_DIF_ACTION_INSERT);
				scst_set_scst_dif_action(&dev->dev_dif_wr_prot0_actions, SCST_DIF_ACTION_PASS);
				if (dev->dev_dif_mode & SCST_DIF_MODE_DEV_CHECK) {
					/* STORE might be set as well */
					scst_set_dev_dif_action(&dev->dev_dif_wr_prot0_actions, SCST_DIF_ACTION_PASS_CHECK);
				} else
					scst_set_dev_dif_action(&dev->dev_dif_wr_prot0_actions, SCST_DIF_ACTION_PASS);
			} else {  /* TGT, no SCST, no DEV */
				scst_set_tgt_dif_action(&dev->dev_dif_rd_actions, SCST_DIF_ACTION_INSERT);
				scst_set_scst_dif_action(&dev->dev_dif_rd_actions, SCST_DIF_ACTION_NONE);
				scst_set_dev_dif_action(&dev->dev_dif_rd_actions, SCST_DIF_ACTION_NONE);

				scst_set_tgt_dif_action(&dev->dev_dif_rd_prot0_actions, SCST_DIF_ACTION_NONE);
				scst_set_scst_dif_action(&dev->dev_dif_rd_prot0_actions, SCST_DIF_ACTION_NONE);
				scst_set_dev_dif_action(&dev->dev_dif_rd_prot0_actions, SCST_DIF_ACTION_NONE);

#if 1	/*
	 * Workaround for Emulex ASIC errata to pass Oracle certification.
	 *
	 * Emulex ASIC in the STRIP mode can't distinguish between different types of
	 * PI tags mismatches (reference, guard, application), hence the Oracle
	 * certification fails. Workaround is to get the tags data in the memory, so
	 * then, if HW is signaling that there is some tag mismatch, manually recheck
	 * in the driver, then set correct tag mismatch sense.
	 */
				scst_set_tgt_dif_action(&dev->dev_dif_wr_actions, SCST_DIF_ACTION_PASS_CHECK);
				scst_set_scst_dif_action(&dev->dev_dif_wr_actions, SCST_DIF_ACTION_PASS);
#else
				scst_set_tgt_dif_action(&dev->dev_dif_wr_actions, SCST_DIF_ACTION_STRIP);
				scst_set_scst_dif_action(&dev->dev_dif_wr_actions, SCST_DIF_ACTION_NONE);
#endif
				scst_set_dev_dif_action(&dev->dev_dif_wr_actions, SCST_DIF_ACTION_NONE);

				scst_set_tgt_dif_action(&dev->dev_dif_wr_prot0_actions, SCST_DIF_ACTION_NONE);
				scst_set_scst_dif_action(&dev->dev_dif_wr_prot0_actions, SCST_DIF_ACTION_NONE);
				scst_set_dev_dif_action(&dev->dev_dif_wr_prot0_actions, SCST_DIF_ACTION_NONE);
			}
		}
	} else { /* No TGT */
		if (dev->dev_dif_mode & SCST_DIF_MODE_SCST) {  /* No TGT, SCST */
			if (dev->dev_dif_mode & SCST_DIF_MODE_DEV) { /* No TGT, SCST, DEV */
				scst_set_tgt_dif_action(&dev->dev_dif_rd_actions, SCST_DIF_ACTION_PASS);
				scst_set_scst_dif_action(&dev->dev_dif_rd_actions, SCST_DIF_ACTION_PASS_CHECK);
				if (dev->dev_dif_mode & SCST_DIF_MODE_DEV_CHECK) {
					/* STORE might be set as well */
					scst_set_dev_dif_action(&dev->dev_dif_rd_actions, SCST_DIF_ACTION_PASS_CHECK);
				} else
					scst_set_dev_dif_action(&dev->dev_dif_rd_actions, SCST_DIF_ACTION_PASS);

				scst_set_tgt_dif_action(&dev->dev_dif_rd_prot0_actions, SCST_DIF_ACTION_NONE);
				if (dev->dpicz) {
					scst_set_scst_dif_action(&dev->dev_dif_rd_prot0_actions, SCST_DIF_ACTION_NONE);
					scst_set_dev_dif_action(&dev->dev_dif_rd_prot0_actions, SCST_DIF_ACTION_NONE);
				} else {
					scst_set_scst_dif_action(&dev->dev_dif_rd_prot0_actions, SCST_DIF_ACTION_STRIP);
					if (dev->dev_dif_mode & SCST_DIF_MODE_DEV_CHECK) {
						/* STORE might be set as well */
						scst_set_dev_dif_action(&dev->dev_dif_rd_prot0_actions, SCST_DIF_ACTION_PASS_CHECK);
					} else
						scst_set_dev_dif_action(&dev->dev_dif_rd_prot0_actions, SCST_DIF_ACTION_PASS);
				}

				scst_set_tgt_dif_action(&dev->dev_dif_wr_actions, SCST_DIF_ACTION_PASS);
				scst_set_scst_dif_action(&dev->dev_dif_wr_actions, SCST_DIF_ACTION_PASS_CHECK);
				if (dev->dev_dif_mode & SCST_DIF_MODE_DEV_CHECK) {
					/* STORE might be set as well */
					scst_set_dev_dif_action(&dev->dev_dif_wr_actions, SCST_DIF_ACTION_PASS_CHECK);
				} else
					scst_set_dev_dif_action(&dev->dev_dif_wr_actions, SCST_DIF_ACTION_PASS);

				scst_set_tgt_dif_action(&dev->dev_dif_wr_prot0_actions, SCST_DIF_ACTION_NONE);
				scst_set_scst_dif_action(&dev->dev_dif_wr_prot0_actions, SCST_DIF_ACTION_INSERT);
				if (dev->dev_dif_mode & SCST_DIF_MODE_DEV_CHECK) {
					/* STORE might be set as well */
					scst_set_dev_dif_action(&dev->dev_dif_wr_prot0_actions, SCST_DIF_ACTION_PASS_CHECK);
				} else
					scst_set_dev_dif_action(&dev->dev_dif_wr_prot0_actions, SCST_DIF_ACTION_PASS);
			} else { /* No TGT, SCST, no DEV */
				scst_set_tgt_dif_action(&dev->dev_dif_rd_actions, SCST_DIF_ACTION_PASS);
				scst_set_scst_dif_action(&dev->dev_dif_rd_actions, SCST_DIF_ACTION_INSERT);
				scst_set_dev_dif_action(&dev->dev_dif_rd_actions, SCST_DIF_ACTION_NONE);

				scst_set_tgt_dif_action(&dev->dev_dif_rd_prot0_actions, SCST_DIF_ACTION_NONE);
				scst_set_scst_dif_action(&dev->dev_dif_rd_prot0_actions, SCST_DIF_ACTION_NONE);
				scst_set_dev_dif_action(&dev->dev_dif_rd_prot0_actions, SCST_DIF_ACTION_NONE);

				scst_set_tgt_dif_action(&dev->dev_dif_wr_actions, SCST_DIF_ACTION_PASS);
				scst_set_scst_dif_action(&dev->dev_dif_wr_actions, SCST_DIF_ACTION_STRIP);
				scst_set_dev_dif_action(&dev->dev_dif_wr_actions, SCST_DIF_ACTION_NONE);

				scst_set_tgt_dif_action(&dev->dev_dif_wr_prot0_actions, SCST_DIF_ACTION_NONE);
				scst_set_scst_dif_action(&dev->dev_dif_wr_prot0_actions, SCST_DIF_ACTION_NONE);
				scst_set_dev_dif_action(&dev->dev_dif_wr_prot0_actions, SCST_DIF_ACTION_NONE);
			}
		} else { /* No TGT, no SCST */
			if (dev->dev_dif_mode & SCST_DIF_MODE_DEV) { /* No TGT, no SCST, DEV */
				scst_set_tgt_dif_action(&dev->dev_dif_rd_actions, SCST_DIF_ACTION_PASS);
				scst_set_scst_dif_action(&dev->dev_dif_rd_actions, SCST_DIF_ACTION_PASS);
				if (dev->dev_dif_mode & SCST_DIF_MODE_DEV_CHECK) {
					/* STORE might be set as well */
					scst_set_dev_dif_action(&dev->dev_dif_rd_actions, SCST_DIF_ACTION_PASS_CHECK);
				} else
					scst_set_dev_dif_action(&dev->dev_dif_rd_actions, SCST_DIF_ACTION_PASS);

				scst_set_tgt_dif_action(&dev->dev_dif_rd_prot0_actions, SCST_DIF_ACTION_NONE);
				if (dev->dpicz) {
					scst_set_scst_dif_action(&dev->dev_dif_rd_prot0_actions, SCST_DIF_ACTION_NONE);
					scst_set_dev_dif_action(&dev->dev_dif_rd_prot0_actions, SCST_DIF_ACTION_NONE);
				} else {
					scst_set_scst_dif_action(&dev->dev_dif_rd_prot0_actions, SCST_DIF_ACTION_PASS);
					if (dev->dev_dif_mode & SCST_DIF_MODE_DEV_CHECK) {
						/* STORE might be set as well */
						scst_set_dev_dif_action(&dev->dev_dif_rd_prot0_actions, SCST_DIF_ACTION_PASS_CHECK);
					} else
						scst_set_dev_dif_action(&dev->dev_dif_rd_prot0_actions, SCST_DIF_ACTION_PASS);
				}

				scst_set_tgt_dif_action(&dev->dev_dif_wr_actions, SCST_DIF_ACTION_PASS);
				scst_set_scst_dif_action(&dev->dev_dif_wr_actions, SCST_DIF_ACTION_PASS);
				if (dev->dev_dif_mode & SCST_DIF_MODE_DEV_CHECK) {
					/* STORE might be set as well */
					scst_set_dev_dif_action(&dev->dev_dif_wr_actions, SCST_DIF_ACTION_PASS_CHECK);
				} else
					scst_set_dev_dif_action(&dev->dev_dif_wr_actions, SCST_DIF_ACTION_PASS);

				scst_set_tgt_dif_action(&dev->dev_dif_wr_prot0_actions, SCST_DIF_ACTION_NONE);
				scst_set_scst_dif_action(&dev->dev_dif_wr_prot0_actions, SCST_DIF_ACTION_INSERT);
				if (dev->dev_dif_mode & SCST_DIF_MODE_DEV_CHECK) {
					/* STORE might be set as well */
					scst_set_dev_dif_action(&dev->dev_dif_wr_prot0_actions, SCST_DIF_ACTION_PASS_CHECK);
				} else
					scst_set_dev_dif_action(&dev->dev_dif_wr_prot0_actions, SCST_DIF_ACTION_PASS);
			} else { /* No TGT, no SCST, no DEV */
				sBUG_ON(1);
			}
		}
	}

	TRACE_DBG("rd_actions %x, rd_prot0_actions %x, wr_actions %x, "
		"wr_prot0_actions %x", dev->dev_dif_rd_actions,
		dev->dev_dif_rd_prot0_actions, dev->dev_dif_wr_actions,
		dev->dev_dif_wr_prot0_actions);

out:
	TRACE_EXIT_RES(res);
	return res;
}

/**
 * scst_set_dif_params() - sets DIF parameters
 *
 * Description:
 *    Sets DIF parameters for device
 *
 *    Returns: 0 on success, negative error code otherwise.
 */
int scst_set_dif_params(struct scst_device *dev, enum scst_dif_mode dif_mode,
	int dif_type)
{
	int res = -EINVAL;

	TRACE_ENTRY();

	BUILD_BUG_ON(SCST_DIF_ACTION_NONE != 0);

	if (((dif_mode & ~(SCST_DIF_MODE_TGT|SCST_DIF_MODE_SCST|SCST_DIF_MODE_DEV)) != 0)) {
		PRINT_ERROR("Invalid DIF mode %x", dif_mode);
		goto out;
	}

	if ((dif_type < 0) || (dif_type > 3)) {
		PRINT_ERROR("DIF type %d not supported", dif_type);
		goto out;
	}

	if ((dif_mode == 0) && (dif_type != 0)) {
		PRINT_ERROR("With DIF mode 0 DIF type must be 0 (dev %s)",
			dev->virt_name);
		goto out;
	}

	dev->dev_dif_mode = dif_mode;
	dev->dev_dif_type = dif_type;

	if (dif_type == 0) {
		TRACE_DBG("DIF type 0, ignoring DIF mode");
		goto out_none;
	}

	if (dif_mode == 0) {
		TRACE_DBG("DIF mode 0");
		goto out_none;
	}

	scst_init_dif_checks(dev);

	if (dif_mode & SCST_DIF_MODE_SCST) {
		switch (dif_type) {
		case 1:
			dev->dev_dif_fn = scst_dif_type1;
			break;
		case 2:
			dev->dev_dif_fn = scst_dif_type2;
			break;
		case 3:
			dev->dev_dif_fn = scst_dif_type3;
			break;
		default:
			sBUG_ON(1);
			break;
		}
	} else {
		if ((dif_type == 1) && !(dif_mode & SCST_DIF_MODE_TGT))
			dev->dev_dif_fn = scst_dif_type1;
		else if ((dif_type == 1) && (dif_mode & SCST_DIF_MODE_TGT))
			dev->dev_dif_fn = scst_dif_none_type1;
		else
			dev->dev_dif_fn = scst_dif_none;
	}

	res = scst_init_dif_actions(dev);
	if (res != 0)
		goto out;

	res = scst_dev_sysfs_dif_create(dev);
	if (res != 0)
		goto out;

	PRINT_INFO("device %s: DIF mode %x, DIF type %d", dev->virt_name,
		dev->dev_dif_mode, dev->dev_dif_type);
	TRACE_DBG("app_chk %x, ref_chk %x", dev->dif_app_chk, dev->dif_ref_chk);

out:
	TRACE_EXIT_RES(res);
	return res;

out_none:
	dev->dif_app_chk = 0;
	if (dev->dev_dif_type == 3)
		dev->dif_ref_chk = 0;
	dev->dev_dif_static_app_tag = SCST_DIF_NO_CHECK_APP_TAG;
	dev->dev_dif_static_app_ref_tag = SCST_DIF_NO_CHECK_APP_TAG;
	dev->dev_dif_fn = scst_dif_none;
	res = scst_init_dif_actions(dev);
	goto out;
}
EXPORT_SYMBOL_GPL(scst_set_dif_params);

static int scst_dif_none(struct scst_cmd *cmd)
{
	int res = 0;

	TRACE_ENTRY();

	/* Nothing to do */

	TRACE_EXIT_RES(res);
	return res;
}

#ifdef CONFIG_SCST_DIF_INJECT_CORRUPTED_TAGS
static int scst_dif_none_type1(struct scst_cmd *cmd)
{
	int res = 0;

	TRACE_ENTRY();

	if (unlikely(cmd->cmd_corrupt_dif_tag != 0)) {
		EXTRACHECKS_BUG_ON(cmd->dev->dev_dif_type != 1);
		res = scst_dif_type1(cmd);
	}

	TRACE_EXIT_RES(res);
	return res;
}
#endif

/*
 * Returns 0 on success or POSITIVE error code otherwise (to match
 * scst_get_cdb_info() semantic)
 */
static int __scst_parse_rdprotect(struct scst_cmd *cmd, int rdprotect,
	int rdprotect_offs)
{
	int res = 0;
	const struct scst_device *dev = cmd->dev;

	TRACE_ENTRY();

	TRACE_DBG("rdprotect %x", rdprotect);

	EXTRACHECKS_BUG_ON(dev->dev_dif_type == 0);

	switch (rdprotect) {
	case 0:
		cmd->cmd_dif_actions = dev->dev_dif_rd_prot0_actions |
			SCST_DIF_CHECK_GUARD_TAG | dev->dif_app_chk |
			dev->dif_ref_chk;
		break;
	case 1:
	case 5:
		cmd->cmd_dif_actions = dev->dev_dif_rd_actions |
			SCST_DIF_CHECK_GUARD_TAG | dev->dif_app_chk |
			dev->dif_ref_chk;
		cmd->tgt_dif_data_expected = 1;
		break;
	case 2:
		cmd->cmd_dif_actions = dev->dev_dif_rd_actions |
			dev->dif_app_chk | dev->dif_ref_chk;
		cmd->tgt_dif_data_expected = 1;
		break;
	case 3:
		cmd->cmd_dif_actions = dev->dev_dif_rd_actions;
		cmd->tgt_dif_data_expected = 1;
		break;
	case 4:
		cmd->cmd_dif_actions = dev->dev_dif_rd_actions |
			dev->dif_app_chk;
		cmd->tgt_dif_data_expected = 1;
		break;
	default:
		TRACE(TRACE_SCSI|TRACE_MINOR, "Invalid RDPROTECT value %x "
			"(dev %s, cmd %p)", rdprotect, dev->virt_name, cmd);
		scst_set_invalid_field_in_cdb(cmd, rdprotect_offs,
				5|SCST_INVAL_FIELD_BIT_OFFS_VALID);
		res = EINVAL;
		goto out;
	}

	TRACE_DBG("cmd_dif_actions %x, tgt_dif_data_expected %d (cmd %p)",
		cmd->cmd_dif_actions, cmd->tgt_dif_data_expected, cmd);

out:
	TRACE_EXIT_RES(res);
	return res;
}

/*
 * Returns 0 on success or POSITIVE error code otherwise (to match
 * scst_get_cdb_info() semantic)
 */
static int scst_parse_rdprotect(struct scst_cmd *cmd)
{
	int res = 0;
	int rdprotect = (cmd->cdb[1] & 0xE0) >> 5;
	const struct scst_device *dev = cmd->dev;

	TRACE_ENTRY();

	if (dev->dev_dif_mode == SCST_DIF_MODE_NONE) {
		if (likely(rdprotect == 0))
			goto out;

		TRACE(TRACE_SCSI|TRACE_MINOR, "RDPROTECT %x and no DIF "
			"device %s (cmd %p)", rdprotect,
			dev->virt_name, cmd);
		scst_set_invalid_field_in_cdb(cmd, 1,
			5|SCST_INVAL_FIELD_BIT_OFFS_VALID);
		res = EINVAL;
		goto out;
	}

	if (unlikely((dev->dev_dif_type == 2) && (rdprotect != 0))) {
		TRACE(TRACE_SCSI|TRACE_MINOR, "Non-32-byte CDBs with non-zero "
			"rdprotect (%d) are not allowed in DIF type 2 "
			"(dev %s, cmd %p, op %s)", rdprotect, dev->virt_name,
			cmd, scst_get_opcode_name(cmd));
		scst_set_cmd_error(cmd,
			   SCST_LOAD_SENSE(scst_sense_invalid_opcode));
		res = EINVAL;
		goto out;
	}

#ifdef CONFIG_SCST_DIF_INJECT_CORRUPTED_TAGS
	if (unlikely(cmd->cmd_corrupt_dif_tag != 0)) {
		if ((cmd->dev->dev_dif_type == 1) &&
		    ((dev->dev_dif_mode & SCST_DIF_MODE_DEV_STORE) == 0)) {
			TRACE_DBG("cmd_corrupt_dif_tag %x, rdprotect %x, cmd %p",
				cmd->cmd_corrupt_dif_tag, rdprotect, cmd);
			/* Reset the highest bit used to choose which tag to corrupt */
			rdprotect &= 3;
		} else {
			/* Restore it */
			cmd->cmd_corrupt_dif_tag = 0;
		}
	}
#endif

	res = __scst_parse_rdprotect(cmd, rdprotect, 1);

#ifdef CONFIG_SCST_DIF_INJECT_CORRUPTED_TAGS
	if (unlikely(cmd->cmd_corrupt_dif_tag != 0)) {
		if (res == 0) {
			TRACE_DBG("Corrupt DIF tag, (re)set cmd_dif_actions "
				"(cmd %p)", cmd);
			/*
			 * Then (re)set it just in case if dif_mode is tgt-only.
			 * It's OK, because we have ensured that dif_mode
			 * doesn't contain dev_store.
			 */
			scst_set_scst_dif_action(&cmd->cmd_dif_actions,
				SCST_DIF_ACTION_INSERT);
			if (scst_get_dif_action(scst_get_read_dif_tgt_actions(cmd)) == SCST_DIF_ACTION_INSERT)
				scst_set_tgt_dif_action(&cmd->cmd_dif_actions,
					SCST_DIF_ACTION_PASS_CHECK);
		} else
			TRACE_DBG("parse rdprotect failed: %d", res);
	}
#endif

out:
	TRACE_EXIT_RES(res);
	return res;
}

/*
 * Returns 0 on success or POSITIVE error code otherwise (to match
 * scst_get_cdb_info() semantic)
 */
static int scst_parse_rdprotect32(struct scst_cmd *cmd)
{
	int res = 0;
	int rdprotect = (cmd->cdb[10] & 0xE0) >> 5;
	const struct scst_device *dev = cmd->dev;

	TRACE_ENTRY();

	if (unlikely(dev->dev_dif_type != 2)) {
		TRACE(TRACE_SCSI|TRACE_MINOR, "32-byte CDBs are not "
			"allowed in DIF type %d (dev %s, cmd %p, op %s)",
			dev->dev_dif_type, dev->virt_name, cmd,
			scst_get_opcode_name(cmd));
		scst_set_cmd_error(cmd,
			   SCST_LOAD_SENSE(scst_sense_invalid_opcode));
		res = EINVAL;
		goto out;
	}

	res = __scst_parse_rdprotect(cmd, rdprotect, 10);

out:
	TRACE_EXIT_RES(res);
	return res;
}

/*
 * Returns 0 on success or POSITIVE error code otherwise (to match
 * scst_get_cdb_info() semantic)
 */
static int __scst_parse_wrprotect(struct scst_cmd *cmd, int wrprotect,
	int wrprotect_offs)
{
	int res = 0;
	struct scst_device *dev = cmd->dev;

	TRACE_ENTRY();

	TRACE_DBG("wrprotect %x", wrprotect);

	EXTRACHECKS_BUG_ON(dev->dev_dif_type == 0);

	switch (wrprotect) {
	case 0:
		cmd->cmd_dif_actions = dev->dev_dif_wr_prot0_actions |
				SCST_DIF_CHECK_GUARD_TAG | dev->dif_app_chk |
				dev->dif_ref_chk;
		break;
	case 1:
		cmd->cmd_dif_actions = dev->dev_dif_wr_actions |
			SCST_DIF_CHECK_GUARD_TAG | dev->dif_app_chk |
			dev->dif_ref_chk;
		cmd->tgt_dif_data_expected = 1;
		break;
	case 2:
		cmd->cmd_dif_actions = dev->dev_dif_wr_actions |
			dev->dif_app_chk | dev->dif_ref_chk;
		cmd->tgt_dif_data_expected = 1;
		break;
	case 3:
		cmd->cmd_dif_actions = dev->dev_dif_wr_actions;
		cmd->tgt_dif_data_expected = 1;
		break;
	case 4:
		cmd->cmd_dif_actions = dev->dev_dif_wr_actions |
			SCST_DIF_CHECK_GUARD_TAG;
		cmd->tgt_dif_data_expected = 1;
		break;
	case 5:
		cmd->cmd_dif_actions = dev->dev_dif_wr_actions |
			SCST_DIF_CHECK_GUARD_TAG | dev->dif_app_chk |
			dev->dif_ref_chk;
		cmd->tgt_dif_data_expected = 1;
		break;
	default:
		TRACE(TRACE_SCSI|TRACE_MINOR, "Invalid WRPROTECT value %x "
			"(dev %s, cmd %p)", wrprotect, dev->virt_name, cmd);
		scst_set_invalid_field_in_cdb(cmd, wrprotect_offs,
			5|SCST_INVAL_FIELD_BIT_OFFS_VALID);
		res = EINVAL;
		goto out;
	}

	TRACE_DBG("cmd_dif_actions %x, tgt_dif_data_expected %d (cmd %p)",
		cmd->cmd_dif_actions, cmd->tgt_dif_data_expected, cmd);

out:
	TRACE_EXIT_RES(res);
	return res;
}

/*
 * Returns 0 on success or POSITIVE error code otherwise (to match
 * scst_get_cdb_info() semantic)
 */
static int scst_parse_wrprotect(struct scst_cmd *cmd)
{
	int res = 0;
	int wrprotect = (cmd->cdb[1] & 0xE0) >> 5;
	const struct scst_device *dev = cmd->dev;

	TRACE_ENTRY();

	if (dev->dev_dif_mode == SCST_DIF_MODE_NONE) {
		if (likely(wrprotect == 0))
			goto out;

		TRACE(TRACE_SCSI|TRACE_MINOR, "WRPROTECT %x and no DIF "
			"device %s (cmd %p)", wrprotect,
			dev->virt_name, cmd);
		scst_set_invalid_field_in_cdb(cmd, 1,
			5|SCST_INVAL_FIELD_BIT_OFFS_VALID);
		res = EINVAL;
		goto out;
	}

	if (unlikely((dev->dev_dif_type == 2) && (wrprotect != 0))) {
		TRACE(TRACE_SCSI|TRACE_MINOR, "Non-32-byte CDBs with non-zero "
			"wrprotect (%d) are not allowed in DIF type 2 "
			"(dev %s, cmd %p, op %s)", wrprotect, dev->virt_name,
			cmd, scst_get_opcode_name(cmd));
		scst_set_cmd_error(cmd,
			   SCST_LOAD_SENSE(scst_sense_invalid_opcode));
		res = EINVAL;
		goto out;
	}

	res = __scst_parse_wrprotect(cmd, wrprotect, 1);

out:
	TRACE_EXIT_RES(res);
	return res;
}

/*
 * Returns 0 on success or POSITIVE error code otherwise (to match
 * scst_get_cdb_info() semantic)
 */
static int scst_parse_wrprotect32(struct scst_cmd *cmd)
{
	int res = 0;
	int wrprotect = (cmd->cdb[10] & 0xE0) >> 5;
	const struct scst_device *dev = cmd->dev;

	TRACE_ENTRY();

	if (unlikely(dev->dev_dif_type != 2)) {
		TRACE(TRACE_SCSI|TRACE_MINOR, "32-byte CDBs are not "
			"allowed in DIF type %d (dev %s, cmd %p, op %s)",
			dev->dev_dif_type, dev->virt_name, cmd,
			scst_get_opcode_name(cmd));
		scst_set_cmd_error(cmd,
			   SCST_LOAD_SENSE(scst_sense_invalid_opcode));
		res = EINVAL;
		goto out;
	}

	res = __scst_parse_wrprotect(cmd, wrprotect, 10);

out:
	TRACE_EXIT_RES(res);
	return res;
}

/*
 * Returns 0 on success or POSITIVE error code otherwise (to match
 * scst_get_cdb_info() semantic)
 */
static int __scst_parse_vrprotect(struct scst_cmd *cmd, int vrprotect_offs)
{
	int res = 0;
	struct scst_device *dev = cmd->dev;
	int vrprotect = (cmd->cdb[vrprotect_offs] & 0xE0) >> 5;
	int bytchk = (cmd->cdb[vrprotect_offs] & 6) >> 1;

	TRACE_ENTRY();

	TRACE_DBG("vrprotect %x", vrprotect);

	EXTRACHECKS_BUG_ON(dev->dev_dif_type == 0);

	switch (bytchk) {
	case 0:
		switch (vrprotect) {
		case 0:
			if (dev->dpicz) {
				cmd->cmd_dif_actions = 0;
				break;
			}
			/* else go through */
		case 1:
		case 5:
			cmd->cmd_dif_actions = SCST_DIF_CHECK_GUARD_TAG |
				dev->dif_app_chk | dev->dif_ref_chk;
			break;
		case 2:
			cmd->cmd_dif_actions = dev->dif_app_chk | dev->dif_ref_chk;
			break;
		case 3:
			cmd->cmd_dif_actions = 0;
			break;
		case 4:
			cmd->cmd_dif_actions = SCST_DIF_CHECK_GUARD_TAG;
			break;
		default:
			TRACE(TRACE_SCSI|TRACE_MINOR, "Invalid VRPROTECT value %x "
				"(dev %s, cmd %p)", vrprotect, dev->virt_name, cmd);
			scst_set_invalid_field_in_cdb(cmd, vrprotect_offs,
				5|SCST_INVAL_FIELD_BIT_OFFS_VALID);
			res = EINVAL;
			goto out;
		}
		break;
	case 1:
	case 3:
		switch (vrprotect) {
		case 0:
			if (dev->dpicz)
				cmd->cmd_dif_actions = 0;
			else
				cmd->cmd_dif_actions = dev->dev_dif_wr_actions |
					SCST_DIF_CHECK_GUARD_TAG | dev->dif_app_chk |
					dev->dif_ref_chk;
			break;
		case 1:
		case 2:
		case 3:
		case 4:
		case 5:
			cmd->cmd_dif_actions = 0;
			break;
		default:
			TRACE(TRACE_SCSI|TRACE_MINOR, "Invalid VRPROTECT value %x "
				"(dev %s, cmd %p)", vrprotect, dev->virt_name, cmd);
			scst_set_invalid_field_in_cdb(cmd, vrprotect_offs,
				5|SCST_INVAL_FIELD_BIT_OFFS_VALID);
			res = EINVAL;
			goto out;
		}
		break;
	default:
		sBUG_ON(1);
		break;
	}

	TRACE_DBG("cmd_dif_actions %x, tgt_dif_data_expected %d (cmd %p, "
		"bytchk %d)", cmd->cmd_dif_actions, cmd->tgt_dif_data_expected,
		cmd, bytchk);

out:
	TRACE_EXIT_RES(res);
	return res;
}

/*
 * Returns 0 on success or POSITIVE error code otherwise (to match
 * scst_get_cdb_info() semantic)
 */
static int scst_parse_vrprotect(struct scst_cmd *cmd)
{
	int res = 0;
	int vrprotect = (cmd->cdb[1] & 0xE0) >> 5;
	const struct scst_device *dev = cmd->dev;

	TRACE_ENTRY();

	if (dev->dev_dif_mode == SCST_DIF_MODE_NONE) {
		if (likely(vrprotect == 0))
			goto out;

		TRACE(TRACE_SCSI|TRACE_MINOR, "VRPROTECT %x and no DIF "
			"device %s (cmd %p)", vrprotect,
			dev->virt_name, cmd);
		scst_set_invalid_field_in_cdb(cmd, 1,
			5|SCST_INVAL_FIELD_BIT_OFFS_VALID);
		res = EINVAL;
		goto out;
	}

	if (unlikely((dev->dev_dif_type == 2) && (vrprotect != 0))) {
		TRACE(TRACE_SCSI|TRACE_MINOR, "Non-32-byte CDBs with non-zero "
			"vrprotect (%d) are not allowed in DIF type 2 "
			"(dev %s, cmd %p, op %s)", vrprotect,
			dev->virt_name, cmd, scst_get_opcode_name(cmd));
		scst_set_cmd_error(cmd,
			   SCST_LOAD_SENSE(scst_sense_invalid_opcode));
		res = EINVAL;
		goto out;
	}

	res = __scst_parse_vrprotect(cmd, 1);

out:
	TRACE_EXIT_RES(res);
	return res;
}

/*
 * Returns 0 on success or POSITIVE error code otherwise (to match
 * scst_get_cdb_info() semantic)
 */
static int scst_parse_vrprotect32(struct scst_cmd *cmd)
{
	int res = 0;
	const struct scst_device *dev = cmd->dev;

	TRACE_ENTRY();

	if (unlikely(dev->dev_dif_type != 2)) {
		TRACE(TRACE_SCSI|TRACE_MINOR, "32-byte CDBs are not "
			"allowed in DIF type %d (dev %s, cmd %p, op %s)",
			dev->dev_dif_type, dev->virt_name, cmd,
			scst_get_opcode_name(cmd));
		scst_set_cmd_error(cmd,
			   SCST_LOAD_SENSE(scst_sense_invalid_opcode));
		res = EINVAL;
		goto out;
	}

	res = __scst_parse_vrprotect(cmd, 10);

out:
	TRACE_EXIT_RES(res);
	return res;
}

/*
 * So far we support the only variable length CDBs, 32 bytes SBC PI type 2
 * commands, so 32 on the forth place is OK. Don't forget to change it
 * adding in this group new commands with other lengths!
 */
static const int scst_cdb_length[8] = { 6, 10, 10, 32, 16, 12, 0, 0 };

#define SCST_CDB_GROUP(opcode)   ((opcode >> 5) & 0x7)
#define SCST_GET_CDB_LEN(opcode) scst_cdb_length[SCST_CDB_GROUP(opcode)]

static int get_cdb_info_len_10(struct scst_cmd *cmd,
	const struct scst_sdbops *sdbops)
{
	cmd->cdb_len = 10;
	cmd->op_flags |= SCST_LBA_NOT_VALID;
	cmd->lba = 0;

	/* It supposed to be already zeroed */
	EXTRACHECKS_BUG_ON(cmd->bufflen != 0);

	cmd->data_len = cmd->bufflen;
	return 0;
}

static int get_cdb_info_block_limit(struct scst_cmd *cmd,
	const struct scst_sdbops *sdbops)
{
	cmd->op_flags |= SCST_LBA_NOT_VALID;
	cmd->lba = 0;
	cmd->bufflen = 6;
	cmd->data_len = cmd->bufflen;
	return 0;
}

static int get_cdb_info_read_capacity(struct scst_cmd *cmd,
	const struct scst_sdbops *sdbops)
{
	cmd->op_flags |= SCST_LBA_NOT_VALID;
	cmd->lba = 0;
	cmd->bufflen = 8;
	cmd->data_len = cmd->bufflen;
	return 0;
}

static int get_cdb_info_serv_act_in(struct scst_cmd *cmd,
	const struct scst_sdbops *sdbops)
{
	int res = 0;

	TRACE_ENTRY();

	cmd->lba = 0;

	switch (cmd->cdb[1] & 0x1f) {
	case SAI_READ_CAPACITY_16:
		cmd->op_name = "READ CAPACITY(16)";
		cmd->bufflen = get_unaligned_be32(&cmd->cdb[10]);
		if (unlikely(cmd->bufflen & SCST_MAX_VALID_BUFFLEN_MASK))
			goto out_inval_bufflen10;
		cmd->op_flags |= SCST_IMPLICIT_HQ | SCST_LBA_NOT_VALID |
				SCST_REG_RESERVE_ALLOWED |
				SCST_WRITE_EXCL_ALLOWED |
				SCST_EXCL_ACCESS_ALLOWED;
		break;
	case SAI_GET_LBA_STATUS:
		cmd->op_name = "GET LBA STATUS";
		cmd->lba = get_unaligned_be64(&cmd->cdb[2]);
		cmd->bufflen = get_unaligned_be32(&cmd->cdb[10]);
		if (unlikely(cmd->bufflen & SCST_MAX_VALID_BUFFLEN_MASK))
			goto out_inval_bufflen10;
		cmd->op_flags |= SCST_WRITE_EXCL_ALLOWED;
		break;
	default:
		cmd->op_flags |= SCST_UNKNOWN_LENGTH | SCST_LBA_NOT_VALID;
		break;
	}

	cmd->data_len = cmd->bufflen;

out:
	TRACE_EXIT_RES(res);
	return res;

out_inval_bufflen10:
	PRINT_ERROR("Too big bufflen %d (op %s)", cmd->bufflen,
		scst_get_opcode_name(cmd));
	scst_set_invalid_field_in_cdb(cmd, 10, 0);
	res = 1;
	goto out;
}

static int get_cdb_info_single(struct scst_cmd *cmd,
	const struct scst_sdbops *sdbops)
{
	cmd->op_flags |= SCST_LBA_NOT_VALID;
	cmd->lba = 0;
	cmd->bufflen = 1;
	cmd->data_len = cmd->bufflen;
	return 0;
}

static int get_cdb_info_read_pos(struct scst_cmd *cmd,
	const struct scst_sdbops *sdbops)
{
	int res = 0;

	cmd->op_flags |= SCST_LBA_NOT_VALID;
	cmd->lba = 0;

	cmd->bufflen = get_unaligned_be16(cmd->cdb + sdbops->info_len_off);

	switch (cmd->cdb[1] & 0x1f) {
	case 0:
	case 1:
	case 6:
		if (cmd->bufflen != 0) {
			PRINT_ERROR("READ POSITION: Invalid non-zero (%d) "
				"allocation length for service action %x",
				cmd->bufflen, cmd->cdb[1] & 0x1f);
			goto out_inval_field1;
		}
		break;
	}

	switch (cmd->cdb[1] & 0x1f) {
	case 0:
	case 1:
		cmd->bufflen = 20;
		break;
	case 6:
		cmd->bufflen = 32;
		break;
	case 8:
		cmd->bufflen = max(32, cmd->bufflen);
		break;
	default:
		PRINT_ERROR("READ POSITION: Invalid service action %x",
			cmd->cdb[1] & 0x1f);
		goto out_inval_field1;
	}

	cmd->data_len = cmd->bufflen;

out:
	return res;

out_inval_field1:
	scst_set_invalid_field_in_cdb(cmd, 1, 0);
	res = 1;
	goto out;
}

static int get_cdb_info_prevent_allow_medium_removal(struct scst_cmd *cmd,
	const struct scst_sdbops *sdbops)
{
	cmd->op_flags |= SCST_LBA_NOT_VALID;
	cmd->lba = 0;

	cmd->data_len = 0;
	/* It supposed to be already zeroed */
	EXTRACHECKS_BUG_ON(cmd->bufflen != 0);
	if ((cmd->cdb[4] & 3) == 0)
		cmd->op_flags |= SCST_REG_RESERVE_ALLOWED |
			SCST_WRITE_EXCL_ALLOWED | SCST_EXCL_ACCESS_ALLOWED;
	return 0;
}

static int get_cdb_info_start_stop(struct scst_cmd *cmd,
	const struct scst_sdbops *sdbops)
{
	cmd->op_flags |= SCST_LBA_NOT_VALID;
	cmd->lba = 0;

	cmd->data_len = 0;
	/* It supposed to be already zeroed */
	EXTRACHECKS_BUG_ON(cmd->bufflen != 0);
	if ((cmd->cdb[4] & 0xF1) == 0x1)
		cmd->op_flags |= SCST_REG_RESERVE_ALLOWED |
			SCST_WRITE_EXCL_ALLOWED | SCST_EXCL_ACCESS_ALLOWED;
	return 0;
}

static int get_cdb_info_len_3_read_elem_stat(struct scst_cmd *cmd,
	const struct scst_sdbops *sdbops)
{
	cmd->op_flags |= SCST_LBA_NOT_VALID;
	cmd->lba = 0;

	cmd->bufflen = get_unaligned_be24(cmd->cdb + sdbops->info_len_off);
	cmd->data_len = cmd->bufflen;

	if ((cmd->cdb[6] & 0x2) == 0x2)
		cmd->op_flags |= SCST_REG_RESERVE_ALLOWED |
			SCST_WRITE_EXCL_ALLOWED | SCST_EXCL_ACCESS_ALLOWED;
	return 0;
}

static int get_cdb_info_bidi_lba_4_len_2(struct scst_cmd *cmd,
	const struct scst_sdbops *sdbops)
{
	cmd->lba = get_unaligned_be32(cmd->cdb + sdbops->info_lba_off);
	cmd->bufflen = get_unaligned_be16(cmd->cdb + sdbops->info_len_off);
	cmd->data_len = cmd->bufflen;
	cmd->out_bufflen = cmd->bufflen;
	return 0;
}

static int get_cdb_info_fmt(struct scst_cmd *cmd,
	const struct scst_sdbops *sdbops)
{
	cmd->op_flags |= SCST_LBA_NOT_VALID;
	cmd->lba = 0;
	if (cmd->cdb[1] & 0x10/*FMTDATA*/) {
		cmd->data_direction = SCST_DATA_WRITE;
		cmd->op_flags |= SCST_UNKNOWN_LENGTH;
		cmd->bufflen = 4096; /* guess */
	} else
		cmd->bufflen = 0;
	cmd->data_len = cmd->bufflen;
	return 0;
}

static int get_cdb_info_verify10(struct scst_cmd *cmd,
	const struct scst_sdbops *sdbops)
{
	if (unlikely(cmd->cdb[1] & 4)) {
		PRINT_ERROR("VERIFY(10): BYTCHK 1x not supported (dev %s)",
				cmd->dev ? cmd->dev->virt_name : NULL);
		scst_set_invalid_field_in_cdb(cmd, 1,
			2 | SCST_INVAL_FIELD_BIT_OFFS_VALID);
		return 1;
	}

	cmd->lba = get_unaligned_be32(cmd->cdb + sdbops->info_lba_off);
	if (cmd->cdb[1] & 2) {
		cmd->bufflen = get_unaligned_be16(cmd->cdb + sdbops->info_len_off);
		cmd->data_len = cmd->bufflen;
		cmd->data_direction = SCST_DATA_WRITE;
	} else {
		cmd->bufflen = 0;
		cmd->data_len = get_unaligned_be16(cmd->cdb + sdbops->info_len_off);
		cmd->data_direction = SCST_DATA_NONE;
	}
	return scst_parse_vrprotect(cmd);
}

static int get_cdb_info_verify6(struct scst_cmd *cmd,
	const struct scst_sdbops *sdbops)
{
	cmd->op_flags |= SCST_LBA_NOT_VALID;
	cmd->lba = 0;

	if (unlikely(cmd->cdb[1] & 4)) {
		PRINT_ERROR("VERIFY(6): BYTCHK 1x not supported (dev %s)",
				cmd->dev ? cmd->dev->virt_name : NULL);
		scst_set_invalid_field_in_cdb(cmd, 1,
			2 | SCST_INVAL_FIELD_BIT_OFFS_VALID);
		return 1;
	}

	if (cmd->cdb[1] & 2) { /* BYTCHK 01 */
		cmd->bufflen = get_unaligned_be24(cmd->cdb + sdbops->info_len_off);
		cmd->data_len = cmd->bufflen;
		cmd->data_direction = SCST_DATA_WRITE;
	} else {
		cmd->bufflen = 0;
		cmd->data_len = get_unaligned_be24(cmd->cdb + sdbops->info_len_off);
		cmd->data_direction = SCST_DATA_NONE;
	}
	return 0;
}

static int get_cdb_info_verify12(struct scst_cmd *cmd,
	const struct scst_sdbops *sdbops)
{
	if (unlikely(cmd->cdb[1] & 4)) {
		PRINT_ERROR("VERIFY(12): BYTCHK 1x not supported (dev %s)",
				cmd->dev ? cmd->dev->virt_name : NULL);
		scst_set_invalid_field_in_cdb(cmd, 1,
			2 | SCST_INVAL_FIELD_BIT_OFFS_VALID);
		return 1;
	}

	cmd->lba = get_unaligned_be32(cmd->cdb + sdbops->info_lba_off);
	if (cmd->cdb[1] & 2) { /* BYTCHK 01 */
		cmd->bufflen = get_unaligned_be32(cmd->cdb + sdbops->info_len_off);
		if (unlikely(cmd->bufflen & SCST_MAX_VALID_BUFFLEN_MASK)) {
			PRINT_ERROR("Too big bufflen %d (op %s)",
				cmd->bufflen, scst_get_opcode_name(cmd));
			scst_set_invalid_field_in_cdb(cmd, sdbops->info_len_off, 0);
			return 1;
		}
		cmd->data_len = cmd->bufflen;
		cmd->data_direction = SCST_DATA_WRITE;
	} else {
		cmd->bufflen = 0;
		cmd->data_len = get_unaligned_be32(cmd->cdb + sdbops->info_len_off);
		cmd->data_direction = SCST_DATA_NONE;
	}
	return scst_parse_vrprotect(cmd);
}

static int get_cdb_info_verify16(struct scst_cmd *cmd,
	const struct scst_sdbops *sdbops)
{
	if (unlikely(cmd->cdb[1] & 4)) {
		PRINT_ERROR("VERIFY(16): BYTCHK 1x not supported (dev %s)",
				cmd->dev ? cmd->dev->virt_name : NULL);
		scst_set_invalid_field_in_cdb(cmd, 1,
			2 | SCST_INVAL_FIELD_BIT_OFFS_VALID);
		return 1;
	}

	cmd->lba = get_unaligned_be64(cmd->cdb + sdbops->info_lba_off);
	if (cmd->cdb[1] & 2) { /* BYTCHK 01 */
		cmd->bufflen = get_unaligned_be32(cmd->cdb + sdbops->info_len_off);
		if (unlikely(cmd->bufflen & SCST_MAX_VALID_BUFFLEN_MASK)) {
			PRINT_ERROR("Too big bufflen %d (op %s)",
				cmd->bufflen, scst_get_opcode_name(cmd));
			scst_set_invalid_field_in_cdb(cmd, sdbops->info_len_off, 0);
			return 1;
		}
		cmd->data_len = cmd->bufflen;
		cmd->data_direction = SCST_DATA_WRITE;
	} else {
		cmd->bufflen = 0;
		cmd->data_len = get_unaligned_be32(cmd->cdb + sdbops->info_len_off);
		cmd->data_direction = SCST_DATA_NONE;
	}
	return scst_parse_vrprotect(cmd);
}

static int get_cdb_info_verify32(struct scst_cmd *cmd,
	const struct scst_sdbops *sdbops)
{
	if (unlikely(cmd->cdb[10] & 4)) {
		PRINT_ERROR("VERIFY(16): BYTCHK 1x not supported (dev %s)",
				cmd->dev ? cmd->dev->virt_name : NULL);
		scst_set_invalid_field_in_cdb(cmd, 1,
			2 | SCST_INVAL_FIELD_BIT_OFFS_VALID);
		return 1;
	}

	cmd->lba = get_unaligned_be64(cmd->cdb + sdbops->info_lba_off);
	if (cmd->cdb[10] & 2) {
		cmd->bufflen = get_unaligned_be32(cmd->cdb + sdbops->info_len_off);
		if (unlikely(cmd->bufflen & SCST_MAX_VALID_BUFFLEN_MASK)) {
			PRINT_ERROR("Too big bufflen %d (op %s)",
				cmd->bufflen, scst_get_opcode_name(cmd));
			scst_set_invalid_field_in_cdb(cmd, sdbops->info_len_off, 0);
			return 1;
		}
		cmd->data_len = cmd->bufflen;
		cmd->data_direction = SCST_DATA_WRITE;
	} else {
		cmd->bufflen = 0;
		cmd->data_len = get_unaligned_be32(cmd->cdb + sdbops->info_len_off);
		cmd->data_direction = SCST_DATA_NONE;
	}
	return scst_parse_vrprotect32(cmd);
}

static int get_cdb_info_len_1(struct scst_cmd *cmd,
	const struct scst_sdbops *sdbops)
{
	cmd->op_flags |= SCST_LBA_NOT_VALID;
	cmd->lba = 0;

	cmd->bufflen = cmd->cdb[sdbops->info_len_off];
	cmd->data_len = cmd->bufflen;
	return 0;
}

static inline int get_cdb_info_lba_3_len_1_256(struct scst_cmd *cmd,
	const struct scst_sdbops *sdbops)
{
	cmd->lba = (cmd->cdb[sdbops->info_lba_off] & 0x1F) << 16;
	cmd->lba |= get_unaligned_be16(cmd->cdb + sdbops->info_lba_off + 1);
	/*
	 * From the READ(6) specification: a TRANSFER LENGTH field set to zero
	 * specifies that 256 logical blocks shall be read.
	 *
	 * Note: while the C standard specifies that the behavior of a
	 * computation with signed integers that overflows is undefined, the
	 * same standard guarantees that the result of a computation with
	 * unsigned integers that cannot be represented will yield the value
	 * is reduced modulo the largest value that can be represented by the
	 * resulting type.
	 */
	cmd->bufflen = (u8)(cmd->cdb[sdbops->info_len_off] - 1) + 1;
	cmd->data_len = cmd->bufflen;
	return 0;
}

static int get_cdb_info_lba_3_len_1_256_read(struct scst_cmd *cmd,
	const struct scst_sdbops *sdbops)
{
	int res = get_cdb_info_lba_3_len_1_256(cmd, sdbops);

	if (res != 0)
		goto out;
	else {
		struct scst_device *dev = cmd->dev;

		if ((dev->dev_dif_mode != SCST_DIF_MODE_NONE) && !dev->dpicz)
			cmd->cmd_dif_actions = dev->dev_dif_rd_prot0_actions |
				SCST_DIF_CHECK_GUARD_TAG | dev->dif_app_chk |
				SCST_DIF_CHECK_REF_TAG;
	}
out:
	return res;
}

static int get_cdb_info_lba_3_len_1_256_write(struct scst_cmd *cmd,
	const struct scst_sdbops *sdbops)
{
	int res = get_cdb_info_lba_3_len_1_256(cmd, sdbops);

	if (res != 0)
		goto out;
	else {
		struct scst_device *dev = cmd->dev;

		if (dev->dev_dif_mode != SCST_DIF_MODE_NONE)
			cmd->cmd_dif_actions = dev->dev_dif_wr_prot0_actions |
				SCST_DIF_CHECK_GUARD_TAG | dev->dif_app_chk |
				SCST_DIF_CHECK_REF_TAG;
	}
out:
	return res;
}

static int get_cdb_info_len_2(struct scst_cmd *cmd,
	const struct scst_sdbops *sdbops)
{
	cmd->op_flags |= SCST_LBA_NOT_VALID;
	cmd->lba = 0;
	cmd->bufflen = get_unaligned_be16(cmd->cdb + sdbops->info_len_off);
	cmd->data_len = cmd->bufflen;
	return 0;
}

static int get_cdb_info_len_3(struct scst_cmd *cmd,
	const struct scst_sdbops *sdbops)
{
	cmd->op_flags |= SCST_LBA_NOT_VALID;
	cmd->lba = 0;
	cmd->bufflen = get_unaligned_be24(cmd->cdb + sdbops->info_len_off);
	cmd->data_len = cmd->bufflen;
	return 0;
}

static int get_cdb_info_len_4(struct scst_cmd *cmd,
	const struct scst_sdbops *sdbops)
{
	cmd->op_flags |= SCST_LBA_NOT_VALID;
	cmd->lba = 0;
	cmd->bufflen = get_unaligned_be32(cmd->cdb + sdbops->info_len_off);
	if (unlikely(cmd->bufflen & SCST_MAX_VALID_BUFFLEN_MASK)) {
		PRINT_ERROR("Too big bufflen %d (op %s)", cmd->bufflen,
			scst_get_opcode_name(cmd));
		scst_set_invalid_field_in_cdb(cmd, sdbops->info_len_off, 0);
		return 1;
	}
	cmd->data_len = cmd->bufflen;
	return 0;
}

static int get_cdb_info_none(struct scst_cmd *cmd,
	const struct scst_sdbops *sdbops)
{
	cmd->op_flags |= SCST_LBA_NOT_VALID;
	cmd->lba = 0;

	/* It supposed to be already zeroed */
	EXTRACHECKS_BUG_ON(cmd->bufflen != 0);

	cmd->data_len = cmd->bufflen;
	return 0;
}

static int get_cdb_info_lba_2_none(struct scst_cmd *cmd,
	const struct scst_sdbops *sdbops)
{
	cmd->lba = get_unaligned_be16(cmd->cdb + sdbops->info_lba_off);

	/* It supposed to be already zeroed */
	EXTRACHECKS_BUG_ON(cmd->bufflen != 0);

	cmd->data_len = cmd->bufflen;
	return 0;
}

static int get_cdb_info_lba_4_none(struct scst_cmd *cmd,
	const struct scst_sdbops *sdbops)
{
	cmd->lba = get_unaligned_be32(cmd->cdb + sdbops->info_lba_off);

	/* It supposed to be already zeroed */
	EXTRACHECKS_BUG_ON(cmd->bufflen != 0);

	cmd->data_len = cmd->bufflen;
	return 0;
}

static int get_cdb_info_lba_8_none(struct scst_cmd *cmd,
	const struct scst_sdbops *sdbops)
{
	cmd->lba = get_unaligned_be64(cmd->cdb + sdbops->info_lba_off);

	/* It supposed to be already zeroed */
	EXTRACHECKS_BUG_ON(cmd->bufflen != 0);

	cmd->data_len = cmd->bufflen;
	return 0;
}

static int get_cdb_info_lba_4_len_2(struct scst_cmd *cmd,
	const struct scst_sdbops *sdbops)
{
	cmd->lba = get_unaligned_be32(cmd->cdb + sdbops->info_lba_off);
	cmd->bufflen = get_unaligned_be16(cmd->cdb + sdbops->info_len_off);
	cmd->data_len = cmd->bufflen;
	return 0;
}

static int get_cdb_info_read_10(struct scst_cmd *cmd,
	const struct scst_sdbops *sdbops)
{
	int res = get_cdb_info_lba_4_len_2(cmd, sdbops);

	if (res != 0)
		return res;
	else {
#ifdef CONFIG_SCST_DIF_INJECT_CORRUPTED_TAGS
		EXTRACHECKS_BUG_ON(cmd->cdb[0] != READ_10);
		cmd->cmd_corrupt_dif_tag = (cmd->cdb[6] & 0xE0) >> 5;
#endif
		return scst_parse_rdprotect(cmd);
	}
}

static int get_cdb_info_lba_4_len_2_wrprotect(struct scst_cmd *cmd,
	const struct scst_sdbops *sdbops)
{
	int res = get_cdb_info_lba_4_len_2(cmd, sdbops);

	if (res != 0)
		return res;
	else
		return scst_parse_wrprotect(cmd);
}

static inline int get_cdb_info_lba_4_len_4(struct scst_cmd *cmd,
	const struct scst_sdbops *sdbops)
{
	cmd->lba = get_unaligned_be32(cmd->cdb + sdbops->info_lba_off);
	cmd->bufflen = get_unaligned_be32(cmd->cdb + sdbops->info_len_off);
	if (unlikely(cmd->bufflen & SCST_MAX_VALID_BUFFLEN_MASK)) {
		PRINT_ERROR("Too big bufflen %d (op %s)", cmd->bufflen,
			scst_get_opcode_name(cmd));
		scst_set_invalid_field_in_cdb(cmd, sdbops->info_len_off, 0);
		return 1;
	}
	cmd->data_len = cmd->bufflen;
	return 0;
}

static int get_cdb_info_lba_4_len_4_rdprotect(struct scst_cmd *cmd,
	const struct scst_sdbops *sdbops)
{
	int res = get_cdb_info_lba_4_len_4(cmd, sdbops);

	if (res != 0)
		return res;
	else
		return scst_parse_rdprotect(cmd);
}

static int get_cdb_info_lba_4_len_4_wrprotect(struct scst_cmd *cmd,
	const struct scst_sdbops *sdbops)
{
	int res = get_cdb_info_lba_4_len_4(cmd, sdbops);

	if (res != 0)
		return res;
	else
		return scst_parse_wrprotect(cmd);
}

static inline int get_cdb_info_lba_8_len_4(struct scst_cmd *cmd,
	const struct scst_sdbops *sdbops)
{
	cmd->lba = get_unaligned_be64(cmd->cdb + sdbops->info_lba_off);
	cmd->bufflen = get_unaligned_be32(cmd->cdb + sdbops->info_len_off);
	if (unlikely(cmd->bufflen & SCST_MAX_VALID_BUFFLEN_MASK)) {
		PRINT_ERROR("Too big bufflen %d (op %s)", cmd->bufflen,
			scst_get_opcode_name(cmd));
		scst_set_invalid_field_in_cdb(cmd, sdbops->info_len_off, 0);
		return 1;
	}
	cmd->data_len = cmd->bufflen;
	return 0;
}

static int get_cdb_info_read_16(struct scst_cmd *cmd,
	const struct scst_sdbops *sdbops)
{
	int res = get_cdb_info_lba_8_len_4(cmd, sdbops);

	if (res != 0)
		return res;
	else {
#ifdef CONFIG_SCST_DIF_INJECT_CORRUPTED_TAGS
		EXTRACHECKS_BUG_ON(cmd->cdb[0] != READ_16);
		cmd->cmd_corrupt_dif_tag = (cmd->cdb[14] & 0xE0) >> 5;
#endif
		return scst_parse_rdprotect(cmd);
	}
}

static int get_cdb_info_lba_8_len_4_wrprotect(struct scst_cmd *cmd,
	const struct scst_sdbops *sdbops)
{
	int res = get_cdb_info_lba_8_len_4(cmd, sdbops);

	if (res != 0)
		return res;
	else
		return scst_parse_wrprotect(cmd);
}

static int get_cdb_info_lba_8_len_4_wrprotect32(struct scst_cmd *cmd,
	const struct scst_sdbops *sdbops)
{
	int res = get_cdb_info_lba_8_len_4(cmd, sdbops);

	if (res != 0)
		return res;
	else
		return scst_parse_wrprotect32(cmd);
}

static int get_cdb_info_lba_8_len_4_rdprotect32(struct scst_cmd *cmd,
	const struct scst_sdbops *sdbops)
{
	int res = get_cdb_info_lba_8_len_4(cmd, sdbops);

	if (res != 0)
		return res;
	else
		return scst_parse_rdprotect32(cmd);
}

static int get_cdb_info_write_same(struct scst_cmd *cmd,
				   const struct scst_sdbops *sdbops,
				   const bool ndob)
{
	const uint8_t ctrl_offs = cmd->cdb_len < 32 ? 1 : 10;
	const bool anchor = (cmd->cdb[ctrl_offs] >> 4) & 1;
	const bool unmap  = (cmd->cdb[ctrl_offs] >> 3) & 1;

	if (!unmap && (anchor || ndob)) {
		PRINT_ERROR("Received invalid %s command (UNMAP = %d;"
			    " ANCHOR = %d; NDOB = %d)",
			    scst_get_opcode_name(cmd), unmap, anchor, ndob);
		scst_set_invalid_field_in_cdb(cmd, ctrl_offs,
			SCST_INVAL_FIELD_BIT_OFFS_VALID | (ndob ? 0 : 4));
		return 1;
	}

	if (ndob) {
		cmd->bufflen = 0;
		cmd->data_direction = SCST_DATA_NONE;
	} else {
		cmd->bufflen = 1;
		cmd->data_direction = SCST_DATA_WRITE;
	}

	return cmd->cdb_len < 32 ? scst_parse_wrprotect(cmd) :
		scst_parse_wrprotect32(cmd);
}

static int get_cdb_info_write_same10(struct scst_cmd *cmd,
	const struct scst_sdbops *sdbops)
{
	cmd->lba = get_unaligned_be32(cmd->cdb + sdbops->info_lba_off);
	cmd->data_len = get_unaligned_be16(cmd->cdb + sdbops->info_len_off);
	return get_cdb_info_write_same(cmd, sdbops, false);
}

static int get_cdb_info_write_same16(struct scst_cmd *cmd,
	const struct scst_sdbops *sdbops)
{
	cmd->lba = get_unaligned_be64(cmd->cdb + sdbops->info_lba_off);
	cmd->data_len = get_unaligned_be32(cmd->cdb + sdbops->info_len_off);
	return get_cdb_info_write_same(cmd, sdbops, cmd->cdb[1] & 1 /*NDOB*/);
}

static int get_cdb_info_write_same32(struct scst_cmd *cmd,
	const struct scst_sdbops *sdbops)
{
	cmd->lba = get_unaligned_be64(cmd->cdb + sdbops->info_lba_off);
	cmd->data_len = get_unaligned_be32(cmd->cdb + sdbops->info_len_off);
	return get_cdb_info_write_same(cmd, sdbops, cmd->cdb[10] & 1 /*NDOB*/);
}

static int scst_set_cmd_from_cdb_info(struct scst_cmd *cmd,
	const struct scst_sdbops *ptr)
{
	cmd->cdb_len = SCST_GET_CDB_LEN(cmd->cdb[0]);
	cmd->cmd_naca = (cmd->cdb[cmd->cdb_len - 1] & CONTROL_BYTE_NACA_BIT);
	cmd->cmd_linked = (cmd->cdb[cmd->cdb_len - 1] & CONTROL_BYTE_LINK_BIT);
	cmd->op_name = ptr->info_op_name;
	cmd->data_direction = ptr->info_data_direction;
	cmd->op_flags = ptr->info_op_flags | SCST_INFO_VALID;
	cmd->lba_off = ptr->info_lba_off;
	cmd->lba_len = ptr->info_lba_len;
	cmd->len_off = ptr->info_len_off;
	cmd->len_len = ptr->info_len_len;
	return (*ptr->get_cdb_info)(cmd, ptr);
}

static int get_cdb_info_var_len(struct scst_cmd *cmd,
	const struct scst_sdbops *sdbops)
{
	int res;
	/*
	 * !! Indexed by (cdb[8-9] - SUBCODE_READ_32), the smallest subcode,
	 * !! hence all items in the array MUST be sorted and with NO HOLES
	 * !! in ops field!
	 */
	static const struct scst_sdbops scst_scsi_op32_table[] = {
		{.ops = 0x7F, .devkey = "O               ",
		 .info_op_name = "READ(32)",
		 .info_data_direction = SCST_DATA_READ,
		 .info_op_flags = SCST_TRANSFER_LEN_TYPE_FIXED|
#ifdef CONFIG_SCST_TEST_IO_IN_SIRQ
			 SCST_TEST_IO_IN_SIRQ_ALLOWED|
#endif
			 SCST_WRITE_EXCL_ALLOWED,
		 .info_lba_off = 12, .info_lba_len = 8,
		 .info_len_off = 28, .info_len_len = 4,
		 .get_cdb_info = get_cdb_info_lba_8_len_4_rdprotect32},
		{.ops = 0x7F, .devkey = "O               ",
		 .info_op_name = "VERIFY(32)",
		 .info_data_direction = SCST_DATA_UNKNOWN,
		 .info_op_flags = SCST_TRANSFER_LEN_TYPE_FIXED|SCST_WRITE_EXCL_ALLOWED,
		 .info_lba_off = 12, .info_lba_len = 8,
		 .info_len_off = 28, .info_len_len = 4,
		 .get_cdb_info = get_cdb_info_verify32},
		{.ops = 0x7F, .devkey = "O               ",
		 .info_op_name = "WRITE(32)",
		 .info_data_direction = SCST_DATA_WRITE,
		 .info_op_flags = SCST_TRANSFER_LEN_TYPE_FIXED|
#ifdef CONFIG_SCST_TEST_IO_IN_SIRQ
			SCST_TEST_IO_IN_SIRQ_ALLOWED|
#endif
			SCST_WRITE_MEDIUM,
		 .info_lba_off = 12, .info_lba_len = 8,
		 .info_len_off = 28, .info_len_len = 4,
		 .get_cdb_info = get_cdb_info_lba_8_len_4_wrprotect32},
		{.ops = 0x7F, .devkey = "O               ",
		 .info_op_name = "WRITE AND VERIFY(32)",
		 .info_data_direction = SCST_DATA_WRITE,
		 .info_op_flags = SCST_TRANSFER_LEN_TYPE_FIXED|SCST_WRITE_MEDIUM,
		 .info_lba_off = 12, .info_lba_len = 8,
		 .info_len_off = 28, .info_len_len = 4,
		 .get_cdb_info = get_cdb_info_lba_8_len_4_wrprotect32},
		{.ops = 0x7F, .devkey = "O               ",
		 .info_op_name = "WRITE SAME(32)",
		 .info_data_direction = SCST_DATA_WRITE,
		 .info_op_flags = SCST_TRANSFER_LEN_TYPE_FIXED|SCST_WRITE_MEDIUM,
		 .info_lba_off = 12, .info_lba_len = 8,
		 .info_len_off = 28, .info_len_len = 4,
		 .get_cdb_info = get_cdb_info_write_same32},
	};
	const struct scst_sdbops *ptr;
	int subcode = be16_to_cpu(*(__be16 *)&cmd->cdb[8]);
	unsigned int i = subcode - SUBCODE_READ_32;

	EXTRACHECKS_BUG_ON(cmd->cdb[0] != 0x7F);
	EXTRACHECKS_BUG_ON(sdbops->ops != 0x7F);

	/* i is unsigned, so this will handle subcodes < READ_32 as well */
	if (unlikely(i >= ARRAY_SIZE(scst_scsi_op32_table))) {
		TRACE(TRACE_MINOR, "Too big cmd index %d for 0x7F CDB (cmd %p)",
			i, cmd);
		goto out_unknown;
	}

	ptr = &scst_scsi_op32_table[i];
#if 0 /* not possible */
	if (unlikely(ptr == NULL))
		goto out_unknown;
#endif

	if (unlikely(cmd->cdb[7] != 0x18)) {
		TRACE(TRACE_MINOR, "Incorrect ADDITIONAL CDB LENGTH %d for "
			"0x7F CDB (cmd %p)", cmd->cdb[7], cmd);
		cmd->op_flags |= SCST_LBA_NOT_VALID;
		scst_set_invalid_field_in_cdb(cmd, 7, 0);
		res = 1; /* command invalid */
		goto out;
	}

	res = scst_set_cmd_from_cdb_info(cmd, ptr);

	cmd->cmd_naca = (cmd->cdb[1] & CONTROL_BYTE_NACA_BIT);
	cmd->cmd_linked = (cmd->cdb[1] & CONTROL_BYTE_LINK_BIT);

out:
	TRACE_EXIT_RES(res);
	return res;

out_unknown:
	TRACE(TRACE_MINOR, "Unknown opcode 0x%x, subcode %d for type %d",
		cmd->cdb[0], subcode, cmd->dev->type);
	cmd->op_flags &= ~SCST_INFO_VALID;
	res = -1; /* command unknown */
	goto out;
}

static int get_cdb_info_compare_and_write(struct scst_cmd *cmd,
					  const struct scst_sdbops *sdbops)
{
	cmd->lba = get_unaligned_be64(cmd->cdb + sdbops->info_lba_off);
	cmd->data_len = cmd->cdb[sdbops->info_len_off];
	cmd->bufflen = 2 * cmd->data_len;
	return scst_parse_wrprotect(cmd);
}

static int get_cdb_info_ext_copy(struct scst_cmd *cmd,
	const struct scst_sdbops *sdbops)
{
	if (unlikely(cmd->cdb[1] != 0)) {
		PRINT_WARNING("Not supported %s service action 0x%x",
			scst_get_opcode_name(cmd), cmd->cdb[1]);
		scst_set_invalid_field_in_cdb(cmd, 1,
			0 | SCST_INVAL_FIELD_BIT_OFFS_VALID);
		return 1;
	}

	return get_cdb_info_len_4(cmd, sdbops);
}

/**
 * get_cdb_info_apt() - Parse ATA PASS-THROUGH CDB.
 *
 * Parse ATA PASS-THROUGH(12) and ATA PASS-THROUGH(16). See also SAT-3 for a
 * detailed description of these commands.
 */
static int get_cdb_info_apt(struct scst_cmd *cmd,
			    const struct scst_sdbops *sdbops)
{
	const u8 *const cdb = cmd->cdb;
	const u8 op         = cdb[0];
	const u8 extend     = cdb[1] & 1;
	const u8 multiple   = cdb[1] >> 5;
	const u8 protocol   = (cdb[1] >> 1) & 0xf;
	const u8 t_type     = (cdb[2] >> 4) & 1;
	const u8 t_dir      = (cdb[2] >> 3) & 1;
	const u8 byte_block = (cdb[2] >> 2) & 1;
	const u8 t_length   = cdb[2] & 3;
	int bufflen = 0;

	/*
	 * If the PROTOCOL field contains Fh (i.e., Return Response
	 * Information), then the SATL shall ignore all fields in the CDB
	 * except for the PROTOCOL field.
	 */
	if (protocol == 0xf)
		goto out;

	switch (op) {
	case ATA_12:
		switch (t_length) {
		case 0:
			bufflen = 0;
			break;
		case 1:
			bufflen = cdb[3];
			break;
		case 2:
			bufflen = cdb[4];
			break;
		case 3:
			/*
			 * Not yet implemented: "The transfer length is an
			 * unsigned integer specified in the TPSIU (see
			 * 3.1.97)."
			 */
			WARN_ON(true);
			break;
		}
		break;
	case ATA_16:
		switch (t_length) {
		case 0:
			bufflen = 0;
			break;
		case 1:
			bufflen = extend ? get_unaligned_be16(&cdb[3]) : cdb[4];
			break;
		case 2:
			bufflen = extend ? get_unaligned_be16(&cdb[5]) : cdb[6];
			break;
		case 3:
			WARN_ON(true);
			break;
		}
		break;
	}

	/* See also "Table 133 - Mapping of BYTE_BLOCK, T_TYPE, and T_LENGTH" */
	cmd->cdb_len = SCST_GET_CDB_LEN(op);
	if (t_length != 0 && byte_block != 0) {
		/*
		 * "The number of ATA logical sector size (see 3.1.16) blocks
		 * to be transferred"
		 */
		bufflen *= t_type ? cmd->dev->block_size : 512;
	}
	/*
	 * If the T_DIR bit is set to zero, then the SATL shall transfer data
	 * from the application client to the ATA device. If the T_DIR bit is
	 * set to one, then the SATL shall transfer data from the ATA device
	 * to the application client. The SATL shall ignore the T_DIR bit if
	 * the T_LENGTH field is set to zero.
	*/
	cmd->data_direction = (t_length == 0 ? SCST_DATA_NONE : t_dir ?
			       SCST_DATA_READ : SCST_DATA_WRITE);
	cmd->lba = 0;
	cmd->bufflen = bufflen << multiple;
	cmd->data_len = cmd->bufflen;
out:
	cmd->op_flags = SCST_INFO_VALID;
	return 0;
}

/* Parse MAINTENANCE IN */
static int get_cdb_info_min(struct scst_cmd *cmd,
			    const struct scst_sdbops *sdbops)
{
	switch (cmd->cdb[1] & 0x1f) {
	case MI_REPORT_IDENTIFYING_INFORMATION:
		cmd->op_name = "REPORT IDENTIFYING INFORMATION";
		cmd->op_flags |= SCST_REG_RESERVE_ALLOWED |
			SCST_WRITE_EXCL_ALLOWED | SCST_EXCL_ACCESS_ALLOWED;
		break;
	case MI_REPORT_TARGET_PGS:
		cmd->op_name = "REPORT TARGET PORT GROUPS";
		cmd->op_flags |= SCST_REG_RESERVE_ALLOWED |
			SCST_WRITE_EXCL_ALLOWED | SCST_EXCL_ACCESS_ALLOWED;
		break;
	case MI_REPORT_SUPPORTED_OPERATION_CODES:
		cmd->op_name = "REPORT SUPPORTED OPERATION CODES";
		cmd->op_flags |= SCST_WRITE_EXCL_ALLOWED;
		if (cmd->devt->get_supported_opcodes != NULL)
			cmd->op_flags |= SCST_LOCAL_CMD | SCST_FULLY_LOCAL_CMD;
		break;
	case MI_REPORT_SUPPORTED_TASK_MANAGEMENT_FUNCTIONS:
		cmd->op_name = "REPORT SUPPORTED TASK MANAGEMENT FUNCTIONS";
		cmd->op_flags |= SCST_WRITE_EXCL_ALLOWED |
				SCST_LOCAL_CMD | SCST_FULLY_LOCAL_CMD;
		break;
	default:
		break;
	}

	return get_cdb_info_len_4(cmd, sdbops);
}

/* Parse MAINTENANCE (OUT) */
static int get_cdb_info_mo(struct scst_cmd *cmd,
			   const struct scst_sdbops *sdbops)
{
	switch (cmd->cdb[1] & 0x1f) {
	case MO_SET_TARGET_PGS:
	{
		unsigned long flags;

		cmd->op_name = "SET TARGET PORT GROUPS";
		cmd->op_flags |= SCST_STRICTLY_SERIALIZED;
		spin_lock_irqsave(&scst_global_stpg_list_lock, flags);
		TRACE_DBG("Adding STPG cmd %p to global_stpg_list", cmd);
		cmd->cmd_on_global_stpg_list = 1;
		list_add_tail(&cmd->global_stpg_list_entry, &scst_global_stpg_list);
		spin_unlock_irqrestore(&scst_global_stpg_list_lock, flags);
		break;
	}
	}

	return get_cdb_info_len_4(cmd, sdbops);
}

/**
 * scst_get_cdb_info() - fill various info about the command's CDB
 *
 * Description:
 *    Fills various info about the command's CDB in the corresponding fields
 *    in the command.
 *
 *    Returns: 0 on success, <0 if command is unknown, >0 if command
 *    is invalid.
 */
int scst_get_cdb_info(struct scst_cmd *cmd)
{
	int dev_type = cmd->dev->type;
	int i, res = 0;
	uint8_t op;
	const struct scst_sdbops *ptr = NULL;

	TRACE_ENTRY();

	op = cmd->cdb[0];	/* get clear opcode */

	TRACE_DBG("opcode=%02x, cdblen=%d bytes, dev_type=%d", op,
		SCST_GET_CDB_LEN(op), dev_type);

	i = scst_scsi_op_list[op];
	while (i < SCST_CDB_TBL_SIZE && scst_scsi_op_table[i].ops == op) {
		if (scst_scsi_op_table[i].devkey[dev_type] != SCST_CDB_NOTSUPP) {
			ptr = &scst_scsi_op_table[i];
			TRACE_DBG("op = 0x%02x+'%c%c%c%c%c%c%c%c%c%c'+<%s>",
			      ptr->ops, ptr->devkey[0],	/* disk     */
			      ptr->devkey[1],	/* tape     */
			      ptr->devkey[2],	/* printer */
			      ptr->devkey[3],	/* cpu      */
			      ptr->devkey[4],	/* cdr      */
			      ptr->devkey[5],	/* cdrom    */
			      ptr->devkey[6],	/* scanner */
			      ptr->devkey[7],	/* worm     */
			      ptr->devkey[8],	/* changer */
			      ptr->devkey[9],	/* commdev */
			      ptr->info_op_name);
			TRACE_DBG("data direction %d, op flags 0x%x, lba off %d, "
				"lba len %d, len off %d, len len %d",
				ptr->info_data_direction, ptr->info_op_flags,
				ptr->info_lba_off, ptr->info_lba_len,
				ptr->info_len_off, ptr->info_len_len);
			break;
		}
		i++;
	}

	if (unlikely(ptr == NULL)) {
		/* opcode not found or now not used */
		TRACE(TRACE_MINOR, "Unknown opcode 0x%x for type %d", op,
		      dev_type);
		cmd->op_flags |= SCST_LBA_NOT_VALID;
		res = -1;
		goto out;
	}

	res = scst_set_cmd_from_cdb_info(cmd, ptr);

out:
	TRACE_EXIT_RES(res);
	return res;
}
EXPORT_SYMBOL_GPL(scst_get_cdb_info);

/* Packs SCST LUN back to SCSI form */
__be64 scst_pack_lun(const uint64_t lun, enum scst_lun_addr_method addr_method)
{
	uint64_t res = 0;

	if (lun) {
		res = (addr_method << 14) | (lun & 0x3fff);
		res = res << 48;
	}

	TRACE_EXIT_HRES(res >> 48);
	return cpu_to_be64(res);
}
EXPORT_SYMBOL(scst_pack_lun);

/*
 * Function to extract a LUN number from an 8-byte LUN structure in network byte
 * order (big endian). Supports three LUN addressing methods: peripheral, flat
 * and logical unit. See also SAM-2, section 4.9.4 (page 40).
 */
uint64_t scst_unpack_lun(const uint8_t *lun, int len)
{
	uint64_t res = NO_SUCH_LUN;
	int address_method;

	TRACE_ENTRY();

	TRACE_BUFF_FLAG(TRACE_DEBUG, "Raw LUN", lun, len);

	switch (len) {
	case 2:
		break;
	case 8:
		if ((*((__be64 *)lun) & cpu_to_be64(0x0000FFFFFFFFFFFFLL)) != 0)
			goto out_err;
		break;
	case 4:
		if (*((__be16 *)&lun[2]) != 0)
			goto out_err;
		break;
	case 6:
		if (*((__be32 *)&lun[2]) != 0)
			goto out_err;
		break;
	case 1:
	case 0:
		PRINT_ERROR("Illegal lun length %d, expected 2 bytes "
			    "or more", len);
		goto out;
	default:
		goto out_err;
	}

	address_method = (*lun) >> 6;	/* high 2 bits of byte 0 */
	switch (address_method) {
	case SCST_LUN_ADDR_METHOD_PERIPHERAL:
	case SCST_LUN_ADDR_METHOD_FLAT:
	case SCST_LUN_ADDR_METHOD_LUN:
		res = *(lun + 1) | (((*lun) & 0x3f) << 8);
		break;

	case SCST_LUN_ADDR_METHOD_EXTENDED_LUN:
	default:
		PRINT_ERROR("Unimplemented LUN addressing method %u",
			    address_method);
		break;
	}

out:
	TRACE_EXIT_RES((int)res);
	return res;

out_err:
	PRINT_ERROR("%s", "Multi-level LUN unimplemented");
	goto out;
}
EXPORT_SYMBOL(scst_unpack_lun);

/**
 ** Generic parse() support routines.
 ** Done via pointer on functions to avoid unneeded dereferences on
 ** the fast path.
 **/

/**
 * scst_calc_block_shift() - calculate block shift
 *
 * Calculates and returns block shift for the given sector size
 */
int scst_calc_block_shift(int sector_size)
{
	int block_shift;

	if (sector_size == 0)
		sector_size = 512;

	block_shift = ilog2(sector_size);
	WARN_ONCE(1 << block_shift != sector_size, "1 << %d != %d\n",
		  block_shift, sector_size);

	if (block_shift < 9) {
		PRINT_ERROR("Wrong sector size %d", sector_size);
		block_shift = -1;
	}

	TRACE_EXIT_RES(block_shift);
	return block_shift;
}
EXPORT_SYMBOL_GPL(scst_calc_block_shift);

/*
 * Test whether the result of a shift-left operation would be larger than
 * what fits in a variable with the type of @a.
 */
#define shift_left_overflows(a, b)					\
	({								\
		typeof(a) _minus_one = -1LL;				\
		typeof(a) _plus_one = 1;				\
		bool _a_is_signed = _minus_one < 0;			\
		int _shift = sizeof(a) * 8 - ((b) + _a_is_signed);	\
		_shift < 0 || ((a) & ~((_plus_one << _shift) - 1)) != 0;\
	})

/**
 * scst_generic_parse() - Generic parse() for devices supporting an LBA
 */
static inline int scst_generic_parse(struct scst_cmd *cmd, const int timeout[3])
{
	const int block_shift = cmd->dev->block_shift;
	int res = -EINVAL;

	TRACE_ENTRY();

	EXTRACHECKS_BUG_ON(block_shift < 0);

	/*
	 * SCST sets good defaults for cmd->data_direction and cmd->bufflen,
	 * therefore change them only if necessary
	 */

	if (cmd->op_flags & SCST_TRANSFER_LEN_TYPE_FIXED) {
		/*
		 * No need for locks here, since *_detach() can not be
		 * called, when there are existing commands.
		 */
		bool overflow = shift_left_overflows(cmd->bufflen, block_shift) ||
				shift_left_overflows(cmd->data_len, block_shift) ||
				shift_left_overflows(cmd->out_bufflen, block_shift);
		if (unlikely(overflow)) {
			PRINT_WARNING("bufflen %u, data_len %llu or out_bufflen"
				      " %u too large for device %s (block size"
				      " %u)", cmd->bufflen, cmd->data_len,
				      cmd->out_bufflen, cmd->dev->virt_name,
				      1 << block_shift);
			PRINT_BUFFER("CDB", cmd->cdb, cmd->cdb_len);
			scst_set_cmd_error(cmd, SCST_LOAD_SENSE(
					scst_sense_block_out_range_error));
			goto out;
		}
		cmd->bufflen = cmd->bufflen << block_shift;
		cmd->data_len = cmd->data_len << block_shift;
		cmd->out_bufflen = cmd->out_bufflen << block_shift;
	}

	if (unlikely(!(cmd->op_flags & SCST_LBA_NOT_VALID) &&
		     shift_left_overflows(cmd->lba, block_shift))) {
		PRINT_WARNING("offset %llu * %u >= 2**63 for device %s (len %lld)",
			   cmd->lba, 1 << block_shift, cmd->dev->virt_name,
			   cmd->data_len);
		scst_set_cmd_error(cmd, SCST_LOAD_SENSE(
					scst_sense_block_out_range_error));
		goto out;
	}

	cmd->timeout = timeout[cmd->op_flags & SCST_BOTH_TIMEOUTS];
	res = 0;

out:
	TRACE_DBG("res %d, bufflen %d, data_len %lld, direct %d", res,
		cmd->bufflen, (long long)cmd->data_len, cmd->data_direction);

	TRACE_EXIT_RES(res);
	return res;
}

 /**
 * scst_sbc_generic_parse() - generic SBC parsing
  *
 * Generic parse() for SBC (disk) devices
  */
int scst_sbc_generic_parse(struct scst_cmd *cmd)
{
	static const int disk_timeout[] = {
		[0] = SCST_GENERIC_DISK_REG_TIMEOUT,
		[SCST_SMALL_TIMEOUT] = SCST_GENERIC_DISK_SMALL_TIMEOUT,
		[SCST_LONG_TIMEOUT] = SCST_GENERIC_DISK_LONG_TIMEOUT,
		[SCST_BOTH_TIMEOUTS] = SCST_GENERIC_DISK_LONG_TIMEOUT,
	};
	BUILD_BUG_ON(SCST_SMALL_TIMEOUT != 1);
	BUILD_BUG_ON(SCST_LONG_TIMEOUT != 2);
	BUILD_BUG_ON(SCST_BOTH_TIMEOUTS != 3);

	return scst_generic_parse(cmd, disk_timeout);
}
EXPORT_SYMBOL_GPL(scst_sbc_generic_parse);

/**
 * scst_cdrom_generic_parse() - generic MMC parse
 *
 * Generic parse() for MMC (cdrom) devices
 */
int scst_cdrom_generic_parse(struct scst_cmd *cmd)
{
	static const int cdrom_timeout[] = {
		[0] = SCST_GENERIC_CDROM_REG_TIMEOUT,
		[SCST_SMALL_TIMEOUT] = SCST_GENERIC_CDROM_SMALL_TIMEOUT,
		[SCST_LONG_TIMEOUT] = SCST_GENERIC_CDROM_LONG_TIMEOUT,
		[SCST_BOTH_TIMEOUTS] = SCST_GENERIC_CDROM_LONG_TIMEOUT,
	};
	BUILD_BUG_ON(SCST_SMALL_TIMEOUT != 1);
	BUILD_BUG_ON(SCST_LONG_TIMEOUT != 2);
	BUILD_BUG_ON(SCST_BOTH_TIMEOUTS != 3);

	cmd->cdb[1] &= 0x1f;
	return scst_generic_parse(cmd, cdrom_timeout);
}
EXPORT_SYMBOL_GPL(scst_cdrom_generic_parse);

/**
 * scst_modisk_generic_parse() - generic MO parse
 *
 * Generic parse() for MO disk devices
 */
int scst_modisk_generic_parse(struct scst_cmd *cmd)
{
	static const int modisk_timeout[] = {
		[0] = SCST_GENERIC_MODISK_REG_TIMEOUT,
		[SCST_SMALL_TIMEOUT] = SCST_GENERIC_MODISK_SMALL_TIMEOUT,
		[SCST_LONG_TIMEOUT] = SCST_GENERIC_MODISK_LONG_TIMEOUT,
		[SCST_BOTH_TIMEOUTS] = SCST_GENERIC_MODISK_LONG_TIMEOUT,
	};
	BUILD_BUG_ON(SCST_SMALL_TIMEOUT != 1);
	BUILD_BUG_ON(SCST_LONG_TIMEOUT != 2);
	BUILD_BUG_ON(SCST_BOTH_TIMEOUTS != 3);

	cmd->cdb[1] &= 0x1f;
	return scst_generic_parse(cmd, modisk_timeout);
}
EXPORT_SYMBOL_GPL(scst_modisk_generic_parse);

/**
 * scst_tape_generic_parse() - generic tape parse
 *
 * Generic parse() for tape devices
 */
int scst_tape_generic_parse(struct scst_cmd *cmd)
{
	int res = 0;

	TRACE_ENTRY();

	/*
	 * SCST sets good defaults for cmd->data_direction and cmd->bufflen,
	 * therefore change them only if necessary
	 */

	if (cmd->cdb[0] == READ_POSITION) {
		int tclp = cmd->cdb[1] & 4;
		int long_bit = cmd->cdb[1] & 2;
		int bt = cmd->cdb[1] & 1;

		if ((tclp == long_bit) && (!bt || !long_bit)) {
			cmd->bufflen =
			    tclp ? POSITION_LEN_LONG : POSITION_LEN_SHORT;
			cmd->data_direction = SCST_DATA_READ;
		} else {
			cmd->bufflen = 0;
			cmd->data_direction = SCST_DATA_NONE;
		}
		cmd->data_len = cmd->bufflen;
	}

	if (cmd->op_flags & SCST_TRANSFER_LEN_TYPE_FIXED && cmd->cdb[1] & 1) {
		int block_size = cmd->dev->block_size;

		cmd->bufflen = cmd->bufflen * block_size;
		cmd->data_len = cmd->data_len * block_size;
		cmd->out_bufflen = cmd->out_bufflen * block_size;
	}

	if ((cmd->op_flags & (SCST_SMALL_TIMEOUT | SCST_LONG_TIMEOUT)) == 0)
		cmd->timeout = SCST_GENERIC_TAPE_REG_TIMEOUT;
	else if (cmd->op_flags & SCST_SMALL_TIMEOUT)
		cmd->timeout = SCST_GENERIC_TAPE_SMALL_TIMEOUT;
	else if (cmd->op_flags & SCST_LONG_TIMEOUT)
		cmd->timeout = SCST_GENERIC_TAPE_LONG_TIMEOUT;

	TRACE_EXIT_RES(res);
	return res;
}
EXPORT_SYMBOL_GPL(scst_tape_generic_parse);

static int scst_null_parse(struct scst_cmd *cmd)
{
	int res = 0;

	TRACE_ENTRY();

	/*
	 * SCST sets good defaults for cmd->data_direction and cmd->bufflen,
	 * therefore change them only if necessary
	 */

#if 0
	switch (cmd->cdb[0]) {
	default:
		/* It's all good */
		break;
	}
#endif

	TRACE_DBG("res %d bufflen %d direct %d",
	      res, cmd->bufflen, cmd->data_direction);

	TRACE_EXIT();
	return res;
}

/**
 * scst_changer_generic_parse() - generic changer parse
 *
 * Generic parse() for changer devices
 */
int scst_changer_generic_parse(struct scst_cmd *cmd)
{
	int res = scst_null_parse(cmd);

	if (cmd->op_flags & SCST_LONG_TIMEOUT)
		cmd->timeout = SCST_GENERIC_CHANGER_LONG_TIMEOUT;
	else
		cmd->timeout = SCST_GENERIC_CHANGER_TIMEOUT;

	return res;
}
EXPORT_SYMBOL_GPL(scst_changer_generic_parse);

/**
 * scst_processor_generic_parse - generic SCSI processor parse
 *
 * Generic parse() for SCSI processor devices
 */
int scst_processor_generic_parse(struct scst_cmd *cmd)
{
	int res = scst_null_parse(cmd);

	if (cmd->op_flags & SCST_LONG_TIMEOUT)
		cmd->timeout = SCST_GENERIC_PROCESSOR_LONG_TIMEOUT;
	else
		cmd->timeout = SCST_GENERIC_PROCESSOR_TIMEOUT;

	return res;
}
EXPORT_SYMBOL_GPL(scst_processor_generic_parse);

/**
 * scst_raid_generic_parse() - generic RAID parse
 *
 * Generic parse() for RAID devices
 */
int scst_raid_generic_parse(struct scst_cmd *cmd)
{
	int res = scst_null_parse(cmd);

	if (cmd->op_flags & SCST_LONG_TIMEOUT)
		cmd->timeout = SCST_GENERIC_RAID_LONG_TIMEOUT;
	else
		cmd->timeout = SCST_GENERIC_RAID_TIMEOUT;

	return res;
}
EXPORT_SYMBOL_GPL(scst_raid_generic_parse);

int scst_do_internal_parsing(struct scst_cmd *cmd)
{
	int res, rc;

	TRACE_ENTRY();

	switch (cmd->dev->type) {
	case TYPE_DISK:
		rc = scst_sbc_generic_parse(cmd);
		break;
	case TYPE_TAPE:
		rc = scst_tape_generic_parse(cmd);
		break;
	case TYPE_PROCESSOR:
		rc = scst_processor_generic_parse(cmd);
		break;
	case TYPE_ROM:
		rc = scst_cdrom_generic_parse(cmd);
		break;
	case TYPE_MOD:
		rc = scst_modisk_generic_parse(cmd);
		break;
	case TYPE_MEDIUM_CHANGER:
		rc = scst_changer_generic_parse(cmd);
		break;
	case TYPE_RAID:
		rc = scst_raid_generic_parse(cmd);
		break;
	default:
		PRINT_ERROR("Internal parse for type %d not supported",
			cmd->dev->type);
		goto out_hw_err;
	}

	if (rc != 0)
		goto out_abn;

	res = SCST_CMD_STATE_DEFAULT;

out:
	TRACE_EXIT();
	return res;

out_hw_err:
	scst_set_cmd_error(cmd, SCST_LOAD_SENSE(scst_sense_hardw_error));

out_abn:
	res = scst_get_cmd_abnormal_done_state(cmd);
	goto out;
}

/**
 ** Generic dev_done() support routines.
 ** Done via pointer on functions to avoid unneeded dereferences on
 ** the fast path.
 **/

/**
 * scst_block_generic_dev_done() - generic SBC dev_done
 *
 * Generic dev_done() for block (SBC) devices
 */
int scst_block_generic_dev_done(struct scst_cmd *cmd,
	void (*set_block_shift)(struct scst_cmd *cmd, int block_shift))
{
	int opcode = cmd->cdb[0];
	int res = SCST_CMD_STATE_DEFAULT;
	int sect_sz_off;

	TRACE_ENTRY();

	/*
	 * SCST sets good defaults for cmd->is_send_status and
	 * cmd->resp_data_len based on cmd->status and cmd->data_direction,
	 * therefore change them only if necessary
	 */

	/*
	 * Potentially, a pass-through backend device can at any time change
	 * block size behind us, e.g. after FORMAT command, so we need to
	 * somehow detect it. Intercepting READ CAPACITY is, probably, the
	 * simplest, yet sufficient way for that.
	 */

	if (unlikely(opcode == READ_CAPACITY ||
		     (opcode == SERVICE_ACTION_IN_16 &&
		      cmd->cdb[1] == SAI_READ_CAPACITY_16))) {
		if (scst_cmd_completed_good(cmd)) {
			/* Always keep track of disk capacity */
			int buffer_size, sector_size, sh;
			uint8_t *buffer;

			buffer_size = scst_get_buf_full(cmd, &buffer);
			if (unlikely(buffer_size < 8)) {
				if (buffer_size != 0) {
					PRINT_ERROR("%s: Unable to get cmd "
						"buffer (%d)",	__func__,
						buffer_size);
				}
				goto out;
			}

			sect_sz_off = opcode == READ_CAPACITY ? 4 : 8;
			if (buffer_size < sect_sz_off + 4)
				goto out;
			sector_size = get_unaligned_be32(&buffer[sect_sz_off]);
			scst_put_buf_full(cmd, buffer);
			if (sector_size != 0) {
				sh = scst_calc_block_shift(sector_size);
				set_block_shift(cmd, sh);
				TRACE_DBG("block_shift %d", sh);
			} else {
				PRINT_ERROR("Sector size in %s response is 0",
					    cmd->op_name);
			}
		}
	} else /* ToDo: add READ CAPACITY(16) here */ {
		/* It's all good */
	}

out:
	TRACE_EXIT_RES(res);
	return res;
}
EXPORT_SYMBOL_GPL(scst_block_generic_dev_done);

/**
 * scst_tape_generic_dev_done() - generic tape dev done
 *
 * Generic dev_done() for tape devices
 */
int scst_tape_generic_dev_done(struct scst_cmd *cmd,
	void (*set_block_size)(struct scst_cmd *cmd, int block_shift))
{
	int opcode = cmd->cdb[0];
	int res = SCST_CMD_STATE_DEFAULT;
	int buffer_size, bs;
	uint8_t *buffer = NULL;

	TRACE_ENTRY();

	if (unlikely(!scst_cmd_completed_good(cmd)))
		goto out;

	switch (opcode) {
	case MODE_SENSE:
	case MODE_SELECT:
		buffer_size = scst_get_buf_full(cmd, &buffer);
		if (unlikely(buffer_size <= 0)) {
			if (buffer_size < 0) {
				PRINT_ERROR("%s: Unable to get the buffer (%d)",
					__func__, buffer_size);
			}
			goto out;
		}
		break;
	}

	switch (opcode) {
	case MODE_SENSE:
		TRACE_DBG("%s", "MODE_SENSE");
		if ((cmd->cdb[2] & 0xC0) == 0) {
			if (buffer[3] == 8) {
				bs = get_unaligned_be24(&buffer[9]);
				set_block_size(cmd, bs);
			}
		}
		break;
	case MODE_SELECT:
		TRACE_DBG("%s", "MODE_SELECT");
		if (buffer[3] == 8) {
			bs = get_unaligned_be24(&buffer[9]);
			set_block_size(cmd, bs);
		}
		break;
	default:
		/* It's all good */
		break;
	}

	switch (opcode) {
	case MODE_SENSE:
	case MODE_SELECT:
		scst_put_buf_full(cmd, buffer);
		break;
	}

out:
	TRACE_EXIT_RES(res);
	return res;
}
EXPORT_SYMBOL_GPL(scst_tape_generic_dev_done);

typedef void (*scst_set_cdb_lba_fn_t)(struct scst_cmd *cmd, int64_t lba);

static void scst_set_cdb_lba1(struct scst_cmd *cmd, int64_t lba)
{
	TRACE_ENTRY();

	cmd->cdb[cmd->lba_off] = lba;

	TRACE_EXIT();
	return;
}

static void scst_set_cdb_lba2(struct scst_cmd *cmd, int64_t lba)
{
	TRACE_ENTRY();

	put_unaligned_be16(lba, &cmd->cdb[cmd->lba_off]);

	TRACE_EXIT();
	return;
}

static void scst_set_cdb_lba3(struct scst_cmd *cmd, int64_t lba)
{
	TRACE_ENTRY();

	put_unaligned_be24(lba, &cmd->cdb[cmd->lba_off]);

	TRACE_EXIT();
	return;
}

static void scst_set_cdb_lba4(struct scst_cmd *cmd, int64_t lba)
{
	TRACE_ENTRY();

	put_unaligned_be32(lba, &cmd->cdb[cmd->lba_off]);

	TRACE_EXIT();
	return;
}

static void scst_set_cdb_lba8(struct scst_cmd *cmd, int64_t lba)
{
	TRACE_ENTRY();

	put_unaligned_be64(lba, &cmd->cdb[cmd->lba_off]);

	TRACE_EXIT();
	return;
}

static const scst_set_cdb_lba_fn_t scst_set_cdb_lba_fns[9] = {
	[1] = scst_set_cdb_lba1,
	[2] = scst_set_cdb_lba2,
	[3] = scst_set_cdb_lba3,
	[4] = scst_set_cdb_lba4,
	[8] = scst_set_cdb_lba8,
};

int scst_set_cdb_lba(struct scst_cmd *cmd, int64_t lba)
{
	int res;

	TRACE_ENTRY();

	EXTRACHECKS_BUG_ON(cmd->op_flags & SCST_LBA_NOT_VALID);

	scst_set_cdb_lba_fns[cmd->lba_len](cmd, lba);
	res = 0;

	TRACE_DBG("cmd %p, new LBA %lld", cmd, (unsigned long long)lba);

	TRACE_EXIT_RES(res);
	return res;
}
EXPORT_SYMBOL_GPL(scst_set_cdb_lba);

typedef void (*scst_set_cdb_transf_len_fn_t)(struct scst_cmd *cmd, int len);

static void scst_set_cdb_transf_len1(struct scst_cmd *cmd, int len)
{
	TRACE_ENTRY();

	cmd->cdb[cmd->len_off] = len;

	TRACE_EXIT();
	return;
}

static void scst_set_cdb_transf_len2(struct scst_cmd *cmd, int len)
{
	TRACE_ENTRY();

	put_unaligned_be16(len, &cmd->cdb[cmd->len_off]);

	TRACE_EXIT();
	return;
}

static void scst_set_cdb_transf_len3(struct scst_cmd *cmd, int len)
{
	TRACE_ENTRY();

	put_unaligned_be24(len, &cmd->cdb[cmd->len_off]);

	TRACE_EXIT();
	return;
}

static void scst_set_cdb_transf_len4(struct scst_cmd *cmd, int len)
{
	TRACE_ENTRY();

	put_unaligned_be32(len, &cmd->cdb[cmd->len_off]);

	TRACE_EXIT();
	return;
}

static void scst_set_cdb_transf_len8(struct scst_cmd *cmd, int len)
{
	TRACE_ENTRY();

	put_unaligned_be64(len, &cmd->cdb[cmd->len_off]);

	TRACE_EXIT();
	return;
}

static const scst_set_cdb_transf_len_fn_t scst_set_cdb_transf_len_fns[9] = {
	[1] = scst_set_cdb_transf_len1,
	[2] = scst_set_cdb_transf_len2,
	[3] = scst_set_cdb_transf_len3,
	[4] = scst_set_cdb_transf_len4,
	[8] = scst_set_cdb_transf_len8,
};

int scst_set_cdb_transf_len(struct scst_cmd *cmd, int len)
{
	int res;

	TRACE_ENTRY();

	scst_set_cdb_transf_len_fns[cmd->len_len](cmd, len);
	res = 0;

	TRACE_DBG("cmd %p, new len %d", cmd, len);

	TRACE_EXIT_RES(res);
	return res;
}
EXPORT_SYMBOL_GPL(scst_set_cdb_transf_len);

static void scst_check_internal_sense(struct scst_device *dev, int result,
	uint8_t *sense, int sense_len)
{
	TRACE_ENTRY();

	if (host_byte(result) == DID_RESET) {
		int sl;

		TRACE(TRACE_MGMT, "DID_RESET received for device %s, "
			"triggering reset UA", dev->virt_name);
		sl = scst_set_sense(sense, sense_len, dev->d_sense,
			SCST_LOAD_SENSE(scst_sense_reset_UA));
		scst_dev_check_set_UA(dev, NULL, sense, sl);
	} else if ((status_byte(result) == CHECK_CONDITION) &&
		   scst_is_ua_sense(sense, sense_len))
		scst_dev_check_set_UA(dev, NULL, sense, sense_len);

	TRACE_EXIT();
	return;
}

/**
 * scst_to_dma_dir() - translate SCST's data direction to DMA direction
 *
 * Translates SCST's data direction to DMA one from backend storage
 * perspective.
 */
enum dma_data_direction scst_to_dma_dir(int scst_dir)
{
	static const enum dma_data_direction tr_tbl[] = { DMA_NONE,
		DMA_TO_DEVICE, DMA_FROM_DEVICE, DMA_BIDIRECTIONAL, DMA_NONE };

	return tr_tbl[scst_dir];
}
EXPORT_SYMBOL(scst_to_dma_dir);

/*
 * scst_to_tgt_dma_dir() - translate SCST data direction to DMA direction
 *
 * Translates SCST data direction to DMA data direction from the perspective
 * of a target.
 */
enum dma_data_direction scst_to_tgt_dma_dir(int scst_dir)
{
	static const enum dma_data_direction tr_tbl[] = { DMA_NONE,
		DMA_FROM_DEVICE, DMA_TO_DEVICE, DMA_BIDIRECTIONAL, DMA_NONE };

	return tr_tbl[scst_dir];
}
EXPORT_SYMBOL(scst_to_tgt_dma_dir);

/*
 * Called under dev_lock and BH off.
 *
 * !! scst_unblock_aborted_cmds() must be called after this function !!
 */
void scst_process_reset(struct scst_device *dev,
	struct scst_session *originator, struct scst_cmd *exclude_cmd,
	struct scst_mgmt_cmd *mcmd, bool setUA)
{
	struct scst_tgt_dev *tgt_dev;
	struct scst_cmd *cmd;

	TRACE_ENTRY();

	/* Clear RESERVE'ation, if necessary */
	scst_clear_dev_reservation(dev);
	/*
	 * There is no need to send RELEASE, since the device is going
	 * to be reset. Actually, since we can be in RESET TM
	 * function, it might be dangerous.
	 */

	dev->dev_double_ua_possible = 1;

	list_for_each_entry(tgt_dev, &dev->dev_tgt_dev_list,
			dev_tgt_dev_list_entry) {
		struct scst_session *sess = tgt_dev->sess;

#if 0 /* Clearing UAs and last sense isn't required by SAM and it
       * looks to be better to not clear them to not loose important
       * events, so let's disable it.
       */
		spin_lock_bh(&tgt_dev->tgt_dev_lock);
		scst_free_all_UA(tgt_dev);
		memset(tgt_dev->tgt_dev_sense, 0,
			sizeof(tgt_dev->tgt_dev_sense));
		spin_unlock_bh(&tgt_dev->tgt_dev_lock);
#endif

		spin_lock_irq(&sess->sess_list_lock);

		TRACE_DBG("Searching in sess cmd list (sess=%p)", sess);
		list_for_each_entry(cmd, &sess->sess_cmd_list,
					sess_cmd_list_entry) {
			if (cmd == exclude_cmd)
				continue;
			if ((cmd->tgt_dev == tgt_dev) ||
			    ((cmd->tgt_dev == NULL) &&
			     (cmd->lun == tgt_dev->lun))) {
				scst_abort_cmd(cmd, mcmd,
					(tgt_dev->sess != originator), 0);
			}
		}
		spin_unlock_irq(&sess->sess_list_lock);
	}

	if (setUA) {
		uint8_t sense_buffer[SCST_STANDARD_SENSE_LEN];
		int sl = scst_set_sense(sense_buffer, sizeof(sense_buffer),
			dev->d_sense, SCST_LOAD_SENSE(scst_sense_reset_UA));
		/*
		 * Potentially, setting UA here, when the aborted commands are
		 * still running, can lead to a situation that one of them could
		 * take it, then that would be detected and the UA requeued.
		 * But, meanwhile, one or more subsequent, i.e. not aborted,
		 * commands can "leak" executed normally. So, as result, the
		 * UA would be delivered one or more commands "later". However,
		 * that should be OK, because, if multiple commands are being
		 * executed in parallel, you can't control exact order of UA
		 * delivery anyway.
		 */
		scst_dev_check_set_local_UA(dev, exclude_cmd, sense_buffer, sl);
	}

	TRACE_EXIT();
	return;
}

/* Caller must hold tgt_dev->tgt_dev_lock. */
void scst_tgt_dev_del_free_UA(struct scst_tgt_dev *tgt_dev,
			      struct scst_tgt_dev_UA *ua)
{
	list_del(&ua->UA_list_entry);
	if (list_empty(&tgt_dev->UA_list))
		clear_bit(SCST_TGT_DEV_UA_PENDING, &tgt_dev->tgt_dev_flags);
	mempool_free(ua, scst_ua_mempool);
}

/* No locks, no IRQ or IRQ-disabled context allowed */
int scst_set_pending_UA(struct scst_cmd *cmd, uint8_t *buf, int *size)
{
	int res = 0, i;
	struct scst_tgt_dev_UA *UA_entry;
	bool first = true, global_unlock = false;
	struct scst_session *sess = cmd->sess;

	TRACE_ENTRY();

	/*
	 * RMB and recheck to sync with setting SCST_CMD_ABORTED in
	 * scst_abort_cmd() to not set UA for the being aborted cmd, hence
	 * possibly miss its delivery by a legitimate command while the UA is
	 * being requeued.
	 */
	smp_rmb();
	if (test_bit(SCST_CMD_ABORTED, &cmd->cmd_flags)) {
		TRACE_MGMT_DBG("Not set pending UA for aborted cmd %p", cmd);
		res = -1;
		goto out;
	}

	spin_lock_bh(&cmd->tgt_dev->tgt_dev_lock);

again:
	/* UA list could be cleared behind us, so retest */
	if (list_empty(&cmd->tgt_dev->UA_list)) {
		TRACE_DBG("SCST_TGT_DEV_UA_PENDING set, but UA_list empty");
		res = -1;
		goto out_unlock;
	} else
		TRACE_MGMT_DBG("Setting pending UA cmd %p (tgt_dev %p, dev %s, "
			"initiator %s)", cmd, cmd->tgt_dev, cmd->dev->virt_name,
			cmd->sess->initiator_name);

	UA_entry = list_first_entry(&cmd->tgt_dev->UA_list, typeof(*UA_entry),
			      UA_list_entry);

	TRACE_DBG("Setting pending UA %p to cmd %p", UA_entry, cmd);

	if (UA_entry->global_UA && first) {
		TRACE_MGMT_DBG("Global UA %p detected", UA_entry);

#if !defined(__CHECKER__)
		spin_unlock_bh(&cmd->tgt_dev->tgt_dev_lock);

		local_bh_disable();

		rcu_read_lock();
		for (i = 0; i < SESS_TGT_DEV_LIST_HASH_SIZE; i++) {
			struct list_head *head = &sess->sess_tgt_dev_list[i];
			struct scst_tgt_dev *tgt_dev;

			list_for_each_entry_rcu(tgt_dev, head,
					sess_tgt_dev_list_entry) {
				/* Lockdep triggers here a false positive.. */
				spin_lock(&tgt_dev->tgt_dev_lock);
			}
		}
#endif

		first = false;
		global_unlock = true;
		goto again;
	}

	if (buf == NULL) {
		if (scst_set_cmd_error_sense(cmd, UA_entry->UA_sense_buffer,
				UA_entry->UA_valid_sense_len) != 0)
			goto out_unlock;
	} else {
		sBUG_ON(*size == 0);
		if (UA_entry->UA_valid_sense_len > *size) {
			TRACE(TRACE_MINOR, "%s: Being returned UA truncated "
				"to size %d (needed %d)", cmd->op_name,
				*size, UA_entry->UA_valid_sense_len);
			*size = UA_entry->UA_valid_sense_len;
		}
		TRACE_DBG("Returning UA in buffer %p (size %d)", buf, *size);
		memcpy(buf, UA_entry->UA_sense_buffer, *size);
		*size = UA_entry->UA_valid_sense_len;
	}

	cmd->ua_ignore = 1;

	list_del(&UA_entry->UA_list_entry);

	if (UA_entry->global_UA) {
		for (i = 0; i < SESS_TGT_DEV_LIST_HASH_SIZE; i++) {
			struct list_head *head = &sess->sess_tgt_dev_list[i];
			struct scst_tgt_dev *tgt_dev;

			list_for_each_entry_rcu(tgt_dev, head,
					sess_tgt_dev_list_entry) {
				struct scst_tgt_dev_UA *ua;

				list_for_each_entry(ua, &tgt_dev->UA_list,
							UA_list_entry) {
					if (ua->global_UA &&
					    memcmp(ua->UA_sense_buffer,
					      UA_entry->UA_sense_buffer,
					      sizeof(ua->UA_sense_buffer)) == 0) {
						TRACE_MGMT_DBG("Freeing not "
							"needed global UA %p",
							ua);
						scst_tgt_dev_del_free_UA(tgt_dev,
									 ua);
						break;
					}
				}
			}
		}
	}

	mempool_free(UA_entry, scst_ua_mempool);

	if (list_empty(&cmd->tgt_dev->UA_list)) {
		clear_bit(SCST_TGT_DEV_UA_PENDING,
			  &cmd->tgt_dev->tgt_dev_flags);
	}

out_unlock:
	if (global_unlock) {
#if !defined(__CHECKER__)
		for (i = SESS_TGT_DEV_LIST_HASH_SIZE-1; i >= 0; i--) {
			struct list_head *head = &sess->sess_tgt_dev_list[i];
			struct scst_tgt_dev *tgt_dev;

			list_for_each_entry_rcu(tgt_dev, head,
					sess_tgt_dev_list_entry) {
				spin_unlock(&tgt_dev->tgt_dev_lock);
			}
		}
		rcu_read_unlock();

		local_bh_enable();
		spin_lock_bh(&cmd->tgt_dev->tgt_dev_lock);
#endif
	}

	spin_unlock_bh(&cmd->tgt_dev->tgt_dev_lock);

out:
	TRACE_EXIT_RES(res);
	return res;
}

/*
 * Called under tgt_dev_lock and BH off, except when guaranteed that
 * there's only one user of tgt_dev.
 */
static void scst_alloc_set_UA(struct scst_tgt_dev *tgt_dev,
	const uint8_t *sense, int sense_len, int flags)
{
	struct scst_tgt_dev_UA *UA_entry = NULL;

	TRACE_ENTRY();

	UA_entry = mempool_alloc(scst_ua_mempool, GFP_ATOMIC);
	if (UA_entry == NULL) {
		PRINT_CRIT_ERROR("%s", "UNIT ATTENTION memory "
		     "allocation failed. The UNIT ATTENTION "
		     "on some sessions will be missed");
		PRINT_BUFFER("Lost UA", sense, sense_len);
		goto out;
	}
	memset(UA_entry, 0, sizeof(*UA_entry));

	UA_entry->global_UA = (flags & SCST_SET_UA_FLAG_GLOBAL) != 0;

	TRACE(TRACE_MGMT_DEBUG|TRACE_SCSI, "Queuing new %sUA %p (%x:%x:%x, "
		"d_sense %d) to tgt_dev %p (dev %s, initiator %s)",
		UA_entry->global_UA ? "global " : "", UA_entry, sense[2],
		sense[12], sense[13], tgt_dev->dev->d_sense, tgt_dev,
		tgt_dev->dev->virt_name, tgt_dev->sess->initiator_name);
	TRACE_BUFF_FLAG(TRACE_DEBUG, "UA sense", sense, sense_len);

	if (sense_len > (int)sizeof(UA_entry->UA_sense_buffer)) {
		PRINT_WARNING("Sense truncated (needed %d), shall you increase "
			"SCST_SENSE_BUFFERSIZE?", sense_len);
		sense_len = sizeof(UA_entry->UA_sense_buffer);
	}
	memcpy(UA_entry->UA_sense_buffer, sense, sense_len);
	UA_entry->UA_valid_sense_len = sense_len;

	set_bit(SCST_TGT_DEV_UA_PENDING, &tgt_dev->tgt_dev_flags);

	if (flags & SCST_SET_UA_FLAG_AT_HEAD)
		list_add(&UA_entry->UA_list_entry, &tgt_dev->UA_list);
	else
		list_add_tail(&UA_entry->UA_list_entry, &tgt_dev->UA_list);

out:
	TRACE_EXIT();
	return;
}

/* tgt_dev_lock supposed to be held and BH off */
static void __scst_check_set_UA(struct scst_tgt_dev *tgt_dev,
	const uint8_t *sense, int sense_len, int flags)
{
	int skip_UA = 0;
	struct scst_tgt_dev_UA *UA_entry_tmp;
	int len = min_t(int, sizeof(UA_entry_tmp->UA_sense_buffer), sense_len);

	TRACE_ENTRY();

	lockdep_assert_held(&tgt_dev->tgt_dev_lock);

	list_for_each_entry(UA_entry_tmp, &tgt_dev->UA_list,
			    UA_list_entry) {
		if (memcmp(sense, UA_entry_tmp->UA_sense_buffer, len) == 0) {
			TRACE_DBG("UA already exists (dev %s, "
				"initiator %s)", tgt_dev->dev->virt_name,
				tgt_dev->sess->initiator_name);
			skip_UA = 1;
			break;
		}
	}

	if (skip_UA == 0)
		scst_alloc_set_UA(tgt_dev, sense, len, flags);

	TRACE_EXIT();
	return;
}

void scst_check_set_UA(struct scst_tgt_dev *tgt_dev,
	const uint8_t *sense, int sense_len, int flags)
{
	TRACE_ENTRY();

	spin_lock_bh(&tgt_dev->tgt_dev_lock);
	__scst_check_set_UA(tgt_dev, sense, sense_len, flags);
	spin_unlock_bh(&tgt_dev->tgt_dev_lock);

	TRACE_EXIT();
	return;
}

/* Called under dev_lock and BH off */
void scst_dev_check_set_local_UA(struct scst_device *dev,
	struct scst_cmd *exclude, const uint8_t *sense, int sense_len)
{
	struct scst_tgt_dev *tgt_dev, *exclude_tgt_dev = NULL;

	TRACE_ENTRY();

	if (exclude != NULL)
		exclude_tgt_dev = exclude->tgt_dev;

	list_for_each_entry(tgt_dev, &dev->dev_tgt_dev_list,
			dev_tgt_dev_list_entry) {
		if (tgt_dev != exclude_tgt_dev)
			scst_check_set_UA(tgt_dev, sense, sense_len, 0);
	}

	TRACE_EXIT();
	return;
}

/*
 * Called under dev_lock and BH off. Returns true if scst_unblock_aborted_cmds()
 * should be called outside of the dev_lock.
 */
static bool __scst_dev_check_set_UA(struct scst_device *dev,
	struct scst_cmd *exclude, const uint8_t *sense, int sense_len)
{
	bool res = false;

	TRACE_ENTRY();

	TRACE_MGMT_DBG("Processing UA dev %s", dev->virt_name);

	/* Check for reset UA */
	if (scst_analyze_sense(sense, sense_len, SCST_SENSE_ASC_VALID,
				0, SCST_SENSE_ASC_UA_RESET, 0)) {
		scst_process_reset(dev,
				   (exclude != NULL) ? exclude->sess : NULL,
				   exclude, NULL, false);
		res = true;
	}

	scst_dev_check_set_local_UA(dev, exclude, sense, sense_len);

	TRACE_EXIT_RES(res);
	return res;
}

void scst_dev_check_set_UA(struct scst_device *dev,
	struct scst_cmd *exclude, const uint8_t *sense, int sense_len)
{
	struct scst_lksb lksb;
	bool rc;

	scst_res_lock(dev, &lksb);
	rc = __scst_dev_check_set_UA(dev, exclude, sense, sense_len);
	scst_res_unlock(dev, &lksb);

	if (rc)
		scst_unblock_aborted_cmds(NULL, NULL, dev, false);

	return;
}

/* Called under tgt_dev_lock or when tgt_dev is unused */
static void scst_free_all_UA(struct scst_tgt_dev *tgt_dev)
{
	struct scst_tgt_dev_UA *UA_entry, *t;

	TRACE_ENTRY();

	list_for_each_entry_safe(UA_entry, t,
				 &tgt_dev->UA_list, UA_list_entry) {
		TRACE_MGMT_DBG("Clearing UA for tgt_dev LUN %lld",
			       (unsigned long long int)tgt_dev->lun);
		list_del(&UA_entry->UA_list_entry);
		mempool_free(UA_entry, scst_ua_mempool);
	}
	INIT_LIST_HEAD(&tgt_dev->UA_list);
	clear_bit(SCST_TGT_DEV_UA_PENDING, &tgt_dev->tgt_dev_flags);

	TRACE_EXIT();
	return;
}

/*
 * sn_lock supposed to be locked and IRQs off. Might drop then reacquire
 * it inside.
 */
struct scst_cmd *__scst_check_deferred_commands_locked(
	struct scst_order_data *order_data, bool return_first)
	__releases(&order_data->sn_lock)
	__acquires(&order_data->sn_lock)
{
	struct scst_cmd *res = NULL, *cmd, *t;
	typeof(order_data->expected_sn) expected_sn = order_data->expected_sn;
	bool activate = !return_first, first = true, found = false;

	TRACE_ENTRY();

	if (unlikely(order_data->hq_cmd_count != 0))
		goto out;

restart:
	list_for_each_entry_safe(cmd, t, &order_data->deferred_cmd_list,
				deferred_cmd_list_entry) {
		EXTRACHECKS_BUG_ON((cmd->queue_type != SCST_CMD_QUEUE_SIMPLE) &&
				   (cmd->queue_type != SCST_CMD_QUEUE_ORDERED));
		if (cmd->sn == expected_sn) {
			bool stop = (cmd->sn_slot == NULL);

			TRACE_SN("Deferred command %p (sn %d, set %d) found",
				cmd, cmd->sn, cmd->sn_set);

			order_data->def_cmd_count--;
			list_del(&cmd->deferred_cmd_list_entry);

			if (activate) {
				spin_lock(&cmd->cmd_threads->cmd_list_lock);
				TRACE_SN("Adding cmd %p to active cmd list", cmd);
				list_add_tail(&cmd->cmd_list_entry,
					&cmd->cmd_threads->active_cmd_list);
				wake_up(&cmd->cmd_threads->cmd_list_waitQ);
				spin_unlock(&cmd->cmd_threads->cmd_list_lock);
				/* !! At this point cmd can be already dead !! */
			}
			if (first) {
				if (!activate)
					res = cmd;
				if (stop) {
					/*
					 * Then there can be only one command
					 * with this SN, so there's no point
					 * to iterate further.
					 */
					goto out;
				}
				first = false;
				activate = true;
			}
			found = true;
		}
	}
	if (found)
		goto out;

	list_for_each_entry(cmd, &order_data->skipped_sn_list,
				deferred_cmd_list_entry) {
		EXTRACHECKS_BUG_ON(cmd->queue_type == SCST_CMD_QUEUE_HEAD_OF_QUEUE);
		if (cmd->sn == expected_sn) {
			/*
			 * !! At this point any pointer in cmd, except	     !!
			 * !! cur_order_data, sn_slot and		     !!
			 * !! deferred_cmd_list_entry, could be already	     !!
			 * !! destroyed!				     !!
			 */
			TRACE_SN("cmd %p (tag %llu) with skipped sn %d found",
				 cmd, (unsigned long long int)cmd->tag, cmd->sn);
			order_data->def_cmd_count--;
			list_del(&cmd->deferred_cmd_list_entry);
			spin_unlock_irq(&order_data->sn_lock);
			scst_inc_expected_sn(cmd);
			if (test_and_set_bit(SCST_CMD_CAN_BE_DESTROYED,
					     &cmd->cmd_flags))
				scst_destroy_cmd(cmd);
			expected_sn = order_data->expected_sn;
			spin_lock_irq(&order_data->sn_lock);
			goto restart;
		}
	}

out:
	TRACE_EXIT_HRES((unsigned long)res);
	return res;
}

/* No locks */
struct scst_cmd *__scst_check_deferred_commands(
	struct scst_order_data *order_data, bool return_first)
{
	struct scst_cmd *res;

	TRACE_ENTRY();

	spin_lock_irq(&order_data->sn_lock);
	res = __scst_check_deferred_commands_locked(order_data, return_first);
	spin_unlock_irq(&order_data->sn_lock);

	TRACE_EXIT_HRES((unsigned long)res);
	return res;
}

void scst_unblock_deferred(struct scst_order_data *order_data,
	struct scst_cmd *out_of_sn_cmd)
{
	TRACE_ENTRY();

	if (!out_of_sn_cmd->sn_set) {
		TRACE_SN("cmd %p without sn", out_of_sn_cmd);
		goto out;
	}

	if (out_of_sn_cmd->sn == order_data->expected_sn) {
		TRACE_SN("out of sn cmd %p (expected sn %d)",
			out_of_sn_cmd, order_data->expected_sn);
		scst_inc_expected_sn(out_of_sn_cmd);
	} else {
		out_of_sn_cmd->out_of_sn = 1;
		spin_lock_irq(&order_data->sn_lock);
		order_data->def_cmd_count++;
		list_add_tail(&out_of_sn_cmd->deferred_cmd_list_entry,
			      &order_data->skipped_sn_list);
		TRACE_SN("out_of_sn_cmd %p with sn %d added to skipped_sn_list"
			" (expected_sn %d)", out_of_sn_cmd, out_of_sn_cmd->sn,
			order_data->expected_sn);
		spin_unlock_irq(&order_data->sn_lock);
		/*
		 * expected_sn could change while we there, so we need to
		 * recheck deferred commands on this path as well
		 */
	}

	scst_make_deferred_commands_active(order_data);

out:
	TRACE_EXIT();
	return;
}

/* dev_lock supposed to be held and BH disabled */
void scst_block_dev(struct scst_device *dev)
{
	dev->block_count++;
	TRACE_BLOCK("Device BLOCK (new count %d), dev %s", dev->block_count,
		dev->virt_name);
}

/*
 * dev_lock supposed to be held and BH disabled. Returns true if cmd blocked,
 * hence stop processing it and go to the next command.
 */
bool __scst_check_blocked_dev(struct scst_cmd *cmd)
{
	int res = false;
	struct scst_device *dev = cmd->dev;

	TRACE_ENTRY();

	EXTRACHECKS_BUG_ON(cmd->unblock_dev);
	EXTRACHECKS_BUG_ON(cmd->internal && cmd->cdb[0] != EXTENDED_COPY);

	if (unlikely(test_bit(SCST_CMD_ABORTED, &cmd->cmd_flags)))
		goto out;

	if (dev->block_count > 0) {
		TRACE_BLOCK("Delaying cmd %p due to blocking "
			"(tag %llu, op %s, dev %s)", cmd,
			(unsigned long long int)cmd->tag,
			scst_get_opcode_name(cmd), dev->virt_name);
		goto out_block;
	} else if ((cmd->op_flags & SCST_STRICTLY_SERIALIZED) == SCST_STRICTLY_SERIALIZED) {
		TRACE_BLOCK("Strictly serialized cmd %p (tag %llu, op %s, dev %s)",
			cmd, (unsigned long long int)cmd->tag,
			scst_get_opcode_name(cmd), dev->virt_name);

		if ((cmd->cdb[0] == MAINTENANCE_OUT) &&
		    ((cmd->cdb[1] & 0x1f) == MO_SET_TARGET_PGS)) {
			const struct scst_cmd *c;
			/*
			 * It's OK to do that without lock, because we
			 * are interested only in comparison
			 */
			c = list_first_entry(&scst_global_stpg_list, typeof(*c),
				global_stpg_list_entry);
			if (cmd != c) {
				TRACE_BLOCK("Blocking serialized STPG cmd %p "
					"(head %p)", cmd, c);
				cmd->cmd_global_stpg_blocked = 1;
				goto out_block;
			}
		}

		scst_block_dev(dev);
		if (dev->on_dev_cmd_count > 1) {
			TRACE_BLOCK("Delaying strictly serialized cmd %p "
				"(dev %s, on_dev_cmds to wait %d)", cmd,
				dev->virt_name, dev->on_dev_cmd_count-1);
			EXTRACHECKS_BUG_ON(dev->strictly_serialized_cmd_waiting);
			dev->strictly_serialized_cmd_waiting = 1;
			goto out_block;
		} else
			cmd->unblock_dev = 1;
	} else if ((dev->dev_double_ua_possible) ||
		   ((cmd->op_flags & SCST_SERIALIZED) != 0)) {
		TRACE_BLOCK("cmd %p (tag %llu, op %s): blocking further cmds "
			"on dev %s due to %s", cmd, (unsigned long long int)cmd->tag,
			scst_get_opcode_name(cmd), dev->virt_name,
			dev->dev_double_ua_possible ? "possible double reset UA" :
						      "serialized cmd");
		scst_block_dev(dev);
		cmd->unblock_dev = 1;
	} else
		TRACE_BLOCK("No blocks for device %s", dev->virt_name);

out:
	TRACE_EXIT_RES(res);
	return res;

out_block:
	if (cmd->queue_type == SCST_CMD_QUEUE_HEAD_OF_QUEUE)
		list_add(&cmd->blocked_cmd_list_entry,
			      &dev->blocked_cmd_list);
	else
		list_add_tail(&cmd->blocked_cmd_list_entry,
			      &dev->blocked_cmd_list);
	res = true;
	goto out;
}

/* dev_lock supposed to be held and BH disabled */
void scst_unblock_dev(struct scst_device *dev)
{
	TRACE_ENTRY();

	TRACE_BLOCK("Device UNBLOCK (new %d), dev %s",
		dev->block_count-1, dev->virt_name);

	if (--dev->block_count == 0) {
		struct scst_cmd *cmd, *tcmd;
		unsigned long flags;

		local_irq_save_nort(flags);
		list_for_each_entry_safe(cmd, tcmd, &dev->blocked_cmd_list,
					 blocked_cmd_list_entry) {
			bool strictly_serialized =
				((cmd->op_flags & SCST_STRICTLY_SERIALIZED) == SCST_STRICTLY_SERIALIZED);

			if (dev->strictly_serialized_cmd_waiting &&
			    !strictly_serialized)
				continue;

			list_del(&cmd->blocked_cmd_list_entry);
			cmd->cmd_global_stpg_blocked = 0;

			TRACE_BLOCK("Adding blocked cmd %p to active cmd list", cmd);
			spin_lock(&cmd->cmd_threads->cmd_list_lock);
			if (cmd->queue_type == SCST_CMD_QUEUE_HEAD_OF_QUEUE)
				list_add(&cmd->cmd_list_entry,
					&cmd->cmd_threads->active_cmd_list);
			else
				list_add_tail(&cmd->cmd_list_entry,
					&cmd->cmd_threads->active_cmd_list);
			wake_up(&cmd->cmd_threads->cmd_list_waitQ);
			spin_unlock(&cmd->cmd_threads->cmd_list_lock);

			if (dev->strictly_serialized_cmd_waiting && strictly_serialized)
				break;
		}
		local_irq_restore_nort(flags);
	}

	sBUG_ON(dev->block_count < 0);

	TRACE_EXIT();
	return;
}

/**
 * scst_obtain_device_parameters() - obtain device control parameters
 * @dev:	device to act on
 * @mode_select_cdb: original MODE SELECT CDB
 *
 * Issues a MODE SENSE for necessary pages data and sets the corresponding
 * dev's parameter from it. Parameter mode_select_cdb is pointer on original
 * MODE SELECT CDB, if this function called to refresh parameters after
 * successfully finished MODE SELECT command detected.
 *
 * Returns 0 on success and not 0 otherwise.
 */
int scst_obtain_device_parameters(struct scst_device *dev,
	const uint8_t *mode_select_cdb)
{
	int rc, i;
	uint8_t cmd[16];
	uint8_t buffer[4+0x0A];
	uint8_t sense_buffer[SCSI_SENSE_BUFFERSIZE];

	TRACE_ENTRY();

	EXTRACHECKS_BUG_ON(dev->scsi_dev == NULL);

	if (mode_select_cdb != NULL) {
		if ((mode_select_cdb[2] & 0x3F) != 0x0A) {
			TRACE_DBG("Not control mode page (%x) change requested, "
				"skipping", mode_select_cdb[2] & 0x3F);
			goto out;
		}
	}

	for (i = 0; i < 5; i++) {
		/* Get control mode page */
		memset(cmd, 0, sizeof(cmd));
#if 0
		cmd[0] = MODE_SENSE_10;
		cmd[1] = 0;
		cmd[2] = 0x0A;
		cmd[8] = sizeof(buffer); /* it's < 256 */
#else
		cmd[0] = MODE_SENSE;
		cmd[1] = 8; /* DBD */
		cmd[2] = 0x0A;
		cmd[4] = sizeof(buffer);
#endif

		memset(buffer, 0, sizeof(buffer));
		memset(sense_buffer, 0, sizeof(sense_buffer));

		TRACE(TRACE_SCSI, "%s", "Doing internal MODE_SENSE");
		rc = scsi_execute(dev->scsi_dev, cmd, SCST_DATA_READ, buffer,
				sizeof(buffer), sense_buffer, 15, 0, 0
#if LINUX_VERSION_CODE >= KERNEL_VERSION(2, 6, 29)
				, NULL
#endif
				);

		TRACE_DBG("MODE_SENSE done: %x", rc);

		if (scsi_status_is_good(rc)) {
			int q;

			PRINT_BUFF_FLAG(TRACE_SCSI, "Returned control mode "
				"page data", buffer, sizeof(buffer));

			dev->tst = buffer[4+2] >> 5;
			dev->tmf_only = (buffer[4+2] & 0x10) >> 4;
			dev->dpicz = (buffer[4+2] & 0x8) >> 3;
			q = buffer[4+3] >> 4;
			if (q > SCST_QUEUE_ALG_1_UNRESTRICTED_REORDER) {
				PRINT_ERROR("Too big QUEUE ALG %x, dev %s, "
					"using default: unrestricted reorder",
					dev->queue_alg, dev->virt_name);
				q = SCST_QUEUE_ALG_1_UNRESTRICTED_REORDER;
			}
			dev->queue_alg = q;
			dev->qerr = (buffer[4+3] & 0x6) >> 1;
			dev->swp = (buffer[4+4] & 0x8) >> 3;
			dev->tas = (buffer[4+5] & 0x40) >> 6;
			dev->d_sense = (buffer[4+2] & 0x4) >> 2;

			/*
			 * Unfortunately, SCSI ML doesn't provide a way to
			 * specify commands task attribute, so we can rely on
			 * device's restricted reordering only. Linux I/O
			 * subsystem doesn't reorder pass-through (PC) requests.
			 */
			dev->has_own_order_mgmt = !dev->queue_alg;

			PRINT_INFO("Device %s: TST %x, TMF_ONLY %x, QUEUE ALG %x, "
				"QErr %x, SWP %x, TAS %x, D_SENSE %d, DPICZ %d, "
				"has_own_order_mgmt %d", dev->virt_name,
				dev->tst, dev->tmf_only, dev->queue_alg,
				dev->qerr, dev->swp, dev->tas, dev->d_sense,
				dev->dpicz, dev->has_own_order_mgmt);

			goto out;
		} else {
			scst_check_internal_sense(dev, rc, sense_buffer,
				sizeof(sense_buffer));
#if 0
			if ((status_byte(rc) == CHECK_CONDITION) &&
			    scst_sense_valid(sense_buffer)) {
#else
			/*
			 * 3ware controller is buggy and returns CONDITION_GOOD
			 * instead of CHECK_CONDITION
			 */
			if (scst_sense_valid(sense_buffer)) {
#endif
				PRINT_BUFF_FLAG(TRACE_SCSI, "MODE SENSE returned "
					"sense", sense_buffer, sizeof(sense_buffer));
				if (scst_analyze_sense(sense_buffer,
						sizeof(sense_buffer),
						SCST_SENSE_KEY_VALID,
						ILLEGAL_REQUEST, 0, 0)) {
					PRINT_INFO("Device %s doesn't support "
						"MODE SENSE or control mode page",
						dev->virt_name);
					break;
				} else if (scst_analyze_sense(sense_buffer,
						sizeof(sense_buffer),
						SCST_SENSE_KEY_VALID,
						NOT_READY, 0, 0)) {
					PRINT_ERROR("Device %s not ready",
						dev->virt_name);
					break;
				}
			} else {
				PRINT_INFO("Internal MODE SENSE to "
					"device %s failed: %x",
					dev->virt_name, rc);
				switch (host_byte(rc)) {
				case DID_RESET:
				case DID_ABORT:
				case DID_SOFT_ERROR:
					break;
				default:
					goto brk;
				}
				switch (driver_byte(rc)) {
				case DRIVER_BUSY:
				case DRIVER_SOFT:
					break;
				default:
					goto brk;
				}
			}
		}
	}
brk:
	PRINT_WARNING("Unable to get device's %s control mode page, using "
		"existing values/defaults: TST %x, TMF_ONLY %x, QUEUE ALG %x, "
		"QErr %x, SWP %x, TAS %x, D_SENSE %d, DPICZ %d, "
		"has_own_order_mgmt %d", dev->virt_name, dev->tst,
		dev->tmf_only, dev->queue_alg, dev->qerr, dev->swp, dev->tas,
		dev->d_sense, dev->dpicz, dev->has_own_order_mgmt);

out:
	TRACE_EXIT();
	return 0;
}
EXPORT_SYMBOL_GPL(scst_obtain_device_parameters);

void scst_on_hq_cmd_response(struct scst_cmd *cmd)
{
	struct scst_order_data *order_data = cmd->cur_order_data;

	TRACE_ENTRY();

	if (!cmd->hq_cmd_inced)
		goto out;

	spin_lock_irq(&order_data->sn_lock);
	order_data->hq_cmd_count--;
	spin_unlock_irq(&order_data->sn_lock);

	EXTRACHECKS_BUG_ON(order_data->hq_cmd_count < 0);

	/*
	 * There is no problem in checking hq_cmd_count in the
	 * non-locked state. In the worst case we will only have
	 * unneeded run of the deferred commands.
	 */
	if (order_data->hq_cmd_count == 0)
		scst_make_deferred_commands_active(order_data);

out:
	TRACE_EXIT();
	return;
}

void scst_store_sense(struct scst_cmd *cmd)
{
	TRACE_ENTRY();

	if (scst_sense_valid(cmd->sense) &&
	    !test_bit(SCST_CMD_NO_RESP, &cmd->cmd_flags) &&
	    (cmd->tgt_dev != NULL)) {
		struct scst_tgt_dev *tgt_dev = cmd->tgt_dev;

		TRACE_DBG("Storing sense (cmd %p)", cmd);

		spin_lock_bh(&tgt_dev->tgt_dev_lock);

		if (cmd->sense_valid_len <= sizeof(tgt_dev->tgt_dev_sense))
			tgt_dev->tgt_dev_valid_sense_len = cmd->sense_valid_len;
		else {
			tgt_dev->tgt_dev_valid_sense_len = sizeof(tgt_dev->tgt_dev_sense);
			PRINT_ERROR("Stored sense truncated to size %d "
				"(needed %d)", tgt_dev->tgt_dev_valid_sense_len,
				cmd->sense_valid_len);
		}
		memcpy(tgt_dev->tgt_dev_sense, cmd->sense,
			tgt_dev->tgt_dev_valid_sense_len);

		spin_unlock_bh(&tgt_dev->tgt_dev_lock);
	}

	TRACE_EXIT();
	return;
}

/* dev_lock supposed to be locked and BHs off */
static void scst_abort_cmds_tgt_dev(struct scst_tgt_dev *tgt_dev,
	struct scst_cmd *exclude_cmd)
{
	struct scst_session *sess = tgt_dev->sess;
	struct scst_cmd *cmd;

	TRACE_ENTRY();

	TRACE_MGMT_DBG("QErr: aborting commands for tgt_dev %p "
		"(exclude_cmd %p), if there are any", tgt_dev, exclude_cmd);

	spin_lock_irq(&sess->sess_list_lock);

	list_for_each_entry(cmd, &sess->sess_cmd_list, sess_cmd_list_entry) {
		if (cmd == exclude_cmd)
			continue;
		if ((cmd->tgt_dev == tgt_dev) ||
		    ((cmd->tgt_dev == NULL) &&
		     (cmd->lun == tgt_dev->lun))) {
			scst_abort_cmd(cmd, NULL, (tgt_dev != exclude_cmd->tgt_dev), 0);
		}
	}
	spin_unlock_irq(&sess->sess_list_lock);

	TRACE_EXIT();
	return;
}

/* dev_lock supposed to be locked and BHs off */
static void scst_abort_cmds_dev(struct scst_device *dev,
	struct scst_cmd *exclude_cmd)
{
	struct scst_tgt_dev *tgt_dev;
	uint8_t sense_buffer[SCST_STANDARD_SENSE_LEN];
	int sl = 0;
	bool set_ua = (dev->tas == 0);

	TRACE_ENTRY();

	TRACE_MGMT_DBG("QErr: Aborting commands for dev %p (exclude_cmd %p, "
		"set_ua %d), if there are any", dev, exclude_cmd, set_ua);

	if (set_ua)
		sl = scst_set_sense(sense_buffer, sizeof(sense_buffer), dev->d_sense,
			SCST_LOAD_SENSE(scst_sense_cleared_by_another_ini_UA));

	list_for_each_entry(tgt_dev, &dev->dev_tgt_dev_list, dev_tgt_dev_list_entry) {
		scst_abort_cmds_tgt_dev(tgt_dev, exclude_cmd);
		/*
		 * Potentially, setting UA here, when the aborted commands are
		 * still running, can lead to a situation that one of them could
		 * take it, then that would be detected and the UA requeued.
		 * But, meanwhile, one or more subsequent, i.e. not aborted,
		 * commands can "leak" executed normally. So, as result, the
		 * UA would be delivered one or more commands "later". However,
		 * that should be OK, because, if multiple commands are being
		 * executed in parallel, you can't control exact order of UA
		 * delivery anyway.
		 */
		if (set_ua && (tgt_dev != exclude_cmd->tgt_dev))
			scst_check_set_UA(tgt_dev, sense_buffer, sl, 0);
	}

	TRACE_EXIT();
	return;
}

/* No locks */
static void scst_process_qerr(struct scst_cmd *cmd)
{
	bool unblock = false;
	struct scst_device *dev = cmd->dev;
	unsigned int qerr, q;

	TRACE_ENTRY();

	/* dev->qerr can be changed behind our back */
	q = dev->qerr;
	qerr = ACCESS_ONCE(q); /* ACCESS_ONCE doesn't work for bit fields */

	TRACE_DBG("Processing QErr %d for cmd %p", qerr, cmd);

	spin_lock_bh(&dev->dev_lock);

	switch (qerr) {
	case SCST_QERR_2_RESERVED:
	default:
		PRINT_WARNING("Invalid QErr value %x for device %s, process as "
			"0", qerr, dev->virt_name);
		/* go through */
	case SCST_QERR_0_ALL_RESUME:
		/* Nothing to do */
		break;
	case SCST_QERR_1_ABORT_ALL:
		if (dev->tst == SCST_TST_0_SINGLE_TASK_SET)
			scst_abort_cmds_dev(dev, cmd);
		else
			scst_abort_cmds_tgt_dev(cmd->tgt_dev, cmd);
		unblock = true;
		break;
	case SCST_QERR_3_ABORT_THIS_NEXUS_ONLY:
		scst_abort_cmds_tgt_dev(cmd->tgt_dev, cmd);
		unblock = true;
		break;
	}

	spin_unlock_bh(&dev->dev_lock);

	if (unblock)
		scst_unblock_aborted_cmds(cmd->tgt, cmd->sess, dev, false);

	TRACE_EXIT();
	return;
}

/*
 * No locks. Returns -1, if processing should be switched to another cmd, 1
 * if cmd was aborted, 0 if cmd processing should continue.
 */
int scst_process_check_condition(struct scst_cmd *cmd)
{
	int res;

	TRACE_ENTRY();

	EXTRACHECKS_BUG_ON(test_bit(SCST_CMD_NO_RESP, &cmd->cmd_flags));

	TRACE_DBG("CHECK CONDITION for cmd %p (tgt_dev %p)", cmd, cmd->tgt_dev);

	scst_process_qerr(cmd);

	scst_store_sense(cmd);

	res = 0;

	TRACE_EXIT_RES(res);
	return res;
}

void scst_xmit_process_aborted_cmd(struct scst_cmd *cmd)
{
	TRACE_ENTRY();

	TRACE_MGMT_DBG("Aborted cmd %p done (cmd_ref %d)", cmd,
		atomic_read(&cmd->cmd_ref));

	scst_done_cmd_mgmt(cmd);

	if (test_bit(SCST_CMD_ABORTED_OTHER, &cmd->cmd_flags)) {
		if (cmd->completed) {
			/* It's completed and it's OK to return its result */
			goto out;
		}

		/* For not yet inited commands cmd->dev can be NULL here */
		if (test_bit(SCST_CMD_DEVICE_TAS, &cmd->cmd_flags)) {
			TRACE_MGMT_DBG("Flag ABORTED OTHER set for cmd %p "
				"(tag %llu), returning TASK ABORTED ", cmd,
				(unsigned long long int)cmd->tag);
			scst_set_cmd_error_status(cmd, SAM_STAT_TASK_ABORTED);
		} else {
			TRACE_MGMT_DBG("Flag ABORTED OTHER set for cmd %p "
				"(tag %llu), aborting without delivery or "
				"notification",
				cmd, (unsigned long long int)cmd->tag);
			/*
			 * There is no need to check/requeue possible UA,
			 * because, if it exists, it will be delivered
			 * by the "completed" branch above.
			 */
			clear_bit(SCST_CMD_ABORTED_OTHER, &cmd->cmd_flags);
		}
	}

out:
	TRACE_EXIT();
	return;
}

/**
 * scst_get_max_lun_commands() - return maximum supported commands count
 *
 * Returns maximum commands count which can be queued to this LUN in this
 * session.
 *
 * If lun is NO_SUCH_LUN, returns minimum of maximum commands count which
 * can be queued to any LUN in this session.
 *
 * If sess is NULL, returns minimum of maximum commands count which can be
 * queued to any SCST device.
 */
int scst_get_max_lun_commands(struct scst_session *sess, uint64_t lun)
{
	return SCST_MAX_TGT_DEV_COMMANDS;
}
EXPORT_SYMBOL(scst_get_max_lun_commands);

/**
 * scst_reassign_retained_sess_states() - reassigns retained states
 *
 * Reassigns retained during nexus loss states from old_sess to new_sess.
 */
void scst_reassign_retained_sess_states(struct scst_session *new_sess,
	struct scst_session *old_sess)
{
	struct scst_device *dev;

	TRACE_ENTRY();

	TRACE_MGMT_DBG("Reassigning retained states from old_sess %p to "
		"new_sess %p", old_sess, new_sess);

	if ((new_sess == NULL) || (old_sess == NULL)) {
		TRACE_DBG("%s", "new_sess or old_sess is NULL");
		goto out;
	}

	if (new_sess == old_sess) {
		TRACE_DBG("%s", "new_sess or old_sess are the same");
		goto out;
	}

	if ((new_sess->transport_id == NULL) ||
	    (old_sess->transport_id == NULL)) {
		TRACE_DBG("%s", "new_sess or old_sess doesn't support PRs");
		goto out;
	}

	mutex_lock(&scst_mutex);

	list_for_each_entry(dev, &scst_dev_list, dev_list_entry) {
		struct scst_tgt_dev *tgt_dev;
		struct scst_tgt_dev *new_tgt_dev = NULL, *old_tgt_dev = NULL;
		struct scst_lksb pr_lksb;

		TRACE_DBG("Processing dev %s", dev->virt_name);

		list_for_each_entry(tgt_dev, &dev->dev_tgt_dev_list,
					dev_tgt_dev_list_entry) {
			if (tgt_dev->sess == new_sess) {
				new_tgt_dev = tgt_dev;
				if (old_tgt_dev != NULL)
					break;
			}
			if (tgt_dev->sess == old_sess) {
				old_tgt_dev = tgt_dev;
				if (new_tgt_dev != NULL)
					break;
			}
		}

		if ((new_tgt_dev == NULL) || (old_tgt_dev == NULL)) {
			TRACE_DBG("new_tgt_dev %p or old_sess %p is NULL, "
				"skipping (dev %s)", new_tgt_dev, old_tgt_dev,
				dev->virt_name);
			continue;
		}

		/** Reassign regular reservations **/

		scst_res_lock(dev, &pr_lksb);
		if (scst_is_reservation_holder(dev, old_sess)) {
			scst_reserve_dev(dev, new_sess);
			TRACE_DBG("Reservation reassigned from old_tgt_dev %p "
				"to new_tgt_dev %p", old_tgt_dev, new_tgt_dev);
		}
		scst_res_unlock(dev, &pr_lksb);

		/** Reassign PRs **/

		if ((new_sess->transport_id == NULL) ||
		    (old_sess->transport_id == NULL)) {
			TRACE_DBG("%s", "new_sess or old_sess doesn't support PRs");
			goto next;
		}

		scst_pr_write_lock(dev);

		if (old_tgt_dev->registrant != NULL) {
			TRACE_PR("Reassigning reg %p from tgt_dev %p to %p",
				old_tgt_dev->registrant, old_tgt_dev,
				new_tgt_dev);

			if (new_tgt_dev->registrant != NULL)
				new_tgt_dev->registrant->tgt_dev = NULL;

			new_tgt_dev->registrant = old_tgt_dev->registrant;
			new_tgt_dev->registrant->tgt_dev = new_tgt_dev;

			old_tgt_dev->registrant = NULL;
		}

		scst_pr_write_unlock(dev);
next:
		/** Reassign other DH specific states **/

		if (dev->handler->reassign_retained_states != NULL) {
			TRACE_DBG("Calling dev's %s reassign_retained_states(%p, %p)",
				dev->virt_name, new_tgt_dev, old_tgt_dev);
			dev->handler->reassign_retained_states(new_tgt_dev, old_tgt_dev);
			TRACE_DBG("Dev's %s reassign_retained_states() returned",
				dev->virt_name);
		}
	}

	mutex_unlock(&scst_mutex);

out:
	TRACE_EXIT();
	return;
}
EXPORT_SYMBOL(scst_reassign_retained_sess_states);

/**
 * scst_get_next_lexem() - parse and return next lexem in the string
 *
 * Returns pointer to the next lexem from token_str skipping
 * spaces and '=' character and using them then as a delimeter. Content
 * of token_str is modified by setting '\0' at the delimeter's position.
 */
char *scst_get_next_lexem(char **token_str)
{
	char *p, *q;
	static const char blank = '\0';

	if ((token_str == NULL) || (*token_str == NULL))
		return (char *)&blank;

	for (p = *token_str; (*p != '\0') && (isspace(*p) || (*p == '=')); p++)
		;

	for (q = p; (*q != '\0') && !isspace(*q) && (*q != '='); q++)
		;

	if (*q != '\0')
		*q++ = '\0';

	*token_str = q;
	return p;
}
EXPORT_SYMBOL_GPL(scst_get_next_lexem);

/**
 * scst_restore_token_str() - restore string modified by scst_get_next_lexem()
 *
 * Restores token_str modified by scst_get_next_lexem() to the
 * previous value before scst_get_next_lexem() was called. Prev_lexem is
 * a pointer to lexem returned by scst_get_next_lexem().
 */
void scst_restore_token_str(char *prev_lexem, char *token_str)
{
	if (&prev_lexem[strlen(prev_lexem)] != token_str)
		prev_lexem[strlen(prev_lexem)] = ' ';
	return;
}
EXPORT_SYMBOL_GPL(scst_restore_token_str);

/**
 * scst_get_next_token_str() - parse and return next token
 *
 * This function returns pointer to the next token strings from input_str
 * using '\n', ';' and '\0' as a delimeter. Content of input_str is
 * modified by setting '\0' at the delimeter's position.
 */
char *scst_get_next_token_str(char **input_str)
{
	char *p = *input_str;
	int i = 0;

	while ((p[i] != '\n') && (p[i] != ';') && (p[i] != '\0'))
		i++;

	if (i == 0)
		return NULL;

	if (p[i] == '\0')
		*input_str = &p[i];
	else
		*input_str = &p[i+1];

	p[i] = '\0';

	return p;
}
EXPORT_SYMBOL_GPL(scst_get_next_token_str);

static int scst_parse_unmap_descriptors(struct scst_cmd *cmd)
{
	int res = 0;
	ssize_t length = 0;
	uint8_t *address;
	int i, cnt, offset, descriptor_len, total_len;
	struct scst_data_descriptor *pd;

	TRACE_ENTRY();

	EXTRACHECKS_BUG_ON(cmd->cmd_data_descriptors != NULL);
	EXTRACHECKS_BUG_ON(cmd->cmd_data_descriptors_cnt != 0);

	length = scst_get_buf_full_sense(cmd, &address);
	if (unlikely(length <= 0)) {
		if (length == 0)
			goto out;
		else
			goto out_abn;
	}

	total_len = get_unaligned_be16(&cmd->cdb[7]);
	offset = 8;

	descriptor_len = get_unaligned_be16(&address[2]);

	TRACE_DBG("total_len %d, descriptor_len %d", total_len, descriptor_len);

	if (descriptor_len == 0)
		goto out_put;

	if (unlikely((descriptor_len > (total_len - 8)) ||
		     ((descriptor_len % 16) != 0))) {
		PRINT_ERROR("Bad descriptor length: %d < %d - 8",
			descriptor_len, total_len);
		scst_set_invalid_field_in_parm_list(cmd, 2, 0);
		goto out_abn_put;
	}

	cnt = descriptor_len/16;
	if (cnt == 0)
		goto out_put;

	pd = kcalloc(cnt, sizeof(*pd), GFP_KERNEL);
	if (pd == NULL) {
		PRINT_ERROR("Unable to kmalloc UNMAP %d descriptors", cnt+1);
		scst_set_busy(cmd);
		goto out_abn_put;
	}

	TRACE_DBG("cnt %d, pd %p", cnt, pd);

	i = 0;
	while ((offset - 8) < descriptor_len) {
		struct scst_data_descriptor *d = &pd[i];

		d->sdd_lba = get_unaligned_be64(&address[offset]);
		offset += 8;
		d->sdd_blocks = get_unaligned_be32(&address[offset]);
		offset += 8;
		TRACE_DBG("i %d, lba %lld, blocks %lld", i,
			(long long)d->sdd_lba, (long long)d->sdd_blocks);
		i++;
	}

	cmd->cmd_data_descriptors = pd;
	cmd->cmd_data_descriptors_cnt = cnt;

out_put:
	scst_put_buf_full(cmd, address);

out:
	TRACE_EXIT_RES(res);
	return res;

out_abn_put:
	scst_put_buf_full(cmd, address);

out_abn:
	scst_set_cmd_abnormal_done_state(cmd);
	res = -1;
	goto out;
}

static void scst_free_unmap_descriptors(struct scst_cmd *cmd)
{
	TRACE_ENTRY();

	kfree(cmd->cmd_data_descriptors);
	cmd->cmd_data_descriptors = NULL;

	TRACE_EXIT();
	return;
}

int scst_parse_descriptors(struct scst_cmd *cmd)
{
	int res;

	TRACE_ENTRY();

	switch (cmd->cdb[0]) {
	case UNMAP:
		res = scst_parse_unmap_descriptors(cmd);
		break;
	case EXTENDED_COPY:
		res = scst_cm_parse_descriptors(cmd);
		break;
	default:
		sBUG();
	}

	TRACE_EXIT_RES(res);
	return res;
}

static void scst_free_descriptors(struct scst_cmd *cmd)
{
	TRACE_ENTRY();

	switch (cmd->cdb[0]) {
	case UNMAP:
		scst_free_unmap_descriptors(cmd);
		break;
	case EXTENDED_COPY:
		scst_cm_free_descriptors(cmd);
		break;
	default:
		sBUG();
		break;
	}

	TRACE_EXIT();
	return;
}

/**
 ** We currently have only few saved parameters and it is impossible to get
 ** pointer on a bit field, so let's have a simple straightforward
 ** implementation.
 **/

#define SCST_TAS_LABEL		"TAS"
#define SCST_QERR_LABEL		"QERR"
#define SCST_TMF_ONLY_LABEL	"TMF_ONLY"
#define SCST_SWP_LABEL		"SWP"
#define SCST_DSENSE_LABEL	"D_SENSE"
#define SCST_QUEUE_ALG_LABEL	"QUEUE_ALG"
#define SCST_DPICZ_LABEL	"DPICZ"

int scst_save_global_mode_pages(const struct scst_device *dev,
	uint8_t *buf, int size)
{
	int res = 0;

	TRACE_ENTRY();

	if (dev->tas != dev->tas_default) {
		res += scnprintf(&buf[res], size - res, "%s=%d\n",
			SCST_TAS_LABEL, dev->tas);
		if (res >= size-1)
			goto out_overflow;
	}

	if (dev->qerr != dev->qerr_default) {
		res += scnprintf(&buf[res], size - res, "%s=%d\n",
			SCST_QERR_LABEL, dev->qerr);
		if (res >= size-1)
			goto out_overflow;
	}

	if (dev->tmf_only != dev->tmf_only_default) {
		res += scnprintf(&buf[res], size - res, "%s=%d\n",
			SCST_TMF_ONLY_LABEL, dev->tmf_only);
		if (res >= size-1)
			goto out_overflow;
	}

	if (dev->swp != dev->swp_default) {
		res += scnprintf(&buf[res], size - res, "%s=%d\n",
			SCST_SWP_LABEL, dev->swp);
		if (res >= size-1)
			goto out_overflow;
	}

	if (dev->d_sense != dev->d_sense_default) {
		res += scnprintf(&buf[res], size - res, "%s=%d\n",
			SCST_DSENSE_LABEL, dev->d_sense);
		if (res >= size-1)
			goto out_overflow;
	}

	if (dev->dpicz != dev->dpicz_default) {
		res += scnprintf(&buf[res], size - res, "%s=%d\n",
			SCST_DPICZ_LABEL, dev->dpicz);
		if (res >= size-1)
			goto out_overflow;
	}

	if (dev->queue_alg != dev->queue_alg_default) {
		res += scnprintf(&buf[res], size - res, "%s=%d\n",
			SCST_QUEUE_ALG_LABEL, dev->queue_alg);
		if (res >= size-1)
			goto out_overflow;
	}

out:
	TRACE_EXIT_RES(res);
	return res;

out_overflow:
	PRINT_ERROR("Global mode pages buffer overflow (size %d)", size);
	res = -EOVERFLOW;
	goto out;
}
EXPORT_SYMBOL_GPL(scst_save_global_mode_pages);

static int scst_restore_tas(struct scst_device *dev, unsigned int val)
{
	int res;

	TRACE_ENTRY();

	if (val > 1) {
		PRINT_ERROR("Invalid value %d for parameter %s (device %s)",
			val, SCST_TAS_LABEL, dev->virt_name);
		res = -EINVAL;
		goto out;
	}

	dev->tas = val;
	dev->tas_saved = val;

	PRINT_INFO("%s restored to %d for device %s", SCST_TAS_LABEL,
		dev->tas, dev->virt_name);

	res = 0;

out:
	TRACE_EXIT_RES(res);
	return res;
}

static int scst_restore_qerr(struct scst_device *dev, unsigned int val)
{
	int res;

	TRACE_ENTRY();

	if ((val == SCST_QERR_2_RESERVED) ||
	    (val > SCST_QERR_3_ABORT_THIS_NEXUS_ONLY)) {
		PRINT_ERROR("Invalid value %d for parameter %s (device %s)",
			val, SCST_QERR_LABEL, dev->virt_name);
		res = -EINVAL;
		goto out;
	}

	dev->qerr = val;
	dev->qerr_saved = val;

	PRINT_INFO("%s restored to %d for device %s", SCST_QERR_LABEL,
		dev->qerr, dev->virt_name);

	res = 0;

out:
	TRACE_EXIT_RES(res);
	return res;
}

static int scst_restore_tmf_only(struct scst_device *dev, unsigned int val)
{
	int res;

	TRACE_ENTRY();

	if (val > 1) {
		PRINT_ERROR("Invalid value %d for parameter %s (device %s)",
			val, SCST_TMF_ONLY_LABEL, dev->virt_name);
		res = -EINVAL;
		goto out;
	}

	dev->tmf_only = val;
	dev->tmf_only_saved = val;

	PRINT_INFO("%s restored to %d for device %s", SCST_TMF_ONLY_LABEL,
		dev->tmf_only, dev->virt_name);

	res = 0;

out:
	TRACE_EXIT_RES(res);
	return res;
}

static int scst_restore_swp(struct scst_device *dev, unsigned int val)
{
	int res;

	TRACE_ENTRY();

	if (val > 1) {
		PRINT_ERROR("Invalid value %d for parameter %s (device %s)",
			val, SCST_SWP_LABEL, dev->virt_name);
		res = -EINVAL;
		goto out;
	}

	dev->swp = val;
	dev->swp_saved = val;

	PRINT_INFO("%s restored to %d for device %s", SCST_SWP_LABEL,
		dev->swp, dev->virt_name);

	res = 0;

out:
	TRACE_EXIT_RES(res);
	return res;
}

static int scst_restore_dsense(struct scst_device *dev, unsigned int val)
{
	int res;

	TRACE_ENTRY();

	if (val > 1) {
		PRINT_ERROR("Invalid value %d for parameter %s (device %s)",
			val, SCST_DSENSE_LABEL, dev->virt_name);
		res = -EINVAL;
		goto out;
	}

	dev->d_sense = val;
	dev->d_sense_saved = val;

	PRINT_INFO("%s restored to %d for device %s", SCST_DSENSE_LABEL,
		dev->d_sense, dev->virt_name);

	res = 0;

out:
	TRACE_EXIT_RES(res);
	return res;
}

static int scst_restore_dpicz(struct scst_device *dev, unsigned int val)
{
	int res;

	TRACE_ENTRY();

	if (val > 1) {
		PRINT_ERROR("Invalid value %d for parameter %s (device %s)",
			val, SCST_DPICZ_LABEL, dev->virt_name);
		res = -EINVAL;
		goto out;
	}

	dev->dpicz = val;
	dev->dpicz_saved = val;

	PRINT_INFO("%s restored to %d for device %s", SCST_DPICZ_LABEL,
		dev->dpicz, dev->virt_name);

	res = 0;

out:
	TRACE_EXIT_RES(res);
	return res;
}

static int scst_restore_queue_alg(struct scst_device *dev, unsigned int val)
{
	int res;

	TRACE_ENTRY();

	if ((val != SCST_QUEUE_ALG_0_RESTRICTED_REORDER) &&
	    (val != SCST_QUEUE_ALG_1_UNRESTRICTED_REORDER)) {
		PRINT_ERROR("Invalid value %d for parameter %s (device %s)",
			val, SCST_QUEUE_ALG_LABEL, dev->virt_name);
		res = -EINVAL;
		goto out;
	}

	dev->queue_alg = val;
	dev->queue_alg_saved = val;

	PRINT_INFO("%s restored to %d for device %s", SCST_QUEUE_ALG_LABEL,
		dev->queue_alg, dev->virt_name);

	res = 0;

out:
	TRACE_EXIT_RES(res);
	return res;
}

/* Params are NULL-terminated */
int scst_restore_global_mode_pages(struct scst_device *dev, char *params,
	char **last_param)
{
	int res;
	char *param, *p, *pp;
	unsigned long val;

	TRACE_ENTRY();

	while (1) {
		param = scst_get_next_token_str(&params);
		if (param == NULL)
			break;

		p = scst_get_next_lexem(&param);
		if (*p == '\0')
			break;

		pp = scst_get_next_lexem(&param);
		if (*pp == '\0')
			goto out_need_param;

		if (scst_get_next_lexem(&param)[0] != '\0')
			goto out_too_many;

		res = kstrtoul(pp, 0, &val);
		if (res != 0)
			goto out_strtoul_failed;

		if (strcasecmp(SCST_TAS_LABEL, p) == 0)
			res = scst_restore_tas(dev, val);
		else if (strcasecmp(SCST_QERR_LABEL, p) == 0)
			res = scst_restore_qerr(dev, val);
		else if (strcasecmp(SCST_TMF_ONLY_LABEL, p) == 0)
			res = scst_restore_tmf_only(dev, val);
		else if (strcasecmp(SCST_SWP_LABEL, p) == 0)
			res = scst_restore_swp(dev, val);
		else if (strcasecmp(SCST_DSENSE_LABEL, p) == 0)
			res = scst_restore_dsense(dev, val);
		else if (strcasecmp(SCST_DPICZ_LABEL, p) == 0)
			res = scst_restore_dpicz(dev, val);
		else if (strcasecmp(SCST_QUEUE_ALG_LABEL, p) == 0)
			res = scst_restore_queue_alg(dev, val);
		else {
			TRACE_DBG("Unknown parameter %s", p);
			scst_restore_token_str(p, param);
			*last_param = p;
			goto out;
		}
		if (res != 0)
			goto out;
	}

	*last_param = NULL;
	res = 0;

out:
	TRACE_EXIT_RES(res);
	return res;

out_strtoul_failed:
	PRINT_ERROR("strtoul() for %s failed: %d (device %s)", pp, res,
		dev->virt_name);
	goto out;

out_need_param:
	PRINT_ERROR("Parameter %s value missed for device %s", p, dev->virt_name);
	res = -EINVAL;
	goto out;

out_too_many:
	PRINT_ERROR("Too many parameter's %s values (device %s)", p, dev->virt_name);
	res = -EINVAL;
	goto out;
}
EXPORT_SYMBOL_GPL(scst_restore_global_mode_pages);

/* Must be called under dev_lock and BHs off. Might release it, then reacquire. */
void __scst_ext_blocking_done(struct scst_device *dev)
{
	bool stop;

	TRACE_ENTRY();

	TRACE_BLOCK("Notifying ext blockers for dev %s (ext_blocks_cnt %d)",
		dev->virt_name, dev->ext_blocks_cnt);

	stop = list_empty(&dev->ext_blockers_list);
	while (!stop) {
		struct scst_ext_blocker *b;

		b = list_first_entry(&dev->ext_blockers_list, typeof(*b),
			ext_blockers_list_entry);

		TRACE_DBG("Notifying async ext blocker %p (cnt %d)", b,
			dev->ext_blocks_cnt);

		list_del(&b->ext_blockers_list_entry);

		stop = list_empty(&dev->ext_blockers_list);
		if (stop)
			dev->ext_blocking_pending = 0;

		spin_unlock_bh(&dev->dev_lock);

		b->ext_blocker_done_fn(dev, b->ext_blocker_data,
			b->ext_blocker_data_len);

		kfree(b);

		spin_lock_bh(&dev->dev_lock);
	}

	TRACE_EXIT();
	return;
}

#if LINUX_VERSION_CODE < KERNEL_VERSION(2, 6, 20)
static void scst_ext_blocking_done_fn(void *p)
{
	struct scst_device *dev = p;
#else
static void scst_ext_blocking_done_fn(struct work_struct *work)
{
	struct scst_device *dev = container_of(work, struct scst_device,
					ext_blockers_work);
#endif

	TRACE_ENTRY();

	spin_lock_bh(&dev->dev_lock);

	WARN_ON(!dev->ext_unblock_scheduled);

	/* We might have new ext blocker any time w/o dev_lock */
	while (!list_empty(&dev->ext_blockers_list))
		__scst_ext_blocking_done(dev);

	WARN_ON(!dev->ext_unblock_scheduled);
	dev->ext_unblock_scheduled = 0;

	spin_unlock_bh(&dev->dev_lock);

	TRACE_EXIT();
	return;
}

/* Must be called under dev_lock and BHs off */
void scst_ext_blocking_done(struct scst_device *dev)
{
	TRACE_ENTRY();

	lockdep_assert_held(&dev->dev_lock);

	if (dev->ext_unblock_scheduled)
		goto out;

	TRACE_DBG("Scheduling ext_blockers_work for dev %s", dev->virt_name);

	dev->ext_unblock_scheduled = 1;
	schedule_work(&dev->ext_blockers_work);

out:
	TRACE_EXIT();
	return;
}

static void scst_sync_ext_blocking_done(struct scst_device *dev,
	uint8_t *data, int len)
{
	wait_queue_head_t *w;

	TRACE_ENTRY();

	w = (void *)*((unsigned long *)data);
	wake_up_all(w);

	TRACE_EXIT();
	return;
}

int scst_ext_block_dev(struct scst_device *dev, ext_blocker_done_fn_t done_fn,
	const uint8_t *priv, int priv_len, int flags)
{
	int res;
	struct scst_ext_blocker *b;

	TRACE_ENTRY();

	if (flags & SCST_EXT_BLOCK_SYNC)
		priv_len = sizeof(void *);

	b = kzalloc(sizeof(*b) + priv_len, GFP_KERNEL);
	if (b == NULL) {
		PRINT_ERROR("Unable to alloc struct scst_ext_blocker with data "
			"(size %zd)", sizeof(*b) + priv_len);
		res = -ENOMEM;
		goto out;
	}

	TRACE_MGMT_DBG("New %d ext blocker %p for dev %s (flags %x)",
		dev->ext_blocks_cnt+1, b, dev->virt_name, flags);

	spin_lock_bh(&dev->dev_lock);

	if (dev->strictly_serialized_cmd_waiting) {
		/*
		 * Avoid deadlock when this strictly serialized cmd
		 * will not proceed stopped on our blocking, so our
		 * blocking does not proceed as well.
		 */
		TRACE_DBG("Unstrictlyserialize dev %s", dev->virt_name);
		dev->strictly_serialized_cmd_waiting = 0;
		/* We will reuse blocking done by the strictly serialized cmd */
	} else
		scst_block_dev(dev);

	if (flags & SCST_EXT_BLOCK_STPG) {
		WARN_ON(dev->stpg_ext_blocked);
		dev->stpg_ext_blocked = 1;
	}

	dev->ext_blocks_cnt++;
	TRACE_DBG("ext_blocks_cnt %d", dev->ext_blocks_cnt);

	if ((flags & SCST_EXT_BLOCK_SYNC) && (dev->on_dev_cmd_count == 0)) {
		TRACE_DBG("No commands to wait for sync blocking (dev %s)",
			dev->virt_name);
		spin_unlock_bh(&dev->dev_lock);
		goto out_free_success;
	}

	list_add_tail(&b->ext_blockers_list_entry, &dev->ext_blockers_list);
	dev->ext_blocking_pending = 1;

	if (flags & SCST_EXT_BLOCK_SYNC) {
		DECLARE_WAIT_QUEUE_HEAD_ONSTACK(w);

		b->ext_blocker_done_fn = scst_sync_ext_blocking_done;
		*((void **)&b->ext_blocker_data[0]) = &w;

		wait_event_locked(w, (dev->on_dev_cmd_count == 0),
			lock_bh, dev->dev_lock);

		spin_unlock_bh(&dev->dev_lock);
	} else {
		b->ext_blocker_done_fn = done_fn;
		if (priv_len > 0) {
			b->ext_blocker_data_len = priv_len;
			memcpy(b->ext_blocker_data, priv, priv_len);
		}
		if (dev->on_dev_cmd_count == 0) {
			TRACE_DBG("No commands to wait for async blocking "
				"(dev %s)", dev->virt_name);
			if (!dev->ext_unblock_scheduled)
				__scst_ext_blocking_done(dev);
			spin_unlock_bh(&dev->dev_lock);
		} else
			spin_unlock_bh(&dev->dev_lock);
	}

out_success:
	res = 0;

out:
	TRACE_EXIT_RES(res);
	return res;

out_free_success:
	sBUG_ON(!(flags & SCST_EXT_BLOCK_SYNC));
	kfree(b);
	goto out_success;
}

void scst_ext_unblock_dev(struct scst_device *dev, bool stpg)
{
	TRACE_ENTRY();

	spin_lock_bh(&dev->dev_lock);

	if (dev->ext_blocks_cnt == 0) {
		TRACE_DBG("Nothing to unblock (dev %s)", dev->virt_name);
		goto out_unlock;
	}

	if ((dev->ext_blocks_cnt == 1) && dev->stpg_ext_blocked && !stpg) {
		/*
		 * User space is sending too many unblock calls during
		 * STPG processing
		 */
		TRACE_MGMT_DBG("Can not unblock internal STPG ext block "
			"(dev %s, ext_blocks_cnt %d, stpg_ext_blocked %d, stpg %d)",
			dev->virt_name, dev->ext_blocks_cnt,
			dev->stpg_ext_blocked, stpg);
		goto out_unlock;
	}

	dev->ext_blocks_cnt--;
	TRACE_MGMT_DBG("Ext unblocking for dev %s (left: %d, pending %d)",
		dev->virt_name, dev->ext_blocks_cnt,
		dev->ext_blocking_pending);

	if ((dev->ext_blocks_cnt == 0) && dev->ext_blocking_pending) {
		int rc;
		/* Wait pending ext blocking to finish */
		spin_unlock_bh(&dev->dev_lock);
		TRACE_DBG("Ext unblock (dev %s): still pending...",
			dev->virt_name);
		rc = scst_ext_block_dev(dev, NULL, NULL, 0, SCST_EXT_BLOCK_SYNC);
		if (rc != 0) {
			/* Oops, have to poll */
			PRINT_WARNING("scst_ext_block_dev(dev %s) failed, "
				"switch to polling", dev->virt_name);
			spin_lock_bh(&dev->dev_lock);
			while (dev->ext_blocking_pending) {
				spin_unlock_bh(&dev->dev_lock);
				msleep(10);
				spin_lock_bh(&dev->dev_lock);
			}
			spin_unlock_bh(&dev->dev_lock);
		} else {
			TRACE_DBG("Ext unblock: pending done, unblocking...");
			scst_ext_unblock_dev(dev, stpg);
		}
		spin_lock_bh(&dev->dev_lock);
	}

	scst_unblock_dev(dev);

out_unlock:
	spin_unlock_bh(&dev->dev_lock);

	TRACE_EXIT();
	return;
}

/* Abstract vfs_unlink() for different kernel versions (as possible) */
#if LINUX_VERSION_CODE < KERNEL_VERSION(2, 6, 39)
void scst_vfs_unlink_and_put(struct nameidata *nd)
{
#if LINUX_VERSION_CODE < KERNEL_VERSION(2, 6, 25)
	vfs_unlink(nd->dentry->d_parent->d_inode, nd->dentry);
	dput(nd->dentry);
	mntput(nd->mnt);
#else
	vfs_unlink(nd->path.dentry->d_parent->d_inode,
		nd->path.dentry);
	path_put(&nd->path);
#endif
}
#else
void scst_vfs_unlink_and_put(struct path *path)
{
#if LINUX_VERSION_CODE < KERNEL_VERSION(3, 13, 0) && \
	(!defined(RHEL_MAJOR) || RHEL_MAJOR -0 < 7) && \
	(!defined(CONFIG_SUSE_KERNEL) || \
	 LINUX_VERSION_CODE < KERNEL_VERSION(3, 12, 0))
	vfs_unlink(path->dentry->d_parent->d_inode, path->dentry);
#else
	vfs_unlink(path->dentry->d_parent->d_inode, path->dentry, NULL);
#endif
	path_put(path);
}
#endif

#if LINUX_VERSION_CODE < KERNEL_VERSION(2, 6, 39)
void scst_path_put(struct nameidata *nd)
{
#if LINUX_VERSION_CODE < KERNEL_VERSION(2, 6, 25)
	dput(nd->dentry);
	mntput(nd->mnt);
#else
	path_put(&nd->path);
#endif
}
EXPORT_SYMBOL(scst_path_put);
#endif

int scst_copy_file(const char *src, const char *dest)
{
	int res = 0;
	struct inode *inode;
	loff_t file_size, pos;
	uint8_t *buf = NULL;
	struct file *file_src = NULL, *file_dest = NULL;
	mm_segment_t old_fs = get_fs();

	TRACE_ENTRY();

	if (src == NULL || dest == NULL) {
		res = -EINVAL;
		PRINT_ERROR("%s", "Invalid persistent files path - backup "
			"skipped");
		goto out;
	}

	TRACE_DBG("Copying '%s' into '%s'", src, dest);

	set_fs(KERNEL_DS);

	file_src = filp_open(src, O_RDONLY, 0);
	if (IS_ERR(file_src)) {
		res = PTR_ERR(file_src);
		TRACE_DBG("Unable to open file '%s' - error %d", src, res);
		goto out_free;
	}

	file_dest = filp_open(dest, O_WRONLY | O_CREAT | O_TRUNC, 0644);
	if (IS_ERR(file_dest)) {
		res = PTR_ERR(file_dest);
		TRACE_DBG("Unable to open backup file '%s' - error %d", dest,
			res);
		goto out_close;
	}

	inode = file_inode(file_src);

	if (S_ISREG(inode->i_mode)) {
		/* Nothing to do */
	} else if (S_ISBLK(inode->i_mode)) {
		inode = inode->i_bdev->bd_inode;
	} else {
		PRINT_ERROR("Invalid file mode 0x%x", inode->i_mode);
		res = -EINVAL;
		set_fs(old_fs);
		goto out_skip;
	}

	file_size = inode->i_size;

	buf = vmalloc(file_size);
	if (buf == NULL) {
		res = -ENOMEM;
		PRINT_ERROR("%s", "Unable to allocate temporary buffer");
		goto out_skip;
	}

	pos = 0;
	res = vfs_read(file_src, (void __force __user *)buf, file_size, &pos);
	if (res != file_size) {
		PRINT_ERROR("Unable to read file '%s' - error %d", src, res);
		goto out_skip;
	}

	pos = 0;
	res = vfs_write(file_dest, (void __force __user *)buf, file_size, &pos);
	if (res != file_size) {
		PRINT_ERROR("Unable to write to '%s' - error %d", dest, res);
		goto out_skip;
	}

	res = vfs_fsync(file_dest, 0);
	if (res != 0) {
		PRINT_ERROR("fsync() of the backup PR file failed: %d", res);
		goto out_skip;
	}

out_skip:
	filp_close(file_dest, NULL);

out_close:
	filp_close(file_src, NULL);

out_free:
	if (buf != NULL)
		vfree(buf);

	set_fs(old_fs);

out:
	TRACE_EXIT_RES(res);
	return res;
}

int scst_remove_file(const char *name)
{
	int res = 0;
#if LINUX_VERSION_CODE < KERNEL_VERSION(2, 6, 39)
	struct nameidata nd;
#else
	struct path path;
#endif
	mm_segment_t old_fs = get_fs();

	TRACE_ENTRY();

	set_fs(KERNEL_DS);

#if LINUX_VERSION_CODE < KERNEL_VERSION(2, 6, 39)
	res = path_lookup(name, 0, &nd);
	if (!res)
		scst_vfs_unlink_and_put(&nd);
	else
		TRACE_DBG("Unable to lookup file '%s' - error %d", name, res);
#else
	res = kern_path(name, 0, &path);
	if (!res)
		scst_vfs_unlink_and_put(&path);
	else
		TRACE_DBG("Unable to lookup file '%s' - error %d", name, res);
#endif

	set_fs(old_fs);

	TRACE_EXIT_RES(res);
	return res;
}
EXPORT_SYMBOL_GPL(scst_remove_file);

/* Returns 0 on success, error code otherwise */
int scst_write_file_transactional(const char *name, const char *name1,
	const char *signature, int signature_len, const uint8_t *buf, int size)
{
	int res;
	struct file *file;
	mm_segment_t old_fs = get_fs();
	loff_t pos = 0;
	char n = '\n';

	TRACE_ENTRY();

	res = scst_copy_file(name, name1);
	if ((res != 0) && (res != -ENOENT))
		goto out;

	set_fs(KERNEL_DS);

	file = filp_open(name, O_WRONLY | O_CREAT | O_TRUNC, 0644);
	if (IS_ERR(file)) {
		res = PTR_ERR(file);
		PRINT_ERROR("Unable to (re)create file '%s' - error %d",
			name, res);
		goto out_set_fs;
	}

	TRACE_DBG("Writing file '%s'", name);

	pos = signature_len+1;

	res = vfs_write(file, (void __force __user *)buf, size, &pos);
	if (res != size)
		goto write_error;

	res = vfs_fsync(file, 1);
	if (res != 0) {
		PRINT_ERROR("fsync() of file %s failed: %d", name, res);
		goto write_error_close;
	}

	pos = 0;
	res = vfs_write(file, (void __force __user *)signature, signature_len, &pos);
	if (res != signature_len)
		goto write_error;

	res = vfs_write(file, (void __force __user *)&n, sizeof(n), &pos);
	if (res != sizeof(n))
		goto write_error;

	res = vfs_fsync(file, 1);
	if (res != 0) {
		PRINT_ERROR("fsync() of file %s failed: %d", name, res);
		goto write_error_close;
	}

	res = 0;

	filp_close(file, NULL);

out_set_fs:
	set_fs(old_fs);

	if (res == 0)
		scst_remove_file(name1);
	else
		scst_remove_file(name);

out:
	TRACE_EXIT_RES(res);
	return res;

write_error:
	PRINT_ERROR("Error writing to '%s' - error %d", name, res);

write_error_close:
	filp_close(file, NULL);
	if (res > 0)
		res = -EIO;
	goto out_set_fs;
}
EXPORT_SYMBOL_GPL(scst_write_file_transactional);

static int __scst_read_file_transactional(const char *file_name,
	const char *signature, int signature_len, uint8_t *buf, int size)
{
	int res;
	struct file *file = NULL;
	struct inode *inode;
	loff_t file_size, pos;
	mm_segment_t old_fs;

	TRACE_ENTRY();

	old_fs = get_fs();
	set_fs(KERNEL_DS);

	TRACE_DBG("Loading file '%s'", file_name);

	file = filp_open(file_name, O_RDONLY, 0);
	if (IS_ERR(file)) {
		res = PTR_ERR(file);
		TRACE_DBG("Unable to open file '%s' - error %d", file_name, res);
		goto out;
	}

	inode = file_inode(file);

	if (S_ISREG(inode->i_mode)) {
		/* Nothing to do */
	} else if (S_ISBLK(inode->i_mode)) {
		inode = inode->i_bdev->bd_inode;
	} else {
		PRINT_ERROR("Invalid file mode 0x%x", inode->i_mode);
		res = -EINVAL;
		goto out_close;
	}

	file_size = inode->i_size;

	if (file_size > size) {
		PRINT_ERROR("Supplied buffer (%d) too small (need %d)", size,
			(int)file_size);
		res = -EOVERFLOW;
		goto out_close;
	}

	pos = 0;
	res = vfs_read(file, (void __force __user *)buf, file_size, &pos);
	if (res != file_size) {
		PRINT_ERROR("Unable to read file '%s' - error %d", file_name, res);
		if (res > 0)
			res = -EIO;
		goto out_close;
	}

	if (memcmp(buf, signature, signature_len) != 0) {
		res = -EINVAL;
		PRINT_ERROR("Invalid signature in file %s", file_name);
		goto out_close;
	}

out_close:
	filp_close(file, NULL);

out:
	set_fs(old_fs);

	TRACE_EXIT_RES(res);
	return res;
}

/*
 * Returns read data size on success, error code otherwise. The first
 * signature_len+1 bytes of the read data contain signature, so should be
 * skipped.
 */
int scst_read_file_transactional(const char *name, const char *name1,
	const char *signature, int signature_len, uint8_t *buf, int size)
{
	int res;

	TRACE_ENTRY();

	res = __scst_read_file_transactional(name, signature, signature_len, buf, size);
	if (res <= 0)
		res = __scst_read_file_transactional(name1, signature,
			signature_len, buf, size);

	if (res > 0)
		TRACE_BUFFER("Read data", buf, res);

	TRACE_EXIT_RES(res);
	return res;
}
EXPORT_SYMBOL_GPL(scst_read_file_transactional);

/*
 * Return the file mode if @path exists or an error code if opening @path via
 * filp_open() in read-only mode failed.
 */
int scst_get_file_mode(const char *path)
{
	struct file *file;
	int res;

	file = filp_open(path, O_RDONLY, 0400);
	if (IS_ERR(file)) {
		res = PTR_ERR(file);
		goto out;
	}
	res = file_inode(file)->i_mode;
	filp_close(file, NULL);

out:
	return res;
}
EXPORT_SYMBOL(scst_get_file_mode);

/*
 * Return true if either @path does not contain a slash or if the directory
 * specified in @path exists.
 */
bool scst_parent_dir_exists(const char *path)
{
	const char *last_slash = strrchr(path, '/');
	const char *dir;
	int dir_mode;
	bool res = true;

	if (last_slash && last_slash > path) {
		dir = kasprintf(GFP_KERNEL, "%.*s", (int)(last_slash - path),
				path);
		if (dir) {
			dir_mode = scst_get_file_mode(dir);
			kfree(dir);
			res = dir_mode >= 0 && S_ISDIR(dir_mode);
		} else {
			res = false;
		}
	}

	return res;
}
EXPORT_SYMBOL(scst_parent_dir_exists);

static void __init scst_scsi_op_list_init(void)
{
	int i;
	uint8_t op = 0xff;

	TRACE_ENTRY();

	TRACE_DBG("tblsize=%d", SCST_CDB_TBL_SIZE);

	for (i = 0; i < 256; i++)
		scst_scsi_op_list[i] = SCST_CDB_TBL_SIZE;

	for (i = 0; i < SCST_CDB_TBL_SIZE; i++) {
		if (scst_scsi_op_table[i].ops != op) {
			op = scst_scsi_op_table[i].ops;
			scst_scsi_op_list[op] = i;
		}
	}

	TRACE_BUFFER("scst_scsi_op_list", scst_scsi_op_list,
		sizeof(scst_scsi_op_list));

	scst_release_acg_wq = create_workqueue("scst_release_acg");
	WARN_ON_ONCE(IS_ERR(scst_release_acg_wq));

	TRACE_EXIT();
	return;
}

int __init scst_lib_init(void)
{
	int res = 0;

	scst_scsi_op_list_init();

#if LINUX_VERSION_CODE >= KERNEL_VERSION(2, 6, 30)
	scsi_io_context_cache = kmem_cache_create("scst_scsi_io_context",
					sizeof(struct scsi_io_context),
					__alignof__(struct scsi_io_context),
					SCST_SLAB_FLAGS|SLAB_HWCACHE_ALIGN, NULL);
	if (!scsi_io_context_cache) {
		PRINT_ERROR("%s", "Can't init scsi io context cache");
		res = -ENOMEM;
		goto out;
	}

out:
#endif
	TRACE_EXIT_RES(res);
	return res;
}

void scst_lib_exit(void)
{
	/* Wait until any ongoing acg->put_work has finished. */
	flush_workqueue(scst_release_acg_wq);
	destroy_workqueue(scst_release_acg_wq);

#if LINUX_VERSION_CODE >= KERNEL_VERSION(2, 6, 30)
	BUILD_BUG_ON(SCST_MAX_CDB_SIZE != BLK_MAX_CDB);
	BUILD_BUG_ON(SCST_SENSE_BUFFERSIZE < SCSI_SENSE_BUFFERSIZE);

	kmem_cache_destroy(scsi_io_context_cache);
#endif
}

#ifdef CONFIG_SCST_DEBUG

/**
 * scst_random() - return a pseudo-random number for debugging purposes.
 *
 * Returns a pseudo-random number for debugging purposes. Available only in
 * the DEBUG build.
 *
 * Original taken from the XFS code
 */
unsigned long scst_random(void)
{
	static int Inited;
	static unsigned long RandomValue;
	static DEFINE_SPINLOCK(lock);
	/* cycles pseudo-randomly through all values between 1 and 2^31 - 2 */
	register long rv;
	register long lo;
	register long hi;
	unsigned long flags;

	spin_lock_irqsave(&lock, flags);
	if (!Inited) {
		RandomValue = jiffies;
		Inited = 1;
	}
	rv = RandomValue;
	hi = rv / 127773;
	lo = rv % 127773;
	rv = 16807 * lo - 2836 * hi;
	if (rv <= 0)
		rv += 2147483647;
	RandomValue = rv;
	spin_unlock_irqrestore(&lock, flags);
	return rv;
}
EXPORT_SYMBOL_GPL(scst_random);
#endif /* CONFIG_SCST_DEBUG */

#ifdef CONFIG_SCST_DEBUG_TM

#define TM_DBG_STATE_ABORT		0
#define TM_DBG_STATE_RESET		1
#define TM_DBG_STATE_OFFLINE		2

#define INIT_TM_DBG_STATE		TM_DBG_STATE_ABORT

static void tm_dbg_timer_fn(unsigned long arg);

static DEFINE_SPINLOCK(scst_tm_dbg_lock);
/* All serialized by scst_tm_dbg_lock */
static struct {
	unsigned int tm_dbg_release:1;
	unsigned int tm_dbg_blocked:1;
} tm_dbg_flags;
static LIST_HEAD(tm_dbg_delayed_cmd_list);
static int tm_dbg_delayed_cmds_count;
static int tm_dbg_passed_cmds_count;
static int tm_dbg_state;
static int tm_dbg_on_state_passes;
static DEFINE_TIMER(tm_dbg_timer, tm_dbg_timer_fn, 0, 0);
static struct scst_tgt_dev *tm_dbg_tgt_dev;

static const int tm_dbg_on_state_num_passes[] = { 5, 1, 0x7ffffff };

static void tm_dbg_init_tgt_dev(struct scst_tgt_dev *tgt_dev)
{
	if (tgt_dev->lun == 15) {
		unsigned long flags;

		if (tm_dbg_tgt_dev != NULL)
			tm_dbg_deinit_tgt_dev(tm_dbg_tgt_dev);

		spin_lock_irqsave(&scst_tm_dbg_lock, flags);
		tm_dbg_state = INIT_TM_DBG_STATE;
		tm_dbg_on_state_passes =
			tm_dbg_on_state_num_passes[tm_dbg_state];
		tm_dbg_tgt_dev = tgt_dev;
		PRINT_INFO("LUN %lld connected from initiator %s is under "
			"TM debugging (tgt_dev %p)",
			(unsigned long long)tgt_dev->lun,
			tgt_dev->sess->initiator_name, tgt_dev);
		spin_unlock_irqrestore(&scst_tm_dbg_lock, flags);
	}
	return;
}

static void tm_dbg_deinit_tgt_dev(struct scst_tgt_dev *tgt_dev)
{
	if (tm_dbg_tgt_dev == tgt_dev) {
		unsigned long flags;

		TRACE_MGMT_DBG("Deinit TM debugging tgt_dev %p", tgt_dev);
		del_timer_sync(&tm_dbg_timer);
		spin_lock_irqsave(&scst_tm_dbg_lock, flags);
		tm_dbg_tgt_dev = NULL;
		spin_unlock_irqrestore(&scst_tm_dbg_lock, flags);
	}
	return;
}

static void tm_dbg_timer_fn(unsigned long arg)
{
	TRACE_MGMT_DBG("%s", "delayed cmd timer expired");
	tm_dbg_flags.tm_dbg_release = 1;
	wake_up_all(&tm_dbg_tgt_dev->active_cmd_threads->cmd_list_waitQ);
	return;
}

/* Called under scst_tm_dbg_lock and IRQs off */
static void tm_dbg_delay_cmd(struct scst_cmd *cmd)
{
	switch (tm_dbg_state) {
	case TM_DBG_STATE_ABORT:
		if (tm_dbg_delayed_cmds_count == 0) {
			unsigned long d = 58*HZ + (scst_random() % (4*HZ));

			TRACE_MGMT_DBG("STATE ABORT: delaying cmd %p (tag %llu)"
				" for %ld.%ld seconds (%ld HZ), "
				"tm_dbg_on_state_passes=%d", cmd, cmd->tag,
				d/HZ, (d%HZ)*100/HZ, d,	tm_dbg_on_state_passes);
			mod_timer(&tm_dbg_timer, jiffies + d);
#if 0
			tm_dbg_flags.tm_dbg_blocked = 1;
#endif
		} else {
			TRACE_MGMT_DBG("Delaying another timed cmd %p "
				"(tag %llu), delayed_cmds_count=%d, "
				"tm_dbg_on_state_passes=%d", cmd, cmd->tag,
				tm_dbg_delayed_cmds_count,
				tm_dbg_on_state_passes);
			if (tm_dbg_delayed_cmds_count == 2)
				tm_dbg_flags.tm_dbg_blocked = 0;
		}
		break;

	case TM_DBG_STATE_RESET:
	case TM_DBG_STATE_OFFLINE:
		TRACE_MGMT_DBG("STATE RESET/OFFLINE: delaying cmd %p "
			"(tag %llu), delayed_cmds_count=%d, "
			"tm_dbg_on_state_passes=%d", cmd, cmd->tag,
			tm_dbg_delayed_cmds_count, tm_dbg_on_state_passes);
		tm_dbg_flags.tm_dbg_blocked = 1;
		break;

	default:
		sBUG();
	}
	/* IRQs already off */
	spin_lock(&cmd->cmd_threads->cmd_list_lock);
	list_add_tail(&cmd->cmd_list_entry, &tm_dbg_delayed_cmd_list);
	spin_unlock(&cmd->cmd_threads->cmd_list_lock);
	cmd->tm_dbg_delayed = 1;
	tm_dbg_delayed_cmds_count++;
	return;
}

/* No locks */
void tm_dbg_check_released_cmds(void)
{
	if (tm_dbg_flags.tm_dbg_release) {
		struct scst_cmd *cmd, *tc;

		spin_lock_irq(&scst_tm_dbg_lock);
		list_for_each_entry_safe_reverse(cmd, tc,
				&tm_dbg_delayed_cmd_list, cmd_list_entry) {
			TRACE_MGMT_DBG("Releasing timed cmd %p (tag %llu), "
				"delayed_cmds_count=%d", cmd, cmd->tag,
				tm_dbg_delayed_cmds_count);
			spin_lock(&cmd->cmd_threads->cmd_list_lock);
			list_move(&cmd->cmd_list_entry,
				&cmd->cmd_threads->active_cmd_list);
			spin_unlock(&cmd->cmd_threads->cmd_list_lock);
		}
		tm_dbg_flags.tm_dbg_release = 0;
		spin_unlock_irq(&scst_tm_dbg_lock);
	}
}

/* Called under scst_tm_dbg_lock, but can drop it inside, then reget */
static void tm_dbg_change_state(unsigned long *flags)
{
	tm_dbg_flags.tm_dbg_blocked = 0;
	if (--tm_dbg_on_state_passes == 0) {
		switch (tm_dbg_state) {
		case TM_DBG_STATE_ABORT:
			TRACE_MGMT_DBG("%s", "Changing "
			    "tm_dbg_state to RESET");
			tm_dbg_state = TM_DBG_STATE_RESET;
			tm_dbg_flags.tm_dbg_blocked = 0;
			break;
		case TM_DBG_STATE_RESET:
		case TM_DBG_STATE_OFFLINE:
#ifdef CONFIG_SCST_TM_DBG_GO_OFFLINE
			    TRACE_MGMT_DBG("%s", "Changing "
				    "tm_dbg_state to OFFLINE");
			    tm_dbg_state = TM_DBG_STATE_OFFLINE;
#else
			    TRACE_MGMT_DBG("%s", "Changing "
				    "tm_dbg_state to ABORT");
			    tm_dbg_state = TM_DBG_STATE_ABORT;
#endif
			break;
		default:
			sBUG();
		}
		tm_dbg_on_state_passes =
		    tm_dbg_on_state_num_passes[tm_dbg_state];
	}

	TRACE_MGMT_DBG("%s", "Deleting timer");
	spin_unlock_irqrestore(&scst_tm_dbg_lock, *flags);
	del_timer_sync(&tm_dbg_timer);
	spin_lock_irqsave(&scst_tm_dbg_lock, *flags);
	return;
}

/* No locks */
int tm_dbg_check_cmd(struct scst_cmd *cmd)
{
	int res = 0;
	unsigned long flags;

	if (cmd->tm_dbg_immut)
		goto out;

	if (cmd->tm_dbg_delayed) {
		spin_lock_irqsave(&scst_tm_dbg_lock, flags);
		TRACE_MGMT_DBG("Processing delayed cmd %p (tag %llu), "
			"delayed_cmds_count=%d", cmd, cmd->tag,
			tm_dbg_delayed_cmds_count);

		cmd->tm_dbg_immut = 1;
		tm_dbg_delayed_cmds_count--;
		if ((tm_dbg_delayed_cmds_count == 0) &&
		    (tm_dbg_state == TM_DBG_STATE_ABORT))
			tm_dbg_change_state(&flags);
		spin_unlock_irqrestore(&scst_tm_dbg_lock, flags);
	} else if (cmd->tgt_dev && (tm_dbg_tgt_dev == cmd->tgt_dev)) {
		/* Delay 5000th command */
		spin_lock_irqsave(&scst_tm_dbg_lock, flags);
		if (tm_dbg_flags.tm_dbg_blocked ||
		    (++tm_dbg_passed_cmds_count % 5000) == 0) {
			tm_dbg_delay_cmd(cmd);
			res = 1;
		} else
			cmd->tm_dbg_immut = 1;
		spin_unlock_irqrestore(&scst_tm_dbg_lock, flags);
	}

out:
	return res;
}

/* No locks */
void tm_dbg_release_cmd(struct scst_cmd *cmd)
{
	struct scst_cmd *c;
	unsigned long flags;

	spin_lock_irqsave(&scst_tm_dbg_lock, flags);
	list_for_each_entry(c, &tm_dbg_delayed_cmd_list,
				cmd_list_entry) {
		if (c == cmd) {
			TRACE_MGMT_DBG("Abort request for "
				"delayed cmd %p (tag=%llu), moving it to "
				"active cmd list (delayed_cmds_count=%d)",
				c, c->tag, tm_dbg_delayed_cmds_count);

			if (!(in_atomic() || in_interrupt() || irqs_disabled()))
				msleep(2000);

			if (!test_bit(SCST_CMD_ABORTED_OTHER,
					    &cmd->cmd_flags)) {
				/* Test how completed commands handled */
				if (((scst_random() % 10) == 5)) {
					scst_set_cmd_error(cmd,
						SCST_LOAD_SENSE(
							scst_sense_internal_failure));
					/* It's completed now */
				}
			}

			spin_lock(&cmd->cmd_threads->cmd_list_lock);
			list_move(&c->cmd_list_entry,
				&c->cmd_threads->active_cmd_list);
			wake_up(&c->cmd_threads->cmd_list_waitQ);
			spin_unlock(&cmd->cmd_threads->cmd_list_lock);
			break;
		}
	}
	spin_unlock_irqrestore(&scst_tm_dbg_lock, flags);
	return;
}

/* Might be called under scst_mutex */
void tm_dbg_task_mgmt(struct scst_device *dev, const char *fn, int force)
{
	unsigned long flags;

	if (dev != NULL) {
		if (tm_dbg_tgt_dev == NULL)
			goto out;

		if (tm_dbg_tgt_dev->dev != dev)
			goto out;
	}

	spin_lock_irqsave(&scst_tm_dbg_lock, flags);
	if ((tm_dbg_state != TM_DBG_STATE_OFFLINE) || force) {
		TRACE_MGMT_DBG("%s: freeing %d delayed cmds", fn,
			tm_dbg_delayed_cmds_count);
		tm_dbg_change_state(&flags);
		tm_dbg_flags.tm_dbg_release = 1;
		/*
		 * Used to make sure that all woken up threads see the new
		 * value.
		 */
		smp_wmb();
		if (tm_dbg_tgt_dev != NULL)
			wake_up_all(&tm_dbg_tgt_dev->active_cmd_threads->cmd_list_waitQ);
	} else {
		TRACE_MGMT_DBG("%s: while OFFLINE state, doing nothing", fn);
	}
	spin_unlock_irqrestore(&scst_tm_dbg_lock, flags);

out:
	return;
}

int tm_dbg_is_release(void)
{
	return tm_dbg_flags.tm_dbg_release;
}
#endif /* CONFIG_SCST_DEBUG_TM */

#ifdef CONFIG_SCST_DEBUG_SN
void scst_check_debug_sn(struct scst_cmd *cmd)
{
	int old = cmd->queue_type;

	/* To simulate from time to time queue flushing */
	if (!in_interrupt() && (scst_random() % 120) == 8) {
		int t = scst_random() % 1200;

		TRACE_SN("Delaying IO on %d ms", t);
		msleep(t);
	}

	if ((scst_random() % 15) == 7)
		cmd->queue_type = SCST_CMD_QUEUE_ORDERED;
	else if ((scst_random() % 1000) == 751)
		cmd->queue_type = SCST_CMD_QUEUE_HEAD_OF_QUEUE;
	else if ((scst_random() % 1000) == 752)
		cmd->queue_type = SCST_CMD_QUEUE_SIMPLE;

	if (old != cmd->queue_type)
		TRACE_SN("DbgSN queue type changed for cmd %p from %d to %d",
			cmd, old, cmd->queue_type);
	return;
}
#endif /* CONFIG_SCST_DEBUG_SN */

#ifdef CONFIG_SCST_MEASURE_LATENCY

static uint64_t scst_get_usec(void)
{
	struct timespec ts;

	ktime_get_ts(&ts);
#if LINUX_VERSION_CODE < KERNEL_VERSION(2, 6, 16)
	return ((uint64_t)ts.tv_sec * 1000000000 + ts.tv_nsec) / 1000;
#else
#if (BITS_PER_LONG > 32)
	return timespec_to_ns(&ts) / 1000;
#else
	return timespec_to_ns(&ts) >> 10;
#endif
#endif
}

void scst_set_start_time(struct scst_cmd *cmd)
{
	cmd->start = scst_get_usec();
	TRACE_DBG("cmd %p: start %lld", cmd, cmd->start);
}

void scst_set_cur_start(struct scst_cmd *cmd)
{
	cmd->curr_start = scst_get_usec();
	TRACE_DBG("cmd %p: cur_start %lld", cmd, cmd->curr_start);
}

void scst_set_parse_time(struct scst_cmd *cmd)
{
	cmd->parse_time += scst_get_usec() - cmd->curr_start;
	TRACE_DBG("cmd %p: parse_time %lld", cmd, cmd->parse_time);
}

void scst_set_alloc_buf_time(struct scst_cmd *cmd)
{
	cmd->alloc_buf_time += scst_get_usec() - cmd->curr_start;
	TRACE_DBG("cmd %p: alloc_buf_time %lld", cmd, cmd->alloc_buf_time);
}

void scst_set_restart_waiting_time(struct scst_cmd *cmd)
{
	cmd->restart_waiting_time += scst_get_usec() - cmd->curr_start;
	TRACE_DBG("cmd %p: restart_waiting_time %lld", cmd,
		cmd->restart_waiting_time);
}

void scst_set_rdy_to_xfer_time(struct scst_cmd *cmd)
{
	cmd->rdy_to_xfer_time += scst_get_usec() - cmd->curr_start;
	TRACE_DBG("cmd %p: rdy_to_xfer_time %lld", cmd, cmd->rdy_to_xfer_time);
}

void scst_set_pre_exec_time(struct scst_cmd *cmd)
{
	cmd->pre_exec_time += scst_get_usec() - cmd->curr_start;
	TRACE_DBG("cmd %p: pre_exec_time %lld", cmd, cmd->pre_exec_time);
}

void scst_set_exec_start(struct scst_cmd *cmd)
{
	cmd->exec_time_counting = true;
	scst_set_cur_start(cmd);
}

void scst_set_exec_time(struct scst_cmd *cmd)
{
	cmd->exec_time += scst_get_usec() - cmd->curr_start;
	TRACE_DBG("cmd %p: exec_time %lld", cmd, cmd->exec_time);
}

void scst_set_dev_done_time(struct scst_cmd *cmd)
{
	cmd->dev_done_time += scst_get_usec() - cmd->curr_start;
	TRACE_DBG("cmd %p: dev_done_time %lld", cmd, cmd->dev_done_time);
}

void scst_set_xmit_time(struct scst_cmd *cmd)
{
	cmd->xmit_time += scst_get_usec() - cmd->curr_start;
	TRACE_DBG("cmd %p: xmit_time %lld", cmd, cmd->xmit_time);
}

void scst_update_lat_stats(struct scst_cmd *cmd)
{
	uint64_t finish, scst_time, tgt_time, dev_time;
	struct scst_session *sess = cmd->sess;
	int data_len;
	int i;
	struct scst_ext_latency_stat *latency_stat, *dev_latency_stat;

	finish = scst_get_usec();

	/* Determine the IO size for extended latency statistics */
	data_len = cmd->bufflen;
	i = SCST_LATENCY_STAT_INDEX_OTHER;
	if (data_len <= SCST_IO_SIZE_THRESHOLD_SMALL)
		i = SCST_LATENCY_STAT_INDEX_SMALL;
	else if (data_len <= SCST_IO_SIZE_THRESHOLD_MEDIUM)
		i = SCST_LATENCY_STAT_INDEX_MEDIUM;
	else if (data_len <= SCST_IO_SIZE_THRESHOLD_LARGE)
		i = SCST_LATENCY_STAT_INDEX_LARGE;
	else if (data_len <= SCST_IO_SIZE_THRESHOLD_VERY_LARGE)
		i = SCST_LATENCY_STAT_INDEX_VERY_LARGE;
	latency_stat = &sess->sess_latency_stat[i];
	if (cmd->tgt_dev != NULL)
		dev_latency_stat = &cmd->tgt_dev->dev_latency_stat[i];
	else
		dev_latency_stat = NULL;

	/* Calculate the latencies */
	scst_time = finish - cmd->start - (cmd->parse_time +
		cmd->alloc_buf_time + cmd->restart_waiting_time +
		cmd->rdy_to_xfer_time + cmd->pre_exec_time +
		cmd->exec_time + cmd->dev_done_time + cmd->xmit_time);
	tgt_time = cmd->alloc_buf_time + cmd->restart_waiting_time +
		cmd->rdy_to_xfer_time + cmd->pre_exec_time;
	dev_time = cmd->parse_time + cmd->exec_time + cmd->dev_done_time;

	spin_lock_bh(&sess->lat_lock);

	/* Save the basic latency information */
	sess->scst_time += scst_time;
	sess->tgt_time += tgt_time;
	sess->dev_time += dev_time;
	sess->processed_cmds++;

	if ((sess->min_scst_time == 0) ||
	    (sess->min_scst_time > scst_time))
		sess->min_scst_time = scst_time;
	if ((sess->min_tgt_time == 0) ||
	    (sess->min_tgt_time > tgt_time))
		sess->min_tgt_time = tgt_time;
	if ((sess->min_dev_time == 0) ||
	    (sess->min_dev_time > dev_time))
		sess->min_dev_time = dev_time;

	if (sess->max_scst_time < scst_time)
		sess->max_scst_time = scst_time;
	if (sess->max_tgt_time < tgt_time)
		sess->max_tgt_time = tgt_time;
	if (sess->max_dev_time < dev_time)
		sess->max_dev_time = dev_time;

	/* Save the extended latency information */
	if (cmd->data_direction & SCST_DATA_READ) {
		latency_stat->scst_time_rd += scst_time;
		latency_stat->tgt_time_rd += tgt_time;
		latency_stat->dev_time_rd += dev_time;
		latency_stat->processed_cmds_rd++;

		if ((latency_stat->min_scst_time_rd == 0) ||
		    (latency_stat->min_scst_time_rd > scst_time))
			latency_stat->min_scst_time_rd = scst_time;
		if ((latency_stat->min_tgt_time_rd == 0) ||
		    (latency_stat->min_tgt_time_rd > tgt_time))
			latency_stat->min_tgt_time_rd = tgt_time;
		if ((latency_stat->min_dev_time_rd == 0) ||
		    (latency_stat->min_dev_time_rd > dev_time))
			latency_stat->min_dev_time_rd = dev_time;

		if (latency_stat->max_scst_time_rd < scst_time)
			latency_stat->max_scst_time_rd = scst_time;
		if (latency_stat->max_tgt_time_rd < tgt_time)
			latency_stat->max_tgt_time_rd = tgt_time;
		if (latency_stat->max_dev_time_rd < dev_time)
			latency_stat->max_dev_time_rd = dev_time;

		if (dev_latency_stat != NULL) {
			dev_latency_stat->scst_time_rd += scst_time;
			dev_latency_stat->tgt_time_rd += tgt_time;
			dev_latency_stat->dev_time_rd += dev_time;
			dev_latency_stat->processed_cmds_rd++;

			if ((dev_latency_stat->min_scst_time_rd == 0) ||
			    (dev_latency_stat->min_scst_time_rd > scst_time))
				dev_latency_stat->min_scst_time_rd = scst_time;
			if ((dev_latency_stat->min_tgt_time_rd == 0) ||
			    (dev_latency_stat->min_tgt_time_rd > tgt_time))
				dev_latency_stat->min_tgt_time_rd = tgt_time;
			if ((dev_latency_stat->min_dev_time_rd == 0) ||
			    (dev_latency_stat->min_dev_time_rd > dev_time))
				dev_latency_stat->min_dev_time_rd = dev_time;

			if (dev_latency_stat->max_scst_time_rd < scst_time)
				dev_latency_stat->max_scst_time_rd = scst_time;
			if (dev_latency_stat->max_tgt_time_rd < tgt_time)
				dev_latency_stat->max_tgt_time_rd = tgt_time;
			if (dev_latency_stat->max_dev_time_rd < dev_time)
				dev_latency_stat->max_dev_time_rd = dev_time;
		}
	} else if (cmd->data_direction & SCST_DATA_WRITE) {
		latency_stat->scst_time_wr += scst_time;
		latency_stat->tgt_time_wr += tgt_time;
		latency_stat->dev_time_wr += dev_time;
		latency_stat->processed_cmds_wr++;

		if ((latency_stat->min_scst_time_wr == 0) ||
		    (latency_stat->min_scst_time_wr > scst_time))
			latency_stat->min_scst_time_wr = scst_time;
		if ((latency_stat->min_tgt_time_wr == 0) ||
		    (latency_stat->min_tgt_time_wr > tgt_time))
			latency_stat->min_tgt_time_wr = tgt_time;
		if ((latency_stat->min_dev_time_wr == 0) ||
		    (latency_stat->min_dev_time_wr > dev_time))
			latency_stat->min_dev_time_wr = dev_time;

		if (latency_stat->max_scst_time_wr < scst_time)
			latency_stat->max_scst_time_wr = scst_time;
		if (latency_stat->max_tgt_time_wr < tgt_time)
			latency_stat->max_tgt_time_wr = tgt_time;
		if (latency_stat->max_dev_time_wr < dev_time)
			latency_stat->max_dev_time_wr = dev_time;

		if (dev_latency_stat != NULL) {
			dev_latency_stat->scst_time_wr += scst_time;
			dev_latency_stat->tgt_time_wr += tgt_time;
			dev_latency_stat->dev_time_wr += dev_time;
			dev_latency_stat->processed_cmds_wr++;

			if ((dev_latency_stat->min_scst_time_wr == 0) ||
			    (dev_latency_stat->min_scst_time_wr > scst_time))
				dev_latency_stat->min_scst_time_wr = scst_time;
			if ((dev_latency_stat->min_tgt_time_wr == 0) ||
			    (dev_latency_stat->min_tgt_time_wr > tgt_time))
				dev_latency_stat->min_tgt_time_wr = tgt_time;
			if ((dev_latency_stat->min_dev_time_wr == 0) ||
			    (dev_latency_stat->min_dev_time_wr > dev_time))
				dev_latency_stat->min_dev_time_wr = dev_time;

			if (dev_latency_stat->max_scst_time_wr < scst_time)
				dev_latency_stat->max_scst_time_wr = scst_time;
			if (dev_latency_stat->max_tgt_time_wr < tgt_time)
				dev_latency_stat->max_tgt_time_wr = tgt_time;
			if (dev_latency_stat->max_dev_time_wr < dev_time)
				dev_latency_stat->max_dev_time_wr = dev_time;
		}
	}

	spin_unlock_bh(&sess->lat_lock);

	TRACE_DBG("cmd %p: finish %lld, scst_time %lld, "
		"tgt_time %lld, dev_time %lld", cmd, finish, scst_time,
		tgt_time, dev_time);
	return;
}

#endif /* CONFIG_SCST_MEASURE_LATENCY */<|MERGE_RESOLUTION|>--- conflicted
+++ resolved
@@ -4597,11 +4597,7 @@
 	return res;
 }
 
-<<<<<<< HEAD
-/* Either add or replace a LUN. */
-=======
 /* Either add or replace a LUN according to flags argument */
->>>>>>> f97c54e6
 int scst_acg_repl_lun(struct scst_acg *acg, struct kobject *parent,
 		      struct scst_device *dev, uint64_t lun,
 		      unsigned int flags)
