--- conflicted
+++ resolved
@@ -8107,9 +8107,6 @@
 
 	if (bw != NULL) {
 		atomic_set(&bw->bios_inflight, bios);
-<<<<<<< HEAD
-		rq->cmd_flags |= RQF_COPY_USER;
-=======
 #if LINUX_VERSION_CODE < KERNEL_VERSION(4, 10, 0)
 		/*
 		 * See also patch "block: split out request-only flags into a
@@ -8119,7 +8116,6 @@
 #else
 		rq->rq_flags |= RQF_COPY_USER;
 #endif
->>>>>>> 76daca56
 	}
 
 out:
