/*
 *  scst_lib.c
 *
 *  Copyright (C) 2004 - 2015 Vladislav Bolkhovitin <vst@vlnb.net>
 *  Copyright (C) 2004 - 2005 Leonid Stoljar
 *  Copyright (C) 2007 - 2015 SanDisk Corporation
 *  Copyright (C) 2015 Permabit Technology Corporation.
 *  Copyright (C) 2015 Calsoft Pvt. Ltd.
 *
 *  This program is free software; you can redistribute it and/or
 *  modify it under the terms of the GNU General Public License
 *  as published by the Free Software Foundation, version 2
 *  of the License.
 *
 *  This program is distributed in the hope that it will be useful,
 *  but WITHOUT ANY WARRANTY; without even the implied warranty of
 *  MERCHANTABILITY or FITNESS FOR A PARTICULAR PURPOSE. See the
 *  GNU General Public License for more details.
 */

#include <linux/init.h>
#include <linux/kernel.h>
#include <linux/errno.h>
#include <linux/list.h>
#include <linux/spinlock.h>
#include <linux/slab.h>
#include <linux/sched.h>
#include <linux/kthread.h>
#include <linux/cdrom.h>
#include <linux/unistd.h>
#include <linux/string.h>
#include <linux/ctype.h>
#include <linux/delay.h>
#include <linux/vmalloc.h>
#include <asm/kmap_types.h>
#include <asm/unaligned.h>
#include <asm/checksum.h>
#include <linux/version.h>
#if LINUX_VERSION_CODE >= KERNEL_VERSION(2, 6, 27)
#include <linux/crc-t10dif.h>
#endif
#include <linux/namei.h>
#include <linux/mount.h>

#ifndef INSIDE_KERNEL_TREE
#include <linux/version.h>
#endif

#if LINUX_VERSION_CODE < KERNEL_VERSION(2, 6, 29)
#include <linux/writeback.h>
#endif

#if LINUX_VERSION_CODE >= KERNEL_VERSION(3, 18, 0)
#include <linux/t10-pi.h>
#endif

#ifdef INSIDE_KERNEL_TREE
#include <scst/scst.h>
#else
#include "scst.h"
#endif
#include "scst_priv.h"
#include "scst_mem.h"
#include "scst_pres.h"

/*
 * List and IRQ lock to globally serialize all STPG commands. Needed to
 * prevent deadlock, if (1) a device group contains multiple devices and
 * (2) STPG commands comes to 2 or more of them at about the same time.
 * In this case they will be waiting for each other to finish all pending
 * commands, i.e. the STPG commands waiting for each other. Strict
 * serialization is per device, so can not help here.
 *
 * ToDo: make it per device group.
 */
static DEFINE_SPINLOCK(scst_global_stpg_list_lock);
static LIST_HEAD(scst_global_stpg_list);

static void scst_put_acg_work(struct work_struct *work);
static void scst_del_acn(struct scst_acn *acn);
static void scst_free_acn(struct scst_acn *acn, bool reassign);

#if LINUX_VERSION_CODE >= KERNEL_VERSION(2, 6, 30)
struct scsi_io_context {
	void *data;
	void (*done)(void *data, char *sense, int result, int resid);
	char sense[SCST_SENSE_BUFFERSIZE];
};
static struct kmem_cache *scsi_io_context_cache;
#endif
static struct workqueue_struct *scst_release_acg_wq;

#if LINUX_VERSION_CODE < KERNEL_VERSION(2, 6, 22) \
    && (!defined(RHEL_RELEASE_CODE) || RHEL_RELEASE_CODE -0 < 5 * 256 + 3) \
    && !defined(CONFIG_PPC)
static int strncasecmp(const char *s1, const char *s2, size_t n)
{
	int c1, c2;

	do {
		c1 = tolower(*s1++);
		c2 = tolower(*s2++);
	} while ((--n > 0) && c1 == c2 && c1 != 0);
	return c1 - c2;
}
#endif

#if LINUX_VERSION_CODE < KERNEL_VERSION(2, 6, 22)
char *kvasprintf(gfp_t gfp, const char *fmt, va_list ap)
{
	unsigned int len;
	char *p;
	va_list aq;

	va_copy(aq, ap);
	len = vsnprintf(NULL, 0, fmt, aq);
	va_end(aq);

	p = kmalloc_track_caller(len + 1, gfp);
	if (!p)
		return NULL;

	vsnprintf(p, len + 1, fmt, ap);

	return p;
}
#endif

#if LINUX_VERSION_CODE < KERNEL_VERSION(2, 6, 35) &&	\
	(!defined(RHEL_MAJOR) || RHEL_MAJOR -0 < 6 ||	\
	 RHEL_MAJOR -0 == 6 && RHEL_MINOR -0 < 1)
/*
 * See also "lib: introduce common method to convert hex digits" (commit
 * 903788892ea0fc7fcaf7e8e5fac9a77379fc215b).
 */
int hex_to_bin(char ch)
{
	if (ch >= '0' && ch <= '9')
		return ch - '0';
	ch = tolower(ch);
	if (ch >= 'a' && ch <= 'f')
		return ch - 'a' + 10;
	return -1;
}
EXPORT_SYMBOL(hex_to_bin);
#endif

#if LINUX_VERSION_CODE < KERNEL_VERSION(2, 6, 30) || \
	!defined(SCSI_EXEC_REQ_FIFO_DEFINED)
static int sg_copy(struct scatterlist *dst_sg, struct scatterlist *src_sg,
#if LINUX_VERSION_CODE < KERNEL_VERSION(3, 4, 0)
	    int nents_to_copy, size_t copy_len,
	    enum km_type d_km_type, enum km_type s_km_type);
#else
	    int nents_to_copy, size_t copy_len);
#endif
#endif

static void scst_free_descriptors(struct scst_cmd *cmd);
static bool sg_cmp(struct scatterlist *dst_sg, struct scatterlist *src_sg,
	    int nents_to_cmp, size_t cmp_len, int *miscompare_offs
#if LINUX_VERSION_CODE < KERNEL_VERSION(3, 4, 0)
	    , enum km_type d_km_type, enum km_type s_km_type
#endif
	    );

const struct scst_opcode_descriptor scst_op_descr_inquiry = {
	.od_opcode = INQUIRY,
	.od_support = 3, /* supported as in the standard */
	.od_cdb_size = 6,
	.od_nominal_timeout = SCST_DEFAULT_NOMINAL_TIMEOUT_SEC,
	.od_recommended_timeout = SCST_GENERIC_DISK_SMALL_TIMEOUT/HZ,
	.od_cdb_usage_bits = { INQUIRY, 1, 0xFF, 0xFF, 0xFF, SCST_OD_DEFAULT_CONTROL_BYTE },
};
EXPORT_SYMBOL(scst_op_descr_inquiry);

const struct scst_opcode_descriptor scst_op_descr_extended_copy = {
	.od_opcode = EXTENDED_COPY,
	.od_support = 3, /* supported as in the standard */
	.od_cdb_size = 16,
	.od_nominal_timeout = SCST_DEFAULT_NOMINAL_TIMEOUT_SEC,
	.od_recommended_timeout = SCST_GENERIC_DISK_REG_TIMEOUT/HZ,
	.od_cdb_usage_bits = { EXTENDED_COPY, 0, 0, 0, 0, 0, 0, 0, 0, 0,
			       0xFF, 0xFF, 0xFF, 0xFF, 0,
			       SCST_OD_DEFAULT_CONTROL_BYTE },
};
EXPORT_SYMBOL(scst_op_descr_extended_copy);

const struct scst_opcode_descriptor scst_op_descr_tur = {
	.od_opcode = TEST_UNIT_READY,
	.od_support = 3, /* supported as in the standard */
	.od_cdb_size = 6,
	.od_nominal_timeout = SCST_DEFAULT_NOMINAL_TIMEOUT_SEC,
	.od_recommended_timeout = SCST_GENERIC_DISK_SMALL_TIMEOUT/HZ,
	.od_cdb_usage_bits = { TEST_UNIT_READY, 0, 0, 0, 0, SCST_OD_DEFAULT_CONTROL_BYTE },
};
EXPORT_SYMBOL(scst_op_descr_tur);

const struct scst_opcode_descriptor scst_op_descr_log_select = {
	.od_opcode = LOG_SELECT,
	.od_support = 3, /* supported as in the standard */
	.od_cdb_size = 10,
	.od_nominal_timeout = SCST_DEFAULT_NOMINAL_TIMEOUT_SEC,
	.od_recommended_timeout = SCST_GENERIC_DISK_SMALL_TIMEOUT/HZ,
	.od_cdb_usage_bits = { LOG_SELECT, 3, 0xFF, 0xFF, 0, 0, 0, 0xFF, 0xFF,
			       SCST_OD_DEFAULT_CONTROL_BYTE },
};
EXPORT_SYMBOL(scst_op_descr_log_select);

const struct scst_opcode_descriptor scst_op_descr_log_sense = {
	.od_opcode = LOG_SENSE,
	.od_support = 3, /* supported as in the standard */
	.od_cdb_size = 10,
	.od_nominal_timeout = SCST_DEFAULT_NOMINAL_TIMEOUT_SEC,
	.od_recommended_timeout = SCST_GENERIC_DISK_SMALL_TIMEOUT/HZ,
	.od_cdb_usage_bits = { LOG_SENSE, 1, 0xFF, 0xFF, 0, 0xFF, 0xFF, 0xFF, 0xFF,
			       SCST_OD_DEFAULT_CONTROL_BYTE },
};
EXPORT_SYMBOL(scst_op_descr_log_sense);

const struct scst_opcode_descriptor scst_op_descr_mode_select6 = {
	.od_opcode = MODE_SELECT,
	.od_support = 3, /* supported as in the standard */
	.od_cdb_size = 6,
	.od_nominal_timeout = SCST_DEFAULT_NOMINAL_TIMEOUT_SEC,
	.od_recommended_timeout = SCST_GENERIC_DISK_SMALL_TIMEOUT/HZ,
	.od_cdb_usage_bits = { MODE_SELECT, 0x11, 0, 0, 0xFF, SCST_OD_DEFAULT_CONTROL_BYTE },
};
EXPORT_SYMBOL(scst_op_descr_mode_select6);

const struct scst_opcode_descriptor scst_op_descr_mode_sense6 = {
	.od_opcode = MODE_SENSE,
	.od_support = 3, /* supported as in the standard */
	.od_cdb_size = 6,
	.od_nominal_timeout = SCST_DEFAULT_NOMINAL_TIMEOUT_SEC,
	.od_recommended_timeout = SCST_GENERIC_DISK_SMALL_TIMEOUT/HZ,
	.od_cdb_usage_bits = { MODE_SENSE, 8, 0xFF, 0xFF, 0xFF, SCST_OD_DEFAULT_CONTROL_BYTE },
};
EXPORT_SYMBOL(scst_op_descr_mode_sense6);

const struct scst_opcode_descriptor scst_op_descr_mode_select10 = {
	.od_opcode = MODE_SELECT_10,
	.od_support = 3, /* supported as in the standard */
	.od_cdb_size = 10,
	.od_nominal_timeout = SCST_DEFAULT_NOMINAL_TIMEOUT_SEC,
	.od_recommended_timeout = SCST_GENERIC_DISK_SMALL_TIMEOUT/HZ,
	.od_cdb_usage_bits = { MODE_SELECT_10, 0x11, 0, 0, 0, 0, 0, 0xFF, 0xFF,
			       SCST_OD_DEFAULT_CONTROL_BYTE },
};
EXPORT_SYMBOL(scst_op_descr_mode_select10);

const struct scst_opcode_descriptor scst_op_descr_mode_sense10 = {
	.od_opcode = MODE_SENSE_10,
	.od_support = 3, /* supported as in the standard */
	.od_cdb_size = 10,
	.od_nominal_timeout = SCST_DEFAULT_NOMINAL_TIMEOUT_SEC,
	.od_recommended_timeout = SCST_GENERIC_DISK_SMALL_TIMEOUT/HZ,
	.od_cdb_usage_bits = { MODE_SENSE_10, 0x18, 0xFF, 0xFF, 0, 0, 0, 0xFF, 0xFF,
			       SCST_OD_DEFAULT_CONTROL_BYTE },
};
EXPORT_SYMBOL(scst_op_descr_mode_sense10);

const struct scst_opcode_descriptor scst_op_descr_rtpg = {
	.od_opcode = MAINTENANCE_IN,
	.od_serv_action = MI_REPORT_TARGET_PGS,
	.od_serv_action_valid = 1,
	.od_support = 3, /* supported as in the standard */
	.od_cdb_size = 12,
	.od_nominal_timeout = SCST_DEFAULT_NOMINAL_TIMEOUT_SEC,
	.od_recommended_timeout = SCST_GENERIC_DISK_SMALL_TIMEOUT/HZ,
	.od_cdb_usage_bits = { MAINTENANCE_IN, 0xE0|MI_REPORT_TARGET_PGS, 0, 0,
			       0, 0, 0xFF, 0xFF, 0xFF, 0xFF, 0, SCST_OD_DEFAULT_CONTROL_BYTE },
};
EXPORT_SYMBOL(scst_op_descr_rtpg);

const struct scst_opcode_descriptor scst_op_descr_stpg = {
	.od_opcode = MAINTENANCE_OUT,
	.od_serv_action = MO_SET_TARGET_PGS,
	.od_serv_action_valid = 1,
	.od_support = 3, /* supported as in the standard */
	.od_cdb_size = 12,
	.od_nominal_timeout = SCST_DEFAULT_NOMINAL_TIMEOUT_SEC,
	.od_recommended_timeout = SCST_GENERIC_DISK_SMALL_TIMEOUT/HZ,
	.od_cdb_usage_bits = { MAINTENANCE_OUT, MO_SET_TARGET_PGS, 0, 0, 0, 0,
			       0xFF, 0xFF, 0xFF, 0xFF, 0, SCST_OD_DEFAULT_CONTROL_BYTE },
};
EXPORT_SYMBOL(scst_op_descr_stpg);

const struct scst_opcode_descriptor scst_op_descr_send_diagnostic = {
	.od_opcode = SEND_DIAGNOSTIC,
	.od_support = 3, /* supported as in the standard */
	.od_cdb_size = 6,
	.od_nominal_timeout = SCST_DEFAULT_NOMINAL_TIMEOUT_SEC,
	.od_recommended_timeout = SCST_GENERIC_DISK_SMALL_TIMEOUT/HZ,
	.od_cdb_usage_bits = { SEND_DIAGNOSTIC, 0xF7, 0, 0xFF, 0xFF,
			       SCST_OD_DEFAULT_CONTROL_BYTE },
};
EXPORT_SYMBOL(scst_op_descr_send_diagnostic);

const struct scst_opcode_descriptor scst_op_descr_reserve6 = {
	.od_opcode = RESERVE,
	.od_support = 3, /* supported as in the standard */
	.od_cdb_size = 6,
	.od_nominal_timeout = SCST_DEFAULT_NOMINAL_TIMEOUT_SEC,
	.od_recommended_timeout = SCST_GENERIC_DISK_SMALL_TIMEOUT/HZ,
	.od_cdb_usage_bits = { RESERVE, 0, 0, 0, 0, SCST_OD_DEFAULT_CONTROL_BYTE },
};
EXPORT_SYMBOL(scst_op_descr_reserve6);

const struct scst_opcode_descriptor scst_op_descr_release6 = {
	.od_opcode = RELEASE,
	.od_support = 3, /* supported as in the standard */
	.od_cdb_size = 6,
	.od_nominal_timeout = SCST_DEFAULT_NOMINAL_TIMEOUT_SEC,
	.od_recommended_timeout = SCST_GENERIC_DISK_SMALL_TIMEOUT/HZ,
	.od_cdb_usage_bits = { RELEASE, 0, 0, 0, 0, SCST_OD_DEFAULT_CONTROL_BYTE },
};
EXPORT_SYMBOL(scst_op_descr_release6);

const struct scst_opcode_descriptor scst_op_descr_reserve10 = {
	.od_opcode = RESERVE_10,
	.od_support = 3, /* supported as in the standard */
	.od_cdb_size = 10,
	.od_nominal_timeout = SCST_DEFAULT_NOMINAL_TIMEOUT_SEC,
	.od_recommended_timeout = SCST_GENERIC_DISK_SMALL_TIMEOUT/HZ,
	.od_cdb_usage_bits = { RESERVE_10, 0, 0, 0, 0, 0, 0, 0, 0,
			       SCST_OD_DEFAULT_CONTROL_BYTE },
};
EXPORT_SYMBOL(scst_op_descr_reserve10);

const struct scst_opcode_descriptor scst_op_descr_release10 = {
	.od_opcode = RELEASE_10,
	.od_support = 3, /* supported as in the standard */
	.od_cdb_size = 10,
	.od_nominal_timeout = SCST_DEFAULT_NOMINAL_TIMEOUT_SEC,
	.od_recommended_timeout = SCST_GENERIC_DISK_SMALL_TIMEOUT/HZ,
	.od_cdb_usage_bits = { RELEASE_10, 0, 0, 0, 0, 0, 0, 0, 0,
			       SCST_OD_DEFAULT_CONTROL_BYTE },
};
EXPORT_SYMBOL(scst_op_descr_release10);

const struct scst_opcode_descriptor scst_op_descr_pr_in = {
	.od_opcode = PERSISTENT_RESERVE_IN,
	.od_support = 3, /* supported as in the standard */
	.od_cdb_size = 10,
	.od_nominal_timeout = SCST_DEFAULT_NOMINAL_TIMEOUT_SEC,
	.od_recommended_timeout = SCST_GENERIC_DISK_SMALL_TIMEOUT/HZ,
	.od_cdb_usage_bits = { PERSISTENT_RESERVE_IN, 0x1F, 0, 0, 0, 0, 0, 0xFF, 0xFF,
			       SCST_OD_DEFAULT_CONTROL_BYTE },
};
EXPORT_SYMBOL(scst_op_descr_pr_in);

const struct scst_opcode_descriptor scst_op_descr_pr_out = {
	.od_opcode = PERSISTENT_RESERVE_OUT,
	.od_support = 3, /* supported as in the standard */
	.od_cdb_size = 10,
	.od_nominal_timeout = SCST_DEFAULT_NOMINAL_TIMEOUT_SEC,
	.od_recommended_timeout = SCST_GENERIC_DISK_SMALL_TIMEOUT/HZ,
	.od_cdb_usage_bits = { PERSISTENT_RESERVE_OUT, 0x1F, 0xFF, 0, 0, 0xFF,
			       0xFF, 0xFF, 0xFF, SCST_OD_DEFAULT_CONTROL_BYTE },
};
EXPORT_SYMBOL(scst_op_descr_pr_out);

const struct scst_opcode_descriptor scst_op_descr_report_luns = {
	.od_opcode = REPORT_LUNS,
	.od_support = 3, /* supported as in the standard */
	.od_cdb_size = 12,
	.od_nominal_timeout = SCST_DEFAULT_NOMINAL_TIMEOUT_SEC,
	.od_recommended_timeout = SCST_GENERIC_DISK_SMALL_TIMEOUT/HZ,
	.od_cdb_usage_bits = { REPORT_LUNS, 0, 0xFF, 0, 0, 0, 0xFF, 0xFF,
			       0xFF, 0xFF, 0, SCST_OD_DEFAULT_CONTROL_BYTE },
};
EXPORT_SYMBOL(scst_op_descr_report_luns);

const struct scst_opcode_descriptor scst_op_descr_request_sense = {
	.od_opcode = REQUEST_SENSE,
	.od_support = 3, /* supported as in the standard */
	.od_cdb_size = 6,
	.od_nominal_timeout = SCST_DEFAULT_NOMINAL_TIMEOUT_SEC,
	.od_recommended_timeout = SCST_GENERIC_DISK_SMALL_TIMEOUT/HZ,
	.od_cdb_usage_bits = { REQUEST_SENSE, 1, 0, 0, 0xFF, SCST_OD_DEFAULT_CONTROL_BYTE },
};
EXPORT_SYMBOL(scst_op_descr_request_sense);

const struct scst_opcode_descriptor scst_op_descr_report_supp_tm_fns = {
	.od_opcode = MAINTENANCE_IN,
	.od_serv_action = MI_REPORT_SUPPORTED_TASK_MANAGEMENT_FUNCTIONS,
	.od_serv_action_valid = 1,
	.od_support = 3, /* supported as in the standard */
	.od_cdb_size = 12,
	.od_nominal_timeout = SCST_DEFAULT_NOMINAL_TIMEOUT_SEC,
	.od_recommended_timeout = SCST_GENERIC_DISK_SMALL_TIMEOUT/HZ,
	.od_cdb_usage_bits = { MAINTENANCE_IN, MI_REPORT_SUPPORTED_TASK_MANAGEMENT_FUNCTIONS,
			       0x80, 0, 0, 0, 0xFF, 0xFF, 0xFF,
			       0xFF, 0, SCST_OD_DEFAULT_CONTROL_BYTE },
};
EXPORT_SYMBOL(scst_op_descr_report_supp_tm_fns);

const struct scst_opcode_descriptor scst_op_descr_report_supp_opcodes = {
	.od_opcode = MAINTENANCE_IN,
	.od_serv_action = MI_REPORT_SUPPORTED_OPERATION_CODES,
	.od_serv_action_valid = 1,
	.od_support = 3, /* supported as in the standard */
	.od_cdb_size = 12,
	.od_nominal_timeout = SCST_DEFAULT_NOMINAL_TIMEOUT_SEC,
	.od_recommended_timeout = SCST_GENERIC_DISK_SMALL_TIMEOUT/HZ,
	.od_cdb_usage_bits = { MAINTENANCE_IN, MI_REPORT_SUPPORTED_OPERATION_CODES,
			       0x87, 0xFF, 0xFF, 0xFF, 0xFF, 0xFF, 0xFF,
			       0xFF, 0, SCST_OD_DEFAULT_CONTROL_BYTE },
};
EXPORT_SYMBOL(scst_op_descr_report_supp_opcodes);

struct scst_sdbops;

static int get_cdb_info_len_10(struct scst_cmd *cmd,
	const struct scst_sdbops *sdbops);
static int get_cdb_info_block_limit(struct scst_cmd *cmd,
	const struct scst_sdbops *sdbops);
static int get_cdb_info_read_capacity(struct scst_cmd *cmd,
	const struct scst_sdbops *sdbops);
static int get_cdb_info_serv_act_in(struct scst_cmd *cmd,
	const struct scst_sdbops *sdbops);
static int get_cdb_info_single(struct scst_cmd *cmd,
	const struct scst_sdbops *sdbops);
static int get_cdb_info_read_pos(struct scst_cmd *cmd,
	const struct scst_sdbops *sdbops);
static int get_cdb_info_prevent_allow_medium_removal(struct scst_cmd *cmd,
	const struct scst_sdbops *sdbops);
static int get_cdb_info_start_stop(struct scst_cmd *cmd,
	const struct scst_sdbops *sdbops);
static int get_cdb_info_len_3_read_elem_stat(struct scst_cmd *cmd,
	const struct scst_sdbops *sdbops);
static int get_cdb_info_len_2(struct scst_cmd *cmd,
	const struct scst_sdbops *sdbops);
static int get_cdb_info_fmt(struct scst_cmd *cmd,
	const struct scst_sdbops *sdbops);
	static int get_cdb_info_verify6(struct scst_cmd *cmd,
	const struct scst_sdbops *sdbops);
static int get_cdb_info_verify10(struct scst_cmd *cmd,
	const struct scst_sdbops *sdbops);
static int get_cdb_info_verify12(struct scst_cmd *cmd,
	const struct scst_sdbops *sdbops);
static int get_cdb_info_verify16(struct scst_cmd *cmd,
	const struct scst_sdbops *sdbops);
static int get_cdb_info_len_1(struct scst_cmd *cmd,
	const struct scst_sdbops *sdbops);
static int get_cdb_info_lba_3_len_1_256_read(struct scst_cmd *cmd,
	const struct scst_sdbops *sdbops);
static int get_cdb_info_lba_3_len_1_256_write(struct scst_cmd *cmd,
	const struct scst_sdbops *sdbops);
static int get_cdb_info_bidi_lba_4_len_2(struct scst_cmd *cmd,
	const struct scst_sdbops *sdbops);
static int get_cdb_info_len_3(struct scst_cmd *cmd,
	const struct scst_sdbops *sdbops);
static int get_cdb_info_len_4(struct scst_cmd *cmd,
	const struct scst_sdbops *sdbops);
static int get_cdb_info_none(struct scst_cmd *cmd,
	const struct scst_sdbops *sdbops);
static int get_cdb_info_lba_2_none(struct scst_cmd *cmd,
	const struct scst_sdbops *sdbops);
static int get_cdb_info_lba_4_len_2(struct scst_cmd *cmd,
	const struct scst_sdbops *sdbops);
static int get_cdb_info_read_10(struct scst_cmd *cmd,
	const struct scst_sdbops *sdbops);
static int get_cdb_info_lba_4_len_2_wrprotect(struct scst_cmd *cmd,
	const struct scst_sdbops *sdbops);
static int get_cdb_info_lba_4_none(struct scst_cmd *cmd,
	const struct scst_sdbops *sdbops);
static int get_cdb_info_lba_4_len_4_rdprotect(struct scst_cmd *cmd,
	const struct scst_sdbops *sdbops);
static int get_cdb_info_lba_4_len_4_wrprotect(struct scst_cmd *cmd,
	const struct scst_sdbops *sdbops);
static int get_cdb_info_read_16(struct scst_cmd *cmd,
	const struct scst_sdbops *sdbops);
static int get_cdb_info_lba_8_len_4_wrprotect(struct scst_cmd *cmd,
	const struct scst_sdbops *sdbops);
static int get_cdb_info_lba_8_none(struct scst_cmd *cmd,
	const struct scst_sdbops *sdbops);
static int get_cdb_info_write_same10(struct scst_cmd *cmd,
	const struct scst_sdbops *sdbops);
static int get_cdb_info_write_same16(struct scst_cmd *cmd,
	const struct scst_sdbops *sdbops);
static int get_cdb_info_compare_and_write(struct scst_cmd *cmd,
	const struct scst_sdbops *sdbops);
static int get_cdb_info_ext_copy(struct scst_cmd *cmd,
	const struct scst_sdbops *sdbops);
static int get_cdb_info_apt(struct scst_cmd *cmd,
	const struct scst_sdbops *sdbops);
static int get_cdb_info_min(struct scst_cmd *cmd,
	const struct scst_sdbops *sdbops);
static int get_cdb_info_mo(struct scst_cmd *cmd,
	const struct scst_sdbops *sdbops);
static int get_cdb_info_var_len(struct scst_cmd *cmd,
	const struct scst_sdbops *sdbops);

/*
 * +=====================================-============-======-
 * |  Command name                       | Operation  | Type |
 * |                                     |   code     |      |
 * |-------------------------------------+------------+------+
 *
 * +=========================================================+
 * |Key:  M = command implementation is mandatory.           |
 * |      O = command implementation is optional.            |
 * |      V = Vendor-specific                                |
 * |      R = Reserved                                       |
 * |     ' '= DON'T use for this device                      |
 * +=========================================================+
 */

#define SCST_CDB_MANDATORY  'M'	/* mandatory */
#define SCST_CDB_OPTIONAL   'O'	/* optional  */
#define SCST_CDB_VENDOR     'V'	/* vendor    */
#define SCST_CDB_RESERVED   'R'	/* reserved  */
#define SCST_CDB_NOTSUPP    ' '	/* don't use */

struct scst_sdbops {
	uint8_t ops;		/* SCSI-2 op codes */
	uint8_t devkey[16];	/* Key for every device type M,O,V,R
				 * type_disk      devkey[0]
				 * type_tape      devkey[1]
				 * type_printer   devkey[2]
				 * type_processor devkey[3]
				 * type_worm      devkey[4]
				 * type_cdrom     devkey[5]
				 * type_scanner   devkey[6]
				 * type_mod       devkey[7]
				 * type_changer   devkey[8]
				 * type_commdev   devkey[9]
				 * type_reserv    devkey[A]
				 * type_reserv    devkey[B]
				 * type_raid      devkey[C]
				 * type_enclosure devkey[D]
				 * type_reserv    devkey[E]
				 * type_reserv    devkey[F]
				 */
	uint8_t info_lba_off;	/* LBA offset in cdb */
	uint8_t info_lba_len;	/* LBA length in cdb */
	uint8_t info_len_off;	/* length offset in cdb */
	uint8_t info_len_len;	/* length length in cdb */
	uint8_t info_data_direction; /* init --> target: SCST_DATA_WRITE
				   * target --> init: SCST_DATA_READ
				   * target <--> init: SCST_DATA_READ|SCST_DATA_WRITE
				   */
	uint32_t info_op_flags;	/* various flags of this opcode */
	const char *info_op_name;/* op code SCSI full name */
	int (*get_cdb_info)(struct scst_cmd *cmd, const struct scst_sdbops *sdbops);
};

static int scst_scsi_op_list[256];

#define FLAG_NONE 0

/* See also http://www.t10.org/lists/op-num.htm */
static const struct scst_sdbops scst_scsi_op_table[] = {
	/*
	 *                       +-------------------> TYPE_DISK      (0)
	 *                       |
	 *                       |+------------------> TYPE_TAPE      (1)
	 *                       ||
	 *                       ||+-----------------> TYPE_PRINTER   (2)
	 *                       |||
	 *                       |||+----------------> TYPE_PROCESSOR (3)
	 *                       ||||
	 *                       ||||+---------------> TYPE_WORM      (4)
	 *                       |||||
	 *                       |||||+--------------> TYPE_CDROM     (5)
	 *                       ||||||
	 *                       ||||||+-------------> TYPE_SCANNER   (6)
	 *                       |||||||
	 *                       |||||||+------------> TYPE_MOD       (7)
	 *                       ||||||||
	 *                       ||||||||+-----------> TYPE_CHANGER   (8)
	 *                       |||||||||
	 *                       |||||||||+----------> TYPE_COMM      (9)
	 *                       ||||||||||
	 *                       ||||||||||  +-------> TYPE_RAID      (C)
	 *                       ||||||||||  |
	 *                       ||||||||||  |+------> TYPE_ENCLOSURE (D)
	 *                       ||||||||||  ||
	 *                       ||||||||||  ||+-----> TYPE_RBC       (E)
	 *                       ||||||||||  |||
	 *                       ||||||||||  |||+----> Optical card   (F)
	 *                       ||||||||||  ||||
	 *                       ||||||||||  ||||
	 *                       0123456789ABCDEF -> TYPE_????
	 */

	/* 6-bytes length CDB */
	{.ops = 0x00, .devkey = "MMMMMMMMMMMMMMMM",
	 .info_op_name = "TEST UNIT READY",
	 .info_data_direction = SCST_DATA_NONE,
	 /* Let's be HQ to don't look dead under high load */
	 .info_op_flags = SCST_SMALL_TIMEOUT|SCST_IMPLICIT_HQ|
			 SCST_REG_RESERVE_ALLOWED|SCST_WRITE_EXCL_ALLOWED|
#ifdef CONFIG_SCST_TEST_IO_IN_SIRQ
			 SCST_TEST_IO_IN_SIRQ_ALLOWED|
#endif
			 SCST_EXCL_ACCESS_ALLOWED,
	 .get_cdb_info = get_cdb_info_none},
	{.ops = 0x01, .devkey = " M              ",
	 .info_op_name = "REWIND",
	 .info_data_direction = SCST_DATA_NONE,
	 .info_op_flags = SCST_LONG_TIMEOUT|SCST_WRITE_EXCL_ALLOWED,
	 .get_cdb_info = get_cdb_info_none},
	{.ops = 0x03, .devkey = "MMMMMMMMMMMMMMMM",
	 .info_op_name = "REQUEST SENSE",
	 .info_data_direction = SCST_DATA_READ,
	 .info_op_flags = SCST_SMALL_TIMEOUT|SCST_SKIP_UA|SCST_LOCAL_CMD|
		 SCST_REG_RESERVE_ALLOWED|SCST_WRITE_EXCL_ALLOWED|
		 SCST_EXCL_ACCESS_ALLOWED,
	 .info_len_off = 4, .info_len_len = 1,
	 .get_cdb_info = get_cdb_info_len_1},
	{.ops = 0x04, .devkey = "M    O O        ",
	 .info_op_name = "FORMAT UNIT",
	 .info_data_direction = SCST_DATA_NONE,
	 .info_op_flags = SCST_LONG_TIMEOUT|SCST_WRITE_MEDIUM|SCST_STRICTLY_SERIALIZED,
	 .get_cdb_info = get_cdb_info_fmt},
	{.ops = 0x04, .devkey = " O              ",
	 .info_op_name = "FORMAT MEDIUM",
	 .info_data_direction = SCST_DATA_WRITE,
	 .info_op_flags = SCST_LONG_TIMEOUT|SCST_WRITE_MEDIUM|SCST_STRICTLY_SERIALIZED,
	 .info_len_off = 3, .get_cdb_info = get_cdb_info_len_2},
	{.ops = 0x04, .devkey = "  O             ",
	 .info_op_name = "FORMAT",
	 .info_data_direction = SCST_DATA_NONE,
	 .info_op_flags = SCST_WRITE_MEDIUM|SCST_STRICTLY_SERIALIZED,
	 .get_cdb_info = get_cdb_info_none},
	{.ops = 0x05, .devkey = "VMVVVV  V       ",
	 .info_op_name = "READ BLOCK LIMITS",
	 .info_data_direction = SCST_DATA_READ,
	 .info_op_flags = SCST_SMALL_TIMEOUT|SCST_REG_RESERVE_ALLOWED|
		SCST_WRITE_EXCL_ALLOWED|SCST_EXCL_ACCESS_ALLOWED,
	 .get_cdb_info = get_cdb_info_block_limit},
	{.ops = 0x07, .devkey = "        O       ",
	 .info_op_name = "INITIALIZE ELEMENT STATUS",
	 .info_data_direction = SCST_DATA_NONE,
	 .info_op_flags = SCST_LONG_TIMEOUT,
	 .get_cdb_info = get_cdb_info_none},
	{.ops = 0x07, .devkey = "OVV O  OV       ",
	 .info_op_name = "REASSIGN BLOCKS",
	 .info_data_direction = SCST_DATA_WRITE,
	 .info_op_flags = SCST_WRITE_MEDIUM,
	 .get_cdb_info = get_cdb_info_none},
	{.ops = 0x08, .devkey = "O               ",
	 .info_op_name = "READ(6)",
	 .info_data_direction = SCST_DATA_READ,
	 .info_op_flags = SCST_TRANSFER_LEN_TYPE_FIXED|
#ifdef CONFIG_SCST_TEST_IO_IN_SIRQ
			 SCST_TEST_IO_IN_SIRQ_ALLOWED|
#endif
			 SCST_WRITE_EXCL_ALLOWED,
	 .info_lba_off = 1, .info_lba_len = 3,
	 .info_len_off = 4, .info_len_len = 1,
	 .get_cdb_info = get_cdb_info_lba_3_len_1_256_read},
	{.ops = 0x08, .devkey = " MV  O OV       ",
	 .info_op_name = "READ(6)",
	 .info_data_direction = SCST_DATA_READ,
	 .info_op_flags = SCST_TRANSFER_LEN_TYPE_FIXED|
			 SCST_WRITE_EXCL_ALLOWED,
	 .info_len_off = 2, .info_len_len = 3,
	 .get_cdb_info = get_cdb_info_len_3},
	{.ops = 0x08, .devkey = "         M      ",
	 .info_op_name = "GET MESSAGE(6)",
	 .info_data_direction = SCST_DATA_READ,
	 .info_op_flags = FLAG_NONE,
	 .info_len_off = 2, .info_len_len = 3,
	 .get_cdb_info = get_cdb_info_len_3},
	{.ops = 0x08, .devkey = "    O           ",
	 .info_op_name = "RECEIVE",
	 .info_data_direction = SCST_DATA_READ,
	 .info_op_flags = FLAG_NONE,
	 .info_len_off = 2, .info_len_len = 3,
	 .get_cdb_info = get_cdb_info_len_3},
	{.ops = 0x0A, .devkey = "O               ",
	 .info_op_name = "WRITE(6)",
	 .info_data_direction = SCST_DATA_WRITE,
	 .info_op_flags = SCST_TRANSFER_LEN_TYPE_FIXED|
#ifdef CONFIG_SCST_TEST_IO_IN_SIRQ
			  SCST_TEST_IO_IN_SIRQ_ALLOWED|
#endif
			  SCST_WRITE_MEDIUM,
	 .info_lba_off = 1, .info_lba_len = 3,
	 .info_len_off = 4, .info_len_len = 1,
	 .get_cdb_info = get_cdb_info_lba_3_len_1_256_write},
	{.ops = 0x0A, .devkey = " M  O  OV       ",
	 .info_op_name = "WRITE(6)",
	 .info_data_direction = SCST_DATA_WRITE,
	 .info_op_flags = SCST_TRANSFER_LEN_TYPE_FIXED|SCST_WRITE_MEDIUM,
	 .info_len_off = 2, .info_len_len = 3,
	 .get_cdb_info = get_cdb_info_len_3},
	{.ops = 0x0A, .devkey = "  M             ",
	 .info_op_name = "PRINT",
	 .info_data_direction = SCST_DATA_NONE,
	 .info_op_flags = FLAG_NONE,
	 .get_cdb_info = get_cdb_info_none},
	{.ops = 0x0A, .devkey = "         M      ",
	 .info_op_name = "SEND MESSAGE(6)",
	 .info_data_direction = SCST_DATA_WRITE,
	 .info_op_flags = FLAG_NONE,
	 .info_len_off = 2, .info_len_len = 3,
	 .get_cdb_info = get_cdb_info_len_3},
	{.ops = 0x0A, .devkey = "    M           ",
	 .info_op_name = "SEND(6)",
	 .info_data_direction = SCST_DATA_WRITE,
	 .info_op_flags = FLAG_NONE,
	 .info_len_off = 2, .info_len_len = 3,
	 .get_cdb_info = get_cdb_info_len_3},
	{.ops = 0x0B, .devkey = "O   OO OV       ",
	 .info_op_name = "SEEK(6)",
	 .info_data_direction = SCST_DATA_NONE,
	 .info_op_flags = FLAG_NONE,
	 .info_lba_off = 2, .info_lba_len = 2,
	 .get_cdb_info = get_cdb_info_lba_2_none},
	{.ops = 0x0B, .devkey = "  O             ",
	 .info_op_name = "SLEW AND PRINT",
	 .info_data_direction = SCST_DATA_NONE,
	 .info_op_flags = FLAG_NONE,
	 .get_cdb_info = get_cdb_info_none},
	{.ops = 0x0C, .devkey = " VVVVV  V       ",
	 .info_op_name = "SEEK BLOCK",
	 .info_data_direction = SCST_DATA_NONE,
	 .info_op_flags = SCST_LONG_TIMEOUT,
	 .get_cdb_info = get_cdb_info_none},
	{.ops = 0x0D, .devkey = " VVVVV  V       ",
	 .info_op_name = "PARTITION",
	 .info_data_direction = SCST_DATA_NONE,
	 .info_op_flags = SCST_LONG_TIMEOUT|SCST_WRITE_MEDIUM,
	 .get_cdb_info = get_cdb_info_none},
	{.ops = 0x0F, .devkey = " OVVVV  V       ",
	 .info_op_name = "READ REVERSE",
	 .info_data_direction = SCST_DATA_READ,
	 .info_op_flags = SCST_TRANSFER_LEN_TYPE_FIXED|
			 SCST_WRITE_EXCL_ALLOWED,
	 .info_len_off = 12, .info_len_len = 3,
	 .get_cdb_info = get_cdb_info_len_3},
	{.ops = 0x10, .devkey = " M V V          ",
	 .info_op_name = "WRITE FILEMARKS(6)",
	 .info_data_direction = SCST_DATA_NONE,
	 .info_op_flags = SCST_WRITE_MEDIUM,
	 .get_cdb_info = get_cdb_info_none},
	{.ops = 0x10, .devkey = "  O O           ",
	 .info_op_name = "SYNCHRONIZE BUFFER",
	 .info_data_direction = SCST_DATA_NONE,
	 .info_op_flags = FLAG_NONE,
	 .get_cdb_info = get_cdb_info_none},
	{.ops = 0x11, .devkey = "VMVVVV          ",
	 .info_op_name = "SPACE",
	 .info_data_direction = SCST_DATA_NONE,
	 .info_op_flags = SCST_LONG_TIMEOUT|
			 SCST_WRITE_EXCL_ALLOWED,
	 .get_cdb_info = get_cdb_info_none},
	{.ops = 0x12, .devkey = "MMMMMMMMMMMMMMMM",
	 .info_op_name = "INQUIRY",
	 .info_data_direction = SCST_DATA_READ,
	 .info_op_flags = SCST_SMALL_TIMEOUT|SCST_IMPLICIT_HQ|SCST_SKIP_UA|
		SCST_REG_RESERVE_ALLOWED|SCST_WRITE_EXCL_ALLOWED|
		SCST_EXCL_ACCESS_ALLOWED,
	 .info_len_off = 3, .info_len_len = 2,
	 .get_cdb_info = get_cdb_info_len_2},
	{.ops = 0x13, .devkey = " O              ",
	 .info_op_name = "VERIFY(6)",
	 .info_data_direction = SCST_DATA_UNKNOWN,
	 .info_op_flags = SCST_TRANSFER_LEN_TYPE_FIXED|SCST_WRITE_EXCL_ALLOWED,
	 .info_len_off = 2, .info_len_len = 3,
	 .get_cdb_info = get_cdb_info_verify6},
	{.ops = 0x14, .devkey = " OOVVV          ",
	 .info_op_name = "RECOVER BUFFERED DATA",
	 .info_data_direction = SCST_DATA_READ,
	 .info_op_flags = SCST_TRANSFER_LEN_TYPE_FIXED|SCST_WRITE_EXCL_ALLOWED,
	 .info_len_off = 2, .info_len_len = 3,
	 .get_cdb_info = get_cdb_info_len_3},
	{.ops = 0x15, .devkey = "OMOOOOOOOOOOOOOO",
	 .info_op_name = "MODE SELECT(6)",
	 .info_data_direction = SCST_DATA_WRITE,
	 .info_op_flags = SCST_STRICTLY_SERIALIZED,
	 .info_len_off = 4, .info_len_len = 1,
	 .get_cdb_info = get_cdb_info_len_1},
	{.ops = 0x16, .devkey = "MMMMMMMMMMMMMMMM",
	 .info_op_name = "RESERVE",
	 .info_data_direction = SCST_DATA_NONE,
	 .info_op_flags = SCST_SMALL_TIMEOUT|SCST_LOCAL_CMD|SCST_SERIALIZED|
			 SCST_WRITE_EXCL_ALLOWED|SCST_EXCL_ACCESS_ALLOWED|
			 SCST_SCSI_ATOMIC/* see comment in scst_cmd_overlap() */,
	 .get_cdb_info = get_cdb_info_none},
	{.ops = 0x17, .devkey = "MMMMMMMMMMMMMMMM",
	 .info_op_name = "RELEASE",
	 .info_data_direction = SCST_DATA_NONE,
	 .info_op_flags = SCST_SMALL_TIMEOUT|SCST_LOCAL_CMD|SCST_SERIALIZED|
		SCST_REG_RESERVE_ALLOWED|SCST_WRITE_EXCL_ALLOWED|
		SCST_EXCL_ACCESS_ALLOWED,
	 .get_cdb_info = get_cdb_info_none},
	{.ops = 0x19, .devkey = " MVVVV          ",
	 .info_op_name = "ERASE",
	 .info_data_direction = SCST_DATA_NONE,
	 .info_op_flags = SCST_LONG_TIMEOUT|SCST_WRITE_MEDIUM,
	 .get_cdb_info = get_cdb_info_none},
	{.ops = 0x1A, .devkey = "OMOOOOOOOOOOOOOO",
	 .info_op_name = "MODE SENSE(6)",
	 .info_data_direction = SCST_DATA_READ,
	 .info_op_flags = SCST_SMALL_TIMEOUT |
		 SCST_WRITE_EXCL_ALLOWED,
	 .info_len_off = 4, .info_len_len = 1,
	 .get_cdb_info = get_cdb_info_len_1},
	{.ops = 0x1B, .devkey = "      O         ",
	 .info_op_name = "SCAN",
	 .info_data_direction = SCST_DATA_NONE,
	 .info_op_flags = FLAG_NONE,
	 .get_cdb_info = get_cdb_info_none},
	{.ops = 0x1B, .devkey = " O              ",
	 .info_op_name = "LOAD UNLOAD",
	 .info_data_direction = SCST_DATA_NONE,
	 .info_op_flags = SCST_LONG_TIMEOUT,
	 .get_cdb_info = get_cdb_info_none},
	{.ops = 0x1B, .devkey = "  O             ",
	 .info_op_name = "STOP PRINT",
	 .info_data_direction = SCST_DATA_NONE,
	 .info_op_flags = FLAG_NONE,
	 .get_cdb_info = get_cdb_info_none},
	{.ops = 0x1B, .devkey = "O   OO O    O   ",
	 .info_op_name = "START STOP UNIT",
	 .info_data_direction = SCST_DATA_NONE,
	 .info_op_flags = SCST_LONG_TIMEOUT,
	 .get_cdb_info = get_cdb_info_start_stop},
	{.ops = 0x1C, .devkey = "OOOOOOOOOOOOOOOO",
	 .info_op_name = "RECEIVE DIAGNOSTIC RESULTS",
	 .info_data_direction = SCST_DATA_READ,
	 .info_op_flags = SCST_WRITE_EXCL_ALLOWED,
	 .info_len_off = 3, .info_len_len = 2,
	 .get_cdb_info = get_cdb_info_len_2},
	{.ops = 0x1D, .devkey = "MMMMMMMMMMMMMMMM",
	 .info_op_name = "SEND DIAGNOSTIC",
	 .info_data_direction = SCST_DATA_WRITE,
	 .info_op_flags = FLAG_NONE,
	 .info_len_off = 3, .info_len_len = 2,
	 .get_cdb_info = get_cdb_info_len_2},
	{.ops = 0x1E, .devkey = "OOOOOOOOOOOOOOOO",
	 .info_op_name = "PREVENT ALLOW MEDIUM REMOVAL",
	 .info_data_direction = SCST_DATA_NONE,
	 .info_op_flags = SCST_LONG_TIMEOUT,
	 .get_cdb_info = get_cdb_info_prevent_allow_medium_removal},
	{.ops = 0x1F, .devkey = "            O   ",
	 .info_op_name = "PORT STATUS",
	 .info_data_direction = SCST_DATA_NONE,
	 .info_op_flags = FLAG_NONE,
	 .get_cdb_info = get_cdb_info_none},

	 /* 10-bytes length CDB */
	{.ops = 0x23, .devkey = "V   VV V        ",
	 .info_op_name = "READ FORMAT CAPACITY",
	 .info_data_direction = SCST_DATA_READ,
	 .info_op_flags = FLAG_NONE,
	 .info_len_off = 7, .info_len_len = 2,
	 .get_cdb_info = get_cdb_info_len_2},
	{.ops = 0x24, .devkey = "    VVM         ",
	 .info_op_name = "SET WINDOW",
	 .info_data_direction = SCST_DATA_WRITE,
	 .info_op_flags = FLAG_NONE,
	 .info_len_off = 6, .info_len_len = 3,
	 .get_cdb_info = get_cdb_info_len_3},
	{.ops = 0x25, .devkey = "M   MM M        ",
	 .info_op_name = "READ CAPACITY",
	 .info_data_direction = SCST_DATA_READ,
	 .info_op_flags = SCST_IMPLICIT_HQ|SCST_REG_RESERVE_ALLOWED|
		SCST_WRITE_EXCL_ALLOWED|SCST_EXCL_ACCESS_ALLOWED,
	 .get_cdb_info = get_cdb_info_read_capacity},
	{.ops = 0x25, .devkey = "      O         ",
	 .info_op_name = "GET WINDOW",
	 .info_data_direction = SCST_DATA_READ,
	 .info_op_flags = FLAG_NONE,
	 .info_len_off = 6, .info_len_len = 3,
	 .get_cdb_info = get_cdb_info_len_3},
	{.ops = 0x28, .devkey = "M   MMMM        ",
	 .info_op_name = "READ(10)",
	 .info_data_direction = SCST_DATA_READ,
	 .info_op_flags = SCST_TRANSFER_LEN_TYPE_FIXED|
#ifdef CONFIG_SCST_TEST_IO_IN_SIRQ
			 SCST_TEST_IO_IN_SIRQ_ALLOWED|
#endif
			 SCST_WRITE_EXCL_ALLOWED,
	 .info_lba_off = 2, .info_lba_len = 4,
	 .info_len_off = 7, .info_len_len = 2,
	 .get_cdb_info = get_cdb_info_read_10},
	{.ops = 0x28, .devkey = "         O      ",
	 .info_op_name = "GET MESSAGE(10)",
	 .info_data_direction = SCST_DATA_READ,
	 .info_op_flags = FLAG_NONE,
	 .info_len_off = 7, .info_len_len = 2,
	 .get_cdb_info = get_cdb_info_len_2},
	{.ops = 0x29, .devkey = "V   VV O        ",
	 .info_op_name = "READ GENERATION",
	 .info_data_direction = SCST_DATA_READ,
	 .info_op_flags = FLAG_NONE,
	 .info_len_off = 8, .info_len_len = 1,
	 .get_cdb_info = get_cdb_info_len_1},
	{.ops = 0x2A, .devkey = "O   MO M        ",
	 .info_op_name = "WRITE(10)",
	 .info_data_direction = SCST_DATA_WRITE,
	 .info_op_flags = SCST_TRANSFER_LEN_TYPE_FIXED|
#ifdef CONFIG_SCST_TEST_IO_IN_SIRQ
			  SCST_TEST_IO_IN_SIRQ_ALLOWED|
#endif
			  SCST_WRITE_MEDIUM,
	 .info_lba_off = 2, .info_lba_len = 4,
	 .info_len_off = 7, .info_len_len = 2,
	 .get_cdb_info = get_cdb_info_lba_4_len_2_wrprotect},
	{.ops = 0x2A, .devkey = "         O      ",
	 .info_op_name = "SEND MESSAGE(10)",
	 .info_data_direction = SCST_DATA_WRITE,
	 .info_op_flags = FLAG_NONE,
	 .info_len_off = 7, .info_len_len = 2,
	 .get_cdb_info = get_cdb_info_len_2},
	{.ops = 0x2A, .devkey = "      O         ",
	 .info_op_name = "SEND(10)",
	 .info_data_direction = SCST_DATA_WRITE,
	 .info_op_flags = FLAG_NONE,
	 .info_len_off = 7, .info_len_len = 2,
	 .get_cdb_info = get_cdb_info_len_2},
	{.ops = 0x2B, .devkey = " O              ",
	 .info_op_name = "LOCATE",
	 .info_data_direction = SCST_DATA_NONE,
	 .info_op_flags = SCST_LONG_TIMEOUT|SCST_WRITE_EXCL_ALLOWED,
	 .get_cdb_info = get_cdb_info_none},
	{.ops = 0x2B, .devkey = "        O       ",
	 .info_op_name = "POSITION TO ELEMENT",
	 .info_data_direction = SCST_DATA_NONE,
	 .info_op_flags = SCST_LONG_TIMEOUT,
	 .get_cdb_info = get_cdb_info_none},
	{.ops = 0x2B, .devkey = "O   OO O        ",
	 .info_op_name = "SEEK(10)",
	 .info_data_direction = SCST_DATA_NONE,
	 .info_op_flags = FLAG_NONE,
	 .info_lba_off = 2, .info_lba_len = 4,
	 .get_cdb_info = get_cdb_info_lba_4_none},
	{.ops = 0x2C, .devkey = "V    O O        ",
	 .info_op_name = "ERASE(10)",
	 .info_data_direction = SCST_DATA_NONE,
	 .info_op_flags = SCST_LONG_TIMEOUT|SCST_WRITE_MEDIUM,
	 .get_cdb_info = get_cdb_info_none},
	{.ops = 0x2D, .devkey = "V   O  O        ",
	 .info_op_name = "READ UPDATED BLOCK",
	 .info_data_direction = SCST_DATA_READ,
	 .info_op_flags = SCST_TRANSFER_LEN_TYPE_FIXED,
	 .get_cdb_info = get_cdb_info_single},
	{.ops = 0x2E, .devkey = "O   OO O        ",
	 .info_op_name = "WRITE AND VERIFY(10)",
	 .info_data_direction = SCST_DATA_WRITE,
	 .info_op_flags = SCST_TRANSFER_LEN_TYPE_FIXED|SCST_WRITE_MEDIUM,
	 .info_lba_off = 2, .info_lba_len = 4,
	 .info_len_off = 7, .info_len_len = 2,
	 .get_cdb_info = get_cdb_info_lba_4_len_2_wrprotect},
	{.ops = 0x2F, .devkey = "O   OO O        ",
	 .info_op_name = "VERIFY(10)",
	 .info_data_direction = SCST_DATA_UNKNOWN,
	 .info_op_flags = SCST_TRANSFER_LEN_TYPE_FIXED|SCST_WRITE_EXCL_ALLOWED,
	 .info_lba_off = 2, .info_lba_len = 4,
	 .info_len_off = 7, .info_len_len = 2,
	 .get_cdb_info = get_cdb_info_verify10},
	{.ops = 0x33, .devkey = "    OO O        ",
	 .info_op_name = "SET LIMITS(10)",
	 .info_data_direction = SCST_DATA_NONE,
	 .info_op_flags = FLAG_NONE,
	 .get_cdb_info = get_cdb_info_none},
	{.ops = 0x34, .devkey = " O              ",
	 .info_op_name = "READ POSITION",
	 .info_data_direction = SCST_DATA_READ,
	 .info_op_flags = SCST_SMALL_TIMEOUT|SCST_WRITE_EXCL_ALLOWED,
	 .info_len_off = 7, .info_len_len = 2,
	 .get_cdb_info = get_cdb_info_read_pos},
	{.ops = 0x34, .devkey = "      O         ",
	 .info_op_name = "GET DATA BUFFER STATUS",
	 .info_data_direction = SCST_DATA_READ,
	 .info_op_flags = FLAG_NONE,
	 .info_len_off = 7, .info_len_len = 2,
	 .get_cdb_info = get_cdb_info_len_2},
	{.ops = 0x34, .devkey = "O   OO O        ",
	 .info_op_name = "PRE-FETCH",
	 .info_data_direction = SCST_DATA_NONE,
	 .info_op_flags = SCST_WRITE_EXCL_ALLOWED,
	 .info_lba_off = 2, .info_lba_len = 4,
	 .info_len_off = 7, .info_len_len = 2,
	 .get_cdb_info = get_cdb_info_lba_4_none},
	{.ops = 0x35, .devkey = "O   OO O        ",
	 .info_op_name = "SYNCHRONIZE CACHE(10)",
	 .info_data_direction = SCST_DATA_NONE,
	 .info_op_flags = FLAG_NONE,
	 .info_lba_off = 2, .info_lba_len = 4,
	 .info_len_off = 7, .info_len_len = 2,
	 .get_cdb_info = get_cdb_info_lba_4_none},
	{.ops = 0x36, .devkey = "O   OO O        ",
	 .info_op_name = "LOCK UNLOCK CACHE",
	 .info_data_direction = SCST_DATA_NONE,
	 .info_op_flags = SCST_WRITE_EXCL_ALLOWED,
	 .get_cdb_info = get_cdb_info_none},
	{.ops = 0x37, .devkey = "O      O        ",
	 .info_op_name = "READ DEFECT DATA(10)",
	 .info_data_direction = SCST_DATA_READ,
	 .info_op_flags = SCST_WRITE_EXCL_ALLOWED,
	 .info_len_off = 7, .info_len_len = 2,
	 .get_cdb_info = get_cdb_info_len_2},
	{.ops = 0x37, .devkey = "        O       ",
	 .info_op_name = "INIT ELEMENT STATUS WRANGE",
	 .info_data_direction = SCST_DATA_NONE,
	 .info_op_flags = SCST_LONG_TIMEOUT,
	 .get_cdb_info = get_cdb_info_none},
	{.ops = 0x38, .devkey = "    O  O        ",
	 .info_op_name = "MEDIUM SCAN",
	 .info_data_direction = SCST_DATA_READ,
	 .info_op_flags = FLAG_NONE,
	 .info_len_off = 8, .info_len_len = 1,
	 .get_cdb_info = get_cdb_info_len_1},
	{.ops = 0x3B, .devkey = "OOOOOOOOOOOOOOOO",
	 .info_op_name = "WRITE BUFFER",
	 .info_data_direction = SCST_DATA_WRITE,
	 .info_op_flags = SCST_SMALL_TIMEOUT,
	 .info_len_off = 6, .info_len_len = 3,
	 .get_cdb_info = get_cdb_info_len_3},
	{.ops = 0x3C, .devkey = "OOOOOOOOOOOOOOOO",
	 .info_op_name = "READ BUFFER",
	 .info_data_direction = SCST_DATA_READ,
	 .info_op_flags = SCST_SMALL_TIMEOUT |
		 SCST_WRITE_EXCL_ALLOWED,
	 .info_len_off = 6, .info_len_len = 3,
	 .get_cdb_info = get_cdb_info_len_3},
	{.ops = 0x3D, .devkey = "    O  O        ",
	 .info_op_name = "UPDATE BLOCK",
	 .info_data_direction = SCST_DATA_WRITE,
	 .info_op_flags = SCST_TRANSFER_LEN_TYPE_FIXED,
	 .get_cdb_info = get_cdb_info_single},
	{.ops = 0x3E, .devkey = "O   OO O        ",
	 .info_op_name = "READ LONG",
	 .info_data_direction = SCST_DATA_READ,
	 .info_op_flags = FLAG_NONE,
	 .info_lba_off = 2, .info_lba_len = 4,
	 .info_len_off = 7, .info_len_len = 2,
	 .get_cdb_info = get_cdb_info_lba_4_len_2},
	{.ops = 0x3F, .devkey = "O   O  O        ",
	 .info_op_name = "WRITE LONG",
	 .info_data_direction = SCST_DATA_WRITE,
	 .info_op_flags = SCST_WRITE_MEDIUM,
	 .info_lba_off = 2, .info_lba_len = 4,
	 .info_len_off = 7, .info_len_len = 2,
	 .get_cdb_info = get_cdb_info_lba_4_len_2},
	{.ops = 0x40, .devkey = "OOOOOOOOOO      ",
	 .info_op_name = "CHANGE DEFINITION",
	 .info_data_direction = SCST_DATA_WRITE,
	 .info_op_flags = SCST_SMALL_TIMEOUT,
	 .info_len_off = 8, .info_len_len = 1,
	 .get_cdb_info = get_cdb_info_len_1},
	{.ops = 0x41, .devkey = "O               ",
	 .info_op_name = "WRITE SAME(10)",
	 .info_data_direction = SCST_DATA_WRITE,
	 .info_op_flags = SCST_TRANSFER_LEN_TYPE_FIXED|SCST_WRITE_MEDIUM,
	 .info_lba_off = 2, .info_lba_len = 4,
	 .info_len_off = 7, .info_len_len = 2,
	 .get_cdb_info = get_cdb_info_write_same10},
	{.ops = 0x42, .devkey = "     O          ",
	 .info_op_name = "READ SUB-CHANNEL",
	 .info_data_direction = SCST_DATA_READ,
	 .info_op_flags = FLAG_NONE,
	 .info_len_off = 7, .info_len_len = 2,
	 .get_cdb_info = get_cdb_info_len_2},
	{.ops = 0x42, .devkey = "O               ",
	 .info_op_name = "UNMAP",
	 .info_data_direction = SCST_DATA_WRITE,
	 .info_op_flags = SCST_WRITE_MEDIUM|SCST_DESCRIPTORS_BASED,
	 .info_len_off = 7, .info_len_len = 2,
	 .get_cdb_info = get_cdb_info_len_2},
	{.ops = 0x43, .devkey = "     O          ",
	 .info_op_name = "READ TOC/PMA/ATIP",
	 .info_data_direction = SCST_DATA_READ,
	 .info_op_flags = FLAG_NONE,
	 .info_len_off = 7, .info_len_len = 2,
	 .get_cdb_info = get_cdb_info_len_2},
	{.ops = 0x44, .devkey = " M              ",
	 .info_op_name = "REPORT DENSITY SUPPORT",
	 .info_data_direction = SCST_DATA_READ,
	 .info_op_flags = SCST_REG_RESERVE_ALLOWED|SCST_WRITE_EXCL_ALLOWED|
			SCST_EXCL_ACCESS_ALLOWED,
	 .info_len_off = 7, .info_len_len = 2,
	 .get_cdb_info = get_cdb_info_len_2},
	{.ops = 0x44, .devkey = "     O          ",
	 .info_op_name = "READ HEADER",
	 .info_data_direction = SCST_DATA_READ,
	 .info_op_flags = FLAG_NONE,
	 .info_len_off = 7, .info_len_len = 2,
	 .get_cdb_info = get_cdb_info_len_2},
	{.ops = 0x45, .devkey = "     O          ",
	 .info_op_name = "PLAY AUDIO(10)",
	 .info_data_direction = SCST_DATA_NONE,
	 .info_op_flags = FLAG_NONE,
	 .get_cdb_info = get_cdb_info_none},
	{.ops = 0x46, .devkey = "     O          ",
	 .info_op_name = "GET CONFIGURATION",
	 .info_data_direction = SCST_DATA_READ,
	 .info_op_flags = FLAG_NONE,
	 .info_len_off = 7, .info_len_len = 2,
	 .get_cdb_info = get_cdb_info_len_2},
	{.ops = 0x47, .devkey = "     O          ",
	 .info_op_name = "PLAY AUDIO MSF",
	 .info_data_direction = SCST_DATA_NONE,
	 .info_op_flags = FLAG_NONE,
	 .get_cdb_info = get_cdb_info_none},
	{.ops = 0x48, .devkey = "     O          ",
	 .info_op_name = "PLAY AUDIO TRACK INDEX",
	 .info_data_direction = SCST_DATA_NONE,
	 .info_op_flags = FLAG_NONE,
	 .get_cdb_info = get_cdb_info_none},
	{.ops = 0x49, .devkey = "     O          ",
	 .info_op_name = "PLAY TRACK RELATIVE(10)",
	 .info_data_direction = SCST_DATA_NONE,
	 .info_op_flags = FLAG_NONE,
	 .get_cdb_info = get_cdb_info_none},
	{.ops = 0x4A, .devkey = "     O          ",
	 .info_op_name = "GET EVENT STATUS NOTIFICATION",
	 .info_data_direction = SCST_DATA_READ,
	 .info_op_flags = FLAG_NONE,
	 .info_len_off = 7, .info_len_len = 2,
	 .get_cdb_info = get_cdb_info_len_2},
	{.ops = 0x4B, .devkey = "     O          ",
	 .info_op_name = "PAUSE/RESUME",
	 .info_data_direction = SCST_DATA_NONE,
	 .info_op_flags = FLAG_NONE,
	 .get_cdb_info = get_cdb_info_none},
	{.ops = 0x4C, .devkey = "OOOOOOOOOOOOOOOO",
	 .info_op_name = "LOG SELECT",
	 .info_data_direction = SCST_DATA_WRITE,
	 .info_op_flags = SCST_STRICTLY_SERIALIZED,
	 .info_len_off = 7, .info_len_len = 2,
	 .get_cdb_info = get_cdb_info_len_2},
	{.ops = 0x4D, .devkey = "OOOOOOOOOOOOOOOO",
	 .info_op_name = "LOG SENSE",
	 .info_data_direction = SCST_DATA_READ,
	 .info_op_flags = SCST_SMALL_TIMEOUT|SCST_REG_RESERVE_ALLOWED|
			SCST_WRITE_EXCL_ALLOWED|SCST_EXCL_ACCESS_ALLOWED,
	 .info_len_off = 7, .info_len_len = 2,
	 .get_cdb_info = get_cdb_info_len_2},
	{.ops = 0x4E, .devkey = "     O          ",
	 .info_op_name = "STOP PLAY/SCAN",
	 .info_data_direction = SCST_DATA_NONE,
	 .info_op_flags = FLAG_NONE,
	 .get_cdb_info = get_cdb_info_none},
	{.ops = 0x50, .devkey = "O               ",
	 .info_op_name = "XDWRITE(10)",
	 .info_data_direction = SCST_DATA_WRITE,
	 .info_op_flags = SCST_WRITE_MEDIUM,
	 .info_lba_off = 2, .info_lba_len = 4,
	 .info_len_off = 7, .info_len_len = 2,
	 .get_cdb_info = get_cdb_info_lba_4_len_2_wrprotect},
	{.ops = 0x51, .devkey = "     O          ",
	 .info_op_name = "READ DISC INFORMATION",
	 .info_data_direction = SCST_DATA_READ,
	 .info_op_flags = FLAG_NONE,
	 .info_len_off = 7, .info_len_len = 2,
	 .get_cdb_info = get_cdb_info_len_2},
	{.ops = 0x51, .devkey = "O               ",
	 .info_op_name = "XPWRITE",
	 .info_data_direction = SCST_DATA_WRITE,
	 .info_op_flags = SCST_WRITE_MEDIUM,
	 .info_lba_off = 2, .info_lba_len = 4,
	 .info_len_off = 7, .info_len_len = 2,
	 .get_cdb_info = get_cdb_info_lba_4_len_2},
	{.ops = 0x52, .devkey = "     O          ",
	 .info_op_name = "READ TRACK INFORMATION",
	 .info_data_direction = SCST_DATA_READ,
	 .info_op_flags = FLAG_NONE,
	 .info_len_off = 7, .info_len_len = 2,
	 .get_cdb_info = get_cdb_info_len_2},
	{.ops = 0x53, .devkey = "O               ",
	 .info_op_name = "XDWRITEREAD(10)",
	 .info_data_direction = SCST_DATA_BIDI,
	 .info_op_flags = SCST_TRANSFER_LEN_TYPE_FIXED|SCST_WRITE_MEDIUM,
	 .info_lba_off = 2, .info_lba_len = 4,
	 .info_len_off = 7, .info_len_len = 2,
	 .get_cdb_info = get_cdb_info_bidi_lba_4_len_2},
	{.ops = 0x53, .devkey = "     O          ",
	 .info_op_name = "RESERVE TRACK",
	 .info_data_direction = SCST_DATA_NONE,
	 .info_op_flags = FLAG_NONE,
	 .get_cdb_info = get_cdb_info_none},
	{.ops = 0x54, .devkey = "     O          ",
	 .info_op_name = "SEND OPC INFORMATION",
	 .info_data_direction = SCST_DATA_WRITE,
	 .info_op_flags = FLAG_NONE,
	 .info_len_off = 7, .info_len_len = 2,
	 .get_cdb_info = get_cdb_info_len_2},
	{.ops = 0x55, .devkey = "OOOOOOOOOOOOOOOO",
	 .info_op_name = "MODE SELECT(10)",
	 .info_data_direction = SCST_DATA_WRITE,
	 .info_op_flags = SCST_STRICTLY_SERIALIZED,
	 .info_len_off = 7, .info_len_len = 2,
	 .get_cdb_info = get_cdb_info_len_2},
	{.ops = 0x56, .devkey = "OOOOOOOOOOOOOOOO",
	 .info_op_name = "RESERVE(10)",
	 .info_data_direction = SCST_DATA_NONE,
	 .info_op_flags = SCST_SMALL_TIMEOUT|SCST_LOCAL_CMD|SCST_SERIALIZED|
			SCST_WRITE_EXCL_ALLOWED|SCST_EXCL_ACCESS_ALLOWED|
			SCST_SCSI_ATOMIC/* see comment in scst_cmd_overlap() */,
	 .get_cdb_info = get_cdb_info_none},
	{.ops = 0x57, .devkey = "OOOOOOOOOOOOOOOO",
	 .info_op_name = "RELEASE(10)",
	 .info_data_direction = SCST_DATA_NONE,
	 .info_op_flags = SCST_SMALL_TIMEOUT|SCST_LOCAL_CMD|SCST_SERIALIZED|
			SCST_REG_RESERVE_ALLOWED|SCST_WRITE_EXCL_ALLOWED|
			SCST_EXCL_ACCESS_ALLOWED,
	 .get_cdb_info = get_cdb_info_none},
	{.ops = 0x58, .devkey = "     O          ",
	 .info_op_name = "REPAIR TRACK",
	 .info_data_direction = SCST_DATA_NONE,
	 .info_op_flags = SCST_WRITE_MEDIUM,
	 .get_cdb_info = get_cdb_info_none},
	{.ops = 0x5A, .devkey = "OOOOOOOOOOOOOOOO",
	 .info_op_name = "MODE SENSE(10)",
	 .info_data_direction = SCST_DATA_READ,
	 .info_op_flags = SCST_SMALL_TIMEOUT |
		 SCST_WRITE_EXCL_ALLOWED,
	 .info_len_off = 7, .info_len_len = 2,
	 .get_cdb_info = get_cdb_info_len_2},
	{.ops = 0x5B, .devkey = "     O          ",
	 .info_op_name = "CLOSE TRACK/SESSION",
	 .info_data_direction = SCST_DATA_NONE,
	 .info_op_flags = FLAG_NONE,
	 .get_cdb_info = get_cdb_info_none},
	{.ops = 0x5C, .devkey = "     O          ",
	 .info_op_name = "READ BUFFER CAPACITY",
	 .info_data_direction = SCST_DATA_READ,
	 .info_op_flags = FLAG_NONE,
	 .info_len_off = 7, .info_len_len = 2,
	 .get_cdb_info = get_cdb_info_len_2},
	{.ops = 0x5D, .devkey = "     O          ",
	 .info_op_name = "SEND CUE SHEET",
	 .info_data_direction = SCST_DATA_WRITE,
	 .info_op_flags = FLAG_NONE,
	 .info_len_off = 6, .info_len_len = 3,
	 .get_cdb_info = get_cdb_info_len_3},
	{.ops = 0x5E, .devkey = "OOOOO OOOO      ",
	 .info_op_name = "PERSISTENT RESERVE IN",
	 .info_data_direction = SCST_DATA_READ,
	 .info_op_flags = SCST_SMALL_TIMEOUT|SCST_LOCAL_CMD|SCST_SERIALIZED|
			SCST_WRITE_EXCL_ALLOWED|SCST_EXCL_ACCESS_ALLOWED,
	 .info_len_off = 5, .info_len_len = 4,
	 .get_cdb_info = get_cdb_info_len_4},
	{.ops = 0x5F, .devkey = "OOOOO OOOO      ",
	 .info_op_name = "PERSISTENT RESERVE OUT",
	 .info_data_direction = SCST_DATA_WRITE,
	 .info_op_flags = SCST_SMALL_TIMEOUT|SCST_LOCAL_CMD|SCST_SERIALIZED|
			SCST_WRITE_EXCL_ALLOWED|SCST_EXCL_ACCESS_ALLOWED,
	 .info_len_off = 5, .info_len_len = 4,
	 .get_cdb_info = get_cdb_info_len_4},

	/* Variable length CDBs */
	{.ops = 0x7F, .devkey = "O               ",
	 .info_op_name = "VAR LEN CDB",
	 .info_data_direction = SCST_DATA_UNKNOWN,
	 .info_op_flags = 0,
	 .get_cdb_info = get_cdb_info_var_len},

	/* 16-bytes length CDB */
	{.ops = 0x80, .devkey = " O              ",
	 .info_op_name = "WRITE FILEMARKS(16)",
	 .info_data_direction = SCST_DATA_NONE,
	 .info_op_flags = SCST_WRITE_MEDIUM,
	 .get_cdb_info = get_cdb_info_none},
	{.ops = 0x81, .devkey = "O   OO O        ",
	 .info_op_name = "REBUILD",
	 .info_data_direction = SCST_DATA_WRITE,
	 .info_op_flags = SCST_WRITE_MEDIUM,
	 .info_len_off = 10, .info_len_len = 4,
	 .get_cdb_info = get_cdb_info_len_4},
	{.ops = 0x82, .devkey = "O   OO O        ",
	 .info_op_name = "REGENERATE",
	 .info_data_direction = SCST_DATA_WRITE,
	 .info_op_flags = SCST_WRITE_MEDIUM,
	 .info_len_off = 10, .info_len_len = 4,
	 .get_cdb_info = get_cdb_info_len_4},
	{.ops = 0x83, .devkey = "O               ", /* implemented only for disks */
	 .info_op_name = "EXTENDED COPY",
	 .info_data_direction = SCST_DATA_WRITE,
	 .info_op_flags = SCST_WRITE_MEDIUM|SCST_CAN_GEN_3PARTY_COMMANDS|
				SCST_LOCAL_CMD|SCST_DESCRIPTORS_BASED,
	 .info_len_off = 10, .info_len_len = 4,
	 .get_cdb_info = get_cdb_info_ext_copy},
	{.ops = 0x84, .devkey = "O               ", /* implemented only for disks */
	 .info_op_name = "RECEIVE COPY RESULT",
	 .info_data_direction = SCST_DATA_READ,
	 .info_op_flags = SCST_FULLY_LOCAL_CMD|SCST_LOCAL_CMD|
				SCST_WRITE_EXCL_ALLOWED|SCST_EXCL_ACCESS_ALLOWED,
	 .info_len_off = 10, .info_len_len = 4,
	 .get_cdb_info = get_cdb_info_len_4},
	{.ops = 0x85, .devkey = "O    O        O ",
	 .info_op_name = "ATA PASS-THROUGH(16)",
	 .info_data_direction = SCST_DATA_NONE,
	 .info_op_flags = FLAG_NONE,
	 .info_lba_off = 7, .info_lba_len = 6,
	 .get_cdb_info = get_cdb_info_apt},
	{.ops = 0x86, .devkey = "OOOOOOOOOO      ",
	 .info_op_name = "ACCESS CONTROL IN",
	 .info_data_direction = SCST_DATA_NONE,
	 .info_op_flags = SCST_REG_RESERVE_ALLOWED|SCST_WRITE_EXCL_ALLOWED|
				SCST_EXCL_ACCESS_ALLOWED,
	 .get_cdb_info = get_cdb_info_none},
	{.ops = 0x87, .devkey = "OOOOOOOOOO      ",
	 .info_op_name = "ACCESS CONTROL OUT",
	 .info_data_direction = SCST_DATA_NONE,
	 .info_op_flags = SCST_REG_RESERVE_ALLOWED|SCST_WRITE_EXCL_ALLOWED|
				SCST_EXCL_ACCESS_ALLOWED,
	 .get_cdb_info = get_cdb_info_none},
	{.ops = 0x88, .devkey = "M   MMMM        ",
	 .info_op_name = "READ(16)",
	 .info_data_direction = SCST_DATA_READ,
	 .info_op_flags = SCST_TRANSFER_LEN_TYPE_FIXED|
#ifdef CONFIG_SCST_TEST_IO_IN_SIRQ
			 SCST_TEST_IO_IN_SIRQ_ALLOWED|
#endif
			 SCST_WRITE_EXCL_ALLOWED,
	 .info_lba_off = 2, .info_lba_len = 8,
	 .info_len_off = 10, .info_len_len = 4,
	 .get_cdb_info = get_cdb_info_read_16},
	{.ops = 0x89, .devkey = "O               ",
	 .info_op_name = "COMPARE AND WRITE",
	 .info_data_direction = SCST_DATA_WRITE,
	 .info_op_flags = SCST_TRANSFER_LEN_TYPE_FIXED|
			  SCST_FULLY_LOCAL_CMD|SCST_LOCAL_CMD|
			  SCST_WRITE_MEDIUM|SCST_SCSI_ATOMIC,
	 .info_lba_off = 2, .info_lba_len = 8,
	 .info_len_off = 13, .info_len_len = 1,
	 .get_cdb_info = get_cdb_info_compare_and_write},
	{.ops = 0x8A, .devkey = "O   OO O        ",
	 .info_op_name = "WRITE(16)",
	 .info_data_direction = SCST_DATA_WRITE,
	 .info_op_flags = SCST_TRANSFER_LEN_TYPE_FIXED|
#ifdef CONFIG_SCST_TEST_IO_IN_SIRQ
			  SCST_TEST_IO_IN_SIRQ_ALLOWED|
#endif
			  SCST_WRITE_MEDIUM,
	 .info_lba_off = 2, .info_lba_len = 8,
	 .info_len_off = 10, .info_len_len = 4,
	 .get_cdb_info = get_cdb_info_lba_8_len_4_wrprotect},
	{.ops = 0x8C, .devkey = " OOOOOOOOO      ",
	 .info_op_name = "READ ATTRIBUTE",
	 .info_data_direction = SCST_DATA_READ,
	 .info_op_flags = SCST_WRITE_EXCL_ALLOWED,
	 .info_len_off = 10, .info_len_len = 4,
	 .get_cdb_info = get_cdb_info_len_4},
	{.ops = 0x8D, .devkey = " OOOOOOOOO      ",
	 .info_op_name = "WRITE ATTRIBUTE",
	 .info_data_direction = SCST_DATA_WRITE,
	 .info_op_flags = SCST_WRITE_MEDIUM,
	 .info_len_off = 10, .info_len_len = 4,
	 .get_cdb_info = get_cdb_info_len_4},
	{.ops = 0x8E, .devkey = "O   OO O        ",
	 .info_op_name = "WRITE AND VERIFY(16)",
	 .info_data_direction = SCST_DATA_WRITE,
	 .info_op_flags = SCST_TRANSFER_LEN_TYPE_FIXED|SCST_WRITE_MEDIUM,
	 .info_lba_off = 2, .info_lba_len = 8,
	 .info_len_off = 10, .info_len_len = 4,
	 .get_cdb_info = get_cdb_info_lba_8_len_4_wrprotect},
	{.ops = 0x8F, .devkey = "O   OO O        ",
	 .info_op_name = "VERIFY(16)",
	 .info_data_direction = SCST_DATA_UNKNOWN,
	 .info_op_flags = SCST_TRANSFER_LEN_TYPE_FIXED|SCST_WRITE_EXCL_ALLOWED,
	 .info_lba_off = 2, .info_lba_len = 8,
	 .info_len_off = 10, .info_len_len = 4,
	 .get_cdb_info = get_cdb_info_verify16},
	{.ops = 0x90, .devkey = "O   OO O        ",
	 .info_op_name = "PRE-FETCH(16)",
	 .info_data_direction = SCST_DATA_NONE,
	 .info_op_flags = SCST_WRITE_EXCL_ALLOWED,
	 .info_lba_off = 2, .info_lba_len = 8,
	 .get_cdb_info = get_cdb_info_lba_8_none},
	{.ops = 0x91, .devkey = "O   OO O        ",
	 .info_op_name = "SYNCHRONIZE CACHE(16)",
	 .info_data_direction = SCST_DATA_NONE,
	 .info_op_flags = FLAG_NONE,
	 .info_lba_off = 2, .info_lba_len = 8,
	 .info_len_off = 10, .info_len_len = 4,
	 .get_cdb_info = get_cdb_info_lba_8_none},
	{.ops = 0x91, .devkey = " M              ",
	 .info_op_name = "SPACE(16)",
	 .info_data_direction = SCST_DATA_NONE,
	 .info_op_flags = SCST_LONG_TIMEOUT|SCST_WRITE_EXCL_ALLOWED,
	 .get_cdb_info = get_cdb_info_none},
	{.ops = 0x92, .devkey = "O   OO O        ",
	 .info_op_name = "LOCK UNLOCK CACHE(16)",
	 .info_data_direction = SCST_DATA_NONE,
	 .info_op_flags = FLAG_NONE,
	 .get_cdb_info = get_cdb_info_none},
	{.ops = 0x92, .devkey = " O              ",
	 .info_op_name = "LOCATE(16)",
	 .info_data_direction = SCST_DATA_NONE,
	 .info_op_flags = SCST_LONG_TIMEOUT|SCST_WRITE_EXCL_ALLOWED,
	 .get_cdb_info = get_cdb_info_none},
	{.ops = 0x93, .devkey = "O               ",
	 .info_op_name = "WRITE SAME(16)",
	 .info_data_direction = SCST_DATA_WRITE,
	 .info_op_flags = SCST_TRANSFER_LEN_TYPE_FIXED|SCST_WRITE_MEDIUM,
	 .info_lba_off = 2, .info_lba_len = 8,
	 .info_len_off = 10, .info_len_len = 4,
	 .get_cdb_info = get_cdb_info_write_same16},
	{.ops = 0x93, .devkey = " M              ",
	 .info_op_name = "ERASE(16)",
	 .info_data_direction = SCST_DATA_NONE,
	 .info_op_flags = SCST_LONG_TIMEOUT|SCST_WRITE_MEDIUM,
	 .get_cdb_info = get_cdb_info_none},
	{.ops = 0x9E, .devkey = "O               ",
	 .info_op_name = "SERVICE ACTION IN",
	 .info_data_direction = SCST_DATA_READ,
	 .info_op_flags = FLAG_NONE,
	 .get_cdb_info = get_cdb_info_serv_act_in},

	/* 12-bytes length CDB */
	{.ops = 0xA0, .devkey = "VVVVVVVVVV  M   ",
	 .info_op_name = "REPORT LUNS",
	 .info_data_direction = SCST_DATA_READ,
	 .info_op_flags = SCST_SMALL_TIMEOUT|SCST_IMPLICIT_HQ|SCST_SKIP_UA|
			 SCST_FULLY_LOCAL_CMD|SCST_LOCAL_CMD|
			 SCST_REG_RESERVE_ALLOWED|
			 SCST_WRITE_EXCL_ALLOWED|SCST_EXCL_ACCESS_ALLOWED,
	 .info_len_off = 6, .info_len_len = 4,
	 .get_cdb_info = get_cdb_info_len_4},
	{.ops = 0xA1, .devkey = "O    O        O ",
	 .info_op_name = "ATA PASS-THROUGH(12)",
	 .info_data_direction = SCST_DATA_NONE,
	 .info_op_flags = FLAG_NONE,
	 .info_lba_off = 5, .info_lba_len = 3,
	 .get_cdb_info = get_cdb_info_apt},
	{.ops = 0xA1, .devkey = "     O          ",
	 .info_op_name = "BLANK",
	 .info_data_direction = SCST_DATA_NONE,
	 .info_op_flags = SCST_LONG_TIMEOUT,
	 .get_cdb_info = get_cdb_info_none},
	{.ops = 0xA2, .devkey = "OO   O          ",
	 .info_op_name = "SECURITY PROTOCOL IN",
	 .info_data_direction = SCST_DATA_READ,
	 .info_op_flags = SCST_REG_RESERVE_ALLOWED|SCST_WRITE_EXCL_ALLOWED,
	 .info_len_off = 6, .info_len_len = 4,
	 .get_cdb_info = get_cdb_info_len_4},
	{.ops = 0xA3, .devkey = "     O          ",
	 .info_op_name = "SEND KEY",
	 .info_data_direction = SCST_DATA_WRITE,
	 .info_op_flags = FLAG_NONE,
	 .info_len_off = 8, .info_len_len = 2,
	 .get_cdb_info = get_cdb_info_len_2},
	{.ops = 0xA3, .devkey = "OOO O OOOO  MO O",
	 .info_op_name = "MAINTENANCE(IN)",
	 .info_data_direction = SCST_DATA_READ,
	 .info_op_flags = FLAG_NONE,
	 .info_len_off = 6, .info_len_len = 4,
	 .get_cdb_info = get_cdb_info_min},
	{.ops = 0xA4, .devkey = "     O          ",
	 .info_op_name = "REPORT KEY",
	 .info_data_direction = SCST_DATA_READ,
	 .info_op_flags = FLAG_NONE,
	 .info_len_off = 8, .info_len_len = 2,
	 .get_cdb_info = get_cdb_info_len_2},
	{.ops = 0xA4, .devkey = "OOO O OOOO  MO O",
	 .info_op_name = "MAINTENANCE(OUT)",
	 .info_data_direction = SCST_DATA_WRITE,
	 .info_op_flags = FLAG_NONE,
	 .info_len_off = 6, .info_len_len = 4,
	 .get_cdb_info = get_cdb_info_mo},
	{.ops = 0xA5, .devkey = "        M       ",
	 .info_op_name = "MOVE MEDIUM",
	 .info_data_direction = SCST_DATA_NONE,
	 .info_op_flags = SCST_LONG_TIMEOUT,
	 .get_cdb_info = get_cdb_info_none},
	{.ops = 0xA5, .devkey = "     O          ",
	 .info_op_name = "PLAY AUDIO(12)",
	 .info_data_direction = SCST_DATA_NONE,
	 .info_op_flags = FLAG_NONE,
	 .get_cdb_info = get_cdb_info_none},
	{.ops = 0xA6, .devkey = "     O  O       ",
	 .info_op_name = "EXCHANGE/LOAD/UNLOAD MEDIUM",
	 .info_data_direction = SCST_DATA_NONE,
	 .info_op_flags = SCST_LONG_TIMEOUT,
	 .get_cdb_info = get_cdb_info_none},
	{.ops = 0xA7, .devkey = "     O          ",
	 .info_op_name = "SET READ AHEAD",
	 .info_data_direction = SCST_DATA_NONE,
	 .info_op_flags = FLAG_NONE,
	 .get_cdb_info = get_cdb_info_none},
	{.ops = 0xA8, .devkey = "         O      ",
	 .info_op_name = "GET MESSAGE(12)",
	 .info_data_direction = SCST_DATA_READ,
	 .info_op_flags = FLAG_NONE,
	 .info_len_off = 6, .info_len_len = 4,
	 .get_cdb_info = get_cdb_info_len_4},
	{.ops = 0xA8, .devkey = "O   OO O        ",
	 .info_op_name = "READ(12)",
	 .info_data_direction = SCST_DATA_READ,
	 .info_op_flags = SCST_TRANSFER_LEN_TYPE_FIXED|
#ifdef CONFIG_SCST_TEST_IO_IN_SIRQ
			 SCST_TEST_IO_IN_SIRQ_ALLOWED|
#endif
			 SCST_WRITE_EXCL_ALLOWED,
	 .info_lba_off = 2, .info_lba_len = 4,
	 .info_len_off = 6, .info_len_len = 4,
	 .get_cdb_info = get_cdb_info_lba_4_len_4_rdprotect},
	{.ops = 0xA9, .devkey = "     O          ",
	 .info_op_name = "PLAY TRACK RELATIVE(12)",
	 .info_data_direction = SCST_DATA_NONE,
	 .info_op_flags = FLAG_NONE,
	 .get_cdb_info = get_cdb_info_none},
	{.ops = 0xAA, .devkey = "O   OO O        ",
	 .info_op_name = "WRITE(12)",
	 .info_data_direction = SCST_DATA_WRITE,
	 .info_op_flags = SCST_TRANSFER_LEN_TYPE_FIXED|
#ifdef CONFIG_SCST_TEST_IO_IN_SIRQ
			  SCST_TEST_IO_IN_SIRQ_ALLOWED|
#endif
			  SCST_WRITE_MEDIUM,
	 .info_lba_off = 2, .info_lba_len = 4,
	 .info_len_off = 6, .info_len_len = 4,
	 .get_cdb_info = get_cdb_info_lba_4_len_4_wrprotect},
	{.ops = 0xAA, .devkey = "         O      ",
	 .info_op_name = "SEND MESSAGE(12)",
	 .info_data_direction = SCST_DATA_WRITE,
	 .info_op_flags = FLAG_NONE,
	 .info_len_off = 6, .info_len_len = 4,
	 .get_cdb_info = get_cdb_info_len_4},
	{.ops = 0xAC, .devkey = "       O        ",
	 .info_op_name = "ERASE(12)",
	 .info_data_direction = SCST_DATA_NONE,
	 .info_op_flags = SCST_WRITE_MEDIUM,
	 .get_cdb_info = get_cdb_info_none},
	{.ops = 0xAC, .devkey = "     M          ",
	 .info_op_name = "GET PERFORMANCE",
	 .info_data_direction = SCST_DATA_READ,
	 .info_op_flags = SCST_UNKNOWN_LENGTH,
	 .get_cdb_info = get_cdb_info_none},
	{.ops = 0xAD, .devkey = "     O          ",
	 .info_op_name = "READ DVD STRUCTURE",
	 .info_data_direction = SCST_DATA_READ,
	 .info_op_flags = FLAG_NONE,
	 .info_len_off = 8, .info_len_len = 2,
	 .get_cdb_info = get_cdb_info_len_2},
	{.ops = 0xAE, .devkey = "O   OO O        ",
	 .info_op_name = "WRITE AND VERIFY(12)",
	 .info_data_direction = SCST_DATA_WRITE,
	 .info_op_flags = SCST_TRANSFER_LEN_TYPE_FIXED|SCST_WRITE_MEDIUM,
	 .info_lba_off = 2, .info_lba_len = 4,
	 .info_len_off = 6, .info_len_len = 4,
	 .get_cdb_info = get_cdb_info_lba_4_len_4_wrprotect},
	{.ops = 0xAF, .devkey = "O   OO O        ",
	 .info_op_name = "VERIFY(12)",
	 .info_data_direction = SCST_DATA_UNKNOWN,
	 .info_op_flags = SCST_TRANSFER_LEN_TYPE_FIXED|SCST_WRITE_EXCL_ALLOWED,
	 .info_lba_off = 2, .info_lba_len = 4,
	 .info_len_off = 6, .info_len_len = 4,
	 .get_cdb_info = get_cdb_info_verify12},
	{.ops = 0xB3, .devkey = "    OO O        ",
	 .info_op_name = "SET LIMITS(12)",
	 .info_data_direction = SCST_DATA_NONE,
	 .info_op_flags = FLAG_NONE,
	 .get_cdb_info = get_cdb_info_none},
	{.ops = 0xB5, .devkey = "OO   O          ",
	 .info_op_name = "SECURITY PROTOCOL OUT",
	 .info_data_direction = SCST_DATA_WRITE,
	 .info_op_flags = FLAG_NONE,
	 .info_len_off = 6, .info_len_len = 4,
	 .get_cdb_info = get_cdb_info_len_4},
	{.ops = 0xB5, .devkey = "        O       ",
	 .info_op_name = "REQUEST VOLUME ELEMENT ADDRESS",
	 .info_data_direction = SCST_DATA_READ,
	 .info_op_flags = FLAG_NONE,
	 .info_len_off = 7, .info_len_len = 3,
	 .get_cdb_info = get_cdb_info_len_3},
	{.ops = 0xB6, .devkey = "        O       ",
	 .info_op_name = "SEND VOLUME TAG",
	 .info_data_direction = SCST_DATA_WRITE,
	 .info_op_flags = FLAG_NONE,
	 .info_len_off = 9, .info_len_len = 1,
	 .get_cdb_info = get_cdb_info_len_1},
	{.ops = 0xB6, .devkey = "     M         ",
	 .info_op_name = "SET STREAMING",
	 .info_data_direction = SCST_DATA_WRITE,
	 .info_op_flags = FLAG_NONE,
	 .info_len_off = 9, .info_len_len = 2,
	 .get_cdb_info = get_cdb_info_len_2},
	{.ops = 0xB7, .devkey = "O      O        ",
	 .info_op_name = "READ DEFECT DATA(12)",
	 .info_data_direction = SCST_DATA_READ,
	 .info_op_flags = SCST_WRITE_EXCL_ALLOWED,
	 .info_len_off = 9, .info_len_len = 1,
	 .get_cdb_info = get_cdb_info_len_1},
	{.ops = 0xB8, .devkey = "        O       ",
	 .info_op_name = "READ ELEMENT STATUS",
	 .info_data_direction = SCST_DATA_READ,
	 .info_op_flags = FLAG_NONE,
	 .info_len_off = 7, .info_len_len = 3,
	 .get_cdb_info = get_cdb_info_len_3_read_elem_stat},
	{.ops = 0xB9, .devkey = "     O          ",
	 .info_op_name = "READ CD MSF",
	 .info_data_direction = SCST_DATA_READ,
	 .info_op_flags = SCST_UNKNOWN_LENGTH,
	 .get_cdb_info = get_cdb_info_none},
	{.ops = 0xBA, .devkey = "     O          ",
	 .info_op_name = "SCAN",
	 .info_data_direction = SCST_DATA_NONE,
	 .info_op_flags = SCST_LONG_TIMEOUT,
	 .get_cdb_info = get_cdb_info_none},
	{.ops = 0xBA, .devkey = "            O   ",
	 .info_op_name = "REDUNDANCY GROUP(IN)",
	 .info_data_direction = SCST_DATA_READ,
	 .info_op_flags = FLAG_NONE,
	 .info_len_off = 6, .info_len_len = 4,
	 .get_cdb_info = get_cdb_info_len_4},
	{.ops = 0xBB, .devkey = "     O          ",
	 .info_op_name = "SET SPEED",
	 .info_data_direction = SCST_DATA_NONE,
	 .info_op_flags = FLAG_NONE,
	 .get_cdb_info = get_cdb_info_none},
	{.ops = 0xBB, .devkey = "            O   ",
	 .info_op_name = "REDUNDANCY GROUP(OUT)",
	 .info_data_direction = SCST_DATA_WRITE,
	 .info_op_flags = FLAG_NONE,
	 .info_len_off = 6, .info_len_len = 4,
	 .get_cdb_info = get_cdb_info_len_4},
	{.ops = 0xBC, .devkey = "            O   ",
	 .info_op_name = "SPARE(IN)",
	 .info_data_direction = SCST_DATA_READ,
	 .info_op_flags = FLAG_NONE,
	 .info_len_off = 6, .info_len_len = 4,
	 .get_cdb_info = get_cdb_info_len_4},
	{.ops = 0xBD, .devkey = "     O          ",
	 .info_op_name = "MECHANISM STATUS",
	 .info_data_direction = SCST_DATA_READ,
	 .info_op_flags = FLAG_NONE,
	 .info_len_off = 8, .info_len_len = 2,
	 .get_cdb_info = get_cdb_info_len_2},
	{.ops = 0xBD, .devkey = "            O   ",
	 .info_op_name = "SPARE(OUT)",
	 .info_data_direction = SCST_DATA_WRITE,
	 .info_op_flags = FLAG_NONE,
	 .info_len_off = 6, .info_len_len = 4,
	 .get_cdb_info = get_cdb_info_len_4},
	{.ops = 0xBE, .devkey = "     O          ",
	 .info_op_name = "READ CD",
	 .info_data_direction = SCST_DATA_READ,
	 .info_op_flags = SCST_TRANSFER_LEN_TYPE_FIXED,
	 .info_len_off = 6, .info_len_len = 3,
	 .get_cdb_info = get_cdb_info_len_3},
	{.ops = 0xBE, .devkey = "            O   ",
	 .info_op_name = "VOLUME SET(IN)",
	 .info_data_direction = SCST_DATA_READ,
	 .info_op_flags = FLAG_NONE,
	 .info_len_off = 6, .info_len_len = 4,
	 .get_cdb_info = get_cdb_info_len_4},
	{.ops = 0xBF, .devkey = "     O          ",
	 .info_op_name = "SEND DVD STRUCTUE",
	 .info_data_direction = SCST_DATA_WRITE,
	 .info_op_flags = FLAG_NONE,
	 .info_len_off = 8, .info_len_len = 4,
	 .get_cdb_info = get_cdb_info_len_2},
	{.ops = 0xBF, .devkey = "            O   ",
	 .info_op_name = "VOLUME SET(OUT)",
	 .info_data_direction = SCST_DATA_WRITE,
	 .info_op_flags = FLAG_NONE,
	 .info_len_off = 6, .info_len_len = 4,
	 .get_cdb_info = get_cdb_info_len_4},
	{.ops = 0xE7, .devkey = "        V       ",
	 .info_op_name = "INIT ELEMENT STATUS WRANGE",
	 .info_data_direction = SCST_DATA_NONE,
	 .info_op_flags = SCST_LONG_TIMEOUT,
	 .get_cdb_info = get_cdb_info_len_10}
};

#define SCST_CDB_TBL_SIZE	((int)ARRAY_SIZE(scst_scsi_op_table))

static void scst_del_tgt_dev(struct scst_tgt_dev *tgt_dev);
static void scst_free_tgt_dev(struct scst_tgt_dev *tgt_dev);
static void scst_check_internal_sense(struct scst_device *dev, int result,
	uint8_t *sense, int sense_len);
static void scst_queue_report_luns_changed_UA(struct scst_session *sess,
	int flags);
static void __scst_check_set_UA(struct scst_tgt_dev *tgt_dev,
	const uint8_t *sense, int sense_len, int flags);
static void scst_alloc_set_UA(struct scst_tgt_dev *tgt_dev,
	const uint8_t *sense, int sense_len, int flags);
static void scst_free_all_UA(struct scst_tgt_dev *tgt_dev);
static void scst_release_space(struct scst_cmd *cmd);
static void scst_clear_reservation(struct scst_tgt_dev *tgt_dev);
static int scst_alloc_add_tgt_dev(struct scst_session *sess,
	struct scst_acg_dev *acg_dev, struct scst_tgt_dev **out_tgt_dev);
static void scst_tgt_retry_timer_fn(unsigned long arg);

#ifdef CONFIG_SCST_DEBUG_TM
static void tm_dbg_init_tgt_dev(struct scst_tgt_dev *tgt_dev);
static void tm_dbg_deinit_tgt_dev(struct scst_tgt_dev *tgt_dev);
#else
static inline void tm_dbg_init_tgt_dev(struct scst_tgt_dev *tgt_dev) {}
static inline void tm_dbg_deinit_tgt_dev(struct scst_tgt_dev *tgt_dev) {}
#endif /* CONFIG_SCST_DEBUG_TM */

/**
 * scst_alloc_sense() - allocate sense buffer for command
 *
 * Allocates, if necessary, sense buffer for command. Returns 0 on success
 * and error code otherwise. Parameter "atomic" should be non-0 if the
 * function called in atomic context.
 */
int scst_alloc_sense(struct scst_cmd *cmd, int atomic)
{
	int res = 0;
	gfp_t gfp_mask = atomic ? GFP_ATOMIC : (cmd->cmd_gfp_mask|__GFP_NOFAIL);

	TRACE_ENTRY();

	if (cmd->sense != NULL)
		goto memzero;

	cmd->sense = mempool_alloc(scst_sense_mempool, gfp_mask);
	if (cmd->sense == NULL) {
		PRINT_CRIT_ERROR("Sense memory allocation failed (op %s). "
			"The sense data will be lost!!", scst_get_opcode_name(cmd));
		res = -ENOMEM;
		goto out;
	}

	cmd->sense_buflen = SCST_SENSE_BUFFERSIZE;

memzero:
	cmd->sense_valid_len = 0;
	memset(cmd->sense, 0, cmd->sense_buflen);

out:
	TRACE_EXIT_RES(res);
	return res;
}
EXPORT_SYMBOL(scst_alloc_sense);

/**
 * scst_alloc_set_sense() - allocate and fill sense buffer for command
 *
 * Allocates, if necessary, sense buffer for command and copies in
 * it data from the supplied sense buffer. Returns 0 on success
 * and error code otherwise.
 */
int scst_alloc_set_sense(struct scst_cmd *cmd, int atomic,
	const uint8_t *sense, unsigned int len)
{
	int res;

	TRACE_ENTRY();

	/*
	 * We don't check here if the existing sense is valid or not, because
	 * we suppose the caller did it based on cmd->status.
	 */

	res = scst_alloc_sense(cmd, atomic);
	if (res != 0) {
		PRINT_BUFFER("Lost sense", sense, len);
		goto out;
	}

	cmd->sense_valid_len = len;
	if (cmd->sense_buflen < len) {
		PRINT_WARNING("Sense truncated (needed %d), shall you increase "
			"SCST_SENSE_BUFFERSIZE? Op: %s", len,
			scst_get_opcode_name(cmd));
		cmd->sense_valid_len = cmd->sense_buflen;
	}

	memcpy(cmd->sense, sense, cmd->sense_valid_len);
	TRACE_BUFFER("Sense set", cmd->sense, cmd->sense_valid_len);

out:
	TRACE_EXIT_RES(res);
	return res;
}
EXPORT_SYMBOL(scst_alloc_set_sense);

/**
 * scst_set_cmd_error_status() - set error SCSI status
 * @cmd:	SCST command
 * @status:	SCSI status to set
 *
 * Description:
 *    Sets error SCSI status in the command and prepares it for returning it.
 *    Returns 0 on success, error code otherwise.
 */
int scst_set_cmd_error_status(struct scst_cmd *cmd, int status)
{
	int res = 0;

	TRACE_ENTRY();

	if (status == SAM_STAT_RESERVATION_CONFLICT) {
		TRACE(TRACE_SCSI|TRACE_MINOR, "Reservation conflict (dev %s, "
			"initiator %s, tgt_id %d)",
			cmd->dev ? cmd->dev->virt_name : NULL,
			cmd->sess->initiator_name, cmd->tgt->rel_tgt_id);
	}

	if (cmd->status != 0) {
		TRACE_MGMT_DBG("cmd %p already has status %x set", cmd,
			cmd->status);
		res = -EEXIST;
		goto out;
	}

	cmd->status = status;
	cmd->host_status = DID_OK;

	cmd->dbl_ua_orig_resp_data_len = cmd->resp_data_len;
	cmd->dbl_ua_orig_data_direction = cmd->data_direction;

	cmd->data_direction = SCST_DATA_NONE;
	cmd->resp_data_len = 0;
	cmd->resid_possible = 1;
	cmd->is_send_status = 1;

	cmd->completed = 1;

out:
	TRACE_EXIT_RES(res);
	return res;
}
EXPORT_SYMBOL(scst_set_cmd_error_status);

static int scst_set_lun_not_supported_request_sense(struct scst_cmd *cmd,
	int key, int asc, int ascq)
{
	int res;
	int sense_len, len;
	struct scatterlist *sg;

	TRACE_ENTRY();

	if (cmd->status != 0) {
		TRACE_MGMT_DBG("cmd %p already has status %x set", cmd,
			cmd->status);
		res = -EEXIST;
		goto out;
	}

	if ((cmd->sg != NULL) && scst_sense_valid(sg_virt(cmd->sg))) {
		TRACE_MGMT_DBG("cmd %p already has sense set", cmd);
		res = -EEXIST;
		goto out;
	}

	if (cmd->sg == NULL) {
		/*
		 * If target driver preparing data buffer using tgt_alloc_data_buf()
		 * callback, it is responsible to copy the sense to its buffer
		 * in xmit_response().
		 */
		if (cmd->tgt_i_data_buf_alloced && (cmd->tgt_i_sg != NULL)) {
			cmd->sg = cmd->tgt_i_sg;
			cmd->sg_cnt = cmd->tgt_i_sg_cnt;
			TRACE_MEM("Tgt sg used for sense for cmd %p", cmd);
			goto go;
		}

		if (cmd->bufflen == 0)
			cmd->bufflen = cmd->cdb[4];

		cmd->sg = scst_alloc_sg(cmd->bufflen, GFP_ATOMIC, &cmd->sg_cnt);
		if (cmd->sg == NULL) {
			PRINT_ERROR("Unable to alloc sg for REQUEST SENSE"
				"(sense %x/%x/%x)", key, asc, ascq);
			res = 1;
			goto out;
		}

		TRACE_MEM("sg %p alloced for sense for cmd %p (cnt %d, "
			"len %d)", cmd->sg, cmd, cmd->sg_cnt, cmd->bufflen);
	}

go:
	sg = cmd->sg;
	len = sg->length;

	TRACE_MEM("sg %p (len %d) for sense for cmd %p", sg, len, cmd);

	sense_len = scst_set_sense(sg_virt(sg), len, cmd->cdb[1] & 1,
			key, asc, ascq);

	TRACE_BUFFER("Sense set", sg_virt(sg), sense_len);

	cmd->data_direction = SCST_DATA_READ;
	scst_set_resp_data_len(cmd, sense_len);

	res = 0;
	cmd->completed = 1;
	cmd->resid_possible = 1;

out:
	TRACE_EXIT_RES(res);
	return res;
}

static int scst_set_lun_not_supported_inquiry(struct scst_cmd *cmd)
{
	int res;
	uint8_t *buf;
	struct scatterlist *sg;
	int len;

	TRACE_ENTRY();

	if (cmd->status != 0) {
		TRACE_MGMT_DBG("cmd %p already has status %x set", cmd,
			cmd->status);
		res = -EEXIST;
		goto out;
	}

	if (cmd->sg == NULL) {
		if (cmd->bufflen == 0)
			cmd->bufflen = min_t(int, 36, get_unaligned_be16(&cmd->cdb[3]));

		/*
		 * If target driver preparing data buffer using tgt_alloc_data_buf()
		 * callback, it is responsible to copy the sense to its buffer
		 * in xmit_response().
		 */
		if (cmd->tgt_i_data_buf_alloced && (cmd->tgt_i_sg != NULL)) {
			cmd->sg = cmd->tgt_i_sg;
			cmd->sg_cnt = cmd->tgt_i_sg_cnt;
			TRACE_MEM("Tgt used for INQUIRY for not supported "
				"LUN for cmd %p", cmd);
			goto go;
		}

		cmd->sg = scst_alloc_sg(cmd->bufflen, GFP_ATOMIC, &cmd->sg_cnt);
		if (cmd->sg == NULL) {
			PRINT_ERROR("%s", "Unable to alloc sg for INQUIRY "
				"for not supported LUN");
			res = 1;
			goto out;
		}

		TRACE_MEM("sg %p alloced for INQUIRY for not supported LUN for "
			"cmd %p (cnt %d, len %d)", cmd->sg, cmd, cmd->sg_cnt,
			cmd->bufflen);
	}

go:
	sg = cmd->sg;
	len = sg->length;

	TRACE_MEM("sg %p (len %d) for INQUIRY for cmd %p", sg, len, cmd);

	buf = sg_virt(sg);
	len = min_t(int, 36, len);

	memset(buf, 0, len);
	buf[0] = 0x7F; /* Peripheral qualifier 011b, Peripheral device type 1Fh */
	buf[4] = len - 4;

	TRACE_BUFFER("INQUIRY for not supported LUN set", buf, len);

	cmd->data_direction = SCST_DATA_READ;
	scst_set_resp_data_len(cmd, len);

	res = 0;
	cmd->completed = 1;
	cmd->resid_possible = 1;

out:
	TRACE_EXIT_RES(res);
	return res;
}

/**
 * scst_set_cmd_error() - set error in the command and fill the sense buffer.
 *
 * Sets error in the command and fill the sense buffer. Returns 0 on success,
 * error code otherwise.
 */
int scst_set_cmd_error(struct scst_cmd *cmd, int key, int asc, int ascq)
{
	int res;

	TRACE_ENTRY();

	/*
	 * We need for LOGICAL UNIT NOT SUPPORTED special handling for
	 * REQUEST SENSE and INQUIRY.
	 */
	if ((key == ILLEGAL_REQUEST) && (asc == 0x25) && (ascq == 0)) {
		if (cmd->cdb[0] == REQUEST_SENSE)
			res = scst_set_lun_not_supported_request_sense(cmd,
				key, asc, ascq);
		else if (cmd->cdb[0] == INQUIRY)
			res = scst_set_lun_not_supported_inquiry(cmd);
		else
			goto do_sense;

		if (res > 0)
			goto do_sense;
		else
			goto out;
	}

do_sense:
	res = scst_set_cmd_error_status(cmd, SAM_STAT_CHECK_CONDITION);
	if (res != 0)
		goto out;

	res = scst_alloc_sense(cmd, 1);
	if (res != 0) {
		PRINT_ERROR("Lost sense data (key %x, asc %x, ascq %x)",
			key, asc, ascq);
		goto out;
	}

	cmd->sense_valid_len = scst_set_sense(cmd->sense, cmd->sense_buflen,
		scst_get_cmd_dev_d_sense(cmd), key, asc, ascq);

out:
	TRACE_EXIT_RES(res);
	return res;
}
EXPORT_SYMBOL(scst_set_cmd_error);

int scst_set_cmd_error_and_inf(struct scst_cmd *cmd, int key, int asc,
				int ascq, uint64_t information)
{
	int res;

	res = scst_set_cmd_error(cmd, key, asc, ascq);
	if (res)
		goto out;

	switch (cmd->sense[0] & 0x7f) {
	case 0x70:
	{
		/* Fixed format */
		uint32_t i = information;

		cmd->sense[0] |= 0x80; /* Information field is valid */
		put_unaligned_be32(i, &cmd->sense[3]);
		break;
	}
	case 0x72:
		/* Descriptor format */
		cmd->sense[7] = 12; /* additional sense length */
		cmd->sense[8 + 0] = 0; /* descriptor type: Information */
		cmd->sense[8 + 1] = 10; /* Additional length */
		cmd->sense[8 + 2] = 0x80; /* VALID */
		put_unaligned_be64(information, &cmd->sense[8 + 4]);
		break;
	default:
		sBUG();
	}

out:
	return res;
}
EXPORT_SYMBOL(scst_set_cmd_error_and_inf);

static void scst_fill_field_pointer_sense(uint8_t *fp_sense, int field_offs,
	int bit_offs, bool cdb)
{
	/* Sense key specific */
	fp_sense[0] = 0x80; /* SKSV */
	if (cdb)
		fp_sense[0] |= 0x40; /* C/D */
	if ((bit_offs & SCST_INVAL_FIELD_BIT_OFFS_VALID) != 0)
		fp_sense[0] |= (8 | (bit_offs & 7));
	put_unaligned_be16(field_offs, &fp_sense[1]);
	return;
}

static int scst_set_invalid_field_in(struct scst_cmd *cmd, int field_offs,
	int bit_offs, bool cdb)
{
	int res, asc = cdb ? 0x24 : 0x26; /* inval field in CDB or param list */
	int d_sense = scst_get_cmd_dev_d_sense(cmd);

	TRACE_ENTRY();

	TRACE_DBG("cmd %p, cdb %d, bit_offs %d, field_offs %d (d_sense %d)",
		cmd, cdb, bit_offs, field_offs, d_sense);

	res = scst_set_cmd_error_status(cmd, SAM_STAT_CHECK_CONDITION);
	if (res != 0)
		goto out;

	res = scst_alloc_sense(cmd, 1);
	if (res != 0) {
		PRINT_ERROR("Lost %s sense data", cdb ? "INVALID FIELD IN CDB" :
			"INVALID FIELD IN PARAMETERS LIST");
		goto out;
	}

	sBUG_ON(cmd->sense_buflen < 18);
	BUILD_BUG_ON(SCST_SENSE_BUFFERSIZE < 18);

	if (d_sense) {
		/* Descriptor format */
		cmd->sense[0] = 0x72;
		cmd->sense[1] = ILLEGAL_REQUEST;
		cmd->sense[2] = asc;
		cmd->sense[3] = 0; /* ASCQ */
		cmd->sense[7] = 8; /* additional Sense Length */
		cmd->sense[8] = 2; /* sense key specific descriptor */
		cmd->sense[9] = 6;
		scst_fill_field_pointer_sense(&cmd->sense[12], field_offs,
			bit_offs, cdb);
		cmd->sense_valid_len = 16;
	} else {
		/* Fixed format */
		cmd->sense[0] = 0x70;
		cmd->sense[2] = ILLEGAL_REQUEST;
		cmd->sense[7] = 0x0a; /* additional Sense Length */
		cmd->sense[12] = asc;
		cmd->sense[13] = 0; /* ASCQ */
		scst_fill_field_pointer_sense(&cmd->sense[15], field_offs,
			bit_offs, cdb);
		cmd->sense_valid_len = 18;
	}

	TRACE_BUFFER("Sense set", cmd->sense, cmd->sense_valid_len);

out:
	TRACE_EXIT_RES(res);
	return res;
}

int scst_set_invalid_field_in_cdb(struct scst_cmd *cmd, int field_offs,
	int bit_offs)
{
	return scst_set_invalid_field_in(cmd, field_offs, bit_offs, true);
}
EXPORT_SYMBOL(scst_set_invalid_field_in_cdb);

int scst_set_invalid_field_in_parm_list(struct scst_cmd *cmd, int field_offs,
	int bit_offs)
{
	return scst_set_invalid_field_in(cmd, field_offs, bit_offs, false);
}
EXPORT_SYMBOL(scst_set_invalid_field_in_parm_list);

/**
 * scst_set_sense() - set sense from KEY/ASC/ASCQ numbers
 *
 * Sets the corresponding fields in the sense buffer taking sense type
 * into account. Returns resulting sense length.
 */
int scst_set_sense(uint8_t *buffer, int len, bool d_sense,
	int key, int asc, int ascq)
{
	int res;

	sBUG_ON(len == 0);

	memset(buffer, 0, len);

	/*
	 * The RESPONSE CODE field shall be set to 70h in all unit attention
	 * condition sense data in which:
	 * a) the ADDITIONAL SENSE CODE field is set to 29h; or
	 * b) the additional sense code is set to MODE PARAMETERS CHANGED.
	 */
	if ((key == UNIT_ATTENTION) &&
	      ((asc == 0x29) || ((asc == 0x2A) && (ascq == 1))))
		d_sense = false;

	if (d_sense) {
		/* Descriptor format */
		if (len < 8) {
			PRINT_ERROR("Length %d of sense buffer too small to "
				"fit sense %x:%x:%x", len, key, asc, ascq);
		}

		buffer[0] = 0x72;		/* Response Code	*/
		if (len > 1)
			buffer[1] = key;	/* Sense Key		*/
		if (len > 2)
			buffer[2] = asc;	/* ASC			*/
		if (len > 3)
			buffer[3] = ascq;	/* ASCQ			*/
		res = 8;
	} else {
		/* Fixed format */
		if (len < 18) {
			PRINT_ERROR("Length %d of sense buffer too small to "
				"fit sense %x:%x:%x", len, key, asc, ascq);
		}

		buffer[0] = 0x70;		/* Response Code	*/
		if (len > 2)
			buffer[2] = key;	/* Sense Key		*/
		if (len > 7)
			buffer[7] = 0x0a;	/* Additional Sense Length */
		if (len > 12)
			buffer[12] = asc;	/* ASC			*/
		if (len > 13)
			buffer[13] = ascq;	/* ASCQ			*/
		res = 18;
	}

	TRACE_BUFFER("Sense set", buffer, res);
	return res;
}
EXPORT_SYMBOL(scst_set_sense);

/**
 * scst_analyze_sense() - analyze sense
 *
 * Returns true if sense matches to (key, asc, ascq) and false otherwise.
 * Valid_mask is one or several SCST_SENSE_*_VALID constants setting valid
 * (key, asc, ascq) values.
 */
bool scst_analyze_sense(const uint8_t *sense, int len, unsigned int valid_mask,
	int key, int asc, int ascq)
{
	bool res = false;

	/* Response Code */
	if ((scst_sense_response_code(sense) == 0x70) ||
	    (scst_sense_response_code(sense) == 0x71)) {
		/* Fixed format */

		/* Sense Key */
		if (valid_mask & SCST_SENSE_KEY_VALID) {
			if (len < 3)
				goto out;
			if (sense[2] != key)
				goto out;
		}

		/* ASC */
		if (valid_mask & SCST_SENSE_ASC_VALID) {
			if (len < 13)
				goto out;
			if (sense[12] != asc)
				goto out;
		}

		/* ASCQ */
		if (valid_mask & SCST_SENSE_ASCQ_VALID) {
			if (len < 14)
				goto out;
			if (sense[13] != ascq)
				goto out;
		}
	} else if ((scst_sense_response_code(sense) == 0x72) ||
		   (scst_sense_response_code(sense) == 0x73)) {
		/* Descriptor format */

		/* Sense Key */
		if (valid_mask & SCST_SENSE_KEY_VALID) {
			if (len < 2)
				goto out;
			if (sense[1] != key)
				goto out;
		}

		/* ASC */
		if (valid_mask & SCST_SENSE_ASC_VALID) {
			if (len < 3)
				goto out;
			if (sense[2] != asc)
				goto out;
		}

		/* ASCQ */
		if (valid_mask & SCST_SENSE_ASCQ_VALID) {
			if (len < 4)
				goto out;
			if (sense[3] != ascq)
				goto out;
		}
	} else {
		PRINT_ERROR("Unknown sense response code 0x%x",
			scst_sense_response_code(sense));
		goto out;
	}

	res = true;

out:
	TRACE_EXIT_RES((int)res);
	return res;
}
EXPORT_SYMBOL(scst_analyze_sense);

/**
 * scst_is_ua_sense() - determine if the sense is UA sense
 *
 * Returns true if the sense is valid and carrying a Unit
 * Attention or false otherwise.
 */
bool scst_is_ua_sense(const uint8_t *sense, int len)
{
	if (scst_sense_valid(sense))
		return scst_analyze_sense(sense, len,
			SCST_SENSE_KEY_VALID, UNIT_ATTENTION, 0, 0);
	else
		return false;
}
EXPORT_SYMBOL(scst_is_ua_sense);

bool scst_is_ua_global(const uint8_t *sense, int len)
{
	bool res;

	/* Changing it don't forget to change scst_requeue_ua() as well!! */

	if (scst_analyze_sense(sense, len, SCST_SENSE_ALL_VALID,
			SCST_LOAD_SENSE(scst_sense_reported_luns_data_changed)))
		res = true;
	else
		res = false;

	return res;
}

/**
 * scst_check_convert_sense() - check sense type and convert it if needed
 *
 * Checks if sense in the sense buffer, if any, is in the correct format.
 * If not, converts it in the correct format.
 *
 * WARNING! This function converts only RESPONSE CODE, ASC and ASC codes,
 * dropping enverything else, including corresponding descriptors from
 * descriptor format sense! ToDo: fix it.
 */
void scst_check_convert_sense(struct scst_cmd *cmd)
{
	bool d_sense;

	TRACE_ENTRY();

	if ((cmd->sense == NULL) || (cmd->status != SAM_STAT_CHECK_CONDITION))
		goto out;

	d_sense = scst_get_cmd_dev_d_sense(cmd);
	if (d_sense && ((scst_sense_response_code(cmd->sense) == 0x70) ||
			(scst_sense_response_code(cmd->sense) == 0x71)) &&
	    /*
	     * The RESPONSE CODE field shall be set to 70h in all unit attention
	     * condition sense data in which:
	     * a) the ADDITIONAL SENSE CODE field is set to 29h; or
	     * b) the additional sense code is set to MODE PARAMETERS CHANGED.
	     */
	    !((cmd->sense[2] == UNIT_ATTENTION) &&
	      ((cmd->sense[12] == 0x29) ||
	       ((cmd->sense[12] == 0x2A) && (cmd->sense[13] == 1))))) {
		TRACE_MGMT_DBG("Converting fixed sense to descriptor (cmd %p)", cmd);
		if ((cmd->sense_valid_len < 18)) {
			PRINT_ERROR("Sense too small to convert (%d, "
				"type: fixed)", cmd->sense_buflen);
			goto out;
		}
		cmd->sense_valid_len = scst_set_sense(cmd->sense, cmd->sense_buflen,
			d_sense, cmd->sense[2], cmd->sense[12], cmd->sense[13]);
	} else if (!d_sense && ((scst_sense_response_code(cmd->sense) == 0x72) ||
				(scst_sense_response_code(cmd->sense) == 0x73))) {
		TRACE_MGMT_DBG("Converting descriptor sense to fixed (cmd %p)",
			cmd);
		if ((cmd->sense_buflen < 18) || (cmd->sense_valid_len < 8)) {
			PRINT_ERROR("Sense too small to convert (%d, "
				"type: descriptor, valid %d)",
				cmd->sense_buflen, cmd->sense_valid_len);
			goto out;
		}
		cmd->sense_valid_len = scst_set_sense(cmd->sense,
			cmd->sense_buflen, d_sense,
			cmd->sense[1], cmd->sense[2], cmd->sense[3]);
	}

out:
	TRACE_EXIT();
	return;
}
EXPORT_SYMBOL(scst_check_convert_sense);

int scst_set_cmd_error_sense(struct scst_cmd *cmd, uint8_t *sense,
	unsigned int len)
{
	int res;

	TRACE_ENTRY();

	res = scst_set_cmd_error_status(cmd, SAM_STAT_CHECK_CONDITION);
	if (res != 0)
		goto out;

	res = scst_alloc_set_sense(cmd, 1, sense, len);

out:
	TRACE_EXIT_RES(res);
	return res;
}

/**
 * scst_set_busy() - set BUSY or TASK QUEUE FULL status
 *
 * Sets BUSY or TASK QUEUE FULL status depending on if this session has other
 * outstanding commands or not.
 */
void scst_set_busy(struct scst_cmd *cmd)
{
	int c = atomic_read(&cmd->sess->sess_cmd_count);

	TRACE_ENTRY();

	if ((c <= 1) || (cmd->sess->init_phase != SCST_SESS_IPH_READY))	{
		scst_set_cmd_error_status(cmd, SAM_STAT_BUSY);
		TRACE(TRACE_FLOW_CONTROL, "Sending BUSY status to initiator %s "
			"(cmds count %d, queue_type %x, sess->init_phase %d)",
			cmd->sess->initiator_name, c,
			cmd->queue_type, cmd->sess->init_phase);
	} else {
		scst_set_cmd_error_status(cmd, SAM_STAT_TASK_SET_FULL);
		TRACE(TRACE_FLOW_CONTROL, "Sending QUEUE_FULL status to "
			"initiator %s (cmds count %d, queue_type %x, "
			"sess->init_phase %d)", cmd->sess->initiator_name, c,
			cmd->queue_type, cmd->sess->init_phase);
	}

	TRACE_EXIT();
	return;
}
EXPORT_SYMBOL(scst_set_busy);

/**
 * scst_set_initial_UA() - set initial Unit Attention
 *
 * Sets initial Unit Attention on all devices of the session,
 * replacing default scst_sense_reset_UA
 */
void scst_set_initial_UA(struct scst_session *sess, int key, int asc, int ascq)
{
	int i;

	TRACE_ENTRY();

	TRACE_MGMT_DBG("Setting for sess %p initial UA %x/%x/%x", sess, key,
		asc, ascq);

	rcu_read_lock();
	for (i = 0; i < SESS_TGT_DEV_LIST_HASH_SIZE; i++) {
		struct list_head *head = &sess->sess_tgt_dev_list[i];
		struct scst_tgt_dev *tgt_dev;

		list_for_each_entry_rcu(tgt_dev, head,
					sess_tgt_dev_list_entry) {
			spin_lock_bh(&tgt_dev->tgt_dev_lock);
			if (!list_empty(&tgt_dev->UA_list)) {
				struct scst_tgt_dev_UA *ua;

				ua = list_first_entry(&tgt_dev->UA_list,
					typeof(*ua), UA_list_entry);
				if (scst_analyze_sense(ua->UA_sense_buffer,
						ua->UA_valid_sense_len,
						SCST_SENSE_ALL_VALID,
						SCST_LOAD_SENSE(scst_sense_reset_UA))) {
					ua->UA_valid_sense_len = scst_set_sense(
						ua->UA_sense_buffer,
						sizeof(ua->UA_sense_buffer),
						tgt_dev->dev->d_sense,
						key, asc, ascq);
				} else
					PRINT_ERROR("%s",
						"The first UA isn't RESET UA");
			} else
				PRINT_ERROR("%s", "There's no RESET UA to "
					"replace");
			spin_unlock_bh(&tgt_dev->tgt_dev_lock);
		}
	}
	rcu_read_unlock();

	TRACE_EXIT();
	return;
}
EXPORT_SYMBOL(scst_set_initial_UA);

struct scst_aen *scst_alloc_aen(struct scst_session *sess,
	uint64_t unpacked_lun)
{
	struct scst_aen *aen;

	TRACE_ENTRY();

	aen = mempool_alloc(scst_aen_mempool, GFP_KERNEL);
	if (aen == NULL) {
		PRINT_ERROR("AEN memory allocation failed. Corresponding "
			"event notification will not be performed (initiator "
			"%s)", sess->initiator_name);
		goto out;
	}
	memset(aen, 0, sizeof(*aen));

	aen->sess = sess;
	scst_sess_get(sess);

	aen->lun = scst_pack_lun(unpacked_lun, sess->acg->addr_method);

out:
	TRACE_EXIT_HRES((unsigned long)aen);
	return aen;
}

void scst_free_aen(struct scst_aen *aen)
{
	TRACE_ENTRY();

	scst_sess_put(aen->sess);
	mempool_free(aen, scst_aen_mempool);

	TRACE_EXIT();
	return;
}

#ifdef CONFIG_SCST_EXTRACHECKS
static bool scst_is_active_tgt_dev(struct scst_tgt_dev *tgt_dev)
{
	bool is_active;

	rcu_read_lock();
	is_active = scst_lookup_tgt_dev(tgt_dev->sess, tgt_dev->lun) == tgt_dev;
	rcu_read_unlock();

	return is_active;
}
#endif

/*
 * The caller must ensure that tgt_dev does not disappear while this function
 * is in progress.
 */
void scst_gen_aen_or_ua(struct scst_tgt_dev *tgt_dev,
	int key, int asc, int ascq)
{
	struct scst_session *sess = tgt_dev->sess;
	struct scst_tgt_template *tgtt = sess->tgt->tgtt;
	uint8_t sense_buffer[SCST_STANDARD_SENSE_LEN];
	int sl;

	TRACE_ENTRY();

	if (sess->init_phase != SCST_SESS_IPH_READY ||
	    sess->shut_phase != SCST_SESS_SPH_READY)
		goto out;

	if (tgtt->report_aen != NULL) {
		struct scst_aen *aen;
		int rc;

		aen = scst_alloc_aen(sess, tgt_dev->lun);
		if (aen == NULL)
			goto queue_ua;

		aen->event_fn = SCST_AEN_SCSI;
		aen->aen_sense_len = scst_set_sense(aen->aen_sense,
			sizeof(aen->aen_sense), tgt_dev->dev->d_sense,
			key, asc, ascq);

		TRACE_DBG("Calling target's %s report_aen(%p)",
			tgtt->name, aen);
		rc = tgtt->report_aen(aen);
		TRACE_DBG("Target's %s report_aen(%p) returned %d",
			tgtt->name, aen, rc);
		if (rc == SCST_AEN_RES_SUCCESS)
			goto out;

		scst_free_aen(aen);
	}

queue_ua:
	TRACE_MGMT_DBG("AEN not supported, queueing plain UA (tgt_dev %p)",
		tgt_dev);
	sl = scst_set_sense(sense_buffer, sizeof(sense_buffer),
		tgt_dev->dev->d_sense, key, asc, ascq);
	scst_check_set_UA(tgt_dev, sense_buffer, sl, 0);

out:
	TRACE_EXIT();
	return;
}

/**
 * scst_capacity_data_changed() - notify SCST about device capacity change
 *
 * Notifies SCST core that dev has changed its capacity. Called under no locks.
 */
void scst_capacity_data_changed(struct scst_device *dev)
{
	struct scst_tgt_dev *tgt_dev;

	TRACE_ENTRY();

	if (dev->type != TYPE_DISK) {
		TRACE_MGMT_DBG("Device type %d isn't for CAPACITY DATA "
			"CHANGED UA", dev->type);
		goto out;
	}

	TRACE_MGMT_DBG("CAPACITY DATA CHANGED (dev %p)", dev);

	mutex_lock(&scst_mutex);

	list_for_each_entry(tgt_dev, &dev->dev_tgt_dev_list,
			    dev_tgt_dev_list_entry) {
		scst_gen_aen_or_ua(tgt_dev,
			SCST_LOAD_SENSE(scst_sense_capacity_data_changed));
	}

	mutex_unlock(&scst_mutex);

out:
	TRACE_EXIT();
	return;
}
EXPORT_SYMBOL_GPL(scst_capacity_data_changed);

static inline bool scst_is_report_luns_changed_type(int type)
{
	switch (type) {
	case TYPE_DISK:
	case TYPE_TAPE:
	case TYPE_PRINTER:
	case TYPE_PROCESSOR:
	case TYPE_WORM:
	case TYPE_ROM:
	case TYPE_SCANNER:
	case TYPE_MOD:
	case TYPE_MEDIUM_CHANGER:
	case TYPE_RAID:
	case TYPE_ENCLOSURE:
		return true;
	default:
		return false;
	}
}

static void scst_queue_report_luns_changed_UA(struct scst_session *sess,
					      int flags)
{
	uint8_t sense_buffer[SCST_STANDARD_SENSE_LEN];
	struct list_head *head;
	struct scst_tgt_dev *tgt_dev;
	int i;

	TRACE_ENTRY();

	TRACE_MGMT_DBG("Queueing REPORTED LUNS DATA CHANGED UA "
		"(sess %p)", sess);

	local_bh_disable();

	rcu_read_lock();

#if !defined(__CHECKER__)
	for (i = 0; i < SESS_TGT_DEV_LIST_HASH_SIZE; i++) {
		head = &sess->sess_tgt_dev_list[i];

		list_for_each_entry_rcu(tgt_dev, head,
				sess_tgt_dev_list_entry) {
			/* Lockdep triggers here a false positive.. */
			spin_lock(&tgt_dev->tgt_dev_lock);
		}
	}
#endif

	for (i = 0; i < SESS_TGT_DEV_LIST_HASH_SIZE; i++) {
		head = &sess->sess_tgt_dev_list[i];

		list_for_each_entry_rcu(tgt_dev, head,
					sess_tgt_dev_list_entry) {
			int sl;

			if (!scst_is_report_luns_changed_type(
					tgt_dev->dev->type))
				continue;

			sl = scst_set_sense(sense_buffer, sizeof(sense_buffer),
				tgt_dev->dev->d_sense,
				SCST_LOAD_SENSE(scst_sense_reported_luns_data_changed));

			__scst_check_set_UA(tgt_dev, sense_buffer,
				sl, flags | SCST_SET_UA_FLAG_GLOBAL);
		}
	}

#if !defined(__CHECKER__)
	for (i = SESS_TGT_DEV_LIST_HASH_SIZE-1; i >= 0; i--) {
		head = &sess->sess_tgt_dev_list[i];

		list_for_each_entry_rcu(tgt_dev, head,
					sess_tgt_dev_list_entry) {
			spin_unlock(&tgt_dev->tgt_dev_lock);
		}
	}
#endif

	rcu_read_unlock();

	local_bh_enable();

	TRACE_EXIT();
	return;
}

static void scst_report_luns_changed_sess(struct scst_session *sess)
{
	int i;
	struct scst_tgt_template *tgtt = sess->tgt->tgtt;
	int d_sense = 0;
	uint64_t lun = 0;

	TRACE_ENTRY();

	if ((sess->init_phase != SCST_SESS_IPH_READY) ||
	    (sess->shut_phase != SCST_SESS_SPH_READY))
		goto out;

	TRACE_DBG("REPORTED LUNS DATA CHANGED (sess %p)", sess);

	rcu_read_lock();
	for (i = 0; i < SESS_TGT_DEV_LIST_HASH_SIZE; i++) {
		struct list_head *head;
		struct scst_tgt_dev *tgt_dev;

		head = &sess->sess_tgt_dev_list[i];

		list_for_each_entry_rcu(tgt_dev, head,
				sess_tgt_dev_list_entry) {
			if (scst_is_report_luns_changed_type(
					tgt_dev->dev->type)) {
				lun = tgt_dev->lun;
				d_sense = tgt_dev->dev->d_sense;
				goto found;
			}
		}
	}

found:
	rcu_read_unlock();

	if (tgtt->report_aen != NULL) {
		struct scst_aen *aen;
		int rc;

		aen = scst_alloc_aen(sess, lun);
		if (aen == NULL)
			goto queue_ua;

		aen->event_fn = SCST_AEN_SCSI;
		aen->aen_sense_len = scst_set_sense(aen->aen_sense,
			sizeof(aen->aen_sense), d_sense,
			SCST_LOAD_SENSE(scst_sense_reported_luns_data_changed));

		TRACE_DBG("Calling target's %s report_aen(%p)",
			tgtt->name, aen);
		rc = tgtt->report_aen(aen);
		TRACE_DBG("Target's %s report_aen(%p) returned %d",
			tgtt->name, aen, rc);
		if (rc == SCST_AEN_RES_SUCCESS)
			goto out;

		scst_free_aen(aen);
	}

queue_ua:
	scst_queue_report_luns_changed_UA(sess, 0);

out:
	TRACE_EXIT();
	return;
}

void scst_report_luns_changed(struct scst_acg *acg)
{
	struct scst_session *sess;

	TRACE_ENTRY();

	/* To protect acg_sess_list */
	lockdep_assert_held(&scst_mutex);

	TRACE_DBG("REPORTED LUNS DATA CHANGED (acg %s)", acg->acg_name);

	list_for_each_entry(sess, &acg->acg_sess_list, acg_sess_list_entry) {
		scst_report_luns_changed_sess(sess);
	}

	TRACE_EXIT();
	return;
}

/**
 * scst_aen_done() - AEN processing done
 *
 * Notifies SCST that the driver has sent the AEN and it
 * can be freed now. Don't forget to set the delivery status, if it
 * isn't success, using scst_set_aen_delivery_status() before calling
 * this function.
 */
void scst_aen_done(struct scst_aen *aen)
{
	TRACE_ENTRY();

	TRACE_MGMT_DBG("AEN %p (fn %d) done (initiator %s)", aen,
		aen->event_fn, aen->sess->initiator_name);

	if (aen->delivery_status == SCST_AEN_RES_SUCCESS)
		goto out_free;

	if (aen->event_fn != SCST_AEN_SCSI)
		goto out_free;

	TRACE_MGMT_DBG("Delivery of SCSI AEN failed (initiator %s)",
		aen->sess->initiator_name);

	if (scst_analyze_sense(aen->aen_sense, aen->aen_sense_len,
			SCST_SENSE_ALL_VALID, SCST_LOAD_SENSE(
				scst_sense_reported_luns_data_changed))) {
		scst_queue_report_luns_changed_UA(aen->sess,
			SCST_SET_UA_FLAG_AT_HEAD);
	} else {
		struct scst_session *sess = aen->sess;
		struct scst_tgt_dev *tgt_dev;
		uint64_t lun;

		lun = scst_unpack_lun((uint8_t *)&aen->lun, sizeof(aen->lun));

		rcu_read_lock();
		/* tgt_dev might get dead, so we need to reseek it */
		tgt_dev = scst_lookup_tgt_dev(sess, lun);
		if (tgt_dev) {
			TRACE_MGMT_DBG("Requeuing failed AEN UA for tgt_dev %p",
				       tgt_dev);
			scst_check_set_UA(tgt_dev, aen->aen_sense,
					  aen->aen_sense_len,
					  SCST_SET_UA_FLAG_AT_HEAD);
		}
		rcu_read_unlock();
	}

out_free:
	scst_free_aen(aen);

	TRACE_EXIT();
	return;
}
EXPORT_SYMBOL(scst_aen_done);

void scst_requeue_ua(struct scst_cmd *cmd, const uint8_t *buf, int size)
{
	TRACE_ENTRY();

	if (buf == NULL) {
		buf = cmd->sense;
		size = cmd->sense_valid_len;
	}

	if (scst_analyze_sense(buf, size, SCST_SENSE_ALL_VALID,
			SCST_LOAD_SENSE(scst_sense_reported_luns_data_changed))) {
		TRACE_MGMT_DBG("Requeuing REPORTED LUNS DATA CHANGED UA "
			"for delivery failed cmd %p", cmd);
		scst_queue_report_luns_changed_UA(cmd->sess,
			SCST_SET_UA_FLAG_AT_HEAD);
	} else {
		TRACE_MGMT_DBG("Requeuing UA for delivery failed cmd %p", cmd);
		scst_check_set_UA(cmd->tgt_dev, buf, size, SCST_SET_UA_FLAG_AT_HEAD);
	}

	TRACE_EXIT();
	return;
}

/* The activity supposed to be suspended and scst_mutex held */
static void scst_check_reassign_sess(struct scst_session *sess)
{
	struct scst_acg *acg, *old_acg;
	struct scst_acg_dev *acg_dev;
	int i, rc;
	struct list_head *head;
	struct scst_tgt_dev *tgt_dev;
	bool luns_changed = false;
	bool add_failed, something_freed;

	TRACE_ENTRY();

	if (sess->shut_phase != SCST_SESS_SPH_READY)
		goto out;

	TRACE_DBG("Checking reassignment for sess %p (initiator %s)",
		sess, sess->initiator_name);

	acg = scst_find_acg(sess);
	if (acg == sess->acg) {
		TRACE_DBG("No reassignment for sess %p", sess);
		goto out;
	}

	PRINT_INFO("sess %p (initiator %s) will be reassigned from acg %s to "
		"acg %s", sess, sess->initiator_name, sess->acg->acg_name,
		acg->acg_name);

	old_acg = sess->acg;
	sess->acg = NULL; /* to catch implicit dependencies earlier */

retry_add:
	add_failed = false;
	list_for_each_entry(acg_dev, &acg->acg_dev_list, acg_dev_list_entry) {
		bool inq_changed_ua_needed = false;

		mutex_lock(&sess->tgt_dev_list_mutex);
		for (i = 0; i < SESS_TGT_DEV_LIST_HASH_SIZE; i++) {
			head = &sess->sess_tgt_dev_list[i];

			list_for_each_entry_rcu(tgt_dev, head,
					sess_tgt_dev_list_entry) {
				if ((tgt_dev->dev == acg_dev->dev) &&
				    (tgt_dev->lun == acg_dev->lun) &&
				    (tgt_dev->acg_dev->acg_dev_rd_only == acg_dev->acg_dev_rd_only)) {
					TRACE_MGMT_DBG("sess %p: tgt_dev %p for "
						"LUN %lld stays the same",
						sess, tgt_dev,
						(unsigned long long)tgt_dev->lun);
					tgt_dev->acg_dev = acg_dev;
					mutex_unlock(&sess->tgt_dev_list_mutex);

					goto next;
				} else if (tgt_dev->lun == acg_dev->lun) {
					TRACE_MGMT_DBG("Replacing LUN %lld",
						(long long)tgt_dev->lun);
					scst_del_tgt_dev(tgt_dev);
					scst_free_tgt_dev(tgt_dev);
					inq_changed_ua_needed = 1;
					break;
				}
			}
		}
		mutex_unlock(&sess->tgt_dev_list_mutex);

		luns_changed = true;

		TRACE_MGMT_DBG("sess %p: Allocing new tgt_dev for LUN %lld",
			sess, (unsigned long long)acg_dev->lun);

		rc = scst_alloc_add_tgt_dev(sess, acg_dev, &tgt_dev);
		if (rc == -EPERM)
			continue;
		else if (rc != 0) {
			add_failed = true;
			break;
		}

		tgt_dev->inq_changed_ua_needed = inq_changed_ua_needed;
next:
		continue;
	}

	something_freed = false;

	mutex_lock(&sess->tgt_dev_list_mutex);
	for (i = 0; i < SESS_TGT_DEV_LIST_HASH_SIZE; i++) {
		struct scst_tgt_dev *t;

		head = &sess->sess_tgt_dev_list[i];

		list_for_each_entry_safe(tgt_dev, t, head,
					sess_tgt_dev_list_entry) {
			if (tgt_dev->acg_dev->acg != acg) {
				TRACE_MGMT_DBG("sess %p: Deleting not used "
					"tgt_dev %p for LUN %lld",
					sess, tgt_dev,
					(unsigned long long)tgt_dev->lun);
				luns_changed = true;
				something_freed = true;
				scst_del_tgt_dev(tgt_dev);
				scst_free_tgt_dev(tgt_dev);
			}
		}
	}
	mutex_unlock(&sess->tgt_dev_list_mutex);

	if (add_failed && something_freed) {
		TRACE_MGMT_DBG("sess %p: Retrying adding new tgt_devs", sess);
		goto retry_add;
	}

	sess->acg = acg;

	TRACE_DBG("Moving sess %p from acg %s to acg %s", sess,
		old_acg->acg_name, acg->acg_name);
	list_move_tail(&sess->acg_sess_list_entry, &acg->acg_sess_list);
	scst_get_acg(acg);
	scst_put_acg(old_acg);

#ifndef CONFIG_SCST_PROC
	scst_recreate_sess_luns_link(sess);
	/* Ignore possible error, since we can't do anything on it */
#endif

	if (luns_changed) {
		scst_report_luns_changed_sess(sess);

		rcu_read_lock();
		for (i = 0; i < SESS_TGT_DEV_LIST_HASH_SIZE; i++) {
			head = &sess->sess_tgt_dev_list[i];

			list_for_each_entry_rcu(tgt_dev, head,
					sess_tgt_dev_list_entry) {
				if (tgt_dev->inq_changed_ua_needed) {
					TRACE_MGMT_DBG("sess %p: Setting "
						"INQUIRY DATA HAS CHANGED UA "
						"(tgt_dev %p)", sess, tgt_dev);

					tgt_dev->inq_changed_ua_needed = 0;

					scst_gen_aen_or_ua(tgt_dev,
						SCST_LOAD_SENSE(scst_sense_inquiry_data_changed));
				}
			}
		}
		rcu_read_unlock();
	}

out:
	TRACE_EXIT();
	return;
}

/* The activity supposed to be suspended and scst_mutex held */
void scst_check_reassign_sessions(void)
{
	struct scst_tgt_template *tgtt;

	TRACE_ENTRY();

	list_for_each_entry(tgtt, &scst_template_list, scst_template_list_entry) {
		struct scst_tgt *tgt;

		list_for_each_entry(tgt, &tgtt->tgt_list, tgt_list_entry) {
			struct scst_session *sess;

			list_for_each_entry(sess, &tgt->sess_list,
						sess_list_entry) {
				scst_check_reassign_sess(sess);
			}
		}
	}

	TRACE_EXIT();
	return;
}

int scst_get_cmd_abnormal_done_state(struct scst_cmd *cmd)
{
	int res;
	bool trace = false;

	TRACE_ENTRY();

	switch (cmd->state) {
	case SCST_CMD_STATE_INIT_WAIT:
	case SCST_CMD_STATE_INIT:
	case SCST_CMD_STATE_PARSE:
		if (cmd->preprocessing_only) {
			res = SCST_CMD_STATE_PREPROCESSING_DONE;
			break;
		}
		trace = true;
		/* go through */
	case SCST_CMD_STATE_DEV_DONE:
		if (cmd->internal)
			res = SCST_CMD_STATE_FINISHED_INTERNAL;
		else
			res = SCST_CMD_STATE_PRE_XMIT_RESP1;
		break;

	case SCST_CMD_STATE_PRE_DEV_DONE:
	case SCST_CMD_STATE_MODE_SELECT_CHECKS:
		res = SCST_CMD_STATE_DEV_DONE;
		break;

	case SCST_CMD_STATE_PRE_XMIT_RESP1:
		res = SCST_CMD_STATE_PRE_XMIT_RESP2;
		break;

	case SCST_CMD_STATE_PRE_XMIT_RESP2:
		res = SCST_CMD_STATE_XMIT_RESP;
		break;

	case SCST_CMD_STATE_PREPROCESSING_DONE:
	case SCST_CMD_STATE_PREPROCESSING_DONE_CALLED:
		if (cmd->tgt_dev == NULL) {
			trace = true;
			res = SCST_CMD_STATE_PRE_XMIT_RESP1;
		} else
			res = SCST_CMD_STATE_PRE_DEV_DONE;
		break;

	case SCST_CMD_STATE_PREPARE_SPACE:
		if (cmd->preprocessing_only) {
			res = SCST_CMD_STATE_PREPROCESSING_DONE;
			break;
		} /* else go through */
	case SCST_CMD_STATE_RDY_TO_XFER:
	case SCST_CMD_STATE_DATA_WAIT:
	case SCST_CMD_STATE_TGT_PRE_EXEC:
	case SCST_CMD_STATE_EXEC_CHECK_BLOCKING:
	case SCST_CMD_STATE_EXEC_CHECK_SN:
	case SCST_CMD_STATE_LOCAL_EXEC:
	case SCST_CMD_STATE_REAL_EXEC:
	case SCST_CMD_STATE_EXEC_WAIT:
		res = SCST_CMD_STATE_PRE_DEV_DONE;
		break;

	default:
		PRINT_CRIT_ERROR("Wrong cmd state %d (cmd %p, op %s)",
			cmd->state, cmd, scst_get_opcode_name(cmd));
		sBUG();
#if defined(RHEL_MAJOR) && RHEL_MAJOR -0 < 6
		/* Invalid state to suppress a compiler warning */
		res = SCST_CMD_STATE_LAST_ACTIVE;
#endif
	}

	if (trace) {
		/*
		 * Little hack to trace completion of commands, which are
		 * going to bypass normal tracing on SCST_CMD_STATE_PRE_DEV_DONE
		 */
		TRACE(TRACE_SCSI, "cmd %p, status %x, msg_status %x, host_status %x, "
			"driver_status %x, resp_data_len %d", cmd, cmd->status,
			cmd->msg_status, cmd->host_status, cmd->driver_status,
			cmd->resp_data_len);
		if (unlikely(cmd->status == SAM_STAT_CHECK_CONDITION) &&
		    scst_sense_valid(cmd->sense)) {
			PRINT_BUFF_FLAG(TRACE_SCSI, "Sense", cmd->sense,
				cmd->sense_valid_len);
		}
	}

	TRACE_EXIT_RES(res);
	return res;
}
EXPORT_SYMBOL_GPL(scst_get_cmd_abnormal_done_state);

/**
 * scst_set_cmd_abnormal_done_state() - set command's next abnormal done state
 *
 * Sets state of the SCSI target state machine to abnormally complete command
 * ASAP.
 */
void scst_set_cmd_abnormal_done_state(struct scst_cmd *cmd)
{
	TRACE_ENTRY();

#ifdef CONFIG_SCST_EXTRACHECKS
	switch (cmd->state) {
	case SCST_CMD_STATE_XMIT_RESP:
	case SCST_CMD_STATE_FINISHED:
	case SCST_CMD_STATE_FINISHED_INTERNAL:
	case SCST_CMD_STATE_XMIT_WAIT:
		PRINT_CRIT_ERROR("Wrong cmd state %d (cmd %p, op %s)",
			cmd->state, cmd, scst_get_opcode_name(cmd));
		sBUG();
	}
#endif

	cmd->state = scst_get_cmd_abnormal_done_state(cmd);

	switch (cmd->state) {
	case SCST_CMD_STATE_INIT_WAIT:
	case SCST_CMD_STATE_INIT:
	case SCST_CMD_STATE_PARSE:
	case SCST_CMD_STATE_PREPROCESSING_DONE:
	case SCST_CMD_STATE_PREPROCESSING_DONE_CALLED:
	case SCST_CMD_STATE_PREPARE_SPACE:
	case SCST_CMD_STATE_RDY_TO_XFER:
	case SCST_CMD_STATE_DATA_WAIT:
		cmd->write_len = 0;
		cmd->resid_possible = 1;
		break;
	case SCST_CMD_STATE_TGT_PRE_EXEC:
	case SCST_CMD_STATE_EXEC_CHECK_SN:
	case SCST_CMD_STATE_EXEC_CHECK_BLOCKING:
	case SCST_CMD_STATE_LOCAL_EXEC:
	case SCST_CMD_STATE_REAL_EXEC:
	case SCST_CMD_STATE_EXEC_WAIT:
	case SCST_CMD_STATE_DEV_DONE:
	case SCST_CMD_STATE_PRE_DEV_DONE:
	case SCST_CMD_STATE_MODE_SELECT_CHECKS:
	case SCST_CMD_STATE_PRE_XMIT_RESP1:
	case SCST_CMD_STATE_PRE_XMIT_RESP2:
	case SCST_CMD_STATE_FINISHED_INTERNAL:
		break;
	default:
		PRINT_CRIT_ERROR("Wrong cmd state %d (cmd %p, op %s)",
			cmd->state, cmd, scst_get_opcode_name(cmd));
		sBUG();
		break;
	}

#ifdef CONFIG_SCST_EXTRACHECKS
	if (((cmd->state != SCST_CMD_STATE_PRE_XMIT_RESP1) &&
	     (cmd->state != SCST_CMD_STATE_PREPROCESSING_DONE)) &&
		   (cmd->tgt_dev == NULL) && !cmd->internal) {
		PRINT_CRIT_ERROR("Wrong not inited cmd state %d (cmd %p, "
			"op %s)", cmd->state, cmd, scst_get_opcode_name(cmd));
		sBUG();
	}
#endif

	TRACE_EXIT();
	return;
}
EXPORT_SYMBOL_GPL(scst_set_cmd_abnormal_done_state);

#if defined(CONFIG_SCST_DEBUG) || defined(CONFIG_SCST_TRACING)
const char *scst_get_opcode_name(struct scst_cmd *cmd)
{
	if (cmd->op_name)
		return cmd->op_name;
	else {
		scnprintf(cmd->not_parsed_op_name,
			sizeof(cmd->not_parsed_op_name), "0x%x", cmd->cdb[0]);
		return cmd->not_parsed_op_name;
	}
}
EXPORT_SYMBOL(scst_get_opcode_name);
#endif

void scst_zero_write_rest(struct scst_cmd *cmd)
{
	int len, offs = 0;
	uint8_t *buf;

	TRACE_ENTRY();

	len = scst_get_sg_buf_first(cmd, &buf, *cmd->write_sg,
			*cmd->write_sg_cnt);
	while (len > 0) {
		int cur_offs;

		if (offs + len <= cmd->write_len)
			goto next;
		else if (offs >= cmd->write_len)
			cur_offs = 0;
		else
			cur_offs = cmd->write_len - offs;

		memset(&buf[cur_offs], 0, len - cur_offs);

next:
		offs += len;
		scst_put_sg_buf(cmd, buf, *cmd->write_sg, *cmd->write_sg_cnt);
		len = scst_get_sg_buf_next(cmd, &buf, *cmd->write_sg,
					*cmd->write_sg_cnt);
	}

	TRACE_EXIT();
	return;
}

static bool __scst_adjust_sg(struct scst_cmd *cmd, struct scatterlist *sg,
	int *sg_cnt, int adjust_len, struct scst_orig_sg_data *orig_sg)
{
	struct scatterlist *sgi;
	int i, l;
	bool res = false;

	TRACE_ENTRY();

	l = 0;
	for_each_sg(sg, sgi, *sg_cnt, i) {
#if LINUX_VERSION_CODE >= KERNEL_VERSION(2, 6, 24)
		TRACE_DBG("i %d, sg_cnt %d, sg %p, page_link %lx, len %d", i,
			*sg_cnt, sg, sgi->page_link, sgi->length);
#else
		TRACE_DBG("i %d, sg_cnt %d, sg %p, page_link %lx", i,
			*sg_cnt, sg, 0UL);
#endif
		l += sgi->length;
		if (l >= adjust_len) {
			int left = adjust_len - (l - sgi->length);

			TRACE_DBG_FLAG(TRACE_SG_OP|TRACE_MEMORY|TRACE_DEBUG,
				"cmd %p (tag %llu), sg %p, sg_cnt %d, "
				"adjust_len %d, i %d, sg[j].length %d, left %d",
				cmd, (unsigned long long int)cmd->tag,
				sg, *sg_cnt, adjust_len, i,
				sgi->length, left);

			orig_sg->p_orig_sg_cnt = sg_cnt;
			orig_sg->orig_sg_cnt = *sg_cnt;
			orig_sg->orig_sg_entry = sgi;
			orig_sg->orig_entry_offs = sgi->offset;
			orig_sg->orig_entry_len = sgi->length;
			*sg_cnt = (left > 0) ? i+1 : i;
			sgi->length = left;
			res = true;
			break;
		}
	}

	TRACE_EXIT_RES(res);
	return res;
}

/*
 * Makes cmd's SG shorter on adjust_len bytes. Reg_sg is true for cmd->sg
 * and false for cmd->write_sg.
 */
static void scst_adjust_sg(struct scst_cmd *cmd, bool reg_sg,
	int adjust_len)
{
	struct scatterlist *sg;
	int *sg_cnt;
	bool adjust_dif;

	TRACE_ENTRY();

	EXTRACHECKS_BUG_ON(cmd->sg_buff_modified || cmd->dif_sg_buff_modified);

	if (reg_sg) {
		sg = cmd->sg;
		sg_cnt = &cmd->sg_cnt;
		adjust_dif = (cmd->dif_sg != NULL);
	} else {
		sg = *cmd->write_sg;
		sg_cnt = cmd->write_sg_cnt;
		if (sg == cmd->sg)
			adjust_dif = (cmd->dif_sg != NULL);
		else
			adjust_dif = false;
	}

	TRACE_DBG("reg_sg %d, adjust_len %d, adjust_dif %d", reg_sg,
		adjust_len, adjust_dif);

	cmd->sg_buff_modified = !!__scst_adjust_sg(cmd, sg, sg_cnt, adjust_len,
					&cmd->orig_sg);

	if (adjust_dif) {
		adjust_len >>= (cmd->dev->block_shift - SCST_DIF_TAG_SHIFT);
		TRACE_DBG("DIF adjust_len %d", adjust_len);
		cmd->dif_sg_buff_modified = __scst_adjust_sg(cmd, cmd->dif_sg,
						&cmd->dif_sg_cnt, adjust_len,
						&cmd->orig_dif_sg);
	}

	TRACE_EXIT();
	return;
}

static int __scst_adjust_sg_get_tail(struct scst_cmd *cmd,
	struct scatterlist *sg, int *sg_cnt,
	struct scatterlist **res_sg, int *res_sg_cnt,
	int adjust_len, struct scst_orig_sg_data *orig_sg, int must_left)
{
	int res = -ENOENT, i, j, l;

	TRACE_ENTRY();

	TRACE_DBG("cmd %p, sg_cnt %d, sg %p", cmd, *sg_cnt, sg);

	l = 0;
	for (i = 0, j = 0; i < *sg_cnt; i++, j++) {
#if LINUX_VERSION_CODE >= KERNEL_VERSION(2, 6, 24)
		TRACE_DBG("i %d, j %d, sg %p, page_link %lx, len %d", i, j,
			sg, sg[j].page_link, sg->length);
#else
		TRACE_DBG("i %d, j %d, sg %p", i, j, sg);
#endif
		if (unlikely(sg_is_chain(&sg[j]))) {
			sg = sg_chain_ptr(&sg[j]);
			j = 0;
		}
		l += sg[j].length;
		if (l >= adjust_len) {
			int offs = adjust_len - (l - sg[j].length);

			TRACE_DBG_FLAG(TRACE_SG_OP|TRACE_MEMORY|TRACE_DEBUG,
				"cmd %p (tag %llu), sg %p, adjust_len %d, i %d, "
				"j %d, sg[j].length %d, offs %d",
				cmd, (unsigned long long)cmd->tag,
				sg, adjust_len, i, j, sg[j].length, offs);

			if (offs == sg[j].length) {
				j++;
				offs = 0;
			}

			orig_sg->p_orig_sg_cnt = sg_cnt;
			orig_sg->orig_sg_cnt = *sg_cnt;
			orig_sg->orig_sg_entry = &sg[j];
			orig_sg->orig_entry_offs = sg[j].offset;
			orig_sg->orig_entry_len = sg[j].length;

			sg[j].offset += offs;
			sg[j].length -= offs;
			*res_sg = &sg[j];
			*res_sg_cnt = *sg_cnt - j;

			TRACE_DBG("j %d, sg %p, off %d, len %d, cnt %d "
				"(offs %d)", j, &sg[j], sg[j].offset,
				sg[j].length, *res_sg_cnt, offs);

			res = 0;
			break;
		}
	}

	if (res != 0)
		goto out;

#ifdef CONFIG_SCST_EXTRACHECKS
	l = 0;
	sg = *res_sg;
	for (i = 0; i < *res_sg_cnt; i++)
		l += sg[i].length;

	if (l != must_left) {
		PRINT_ERROR("Incorrect length %d of adjusted sg (cmd %p, "
			"expected %d)", l, cmd, must_left);
		res = -EINVAL;
		scst_check_restore_sg_buff(cmd);
		goto out;
	}
#endif

out:
	TRACE_EXIT_RES(res);
	return res;
}

/*
 * Returns in res_sg the tail of cmd's adjusted on adjust_len, i.e. tail
 * of it. In res_sg_cnt sg_cnt of res_sg returned. Cmd only used to store
 * cmd->sg restore information.
 *
 * Parameter must_left defines how many bytes must left in res_sg to consider
 * operation successful.
 *
 * Returns 0 on success or error code otherwise.
 *
 * NOTE! Before scst_restore_sg_buff() called cmd->sg is corrupted and
 * can NOT be used!
 */
static int scst_adjust_sg_get_tail(struct scst_cmd *cmd,
	struct scatterlist **res_sg, int *res_sg_cnt,
	struct scatterlist **res_dif_sg, int *res_dif_sg_cnt,
	int adjust_len, int must_left)
{
	int res;

	TRACE_ENTRY();

	EXTRACHECKS_BUG_ON(cmd->sg_buff_modified || cmd->dif_sg_buff_modified);

	res = __scst_adjust_sg_get_tail(cmd, cmd->sg, &cmd->sg_cnt, res_sg,
		res_sg_cnt, adjust_len, &cmd->orig_sg, must_left);
	if (res != 0)
		goto out;

	cmd->sg_buff_modified = 1;

	if (cmd->dif_sg != NULL) {
		adjust_len >>= (cmd->dev->block_shift - SCST_DIF_TAG_SHIFT);
		must_left >>= (cmd->dev->block_shift - SCST_DIF_TAG_SHIFT);

		TRACE_DBG("DIF adjust_len %d, must_left %d", adjust_len, must_left);

		res = __scst_adjust_sg_get_tail(cmd, cmd->dif_sg, &cmd->dif_sg_cnt,
				 res_dif_sg, res_dif_sg_cnt, adjust_len,
				 &cmd->orig_dif_sg, must_left);
		if (res != 0) {
			scst_restore_sg_buff(cmd);
			goto out;
		}

		cmd->dif_sg_buff_modified = 1;
	}

out:
	TRACE_EXIT_RES(res);
	return res;
}

/**
 * scst_restore_sg_buff() - restores modified sg buffer
 *
 * Restores modified sg buffer in the original state.
 */
void scst_restore_sg_buff(struct scst_cmd *cmd)
{
	TRACE_DBG_FLAG(TRACE_DEBUG|TRACE_MEMORY, "cmd %p, sg %p, DATA: "
		"orig_sg_entry %p, orig_entry_offs %d, orig_entry_len %d, "
		"orig_sg_cnt %d, DIF: orig_sg_entry %p, "
		"orig_entry_offs %d, orig_entry_len %d, orig_sg_cnt %d", cmd,
		cmd->sg, cmd->orig_sg.orig_sg_entry, cmd->orig_sg.orig_entry_offs,
		cmd->orig_sg.orig_entry_len, cmd->orig_sg.orig_sg_cnt,
		cmd->orig_dif_sg.orig_sg_entry, cmd->orig_dif_sg.orig_entry_offs,
		cmd->orig_dif_sg.orig_entry_len, cmd->orig_dif_sg.orig_sg_cnt);

	EXTRACHECKS_BUG_ON(!(cmd->sg_buff_modified || cmd->dif_sg_buff_modified));

	if (cmd->sg_buff_modified) {
		cmd->orig_sg.orig_sg_entry->offset = cmd->orig_sg.orig_entry_offs;
		cmd->orig_sg.orig_sg_entry->length = cmd->orig_sg.orig_entry_len;
		*cmd->orig_sg.p_orig_sg_cnt = cmd->orig_sg.orig_sg_cnt;
	}

	if (cmd->dif_sg_buff_modified) {
		cmd->orig_dif_sg.orig_sg_entry->offset = cmd->orig_dif_sg.orig_entry_offs;
		cmd->orig_dif_sg.orig_sg_entry->length = cmd->orig_dif_sg.orig_entry_len;
		*cmd->orig_dif_sg.p_orig_sg_cnt = cmd->orig_dif_sg.orig_sg_cnt;
	}

	cmd->sg_buff_modified = 0;
	cmd->dif_sg_buff_modified = 0;
}
EXPORT_SYMBOL(scst_restore_sg_buff);

/**
 * scst_set_resp_data_len() - set response data length
 *
 * Sets response data length for cmd and truncates its SG vector accordingly.
 *
 * The cmd->resp_data_len must not be set directly, it must be set only
 * using this function. Value of resp_data_len must be <= cmd->bufflen.
 */
void scst_set_resp_data_len(struct scst_cmd *cmd, int resp_data_len)
{
	TRACE_ENTRY();

	scst_check_restore_sg_buff(cmd);
	cmd->resp_data_len = resp_data_len;

	if (resp_data_len == cmd->bufflen)
		goto out;

	TRACE_DBG("cmd %p, resp_data_len %d", cmd, resp_data_len);

	if (unlikely(resp_data_len > cmd->bufflen)) {
		PRINT_ERROR("Too big response data len %d (max %d), limiting "
			"it to the max (dev %s)", resp_data_len, cmd->bufflen,
			cmd->dev ? cmd->dev->virt_name : "(no LUN)");
		/*
		 * It's a bug in the lower level code, so dump stack to know
		 * who is the cause
		 */
		dump_stack();
		cmd->resp_data_len = cmd->bufflen;
		goto out;
	}

	scst_adjust_sg(cmd, true, resp_data_len);

	cmd->resid_possible = 1;

out:
	TRACE_EXIT();
	return;
}
EXPORT_SYMBOL_GPL(scst_set_resp_data_len);

void scst_limit_sg_write_len(struct scst_cmd *cmd)
{
	TRACE_ENTRY();

	TRACE_MEM("Limiting sg write len to %d (cmd %p, sg %p, sg_cnt %d)",
		cmd->write_len, cmd, *cmd->write_sg, *cmd->write_sg_cnt);

	scst_check_restore_sg_buff(cmd);
	scst_adjust_sg(cmd, false, cmd->write_len);

	TRACE_EXIT();
	return;
}

static int scst_full_len_to_data_len(int full_len, int block_shift)
{
	int rem, res;

	res = full_len << block_shift;
	rem = do_div(res, (1 << block_shift) + (1 << SCST_DIF_TAG_SHIFT));
	if (unlikely(rem != 0))
		TRACE(TRACE_MINOR, "Reminder %d for full len! (full len%d)",
			rem, full_len);

	TRACE_DBG("data len %d (full %d)", res, full_len);

	return res;
}

/*
 * Returns data expected transfer length, i.e. expected transfer length,
 * adjusted on DIF tags expected transfer length, if any.
 *
 * Very expensive, don't call on fast path!
 */
int scst_cmd_get_expected_transfer_len_data(struct scst_cmd *cmd)
{
	int rem, res;

	if (!cmd->tgt_dif_data_expected)
		return cmd->expected_transfer_len_full;

	res = cmd->expected_transfer_len_full << cmd->dev->block_shift;
	rem = do_div(res, cmd->dev->block_size + (1 << SCST_DIF_TAG_SHIFT));
	if (unlikely(rem != 0))
		TRACE(TRACE_MINOR, "Reminder %d for expected transfer len "
			"data! (cmd %p, op %s, expected len full %d)", rem,
			cmd, scst_get_opcode_name(cmd),
			cmd->expected_transfer_len_full);

	TRACE_DBG("Expected transfer len data %d (cmd %p)", res, cmd);

	return res;
}

/*
 * Returns DIF tags expected transfer length.
 *
 * Very expensive, don't call on fast path!
 */
int scst_cmd_get_expected_transfer_len_dif(struct scst_cmd *cmd)
{
	int rem, res;

	if (!cmd->tgt_dif_data_expected)
		return 0;

	res = cmd->expected_transfer_len_full << SCST_DIF_TAG_SHIFT;
	rem = do_div(res, cmd->dev->block_size + (1 << SCST_DIF_TAG_SHIFT));
	if (unlikely(rem != 0))
		TRACE(TRACE_MINOR, "Reminder %d for expected transfer len dif! "
			"(cmd %p, op %s, expected len full %d)", rem, cmd,
			scst_get_opcode_name(cmd), cmd->expected_transfer_len_full);

	TRACE_DBG("Expected transfer len DIF %d (cmd %p)", res, cmd);

	return res;
}

void scst_adjust_resp_data_len(struct scst_cmd *cmd)
{
	TRACE_ENTRY();

	if (!cmd->expected_values_set) {
		cmd->adjusted_resp_data_len = cmd->resp_data_len;
		goto out;
	}

	cmd->adjusted_resp_data_len = min(cmd->resp_data_len,
				scst_cmd_get_expected_transfer_len_data(cmd));

	if (cmd->adjusted_resp_data_len != cmd->resp_data_len) {
		TRACE_MEM("Adjusting resp_data_len to %d (cmd %p, sg %p, "
			"sg_cnt %d)", cmd->adjusted_resp_data_len, cmd, cmd->sg,
			cmd->sg_cnt);
		scst_check_restore_sg_buff(cmd);
		scst_adjust_sg(cmd, true, cmd->adjusted_resp_data_len);
	}

out:
	TRACE_EXIT();
	return;
}

/**
 * scst_cmd_set_write_not_received_data_len() - sets cmd's not received len
 *
 * Sets cmd's not received data length. Also automatically sets resid_possible.
 */
void scst_cmd_set_write_not_received_data_len(struct scst_cmd *cmd,
	int not_received)
{
	TRACE_ENTRY();

	cmd->write_not_received_set = 1;

	if (!cmd->expected_values_set) {
		/*
		 * No expected values set, so no residuals processing.
		 * It can happen if a command preliminary completed before
		 * target driver had a chance to set expected values.
		 */
		TRACE_MGMT_DBG("No expected values set, ignoring (cmd %p)", cmd);
		goto out;
	}

	cmd->resid_possible = 1;

	if ((cmd->expected_data_direction & SCST_DATA_READ) &&
	    (cmd->expected_data_direction & SCST_DATA_WRITE)) {
		cmd->write_len = cmd->expected_out_transfer_len - not_received;
		if (cmd->write_len == cmd->out_bufflen)
			goto out;
	} else if (cmd->expected_data_direction & SCST_DATA_WRITE) {
		cmd->write_len = cmd->expected_transfer_len_full - not_received;
		if (cmd->tgt_dif_data_expected)
			cmd->write_len = scst_full_len_to_data_len(cmd->write_len,
						cmd->dev->block_shift);
		if (cmd->write_len == cmd->bufflen)
			goto out;
	}

	/*
	 * Write len now can be bigger cmd->(out_)bufflen, but that's OK,
	 * because it will be used to only calculate write residuals.
	 */

	TRACE_DBG("cmd %p, not_received %d, write_len %d", cmd, not_received,
		cmd->write_len);

	if (cmd->data_direction & SCST_DATA_WRITE)
		scst_limit_sg_write_len(cmd);

out:
	TRACE_EXIT();
	return;
}
EXPORT_SYMBOL(scst_cmd_set_write_not_received_data_len);

void scst_cmd_set_write_no_data_received(struct scst_cmd *cmd)
{
	int w;

	TRACE_ENTRY();

	EXTRACHECKS_BUG_ON(cmd->expected_values_set &&
		((cmd->expected_data_direction & SCST_DATA_WRITE) == 0));

	if ((cmd->expected_data_direction & SCST_DATA_READ) &&
	    (cmd->expected_data_direction & SCST_DATA_WRITE))
		w = cmd->expected_out_transfer_len;
	else
		w = cmd->expected_transfer_len_full;

	scst_cmd_set_write_not_received_data_len(cmd, w);

	TRACE_EXIT();
	return;
}

/**
 * __scst_get_resid() - returns residuals for cmd
 *
 * Returns residuals for command. Must not be called directly, use
 * scst_get_resid() instead.
 */
bool __scst_get_resid(struct scst_cmd *cmd, int *resid, int *bidi_out_resid)
{
	bool res;

	TRACE_ENTRY();

	*resid = 0;
	if (bidi_out_resid != NULL)
		*bidi_out_resid = 0;

	if (!cmd->expected_values_set) {
		/*
		 * No expected values set, so no residuals processing.
		 * It can happen if a command preliminary completed before
		 * target driver had a chance to set expected values.
		 */
		TRACE_MGMT_DBG("No expected values set, returning no residual "
			"(cmd %p)", cmd);
		res = false;
		goto out;
	}

	if (cmd->expected_data_direction & SCST_DATA_READ) {
		int resp = cmd->resp_data_len;

		if (cmd->tgt_dif_data_expected)
			resp += (resp >> cmd->dev->block_shift) << SCST_DIF_TAG_SHIFT;
		*resid = cmd->expected_transfer_len_full - resp;
		if ((cmd->expected_data_direction & SCST_DATA_WRITE) && bidi_out_resid) {
			if (cmd->write_len < cmd->expected_out_transfer_len)
				*bidi_out_resid = cmd->expected_out_transfer_len -
							cmd->write_len;
			else
				*bidi_out_resid = cmd->write_len - cmd->out_bufflen;
		}
	} else if (cmd->expected_data_direction & SCST_DATA_WRITE) {
		int wl = cmd->write_len;

		if (cmd->tgt_dif_data_expected)
			wl += (wl >> cmd->dev->block_shift) << SCST_DIF_TAG_SHIFT;
		if (wl < cmd->expected_transfer_len_full)
			*resid = cmd->expected_transfer_len_full - wl;
		else {
			*resid = cmd->write_len - cmd->bufflen;
			if (cmd->tgt_dif_data_expected) {
				int r = *resid;

				if (r < 0)
					r = -r;
				r += (r >> cmd->dev->block_shift) << SCST_DIF_TAG_SHIFT;
				if (*resid > 0)
					*resid = r;
				else
					*resid = -r;
			}
		}
	}

	res = true;

	TRACE_DBG("cmd %p, resid %d, bidi_out_resid %d (resp_data_len %d, "
		"expected_data_direction %d, write_len %d, bufflen %d, "
		"tgt_dif_data_expected %d)", cmd, *resid,
		bidi_out_resid ? *bidi_out_resid : 0, cmd->resp_data_len,
		cmd->expected_data_direction, cmd->write_len, cmd->bufflen,
		cmd->tgt_dif_data_expected);

out:
	TRACE_EXIT_RES(res);
	return res;
}
EXPORT_SYMBOL(__scst_get_resid);

/* No locks */
void scst_queue_retry_cmd(struct scst_cmd *cmd)
{
	struct scst_tgt *tgt = cmd->tgt;
	unsigned long flags;

	TRACE_ENTRY();

	spin_lock_irqsave(&tgt->tgt_lock, flags);

	tgt->retry_cmds++;

	TRACE_RETRY("Adding cmd %p to retry cmd list", cmd);
	list_add_tail(&cmd->cmd_list_entry, &tgt->retry_cmd_list);

	if (!tgt->retry_timer_active) {
		TRACE_DBG("Activating retry timer for tgt %p", tgt);
		tgt->retry_timer.expires = jiffies + SCST_TGT_RETRY_TIMEOUT;
		add_timer(&tgt->retry_timer);
		tgt->retry_timer_active = 1;
	}

	spin_unlock_irqrestore(&tgt->tgt_lock, flags);

	TRACE_EXIT();
	return;
}

/**
 * scst_update_hw_pending_start() - update commands pending start
 *
 * Updates the command's hw_pending_start as if it's just started hw pending.
 * Target drivers should call it if they received reply from this pending
 * command, but SCST core won't see it.
 */
void scst_update_hw_pending_start(struct scst_cmd *cmd)
{
	unsigned long flags;

	TRACE_ENTRY();

	/* To sync with scst_check_hw_pending_cmd() */
	spin_lock_irqsave(&cmd->sess->sess_list_lock, flags);
	cmd->hw_pending_start = jiffies;
	TRACE_MGMT_DBG("Updated hw_pending_start to %ld (cmd %p)",
		cmd->hw_pending_start, cmd);
	spin_unlock_irqrestore(&cmd->sess->sess_list_lock, flags);

	TRACE_EXIT();
	return;
}
EXPORT_SYMBOL_GPL(scst_update_hw_pending_start);

/*
 * Supposed to be called under sess_list_lock, but can release/reacquire it.
 * Returns 0 to continue, >0 to restart, <0 to break.
 */
static int scst_check_hw_pending_cmd(struct scst_cmd *cmd,
	unsigned long cur_time, unsigned long max_time,
	struct scst_session *sess, unsigned long *flags,
	struct scst_tgt_template *tgtt)
{
	int res = -1; /* break */

	TRACE_DBG("cmd %p, hw_pending %d, proc time %ld, "
		"pending time %ld", cmd, cmd->cmd_hw_pending,
		(long)(cur_time - cmd->start_time) / HZ,
		(long)(cur_time - cmd->hw_pending_start) / HZ);

	if (time_before(cur_time, cmd->start_time + max_time)) {
		/* Cmds are ordered, so no need to check more */
		goto out;
	}

	if (!cmd->cmd_hw_pending) {
		res = 0; /* continue */
		goto out;
	}

	if (time_before(cur_time, cmd->hw_pending_start + max_time)) {
		res = 0; /* continue */
		goto out;
	}

	TRACE(TRACE_MGMT, "Cmd %p HW pending for too long %ld (state %x)",
		cmd, (cur_time - cmd->hw_pending_start) / HZ,
		cmd->state);

	cmd->cmd_hw_pending = 0;

	spin_unlock_irqrestore(&sess->sess_list_lock, *flags);
	tgtt->on_hw_pending_cmd_timeout(cmd);
	spin_lock_irqsave(&sess->sess_list_lock, *flags);

	res = 1; /* restart */

out:
	TRACE_EXIT_RES(res);
	return res;
}

#if LINUX_VERSION_CODE < KERNEL_VERSION(2, 6, 20)
static void scst_hw_pending_work_fn(void *p)
#else
static void scst_hw_pending_work_fn(struct work_struct *work)
#endif
{
#if LINUX_VERSION_CODE < KERNEL_VERSION(2, 6, 20)
	struct scst_session *sess = (struct scst_session *)p;
#else
	struct scst_session *sess = container_of(work, struct scst_session,
						 hw_pending_work.work);
#endif
	struct scst_tgt_template *tgtt = sess->tgt->tgtt;
	struct scst_cmd *cmd;
	unsigned long cur_time = jiffies;
	unsigned long flags;
	unsigned long max_time = tgtt->max_hw_pending_time * HZ;

	TRACE_ENTRY();

	TRACE_DBG("HW pending work (sess %p, max time %ld)", sess, max_time/HZ);

	clear_bit(SCST_SESS_HW_PENDING_WORK_SCHEDULED, &sess->sess_aflags);

	spin_lock_irqsave(&sess->sess_list_lock, flags);

restart:
	list_for_each_entry(cmd, &sess->sess_cmd_list, sess_cmd_list_entry) {
		int rc;

		rc = scst_check_hw_pending_cmd(cmd, cur_time, max_time, sess,
					&flags, tgtt);
		if (rc < 0)
			break;
		else if (rc == 0)
			continue;
		else
			goto restart;
	}

	if (!list_empty(&sess->sess_cmd_list)) {
		/*
		 * For stuck cmds if there is no activity we might need to have
		 * one more run to release them, so reschedule once again.
		 */
		TRACE_DBG("Sched HW pending work for sess %p (max time %d)",
			sess, tgtt->max_hw_pending_time);
		set_bit(SCST_SESS_HW_PENDING_WORK_SCHEDULED, &sess->sess_aflags);
		schedule_delayed_work(&sess->hw_pending_work,
				tgtt->max_hw_pending_time * HZ);
	}

	spin_unlock_irqrestore(&sess->sess_list_lock, flags);

	TRACE_EXIT();
	return;
}

static bool __scst_is_relative_target_port_id_unique(uint16_t id,
	const struct scst_tgt *t)
{
	bool res = true;
	struct scst_tgt_template *tgtt;

	TRACE_ENTRY();

	list_for_each_entry(tgtt, &scst_template_list,
				scst_template_list_entry) {
		struct scst_tgt *tgt;

		list_for_each_entry(tgt, &tgtt->tgt_list, tgt_list_entry) {
			if (tgt == t)
				continue;
			if ((tgt->tgtt->is_target_enabled != NULL) &&
			     !tgt->tgtt->is_target_enabled(tgt))
				continue;
			if (id == tgt->rel_tgt_id) {
				res = false;
				break;
			}
		}
	}

	TRACE_EXIT_RES(res);
	return res;
}

/* scst_mutex supposed to be locked */
bool scst_is_relative_target_port_id_unique(uint16_t id,
	const struct scst_tgt *t)
{
	bool res;

	TRACE_ENTRY();

	mutex_lock(&scst_mutex);
	res = __scst_is_relative_target_port_id_unique(id, t);
	mutex_unlock(&scst_mutex);

	TRACE_EXIT_RES(res);
	return res;
}

int gen_relative_target_port_id(uint16_t *id)
{
	int res = -EOVERFLOW;
	static unsigned long rti = SCST_MIN_REL_TGT_ID, rti_prev;

	TRACE_ENTRY();

	res = mutex_lock_interruptible(&scst_mutex);
	if (res != 0)
		goto out;

	rti_prev = rti;
	do {
		if (__scst_is_relative_target_port_id_unique(rti, NULL)) {
			*id = (uint16_t)rti++;
			res = 0;
			goto out_unlock;
		}
		rti++;
		if (rti > SCST_MAX_REL_TGT_ID)
			rti = SCST_MIN_REL_TGT_ID;
	} while (rti != rti_prev);

	PRINT_ERROR("%s", "Unable to create unique relative target port id");

out_unlock:
	mutex_unlock(&scst_mutex);

out:
	TRACE_EXIT_RES(res);
	return res;
}

/* No locks */
int scst_alloc_tgt(struct scst_tgt_template *tgtt, struct scst_tgt **tgt)
{
	struct scst_tgt *t;
	int res = 0;

	TRACE_ENTRY();

	t = kmem_cache_zalloc(scst_tgt_cachep, GFP_KERNEL);
	if (t == NULL) {
		PRINT_ERROR("%s", "Allocation of tgt failed");
		res = -ENOMEM;
		goto out;
	}

	INIT_LIST_HEAD(&t->sess_list);
	INIT_LIST_HEAD(&t->sysfs_sess_list);
	init_waitqueue_head(&t->unreg_waitQ);
	t->tgtt = tgtt;
	t->sg_tablesize = tgtt->sg_tablesize;
	t->tgt_dif_supported = tgtt->dif_supported;
	t->tgt_hw_dif_type1_supported = tgtt->hw_dif_type1_supported;
	t->tgt_hw_dif_type2_supported = tgtt->hw_dif_type2_supported;
	t->tgt_hw_dif_type3_supported = tgtt->hw_dif_type3_supported;
	t->tgt_hw_dif_ip_supported = tgtt->hw_dif_ip_supported;
	t->tgt_hw_dif_same_sg_layout_required = tgtt->hw_dif_same_sg_layout_required;
	t->tgt_supported_dif_block_sizes = tgtt->supported_dif_block_sizes;
	spin_lock_init(&t->tgt_lock);
	INIT_LIST_HEAD(&t->retry_cmd_list);
	init_timer(&t->retry_timer);
	t->retry_timer.data = (unsigned long)t;
	t->retry_timer.function = scst_tgt_retry_timer_fn;
	atomic_set(&t->tgt_dif_app_failed_tgt, 0);
	atomic_set(&t->tgt_dif_ref_failed_tgt, 0);
	atomic_set(&t->tgt_dif_guard_failed_tgt, 0);
	atomic_set(&t->tgt_dif_app_failed_scst, 0);
	atomic_set(&t->tgt_dif_ref_failed_scst, 0);
	atomic_set(&t->tgt_dif_guard_failed_scst, 0);
	atomic_set(&t->tgt_dif_app_failed_dev, 0);
	atomic_set(&t->tgt_dif_ref_failed_dev, 0);
	atomic_set(&t->tgt_dif_guard_failed_dev, 0);

#ifdef CONFIG_SCST_PROC
	res = gen_relative_target_port_id(&t->rel_tgt_id);
	if (res != 0) {
		scst_free_tgt(t);
		goto out;
	}
#else
	INIT_LIST_HEAD(&t->tgt_acg_list);
#endif

	*tgt = t;

out:
	TRACE_EXIT_HRES(res);
	return res;
}

/* No locks */
void scst_free_tgt(struct scst_tgt *tgt)
{
	TRACE_ENTRY();

	kfree(tgt->tgt_name);
	kfree(tgt->tgt_comment);
#ifdef CONFIG_SCST_PROC
	kfree(tgt->default_group_name);
#endif

	kmem_cache_free(scst_tgt_cachep, tgt);

	TRACE_EXIT();
	return;
}

static void scst_init_order_data(struct scst_order_data *order_data)
{
	int i;

	spin_lock_init(&order_data->sn_lock);
	INIT_LIST_HEAD(&order_data->deferred_cmd_list);
	INIT_LIST_HEAD(&order_data->skipped_sn_list);
	order_data->curr_sn = (typeof(order_data->curr_sn))(-20);
	order_data->expected_sn = order_data->curr_sn;
	order_data->cur_sn_slot = &order_data->sn_slots[0];
	for (i = 0; i < (int)ARRAY_SIZE(order_data->sn_slots); i++)
		atomic_set(&order_data->sn_slots[i], 0);
	spin_lock_init(&order_data->init_done_lock);
	return;
}

static void scst_ext_blocking_done_fn(struct work_struct *work);

static int scst_dif_none(struct scst_cmd *cmd);
#ifdef CONFIG_SCST_DIF_INJECT_CORRUPTED_TAGS
static int scst_dif_none_type1(struct scst_cmd *cmd);
#else
#define scst_dif_none_type1 scst_dif_none
#endif

/* Called under scst_mutex and suspended activity */
int scst_alloc_device(gfp_t gfp_mask, struct scst_device **out_dev)
{
	struct scst_device *dev;
	int res = 0;

	TRACE_ENTRY();

	dev = kmem_cache_zalloc(scst_dev_cachep, gfp_mask);
	if (dev == NULL) {
		PRINT_ERROR("%s", "Allocation of scst_device failed");
		res = -ENOMEM;
		goto out;
	}

	dev->handler = &scst_null_devtype;
#ifdef CONFIG_SCST_PER_DEVICE_CMD_COUNT_LIMIT
	atomic_set(&dev->dev_cmd_count, 0);
#endif
	scst_init_mem_lim(&dev->dev_mem_lim);
	spin_lock_init(&dev->dev_lock);
	INIT_LIST_HEAD(&dev->dev_exec_cmd_list);
	INIT_LIST_HEAD(&dev->blocked_cmd_list);
	INIT_LIST_HEAD(&dev->dev_tgt_dev_list);
	INIT_LIST_HEAD(&dev->dev_acg_dev_list);
	INIT_LIST_HEAD(&dev->ext_blockers_list);
	INIT_WORK(&dev->ext_blockers_work, scst_ext_blocking_done_fn);
	dev->dev_double_ua_possible = 1;
	dev->queue_alg = SCST_QUEUE_ALG_1_UNRESTRICTED_REORDER;

	scst_pr_init(dev);

	BUILD_BUG_ON(SCST_DIF_NO_CHECK_APP_TAG != 0);
	dev->dev_dif_static_app_tag = SCST_DIF_NO_CHECK_APP_TAG;
	dev->dev_dif_static_app_ref_tag = SCST_DIF_NO_CHECK_APP_TAG;
	dev->dev_dif_fn = scst_dif_none;

	scst_init_order_data(&dev->dev_order_data);

	scst_init_threads(&dev->dev_cmd_threads);

	*out_dev = dev;

out:
	TRACE_EXIT_RES(res);
	return res;
}

void scst_free_device(struct scst_device *dev)
{
	TRACE_ENTRY();

	EXTRACHECKS_BUG_ON(dev->dev_scsi_atomic_cmd_active != 0);
	EXTRACHECKS_BUG_ON(!list_empty(&dev->dev_exec_cmd_list));

#ifdef CONFIG_SCST_EXTRACHECKS
	if (!list_empty(&dev->dev_tgt_dev_list) ||
	    !list_empty(&dev->dev_acg_dev_list)) {
		PRINT_CRIT_ERROR("%s: dev_tgt_dev_list or dev_acg_dev_list "
			"is not empty!", __func__);
		sBUG();
	}
#endif

	/* Ensure that ext_blockers_work is done */
	flush_scheduled_work();

	scst_deinit_threads(&dev->dev_cmd_threads);

	scst_pr_cleanup(dev);

	kfree(dev->virt_name);
	kmem_cache_free(scst_dev_cachep, dev);

	TRACE_EXIT();
	return;
}

bool scst_device_is_exported(struct scst_device *dev)
{
	lockdep_assert_held(&scst_mutex);

	WARN_ON_ONCE(!dev->dev_tgt_dev_list.next);

	return !list_empty(&dev->dev_tgt_dev_list);
}

/**
 * scst_init_mem_lim - initialize memory limits structure
 *
 * Initializes memory limits structure mem_lim according to
 * the current system configuration. This structure should be latter used
 * to track and limit allocated by one or more SGV pools memory.
 */
void scst_init_mem_lim(struct scst_mem_lim *mem_lim)
{
	atomic_set(&mem_lim->alloced_pages, 0);
	mem_lim->max_allowed_pages =
		((uint64_t)scst_max_dev_cmd_mem << 10) >> (PAGE_SHIFT - 10);
}
EXPORT_SYMBOL_GPL(scst_init_mem_lim);

static struct scst_acg_dev *scst_alloc_acg_dev(struct scst_acg *acg,
					struct scst_device *dev, uint64_t lun)
{
	struct scst_acg_dev *res;

	TRACE_ENTRY();

	res = kmem_cache_zalloc(scst_acgd_cachep, GFP_KERNEL);
	if (res == NULL) {
		PRINT_ERROR("%s", "Allocation of scst_acg_dev failed");
		goto out;
	}

	res->dev = dev;
	res->acg = acg;
	res->lun = lun;

out:
	TRACE_EXIT_HRES(res);
	return res;
}

/*
 * The activity supposed to be suspended and scst_mutex held or the
 * corresponding target supposed to be stopped.
 */
static void scst_del_acg_dev(struct scst_acg_dev *acg_dev,
			     bool del_acg_dev_list, bool del_sysfs)
{
	TRACE_DBG("Removing acg_dev %p from dev_acg_dev_list", acg_dev);
	list_del(&acg_dev->dev_acg_dev_list_entry);

	if (del_acg_dev_list) {
		TRACE_DBG("Removing acg_dev %p from acg_dev_list", acg_dev);
		list_del(&acg_dev->acg_dev_list_entry);
	}

	if (del_sysfs)
		scst_acg_dev_sysfs_del(acg_dev);
}

/*
 * The activity supposed to be suspended and scst_mutex held or the
 * corresponding target supposed to be stopped.
 */
static void scst_free_acg_dev(struct scst_acg_dev *acg_dev)
{
	kmem_cache_free(scst_acgd_cachep, acg_dev);
}

/*
 * The activity supposed to be suspended and scst_mutex held or the
 * corresponding target supposed to be stopped.
 */
static void scst_del_free_acg_dev(struct scst_acg_dev *acg_dev, bool del_sysfs)
{
	TRACE_ENTRY();
	scst_del_acg_dev(acg_dev, true, del_sysfs);
	scst_free_acg_dev(acg_dev);
	TRACE_EXIT();
	return;
}

static int scst_check_dif_compatibility(const struct scst_acg *acg,
	const struct scst_device *dev)
{
	int res = -EINVAL;
	struct scst_tgt *tgt;
	const int *p;
	bool supported;

	TRACE_ENTRY();

	if (dev->dev_dif_mode == SCST_DIF_MODE_NONE)
		goto out_ok;

	tgt = acg->tgt;

	if (!tgt->tgt_dif_supported) {
		PRINT_ERROR("Target %s doesn't support T10-PI (device %s)",
			tgt->tgt_name, dev->virt_name);
		goto out;
	}

	if (dev->dev_dif_mode & SCST_DIF_MODE_TGT) {
		if ((dev->dev_dif_type == 1) && !tgt->tgt_hw_dif_type1_supported) {
			PRINT_ERROR("Target %s doesn't support type 1 "
				"protection TGT mode (device %s)", tgt->tgt_name,
				dev->virt_name);
			goto out;
		}

		if ((dev->dev_dif_type == 2) && !tgt->tgt_hw_dif_type2_supported) {
			PRINT_ERROR("Target %s doesn't support type 2 "
				"protection TGT mode (device %s)", tgt->tgt_name,
				dev->virt_name);
			goto out;
		}

		if ((dev->dev_dif_type == 3) && !tgt->tgt_hw_dif_type3_supported) {
			PRINT_ERROR("Target %s doesn't support type 3 "
				"protection TGT mode (device %s)", tgt->tgt_name,
				dev->virt_name);
			goto out;
		}
	}

	if (tgt->tgt_supported_dif_block_sizes == NULL)
		goto out_ok;

	p = tgt->tgt_supported_dif_block_sizes;
	supported = false;
	while (*p != 0) {
		if (*p == dev->block_size) {
			supported = true;
			break;
		}
		p++;
	}
	if (!supported) {
		PRINT_ERROR("Target %s doesn't support block size %d of "
			"device %s", tgt->tgt_name, dev->block_size, dev->virt_name);
		goto out;
	}

out_ok:
	res = 0;

out:
	TRACE_EXIT_RES(res);
	return res;
}

/* The activity supposed to be suspended and scst_mutex held */
int scst_acg_add_lun(struct scst_acg *acg, struct kobject *parent,
	struct scst_device *dev, uint64_t lun, int read_only,
	bool gen_scst_report_luns_changed, struct scst_acg_dev **out_acg_dev)
{
	int res;
	struct scst_acg_dev *acg_dev;
	struct scst_tgt_dev *tgt_dev, *tt;
	struct scst_session *sess;
	LIST_HEAD(tmp_tgt_dev_list);

	TRACE_ENTRY();

	INIT_LIST_HEAD(&tmp_tgt_dev_list);

	res = scst_check_dif_compatibility(acg, dev);
	if (res != 0)
		goto out;

	acg_dev = scst_alloc_acg_dev(acg, dev, lun);
	if (acg_dev == NULL) {
		res = -ENOMEM;
		goto out;
	}
	acg_dev->acg_dev_rd_only = read_only;
	if (dev->dev_dif_mode & SCST_DIF_MODE_DEV_STORE) {
		/* Devices are allowed to store only CRCs */
		acg_dev->acg_dev_dif_guard_format = SCST_DIF_GUARD_FORMAT_CRC;
	} else
		acg_dev->acg_dev_dif_guard_format =
			acg->tgt->tgt_hw_dif_ip_supported && !dev->dev_dif_ip_not_supported ?
							SCST_DIF_GUARD_FORMAT_IP :
							SCST_DIF_GUARD_FORMAT_CRC;

	TRACE_DBG("Adding acg_dev %p to acg_dev_list and dev_acg_dev_list",
		acg_dev);
	list_add_tail(&acg_dev->acg_dev_list_entry, &acg->acg_dev_list);
	list_add_tail(&acg_dev->dev_acg_dev_list_entry, &dev->dev_acg_dev_list);

	list_for_each_entry(sess, &acg->acg_sess_list, acg_sess_list_entry) {
		res = scst_alloc_add_tgt_dev(sess, acg_dev, &tgt_dev);
		if (res == -EPERM)
			continue;
		else if (res != 0)
			goto out_free;

		list_add_tail(&tgt_dev->extra_tgt_dev_list_entry,
			      &tmp_tgt_dev_list);
	}

	res = scst_acg_dev_sysfs_create(acg_dev, parent);
	if (res != 0)
		goto out_free;

	if (gen_scst_report_luns_changed)
		scst_report_luns_changed(acg);

	PRINT_INFO("Added device %s to group %s (LUN %lld, "
		"rd_only %d) to target %s", dev->virt_name, acg->acg_name,
		lun, read_only, acg->tgt ? acg->tgt->tgt_name : "?");

	if (out_acg_dev != NULL)
		*out_acg_dev = acg_dev;

out:
	TRACE_EXIT_RES(res);
	return res;

out_free:
	list_for_each_entry_safe(tgt_dev, tt, &tmp_tgt_dev_list,
			 extra_tgt_dev_list_entry) {
		scst_free_tgt_dev(tgt_dev);
	}
	scst_del_free_acg_dev(acg_dev, false);
	goto out;
}

static struct scst_acg_dev *__scst_acg_del_lun(struct scst_acg *acg,
					       uint64_t lun,
					       struct list_head *tgt_dev_list)
{
	struct scst_acg_dev *acg_dev = NULL, *a;
	struct scst_tgt_dev *tgt_dev, *tt;
	struct scst_session *sess;

	lockdep_assert_held(&scst_mutex);

	INIT_LIST_HEAD(tgt_dev_list);

	list_for_each_entry(a, &acg->acg_dev_list, acg_dev_list_entry) {
		if (a->lun == lun) {
			acg_dev = a;
			break;
		}
	}
	if (acg_dev == NULL)
		goto out;

	list_for_each_entry_safe(tgt_dev, tt, &acg_dev->dev->dev_tgt_dev_list,
			 dev_tgt_dev_list_entry) {
		if (tgt_dev->acg_dev == acg_dev) {
			sess = tgt_dev->sess;

			mutex_lock(&sess->tgt_dev_list_mutex);
			scst_del_tgt_dev(tgt_dev);
			mutex_unlock(&sess->tgt_dev_list_mutex);

			list_add_tail(&tgt_dev->extra_tgt_dev_list_entry,
				      tgt_dev_list);
		}
	}

	scst_del_acg_dev(acg_dev, true, true);

out:
	return acg_dev;
}

static int scst_tgt_devs_cmds(struct list_head *tgt_dev_list)
{
	struct scst_tgt_dev *tgt_dev;
	int res = 0;

	list_for_each_entry(tgt_dev, tgt_dev_list, extra_tgt_dev_list_entry)
		res += atomic_read(&tgt_dev->tgt_dev_cmd_count);

	return res;
}

static void scst_wait_for_tgt_devs(struct list_head *tgt_dev_list)
{
	while (scst_tgt_devs_cmds(tgt_dev_list) > 0)
		mdelay(100);
}

int scst_acg_del_lun(struct scst_acg *acg, uint64_t lun,
	bool gen_scst_report_luns_changed)
{
	int res = -EINVAL;
	struct scst_acg_dev *acg_dev;
	struct scst_tgt_dev *tgt_dev, *tt;
	struct list_head tgt_dev_list;

	TRACE_ENTRY();

	lockdep_assert_held(&scst_mutex);

	acg_dev = __scst_acg_del_lun(acg, lun, &tgt_dev_list);
	if (acg_dev == NULL) {
		PRINT_ERROR("Device is not found in group %s", acg->acg_name);
		goto out;
	}

	if (gen_scst_report_luns_changed)
		scst_report_luns_changed(acg);

	mutex_unlock(&scst_mutex);

	scst_wait_for_tgt_devs(&tgt_dev_list);

	mutex_lock(&scst_mutex);

	list_for_each_entry_safe(tgt_dev, tt, &tgt_dev_list,
				 extra_tgt_dev_list_entry) {
		scst_free_tgt_dev(tgt_dev);
	}
	scst_free_acg_dev(acg_dev);

	res = 0;

	PRINT_INFO("Removed LUN %lld from group %s (target %s)",
		lun, acg->acg_name, acg->tgt ? acg->tgt->tgt_name : "?");

out:
	TRACE_EXIT_RES(res);
	return res;
}

int scst_acg_repl_lun(struct scst_acg *acg, struct kobject *parent,
		      struct scst_device *dev, uint64_t lun,
		      bool read_only, bool gen_ua)
{
	struct scst_acg_dev *acg_dev;
	struct scst_tgt_dev *tgt_dev, *tt;
	struct list_head tgt_dev_list;
	int res = -EINVAL;

	TRACE_ENTRY();

	lockdep_assert_held(&scst_mutex);

	acg_dev = __scst_acg_del_lun(acg, lun, &tgt_dev_list);

	res = scst_acg_add_lun(acg, parent, dev, lun, read_only, !acg_dev,
			       NULL);
	if (res != 0)
		goto out;

	if (acg_dev && gen_ua) {
		list_for_each_entry(tgt_dev, &dev->dev_tgt_dev_list,
				    dev_tgt_dev_list_entry) {
			if (tgt_dev->acg_dev->acg == acg &&
			    tgt_dev->lun == lun) {
				TRACE_MGMT_DBG("INQUIRY DATA HAS CHANGED"
					       " on tgt_dev %p", tgt_dev);
				scst_gen_aen_or_ua(tgt_dev,
					SCST_LOAD_SENSE(scst_sense_inquiry_data_changed));
			}
		}
	}
	mutex_unlock(&scst_mutex);

	scst_wait_for_tgt_devs(&tgt_dev_list);

	mutex_lock(&scst_mutex);
	list_for_each_entry_safe(tgt_dev, tt, &tgt_dev_list,
				 extra_tgt_dev_list_entry) {
		scst_free_tgt_dev(tgt_dev);
	}
	scst_free_acg_dev(acg_dev);

out:
	TRACE_EXIT_RES(res);
	return res;
}

/* The activity supposed to be suspended and scst_mutex held */
struct scst_acg *scst_alloc_add_acg(struct scst_tgt *tgt,
	const char *acg_name, bool tgt_acg)
{
	struct scst_acg *acg;

	TRACE_ENTRY();

	acg = kzalloc(sizeof(*acg), GFP_KERNEL);
	if (acg == NULL) {
		PRINT_ERROR("%s", "Allocation of acg failed");
		goto out;
	}

	kref_init(&acg->acg_kref);
	acg->tgt = tgt;
	INIT_LIST_HEAD(&acg->acg_dev_list);
	INIT_LIST_HEAD(&acg->acg_sess_list);
	INIT_LIST_HEAD(&acg->acn_list);
	cpumask_copy(&acg->acg_cpu_mask, &default_cpu_mask);
	acg->acg_name = kstrdup(acg_name, GFP_KERNEL);
	if (acg->acg_name == NULL) {
		PRINT_ERROR("%s", "Allocation of acg_name failed");
		goto out_free;
	}

#ifdef CONFIG_SCST_PROC
	acg->addr_method = tgt && tgt->tgtt ? tgt->tgtt->preferred_addr_method
		: SCST_LUN_ADDR_METHOD_PERIPHERAL;

	TRACE_DBG("Adding acg %s to scst_acg_list", acg_name);
	list_add_tail(&acg->acg_list_entry, &scst_acg_list);

	scst_check_reassign_sessions();
#else
	acg->addr_method = tgt->tgtt->preferred_addr_method;

	if (tgt_acg) {
		int rc;

		TRACE_DBG("Adding acg '%s' to device '%s' acg_list", acg_name,
			tgt->tgt_name);
		list_add_tail(&acg->acg_list_entry, &tgt->tgt_acg_list);
		acg->tgt_acg = 1;

		rc = scst_acg_sysfs_create(tgt, acg);
		if (rc != 0)
			goto out_del;
	}

	kobject_get(&tgt->tgt_kobj);
#endif

out:
	TRACE_EXIT_HRES(acg);
	return acg;

#ifndef CONFIG_SCST_PROC
out_del:
	list_del(&acg->acg_list_entry);
#endif

out_free:
	kfree(acg);
	acg = NULL;
	goto out;
}

/**
 * scst_del_acg - delete an ACG from the per-target ACG list and from sysfs
 *
 * The caller must hold scst_mutex and activity must have been suspended.
 *
 * Note: It is the responsibility of the caller to make sure that
 * scst_put_acg() gets invoked.
 */
static void scst_del_acg(struct scst_acg *acg)
{
	struct scst_acn *acn, *acnt;
	struct scst_acg_dev *acg_dev, *acg_dev_tmp;

	scst_assert_activity_suspended();
	lockdep_assert_held(&scst_mutex);

	list_for_each_entry_safe(acg_dev, acg_dev_tmp, &acg->acg_dev_list,
				 acg_dev_list_entry)
		scst_del_acg_dev(acg_dev, false, true);

	list_for_each_entry_safe(acn, acnt, &acg->acn_list, acn_list_entry)
		scst_del_acn(acn);

#ifdef CONFIG_SCST_PROC
	list_del(&acg->acg_list_entry);
#else
	if (acg->tgt_acg) {
		TRACE_DBG("Removing acg %s from list", acg->acg_name);
		list_del(&acg->acg_list_entry);

		scst_acg_sysfs_del(acg);
	} else {
		acg->tgt->default_acg = NULL;
	}
#endif
}

/**
 * scst_free_acg - free an ACG
 *
 * The caller must hold scst_mutex and activity must have been suspended.
 */
static void scst_free_acg(struct scst_acg *acg)
{
	struct scst_acg_dev *acg_dev, *acg_dev_tmp;
	struct scst_acn *acn, *acnt;
	struct scst_session *sess;
	struct scst_tgt *tgt = acg->tgt;

	TRACE_DBG("Freeing acg %s/%s", tgt->tgt_name, acg->acg_name);

	list_for_each_entry_safe(acg_dev, acg_dev_tmp, &acg->acg_dev_list,
			acg_dev_list_entry) {
		struct scst_tgt_dev *tgt_dev, *tt;

		list_for_each_entry_safe(tgt_dev, tt,
				 &acg_dev->dev->dev_tgt_dev_list,
				 dev_tgt_dev_list_entry) {
			if (tgt_dev->acg_dev == acg_dev) {
				sess = tgt_dev->sess;

				mutex_lock(&sess->tgt_dev_list_mutex);
				scst_del_tgt_dev(tgt_dev);
				mutex_unlock(&sess->tgt_dev_list_mutex);

				scst_free_tgt_dev(tgt_dev);
			}
		}
		scst_free_acg_dev(acg_dev);
	}

	list_for_each_entry_safe(acn, acnt, &acg->acn_list, acn_list_entry) {
		scst_free_acn(acn,
			list_is_last(&acn->acn_list_entry, &acg->acn_list));
	}

	kfree(acg->acg_name);
	kfree(acg);

#ifndef CONFIG_SCST_PROC
	kobject_put(&tgt->tgt_kobj);
#endif
}

static void scst_release_acg(struct kref *kref)
{
	struct scst_acg *acg = container_of(kref, struct scst_acg, acg_kref);

	scst_free_acg(acg);
}

struct scst_acg_put_work {
	struct work_struct	work;
	struct scst_acg		*acg;
};

static void scst_put_acg_work(struct work_struct *work)
{
	struct scst_acg_put_work *put_work =
		container_of(work, typeof(*put_work), work);
	struct scst_acg *acg = put_work->acg;

	kfree(work);
	kref_put(&acg->acg_kref, scst_release_acg);
}

void scst_put_acg(struct scst_acg *acg)
{
	struct scst_acg_put_work *put_work;

	put_work = kmalloc(sizeof(*put_work), GFP_KERNEL | __GFP_NOFAIL);
	if (WARN_ON_ONCE(!put_work)) {
		kref_put(&acg->acg_kref, scst_release_acg);
		return;
	}

	INIT_WORK(&put_work->work, scst_put_acg_work);
	put_work->acg = acg;

	/*
	 * Schedule the kref_put() call instead of invoking it directly to
	 * avoid deep recursion and a stack overflow.
	 */
	WARN_ON_ONCE(!queue_work(scst_release_acg_wq, &put_work->work));
}

void scst_get_acg(struct scst_acg *acg)
{
	kref_get(&acg->acg_kref);
}

/**
 * scst_close_del_free_acg - close sessions, delete and free an ACG
 *
 * The caller must hold scst_mutex and activity must have been suspended.
 *
 * Note: deleting and freeing the ACG happens asynchronously. Each time a
 * session is closed the ACG reference count is decremented, and if that
 * reference count drops to zero the ACG is freed.
 */
int scst_del_free_acg(struct scst_acg *acg, bool close_sessions)
{
	struct scst_tgt *tgt = acg->tgt;
	struct scst_session *sess, *sess_tmp;

	scst_assert_activity_suspended();
	lockdep_assert_held(&scst_mutex);

	if ((!close_sessions && !list_empty(&acg->acg_sess_list)) ||
	    (close_sessions && !tgt->tgtt->close_session))
		return -EBUSY;

	scst_del_acg(acg);

	if (close_sessions) {
		TRACE_DBG("Closing sessions for group %s/%s", tgt->tgt_name,
			  acg->acg_name);
		list_for_each_entry_safe(sess, sess_tmp, &acg->acg_sess_list,
					 acg_sess_list_entry) {
			TRACE_DBG("Closing session %s/%s/%s", tgt->tgt_name,
				  acg->acg_name, sess->initiator_name);
			tgt->tgtt->close_session(sess);
		}
	}

	scst_put_acg(acg);

	return 0;
}

#ifndef CONFIG_SCST_PROC

/* The activity supposed to be suspended and scst_mutex held */
struct scst_acg *scst_tgt_find_acg(struct scst_tgt *tgt, const char *name)
{
	struct scst_acg *acg, *acg_ret = NULL;

	TRACE_ENTRY();

	list_for_each_entry(acg, &tgt->tgt_acg_list, acg_list_entry) {
		if (strcmp(acg->acg_name, name) == 0) {
			acg_ret = acg;
			break;
		}
	}

	TRACE_EXIT();
	return acg_ret;
}

#endif

/* scst_mutex supposed to be held */
static struct scst_tgt_dev *scst_find_shared_io_tgt_dev(
	struct scst_tgt_dev *tgt_dev)
{
	struct scst_cmd_threads *a;
	struct scst_tgt_dev *res = NULL;
	struct scst_session *sess = tgt_dev->sess;
	struct scst_acg *acg = tgt_dev->acg_dev->acg;
	struct scst_tgt_dev *t;

	TRACE_ENTRY();

	TRACE_DBG("tgt_dev %s (acg %p, io_grouping_type %d)",
		sess->initiator_name, acg, acg->acg_io_grouping_type);

	switch (acg->acg_io_grouping_type) {
	case SCST_IO_GROUPING_AUTO:
		if (sess->initiator_name == NULL)
			goto out;

		list_for_each_entry(t, &tgt_dev->dev->dev_tgt_dev_list,
				dev_tgt_dev_list_entry) {
			if ((t == tgt_dev) ||
			    (t->sess->initiator_name == NULL) ||
			    (t->active_cmd_threads == NULL))
				continue;

			TRACE_DBG("t %s", t->sess->initiator_name);

			/* We check other ACG's as well */

			if (strcmp(t->sess->initiator_name,
				   sess->initiator_name) == 0)
				goto found;
		}
		break;

	case SCST_IO_GROUPING_THIS_GROUP_ONLY:
		list_for_each_entry(t, &tgt_dev->dev->dev_tgt_dev_list,
				dev_tgt_dev_list_entry) {
			if ((t == tgt_dev) || (t->active_cmd_threads == NULL))
				continue;

			TRACE_DBG("t %s (acg %p)", t->sess->initiator_name,
				t->acg_dev->acg);

			if (t->acg_dev->acg == acg)
				goto found;
		}
		break;

	case SCST_IO_GROUPING_NEVER:
		goto out;

	default:
		list_for_each_entry(t, &tgt_dev->dev->dev_tgt_dev_list,
				dev_tgt_dev_list_entry) {
			if ((t == tgt_dev) || (t->active_cmd_threads == NULL))
				continue;

			TRACE_DBG("t %s (acg %p, io_grouping_type %d)",
				t->sess->initiator_name, t->acg_dev->acg,
				t->acg_dev->acg->acg_io_grouping_type);

			if (t->acg_dev->acg->acg_io_grouping_type ==
					acg->acg_io_grouping_type)
				goto found;
		}
		break;
	}

out:
	TRACE_EXIT_HRES((unsigned long)res);
	return res;

found:
	res = t;
	a = t->active_cmd_threads;
	if (a == &scst_main_cmd_threads) {
		TRACE_DBG("Going to share async IO context %p (res %p, "
			"ini %s, dev %s, grouping type %d)",
			t->aic_keeper->aic, res, t->sess->initiator_name,
			t->dev->virt_name,
			t->acg_dev->acg->acg_io_grouping_type);
	} else {
		wait_event(a->ioctx_wq, a->io_context_ready);
		smp_rmb();
		TRACE_DBG("Going to share IO context %p (res %p, ini %s, "
			"dev %s, cmd_threads %p, grouping type %d)",
			res->active_cmd_threads->io_context, res,
			t->sess->initiator_name, t->dev->virt_name,
			t->active_cmd_threads,
			t->acg_dev->acg->acg_io_grouping_type);
	}
	goto out;
}

enum scst_dev_type_threads_pool_type scst_parse_threads_pool_type(const char *p,
	int len)
{
	enum scst_dev_type_threads_pool_type res;

	if (strncasecmp(p, SCST_THREADS_POOL_PER_INITIATOR_STR,
			min_t(int, strlen(SCST_THREADS_POOL_PER_INITIATOR_STR),
				len)) == 0)
		res = SCST_THREADS_POOL_PER_INITIATOR;
	else if (strncasecmp(p, SCST_THREADS_POOL_SHARED_STR,
			min_t(int, strlen(SCST_THREADS_POOL_SHARED_STR),
				len)) == 0)
		res = SCST_THREADS_POOL_SHARED;
	else {
		PRINT_ERROR("Unknown threads pool type %s", p);
		res = SCST_THREADS_POOL_TYPE_INVALID;
	}

	return res;
}

static int scst_ioc_keeper_thread(void *arg)
{
	struct scst_async_io_context_keeper *aic_keeper =
		(struct scst_async_io_context_keeper *)arg;

	TRACE_ENTRY();

	TRACE_MGMT_DBG("AIC %p keeper thread %s  started", aic_keeper, current->comm);

	current->flags |= PF_NOFREEZE;

	sBUG_ON(aic_keeper->aic != NULL);

#if LINUX_VERSION_CODE >= KERNEL_VERSION(2, 6, 25)
#if LINUX_VERSION_CODE >= KERNEL_VERSION(3, 3, 0)
	aic_keeper->aic = get_task_io_context(current, GFP_KERNEL, NUMA_NO_NODE);
#else
	aic_keeper->aic = get_io_context(GFP_KERNEL, -1);
#endif
#endif
	TRACE_DBG("Alloced new async IO context %p (aic %p)",
		aic_keeper->aic, aic_keeper);

	/* We have our own ref counting */
	put_io_context(aic_keeper->aic);

	/* We are ready */
	aic_keeper->aic_ready = true;
	wake_up_all(&aic_keeper->aic_keeper_waitQ);

	wait_event_interruptible(aic_keeper->aic_keeper_waitQ,
		kthread_should_stop());

	TRACE_MGMT_DBG("AIC %p keeper thread %s finished", aic_keeper,
		current->comm);

	TRACE_EXIT();
	return 0;
}

/* scst_mutex supposed to be held */
int scst_tgt_dev_setup_threads(struct scst_tgt_dev *tgt_dev)
{
	int res = 0;
	struct scst_session *sess = tgt_dev->sess;
	struct scst_tgt_template *tgtt = sess->tgt->tgtt;
	struct scst_device *dev = tgt_dev->dev;
	struct scst_async_io_context_keeper *aic_keeper;

	TRACE_ENTRY();

	if (dev->threads_num < 0)
		goto out;

	if (dev->threads_num == 0) {
		struct scst_tgt_dev *shared_io_tgt_dev;

		tgt_dev->active_cmd_threads = &scst_main_cmd_threads;

		shared_io_tgt_dev = scst_find_shared_io_tgt_dev(tgt_dev);
		if (shared_io_tgt_dev != NULL) {
			aic_keeper = shared_io_tgt_dev->aic_keeper;
			kref_get(&aic_keeper->aic_keeper_kref);

			TRACE_DBG("Linking async io context %p "
				"for shared tgt_dev %p (dev %s)",
				aic_keeper->aic, tgt_dev,
				tgt_dev->dev->virt_name);
		} else {
			/* Create new context */
			aic_keeper = kzalloc(sizeof(*aic_keeper), GFP_KERNEL);
			if (aic_keeper == NULL) {
				PRINT_ERROR("Unable to alloc aic_keeper "
					"(size %zd)", sizeof(*aic_keeper));
				res = -ENOMEM;
				goto out;
			}

			kref_init(&aic_keeper->aic_keeper_kref);
			init_waitqueue_head(&aic_keeper->aic_keeper_waitQ);

			aic_keeper->aic_keeper_thr =
				kthread_run(scst_ioc_keeper_thread,
					aic_keeper, "aic_keeper");
			if (IS_ERR(aic_keeper->aic_keeper_thr)) {
				PRINT_ERROR("Error running ioc_keeper "
					"thread (tgt_dev %p)", tgt_dev);
				res = PTR_ERR(aic_keeper->aic_keeper_thr);
				goto out_free_keeper;
			}

			wait_event(aic_keeper->aic_keeper_waitQ,
				aic_keeper->aic_ready);

			TRACE_DBG("Created async io context %p "
				"for not shared tgt_dev %p (dev %s)",
				aic_keeper->aic, tgt_dev,
				tgt_dev->dev->virt_name);
		}

		tgt_dev->async_io_context = aic_keeper->aic;
		tgt_dev->aic_keeper = aic_keeper;

		res = scst_add_threads(tgt_dev->active_cmd_threads, NULL, NULL,
				       tgtt->threads_num);
		goto out;
	}

	switch (dev->threads_pool_type) {
	case SCST_THREADS_POOL_PER_INITIATOR:
	{
		struct scst_tgt_dev *shared_io_tgt_dev;

		scst_init_threads(&tgt_dev->tgt_dev_cmd_threads);

		tgt_dev->active_cmd_threads = &tgt_dev->tgt_dev_cmd_threads;

		shared_io_tgt_dev = scst_find_shared_io_tgt_dev(tgt_dev);
		if (shared_io_tgt_dev != NULL) {
			TRACE_DBG("Linking io context %p for "
				"shared tgt_dev %p (cmd_threads %p)",
				shared_io_tgt_dev->active_cmd_threads->io_context,
				tgt_dev, tgt_dev->active_cmd_threads);
			/* It's ref counted via threads */
			tgt_dev->active_cmd_threads->io_context =
				shared_io_tgt_dev->active_cmd_threads->io_context;
		}

		res = scst_add_threads(tgt_dev->active_cmd_threads, NULL,
				       tgt_dev,
				       dev->threads_num + tgtt->threads_num);
		if (res != 0) {
			/* Let's clear here, because no threads could be run */
			tgt_dev->active_cmd_threads->io_context = NULL;
		}
		break;
	}
	case SCST_THREADS_POOL_SHARED:
	{
		tgt_dev->active_cmd_threads = &dev->dev_cmd_threads;

		res = scst_add_threads(tgt_dev->active_cmd_threads, dev, NULL,
				       tgtt->threads_num);
		break;
	}
	default:
		PRINT_CRIT_ERROR("Unknown threads pool type %d (dev %s)",
			dev->threads_pool_type, dev->virt_name);
		sBUG();
		break;
	}

out:
	if (res == 0)
		tm_dbg_init_tgt_dev(tgt_dev);

	TRACE_EXIT_RES(res);
	return res;

out_free_keeper:
	kfree(aic_keeper);
	goto out;
}

static void scst_aic_keeper_release(struct kref *kref)
{
	struct scst_async_io_context_keeper *aic_keeper;

	TRACE_ENTRY();

	aic_keeper = container_of(kref, struct scst_async_io_context_keeper,
			aic_keeper_kref);

	kthread_stop(aic_keeper->aic_keeper_thr);

	kfree(aic_keeper);

	TRACE_EXIT();
	return;
}

/* scst_mutex supposed to be held */
void scst_tgt_dev_stop_threads(struct scst_tgt_dev *tgt_dev)
{
	struct scst_tgt_template *tgtt = tgt_dev->sess->tgt->tgtt;

	TRACE_ENTRY();

	if (tgt_dev->dev->threads_num < 0)
		goto out_deinit;

	if (tgt_dev->active_cmd_threads == &scst_main_cmd_threads) {
		/* Global async threads */
		kref_put(&tgt_dev->aic_keeper->aic_keeper_kref,
			scst_aic_keeper_release);
		tgt_dev->async_io_context = NULL;
		tgt_dev->aic_keeper = NULL;
	} else if (tgt_dev->active_cmd_threads == &tgt_dev->dev->dev_cmd_threads) {
		/* Per device shared threads */
		scst_del_threads(tgt_dev->active_cmd_threads,
				 tgtt->threads_num);
	} else if (tgt_dev->active_cmd_threads == &tgt_dev->tgt_dev_cmd_threads) {
		/* Per tgt_dev threads */
		scst_del_threads(tgt_dev->active_cmd_threads, -1);
		scst_deinit_threads(&tgt_dev->tgt_dev_cmd_threads);
	} /* else no threads (not yet initialized, e.g.) */

out_deinit:
	tm_dbg_deinit_tgt_dev(tgt_dev);
	tgt_dev->active_cmd_threads = NULL;

	TRACE_EXIT();
	return;
}

static __be16 scst_dif_crc_fn(const void *data, unsigned int len);
static __be16 scst_dif_ip_fn(const void *data, unsigned int len);

/*
 * scst_mutex supposed to be held, there must not be parallel activity in this
 * session. May be invoked from inside scst_check_reassign_sessions() which
 * means that sess->acg can be NULL.
 */
static int scst_alloc_add_tgt_dev(struct scst_session *sess,
	struct scst_acg_dev *acg_dev, struct scst_tgt_dev **out_tgt_dev)
{
	int res = 0;
	struct scst_tgt_template *tgtt = sess->tgt->tgtt;
	int ini_sg, ini_unchecked_isa_dma, ini_use_clustering;
	struct scst_tgt_dev *tgt_dev;
	struct scst_device *dev = acg_dev->dev;
	struct list_head *head;
	int sl;
	uint8_t sense_buffer[SCST_STANDARD_SENSE_LEN];

	TRACE_ENTRY();

	tgt_dev = kmem_cache_zalloc(scst_tgtd_cachep, GFP_KERNEL);
	if (tgt_dev == NULL) {
		PRINT_ERROR("%s", "Allocation of scst_tgt_dev failed");
		res = -ENOMEM;
		goto out;
	}

	INIT_LIST_HEAD(&tgt_dev->sess_tgt_dev_list_entry);
	tgt_dev->dev = dev;
	tgt_dev->lun = acg_dev->lun;
	tgt_dev->acg_dev = acg_dev;
	tgt_dev->tgt_dev_rd_only = acg_dev->acg_dev_rd_only || dev->dev_rd_only;
	if (sess->tgt->tgt_forwarding)
		set_bit(SCST_TGT_DEV_FORWARDING, &tgt_dev->tgt_dev_flags);
	else
		clear_bit(SCST_TGT_DEV_FORWARDING, &tgt_dev->tgt_dev_flags);
	tgt_dev->hw_dif_same_sg_layout_required = sess->tgt->tgt_hw_dif_same_sg_layout_required;
	tgt_dev->tgt_dev_dif_guard_format = acg_dev->acg_dev_dif_guard_format;
	if (tgt_dev->tgt_dev_dif_guard_format == SCST_DIF_GUARD_FORMAT_IP)
		tgt_dev->tgt_dev_dif_crc_fn = scst_dif_ip_fn;
	else {
		EXTRACHECKS_BUG_ON(tgt_dev->tgt_dev_dif_guard_format != SCST_DIF_GUARD_FORMAT_CRC);
		tgt_dev->tgt_dev_dif_crc_fn = scst_dif_crc_fn;
	}
	atomic_set(&tgt_dev->tgt_dev_dif_app_failed_tgt, 0);
	atomic_set(&tgt_dev->tgt_dev_dif_ref_failed_tgt, 0);
	atomic_set(&tgt_dev->tgt_dev_dif_guard_failed_tgt, 0);
	atomic_set(&tgt_dev->tgt_dev_dif_app_failed_scst, 0);
	atomic_set(&tgt_dev->tgt_dev_dif_ref_failed_scst, 0);
	atomic_set(&tgt_dev->tgt_dev_dif_guard_failed_scst, 0);
	atomic_set(&tgt_dev->tgt_dev_dif_app_failed_dev, 0);
	atomic_set(&tgt_dev->tgt_dev_dif_ref_failed_dev, 0);
	atomic_set(&tgt_dev->tgt_dev_dif_guard_failed_dev, 0);

	tgt_dev->sess = sess;
	atomic_set(&tgt_dev->tgt_dev_cmd_count, 0);
	if (acg_dev->acg->acg_black_hole_type != SCST_ACG_BLACK_HOLE_NONE)
		set_bit(SCST_TGT_DEV_BLACK_HOLE, &tgt_dev->tgt_dev_flags);
	else
		clear_bit(SCST_TGT_DEV_BLACK_HOLE, &tgt_dev->tgt_dev_flags);

	scst_sgv_pool_use_norm(tgt_dev);

	if (dev->scsi_dev != NULL) {
		ini_sg = dev->scsi_dev->host->sg_tablesize;
		ini_unchecked_isa_dma = dev->scsi_dev->host->unchecked_isa_dma;
		ini_use_clustering = (dev->scsi_dev->host->use_clustering ==
				ENABLE_CLUSTERING);
	} else {
		ini_sg = (1 << 15) /* infinite */;
		ini_unchecked_isa_dma = 0;
		ini_use_clustering = 0;
	}
	tgt_dev->max_sg_cnt = min(ini_sg, sess->tgt->sg_tablesize);

	if ((sess->tgt->tgtt->use_clustering || ini_use_clustering) &&
	    !sess->tgt->tgtt->no_clustering &&
	    !(sess->tgt->tgt_hw_dif_same_sg_layout_required &&
	      (tgt_dev->dev->dev_dif_type != 0)))
		scst_sgv_pool_use_norm_clust(tgt_dev);

	if (sess->tgt->tgtt->unchecked_isa_dma || ini_unchecked_isa_dma)
		scst_sgv_pool_use_dma(tgt_dev);

	TRACE_MGMT_DBG("Device %s on SCST lun=%lld",
	       dev->virt_name, (unsigned long long int)tgt_dev->lun);

	spin_lock_init(&tgt_dev->tgt_dev_lock);
	INIT_LIST_HEAD(&tgt_dev->UA_list);

	scst_init_order_data(&tgt_dev->tgt_dev_order_data);
	if (dev->tst == SCST_TST_1_SEP_TASK_SETS)
		tgt_dev->curr_order_data = &tgt_dev->tgt_dev_order_data;
	else
		tgt_dev->curr_order_data = &dev->dev_order_data;

	if (dev->handler->parse_atomic &&
	    dev->handler->dev_alloc_data_buf_atomic &&
	    (sess->tgt->tgtt->preprocessing_done == NULL)) {
		if (sess->tgt->tgtt->rdy_to_xfer_atomic)
			tgt_dev->tgt_dev_after_init_wr_atomic = 1;
	}
	if (dev->handler->dev_done_atomic &&
	    sess->tgt->tgtt->xmit_response_atomic)
		tgt_dev->tgt_dev_after_exec_atomic = 1;

	sl = scst_set_sense(sense_buffer, sizeof(sense_buffer),
		dev->d_sense, SCST_LOAD_SENSE(scst_sense_reset_UA));
	scst_alloc_set_UA(tgt_dev, sense_buffer, sl, 0);

	if (sess->tgt->tgtt->get_initiator_port_transport_id == NULL) {
		if (!list_empty(&dev->dev_registrants_list)) {
			PRINT_WARNING("Initiators from target %s can't connect "
				"to device %s, because the device has PR "
				"registrants and the target doesn't support "
				"Persistent Reservations", sess->tgt->tgtt->name,
				dev->virt_name);
			res = -EPERM;
			goto out_free;
		}
		dev->not_pr_supporting_tgt_devs_num++;
	}

	res = scst_pr_init_tgt_dev(tgt_dev);
	if (res != 0)
		goto out_dec_free;

	res = scst_tgt_dev_setup_threads(tgt_dev);
	if (res != 0)
		goto out_pr_clear;

	if (dev->handler->attach_tgt) {
		TRACE_DBG("Calling dev handler's attach_tgt(%p)", tgt_dev);
		res = dev->handler->attach_tgt(tgt_dev);
		TRACE_DBG("%s", "Dev handler's attach_tgt() returned");
		if (res != 0) {
			PRINT_ERROR("Device handler's %s attach_tgt() "
			    "failed: %d", dev->handler->name, res);
			goto out_stop_threads;
		}
	}

	res = scst_tgt_dev_sysfs_create(tgt_dev);
	if (res != 0)
		goto out_detach;

	spin_lock_bh(&dev->dev_lock);
	list_add_tail(&tgt_dev->dev_tgt_dev_list_entry, &dev->dev_tgt_dev_list);
	spin_unlock_bh(&dev->dev_lock);

	mutex_lock(&sess->tgt_dev_list_mutex);
	head = &sess->sess_tgt_dev_list[SESS_TGT_DEV_LIST_HASH_FN(tgt_dev->lun)];
	list_add_tail_rcu(&tgt_dev->sess_tgt_dev_list_entry, head);
	mutex_unlock(&sess->tgt_dev_list_mutex);

	scst_tg_init_tgt_dev(tgt_dev);

	*out_tgt_dev = tgt_dev;

out:
	TRACE_EXIT_RES(res);
	return res;

out_detach:
	if (dev->handler->detach_tgt) {
		TRACE_DBG("Calling dev handler's detach_tgt(%p)",
		      tgt_dev);
		dev->handler->detach_tgt(tgt_dev);
		TRACE_DBG("%s", "Dev handler's detach_tgt() returned");
	}

out_stop_threads:
	scst_tgt_dev_stop_threads(tgt_dev);

out_pr_clear:
	scst_pr_clear_tgt_dev(tgt_dev);

out_dec_free:
	if (tgtt->get_initiator_port_transport_id == NULL)
		dev->not_pr_supporting_tgt_devs_num--;

out_free:
	scst_free_all_UA(tgt_dev);
	kmem_cache_free(scst_tgtd_cachep, tgt_dev);
	goto out;
}

/*
 * The caller must ensure that tgt_dev does not disappear while this function
 * is in progress.
 */
void scst_nexus_loss(struct scst_tgt_dev *tgt_dev, bool queue_UA)
{
	TRACE_ENTRY();

	if (queue_UA) {
		uint8_t sense_buffer[SCST_STANDARD_SENSE_LEN];
		int sl = scst_set_sense(sense_buffer, sizeof(sense_buffer),
				tgt_dev->dev->d_sense,
				SCST_LOAD_SENSE(scst_sense_nexus_loss_UA));
		scst_check_set_UA(tgt_dev, sense_buffer, sl,
			SCST_SET_UA_FLAG_AT_HEAD);
	}

	TRACE_EXIT();
	return;
}

static void scst_del_tgt_dev(struct scst_tgt_dev *tgt_dev)
{
	struct scst_device *dev = tgt_dev->dev;

	lockdep_assert_held(&scst_mutex);
#ifdef CONFIG_SCST_EXTRACHECKS
	if (scst_is_active_tgt_dev(tgt_dev))
		lockdep_assert_held(&tgt_dev->sess->tgt_dev_list_mutex);
#endif

	spin_lock_bh(&dev->dev_lock);
	list_del(&tgt_dev->dev_tgt_dev_list_entry);
	spin_unlock_bh(&dev->dev_lock);

	list_del_rcu(&tgt_dev->sess_tgt_dev_list_entry);

	scst_tgt_dev_sysfs_del(tgt_dev);
}

/* The caller must ensure that tgt_dev is not on sess_tgt_dev_list */
static void scst_free_tgt_dev(struct scst_tgt_dev *tgt_dev)
{
	struct scst_tgt_template *tgtt = tgt_dev->sess->tgt->tgtt;
	struct scst_device *dev = tgt_dev->dev;

	TRACE_ENTRY();

#ifdef CONFIG_SCST_EXTRACHECKS
	WARN_ON_ONCE(scst_is_active_tgt_dev(tgt_dev));
#endif
	WARN_ON_ONCE(atomic_read(&tgt_dev->tgt_dev_cmd_count) != 0);

	synchronize_rcu();

	if (tgtt->get_initiator_port_transport_id == NULL)
		dev->not_pr_supporting_tgt_devs_num--;

	scst_clear_reservation(tgt_dev);
	scst_pr_clear_tgt_dev(tgt_dev);
	scst_free_all_UA(tgt_dev);

	if (dev->handler && dev->handler->detach_tgt) {
		TRACE_DBG("Calling dev handler's detach_tgt(%p)",
		      tgt_dev);
		dev->handler->detach_tgt(tgt_dev);
		TRACE_DBG("%s", "Dev handler's detach_tgt() returned");
	}

	scst_tgt_dev_stop_threads(tgt_dev);

	kmem_cache_free(scst_tgtd_cachep, tgt_dev);

	TRACE_EXIT();
	return;
}

/* scst_mutex supposed to be held */
int scst_sess_alloc_tgt_devs(struct scst_session *sess)
{
	int res = 0;
	struct scst_acg_dev *acg_dev;
	struct scst_tgt_dev *tgt_dev;

	TRACE_ENTRY();

	list_for_each_entry(acg_dev, &sess->acg->acg_dev_list,
			acg_dev_list_entry) {
		res = scst_alloc_add_tgt_dev(sess, acg_dev, &tgt_dev);
		if (res == -EPERM)
			continue;
		else if (res != 0)
			goto out_free;
	}

out:
	TRACE_EXIT();
	return res;

out_free:
	scst_sess_free_tgt_devs(sess);
	goto out;
}

void scst_sess_free_tgt_devs(struct scst_session *sess)
{
	int i;
	struct scst_tgt_dev *tgt_dev, *t;

	TRACE_ENTRY();

	mutex_lock(&sess->tgt_dev_list_mutex);
	for (i = 0; i < SESS_TGT_DEV_LIST_HASH_SIZE; i++) {
		struct list_head *head = &sess->sess_tgt_dev_list[i];

		list_for_each_entry_safe(tgt_dev, t, head,
				sess_tgt_dev_list_entry) {
			scst_del_tgt_dev(tgt_dev);
			scst_free_tgt_dev(tgt_dev);
		}
		INIT_LIST_HEAD(head);
	}
	mutex_unlock(&sess->tgt_dev_list_mutex);

	TRACE_EXIT();
	return;
}

/* The activity supposed to be suspended and scst_mutex held */
int scst_acg_add_acn(struct scst_acg *acg, const char *name)
{
	int res = 0;
	struct scst_acn *acn;
	char *nm;

	TRACE_ENTRY();

	list_for_each_entry(acn, &acg->acn_list, acn_list_entry) {
		if (strcmp(acn->name, name) == 0) {
			PRINT_ERROR("Name %s already exists in group %s",
				name, acg->acg_name);
			res = -EEXIST;
			goto out;
		}
	}

	acn = kzalloc(sizeof(*acn), GFP_KERNEL);
	if (acn == NULL) {
		PRINT_ERROR("%s", "Unable to allocate scst_acn");
		res = -ENOMEM;
		goto out;
	}

	acn->acg = acg;

	nm = kstrdup(name, GFP_KERNEL);
	if (nm == NULL) {
		PRINT_ERROR("%s", "Unable to allocate scst_acn->name");
		res = -ENOMEM;
		goto out_free;
	}
	acn->name = nm;

	res = scst_acn_sysfs_create(acn);
	if (res != 0)
		goto out_free_nm;

	list_add_tail(&acn->acn_list_entry, &acg->acn_list);

out:
	if (res == 0) {
		PRINT_INFO("Added name %s to group %s (target %s)", name,
			acg->acg_name, acg->tgt ? acg->tgt->tgt_name : "?");
		scst_check_reassign_sessions();
	}

	TRACE_EXIT_RES(res);
	return res;

out_free_nm:
	kfree(nm);

out_free:
	kfree(acn);
	goto out;
}

/* The activity supposed to be suspended and scst_mutex held */
static void scst_del_acn(struct scst_acn *acn)
{
	list_del(&acn->acn_list_entry);

	scst_acn_sysfs_del(acn);
}

/* The activity supposed to be suspended and scst_mutex held */
static void scst_free_acn(struct scst_acn *acn, bool reassign)
{
	kfree(acn->name);
	kfree(acn);

	if (reassign)
		scst_check_reassign_sessions();
}

/* The activity supposed to be suspended and scst_mutex held */
void scst_del_free_acn(struct scst_acn *acn, bool reassign)
{
	TRACE_ENTRY();
	scst_del_acn(acn);
	scst_free_acn(acn, reassign);
	TRACE_EXIT();
	return;
}

/* The activity supposed to be suspended and scst_mutex held */
struct scst_acn *scst_find_acn(struct scst_acg *acg, const char *name)
{
	struct scst_acn *acn;

	TRACE_ENTRY();

	TRACE_DBG("Trying to find name '%s'", name);

	list_for_each_entry(acn, &acg->acn_list, acn_list_entry) {
		if (strcmp(acn->name, name) == 0) {
			TRACE_DBG("%s", "Found");
			goto out;
		}
	}
	acn = NULL;
out:
	TRACE_EXIT();
	return acn;
}

#ifdef CONFIG_SCST_PROC
/* The activity supposed to be suspended and scst_mutex held */
int scst_acg_remove_name(struct scst_acg *acg, const char *name, bool reassign)
{
	int res = -EINVAL;
	struct scst_acn *acn;

	TRACE_ENTRY();

	list_for_each_entry(acn, &acg->acn_list, acn_list_entry) {
		if (strcmp(acn->name, name) == 0) {
			scst_del_free_acn(acn, false);
			res = 0;
			break;
		}
	}

	if (res == 0) {
		PRINT_INFO("Removed name %s from group %s (target %s)", name,
			acg->acg_name, acg->tgt ? acg->tgt->tgt_name : "?");
		if (reassign)
			scst_check_reassign_sessions();
	} else
		PRINT_ERROR("Unable to find name '%s' in group '%s'", name,
			acg->acg_name);

	TRACE_EXIT_RES(res);
	return res;
}
#endif

struct scst_cmd *__scst_create_prepare_internal_cmd(const uint8_t *cdb,
	unsigned int cdb_len, enum scst_cmd_queue_type queue_type,
	struct scst_tgt_dev *tgt_dev, gfp_t gfp_mask, bool fantom)
{
	struct scst_cmd *res;
	int rc;
	unsigned long flags;

	TRACE_ENTRY();

	res = scst_alloc_cmd(cdb, cdb_len, gfp_mask);
	if (res == NULL)
		goto out;

	res->cmd_threads = tgt_dev->active_cmd_threads;
	res->sess = tgt_dev->sess;
	res->internal = 1;
	res->tgtt = tgt_dev->sess->tgt->tgtt;
	res->tgt = tgt_dev->sess->tgt;
	res->dev = tgt_dev->dev;
	res->devt = tgt_dev->dev->handler;
	res->tgt_dev = tgt_dev;
	res->cur_order_data = tgt_dev->curr_order_data;
	res->lun = tgt_dev->lun;
	res->queue_type = queue_type;
	res->data_direction = SCST_DATA_UNKNOWN;

	if (!fantom) {
		/*
		 * We need to keep it here to be able to abort during TM
		 * processing. They should be aborted to (1) speed up TM
		 * processing and (2) to guarantee that after a TM command
		 * finished the affected device(s) is/are in a quiescent state
		 * with all affected commands finished and others - blocked.
		 *
		 * Fantom commands are exception, because they don't do any
		 * real work.
		 */
		spin_lock_irqsave(&res->sess->sess_list_lock, flags);
		list_add_tail(&res->sess_cmd_list_entry, &res->sess->sess_cmd_list);
		spin_unlock_irqrestore(&res->sess->sess_list_lock, flags);
	}

	scst_sess_get(res->sess);
	if (res->tgt_dev != NULL)
		res->cpu_cmd_counter = scst_get();

	scst_set_start_time(res);

	TRACE(TRACE_SCSI, "New internal cmd %p (op %s)", res,
		scst_get_opcode_name(res));

	rc = scst_pre_parse(res);
	sBUG_ON(rc != 0);

	res->state = SCST_CMD_STATE_PARSE;

out:
	TRACE_EXIT_HRES((unsigned long)res);
	return res;
}

static struct scst_cmd *scst_create_prepare_internal_cmd(
	struct scst_cmd *orig_cmd, const uint8_t *cdb,
	unsigned int cdb_len, enum scst_cmd_queue_type queue_type)
{
	struct scst_cmd *res;
	gfp_t gfp_mask = scst_cmd_atomic(orig_cmd) ? GFP_ATOMIC : orig_cmd->cmd_gfp_mask;

	TRACE_ENTRY();

	res = __scst_create_prepare_internal_cmd(cdb, cdb_len, queue_type,
			orig_cmd->tgt_dev, gfp_mask, false);
	if (res == NULL)
		goto out;

	res->atomic = scst_cmd_atomic(orig_cmd);

out:
	TRACE_EXIT_HRES((unsigned long)res);
	return res;
}

static void scst_prelim_finish_internal_cmd(struct scst_cmd *cmd)
{
	unsigned long flags;

	TRACE_ENTRY();

	sBUG_ON(!cmd->internal);

	spin_lock_irqsave(&cmd->sess->sess_list_lock, flags);
	list_del(&cmd->sess_cmd_list_entry);
	spin_unlock_irqrestore(&cmd->sess->sess_list_lock, flags);

	__scst_cmd_put(cmd);

	TRACE_EXIT();
	return;
}

int scst_prepare_request_sense(struct scst_cmd *orig_cmd)
{
	int res = 0;
	static const uint8_t request_sense[6] = {
		REQUEST_SENSE, 0, 0, 0, SCST_SENSE_BUFFERSIZE, 0
	};
	struct scst_cmd *rs_cmd;

	TRACE_ENTRY();

	if (orig_cmd->sense != NULL) {
		TRACE_MEM("Releasing sense %p (orig_cmd %p)",
			orig_cmd->sense, orig_cmd);
		mempool_free(orig_cmd->sense, scst_sense_mempool);
		orig_cmd->sense = NULL;
	}

	rs_cmd = scst_create_prepare_internal_cmd(orig_cmd,
			request_sense, sizeof(request_sense),
			SCST_CMD_QUEUE_HEAD_OF_QUEUE);
	if (rs_cmd == NULL)
		goto out_error;

	rs_cmd->tgt_i_priv = orig_cmd;

	rs_cmd->cdb[1] |= scst_get_cmd_dev_d_sense(orig_cmd);
	rs_cmd->expected_data_direction = SCST_DATA_READ;
	rs_cmd->expected_transfer_len_full = SCST_SENSE_BUFFERSIZE;
	rs_cmd->expected_values_set = 1;

	TRACE_MGMT_DBG("Adding REQUEST SENSE cmd %p to head of active "
		"cmd list", rs_cmd);
	spin_lock_irq(&rs_cmd->cmd_threads->cmd_list_lock);
	list_add(&rs_cmd->cmd_list_entry, &rs_cmd->cmd_threads->active_cmd_list);
	wake_up(&rs_cmd->cmd_threads->cmd_list_waitQ);
	spin_unlock_irq(&rs_cmd->cmd_threads->cmd_list_lock);

out:
	TRACE_EXIT_RES(res);
	return res;

out_error:
	res = -1;
	goto out;
}

static void scst_complete_request_sense(struct scst_cmd *req_cmd)
{
	struct scst_cmd *orig_cmd = req_cmd->tgt_i_priv;
	uint8_t *buf;
	int len;

	TRACE_ENTRY();

	sBUG_ON(orig_cmd == NULL);

	len = scst_get_buf_full(req_cmd, &buf);

	if (scsi_status_is_good(req_cmd->status) && (len > 0) &&
	    scst_sense_valid(buf)) {
		TRACE(TRACE_SCSI|TRACE_MGMT_DEBUG, "REQUEST SENSE %p returned "
			"valid sense (orig cmd %s)", req_cmd, orig_cmd->op_name);
		PRINT_BUFF_FLAG(TRACE_SCSI|TRACE_MGMT_DEBUG, "Sense", buf, len);
		if (scst_no_sense(buf))
			PRINT_WARNING("REQUEST SENSE returned NO SENSE (orig "
				"cmd %s)", orig_cmd->op_name);
		scst_alloc_set_sense(orig_cmd, scst_cmd_atomic(req_cmd),
			buf, len);
	} else {
		if (test_bit(SCST_CMD_ABORTED, &req_cmd->cmd_flags) &&
		    !test_bit(SCST_CMD_ABORTED, &orig_cmd->cmd_flags)) {
			TRACE_MGMT_DBG("REQUEST SENSE %p was aborted, but "
				"orig_cmd %p - not, retry", req_cmd, orig_cmd);
		} else {
			PRINT_ERROR("%s", "Unable to get the sense via "
				"REQUEST SENSE, returning HARDWARE ERROR");
			scst_set_cmd_error(orig_cmd,
				SCST_LOAD_SENSE(scst_sense_internal_failure));
		}
	}

	if (len > 0)
		scst_put_buf_full(req_cmd, buf);

	TRACE_MGMT_DBG("Adding orig cmd %p to head of active "
		"cmd list", orig_cmd);
	spin_lock_irq(&orig_cmd->cmd_threads->cmd_list_lock);
	list_add(&orig_cmd->cmd_list_entry, &orig_cmd->cmd_threads->active_cmd_list);
	wake_up(&orig_cmd->cmd_threads->cmd_list_waitQ);
	spin_unlock_irq(&orig_cmd->cmd_threads->cmd_list_lock);

	TRACE_EXIT();
	return;
}

struct scst_ws_sg_tail {
	struct scatterlist *sg;
	int sg_cnt;
};

struct scst_write_same_priv {
	/* Must be the first for scst_finish_internal_cmd()! */
	scst_i_finish_fn_t ws_finish_fn;

	struct scst_cmd *ws_orig_cmd;

	struct mutex ws_mutex;

	/* 0 len terminated */
	struct scst_data_descriptor *ws_descriptors;

	int ws_cur_descr;

	int ws_left_to_send; /* in blocks */
	int64_t ws_cur_lba; /* in blocks */

	__be16 guard_tag;
	__be16 app_tag;
	uint32_t ref_tag;
	unsigned int dif_valid:1;
	unsigned int inc_ref_tag:1;

	int ws_max_each;/* in blocks */
	int ws_cur_in_flight; /* commands */

	struct scst_ws_sg_tail *ws_sg_tails;

	struct scatterlist *ws_sg_full;
	int ws_sg_full_cnt;
};

#ifdef CONFIG_SCST_EXTRACHECKS
static u64 sg_data_length(struct scatterlist *sgl, int nr)
{
	struct scatterlist *sg;
	u64 len = 0;
	int i;

	for_each_sg(sgl, sg, nr, i)
		len += sg->length;

	return len;
}
#endif

/* ws_mutex suppose to be locked */
static int scst_ws_push_single_write(struct scst_write_same_priv *wsp,
	int64_t lba, int blocks)
{
	struct scst_cmd *ws_cmd = wsp->ws_orig_cmd;
	struct scst_device *dev = ws_cmd->dev;
	struct scatterlist *ws_sg;
	int ws_sg_cnt;
	int res;
	uint8_t write_cdb[32];
	int write_cdb_len;
	int len = blocks << ws_cmd->dev->block_shift;
	struct scst_cmd *cmd;
	bool needs_dif = wsp->dif_valid;

	TRACE_ENTRY();

	if (blocks == wsp->ws_max_each) {
		ws_sg = wsp->ws_sg_full;
		ws_sg_cnt = wsp->ws_sg_full_cnt;
	} else {
		ws_sg = wsp->ws_sg_tails[wsp->ws_cur_descr].sg;
		ws_sg_cnt = wsp->ws_sg_tails[wsp->ws_cur_descr].sg_cnt;
	}

#ifdef CONFIG_SCST_EXTRACHECKS
	if (len != sg_data_length(ws_sg, ws_sg_cnt))
		WARN_ONCE(true, "lba %lld: %d <> %lld\n", lba, len,
			  sg_data_length(ws_sg, ws_sg_cnt));
#endif

	if (unlikely(test_bit(SCST_CMD_ABORTED, &ws_cmd->cmd_flags)) ||
	    unlikely(ws_cmd->completed)) {
		TRACE_DBG("ws cmd %p aborted or completed (%d), aborting "
			"further write commands", ws_cmd, ws_cmd->completed);
		wsp->ws_left_to_send = 0;
		res = -EPIPE;
		goto out;
	}

	if (!needs_dif || (dev->dev_dif_type != 2)) {
		memset(write_cdb, 0, sizeof(write_cdb));
		write_cdb[0] = WRITE_16;
		write_cdb_len = 16;
		write_cdb[1] = ws_cmd->cdb[1];
		if (needs_dif) {
			uint8_t wrprotect = ws_cmd->cdb[1] & 0xE0;

			if (wrprotect == 0)
				wrprotect = 0x20;
			write_cdb[1] |= wrprotect;
		}
		put_unaligned_be64(lba, &write_cdb[2]);
		put_unaligned_be32(blocks, &write_cdb[10]);
	} else {
		/* There might be WRITE SAME(16) with WRPROTECT 0 here */
		uint8_t wrprotect;

		if (ws_cmd->cdb_len != 32)
			wrprotect = ws_cmd->cdb[1] & 0xE0;
		else
			wrprotect = ws_cmd->cdb[10] & 0xE0;
		if (wrprotect == 0)
			wrprotect = 0x20;
		write_cdb[0] = VARIABLE_LENGTH_CMD;
		put_unaligned_be16(SUBCODE_WRITE_32, &write_cdb[8]);
		write_cdb[7] = 0x18;
		write_cdb_len = 32;
		write_cdb[10] = ws_cmd->cdb[10];
		write_cdb[10] |= wrprotect;
		put_unaligned_be64(lba, &write_cdb[12]);
		put_unaligned_be32(blocks, &write_cdb[28]);
		put_unaligned_be32(wsp->ref_tag, &write_cdb[20]);
		put_unaligned(wsp->app_tag, &write_cdb[24]);
		write_cdb[26] = ws_cmd->cdb[26];
		write_cdb[27] = ws_cmd->cdb[27];
	}

	cmd = scst_create_prepare_internal_cmd(ws_cmd, write_cdb,
		write_cdb_len, SCST_CMD_QUEUE_SIMPLE);
	if (cmd == NULL) {
		res = -ENOMEM;
		goto out_busy;
	}

	cmd->expected_data_direction = SCST_DATA_WRITE;
	cmd->expected_transfer_len_full = len;
	cmd->expected_values_set = 1;

	cmd->tgt_i_priv = wsp;

	if (needs_dif) {
		struct scatterlist *dif_sg, *s;
		struct sgv_pool_obj *dif_sgv = NULL;
		int dif_bufflen, i, dif_sg_cnt = 0;

		TRACE_DBG("Allocating and filling DIF buff for cmd %p "
			"(ws_cmd %p)", cmd, ws_cmd);

		dif_bufflen = blocks << SCST_DIF_TAG_SHIFT;
		cmd->expected_transfer_len_full += dif_bufflen;

		dif_sg = sgv_pool_alloc(ws_cmd->tgt_dev->pool,
			dif_bufflen, GFP_KERNEL, 0, &dif_sg_cnt, &dif_sgv,
			&cmd->dev->dev_mem_lim, NULL);
		if (unlikely(dif_sg == NULL)) {
			TRACE(TRACE_OUT_OF_MEM, "Unable to alloc DIF sg "
				"for %d blocks", blocks);
			res = -ENOMEM;
			goto out_free_cmd;
		}
		cmd->out_sgv = dif_sgv; /* hacky, but it isn't used for WRITE(16/32) */
		cmd->tgt_i_dif_sg = dif_sg;
		cmd->tgt_i_dif_sg_cnt = dif_sg_cnt;

		TRACE_DBG("dif_sg %p, cnt %d", dif_sg, dif_sg_cnt);

		for_each_sg(dif_sg, s, dif_sg_cnt, i) {
			int left = (s->length - s->offset) >> SCST_DIF_TAG_SHIFT;
			struct t10_pi_tuple *t = sg_virt(s);

			TRACE_DBG("sg %p, offset %d, length %d, left %d", s,
				s->offset, s->length, left);
			while (left > 0) {
				t->app_tag = wsp->app_tag;
				t->ref_tag = cpu_to_be32(wsp->ref_tag);
				if (wsp->inc_ref_tag)
					wsp->ref_tag++;
				t->guard_tag = wsp->guard_tag;
				t++;
				left--;
			}
		}
	}

	cmd->tgt_i_sg = ws_sg;
	cmd->tgt_i_sg_cnt = ws_sg_cnt;
	cmd->tgt_i_data_buf_alloced = 1;

	wsp->ws_cur_lba += blocks;
	wsp->ws_left_to_send -= blocks;
	wsp->ws_cur_in_flight++;

	TRACE_DBG("Adding WRITE(16) cmd %p to active cmd list", cmd);
	spin_lock_irq(&cmd->cmd_threads->cmd_list_lock);
	list_add_tail(&cmd->cmd_list_entry, &cmd->cmd_threads->active_cmd_list);
	spin_unlock_irq(&cmd->cmd_threads->cmd_list_lock);

	res = 0;

out:
	TRACE_EXIT_RES(res);
	return res;

out_free_cmd:
	scst_prelim_finish_internal_cmd(cmd);

out_busy:
	scst_set_busy(ws_cmd);
	goto out;
}

static void scst_ws_finished(struct scst_write_same_priv *wsp)
{
	struct scst_cmd *ws_cmd = wsp->ws_orig_cmd;
	int i;

	TRACE_ENTRY();

	TRACE_DBG("ws cmd %p finished with status %d", ws_cmd, ws_cmd->status);

	sBUG_ON(wsp->ws_cur_in_flight != 0);

	if (wsp->ws_sg_full &&
	    sg_page(&wsp->ws_sg_full[0]) != sg_page(ws_cmd->sg))
		__free_page(sg_page(&wsp->ws_sg_full[0]));
	else if (wsp->ws_sg_tails && wsp->ws_sg_tails[0].sg_cnt != 0 &&
		 sg_page(&wsp->ws_sg_tails[0].sg[0]) != sg_page(ws_cmd->sg))
		__free_page(sg_page(&wsp->ws_sg_tails[0].sg[0]));
	kfree(wsp->ws_sg_full);
	if (wsp->ws_sg_tails) {
		for (i = 0; wsp->ws_descriptors[i].sdd_blocks != 0; i++)
			if (wsp->ws_sg_tails[i].sg_cnt != 0)
				kfree(wsp->ws_sg_tails[i].sg);
		kfree(wsp->ws_sg_tails);
	}
	kfree(wsp->ws_descriptors);
	kfree(wsp);

	ws_cmd->completed = 1; /* for success */
	ws_cmd->scst_cmd_done(ws_cmd, SCST_CMD_STATE_DEFAULT, SCST_CONTEXT_THREAD);

	TRACE_EXIT();
	return;
}

<<<<<<< HEAD
/*
 * If there is a tail with fewer segments than ws_max_each, adjust the SG
 * vector and submit a WRITE command for the tail after all other in-flight
 * commands have finished.
 */
static void scst_ws_process_tail(struct scst_write_same_priv *wsp)
{
	struct scst_cmd *ws_cmd = wsp->ws_orig_cmd;
	struct scatterlist *sg;
	unsigned left;
	int i;

	TRACE_ENTRY();

	lockdep_assert_held(&wsp->ws_mutex);
	EXTRACHECKS_BUG_ON(wsp->ws_cur_in_flight > 0);
	EXTRACHECKS_BUG_ON(wsp->ws_left_to_send >= wsp->ws_max_each);

	wsp->ws_max_each = wsp->ws_left_to_send;
	left = wsp->ws_left_to_send << ws_cmd->dev->block_shift;
	for_each_sg(wsp->ws_sg, sg, wsp->ws_sg_cnt, i) {
		u32 len = min(left, sg->length);

		if (sg->length > len) {
			TRACE_DBG("Processing WS tail of %d << %d = %d bytes - adjusted length of element %d from %d to %d",
				  wsp->ws_left_to_send,
				  ws_cmd->dev->block_shift,
				  wsp->ws_left_to_send <<
				  ws_cmd->dev->block_shift, i,
				  sg->length, len);
			sg->length = len;
			sg_mark_end(sg);
#if LINUX_VERSION_CODE < KERNEL_VERSION(3, 0, 0)
			/* Old versions of sg_mark_end() clear page_link. */
			BUG_ON(sg_page(sg) == NULL);
#endif
			wsp->ws_sg_cnt = i + 1;
			break;
		}
		left -= len;
	}

	TRACE_EXIT();
	return;
}

=======
>>>>>>> 5b921822
/* Must be called in a thread context and no locks */
static void scst_ws_write_cmd_finished(struct scst_cmd *cmd)
{
	struct scst_write_same_priv *wsp = cmd->tgt_i_priv;
	struct scst_cmd *ws_cmd = wsp->ws_orig_cmd;
	int rc, blocks;

	TRACE_ENTRY();

	TRACE_DBG("Write cmd %p finished (ws cmd %p, ws_cur_in_flight %d)",
		cmd, ws_cmd, wsp->ws_cur_in_flight);

	if (cmd->out_sgv != NULL)
		sgv_pool_free(cmd->out_sgv, &cmd->dev->dev_mem_lim);

	cmd->sg = NULL;
	cmd->sg_cnt = 0;

	mutex_lock(&wsp->ws_mutex);

	wsp->ws_cur_in_flight--;

	if (cmd->status != 0) {
		int rc;

		TRACE_DBG("Write cmd %p (ws cmd %p) finished not successfully",
			cmd, ws_cmd);
		sBUG_ON(cmd->resp_data_len != 0);
		if (cmd->status == SAM_STAT_CHECK_CONDITION)
			rc = scst_set_cmd_error_sense(ws_cmd, cmd->sense,
				cmd->sense_valid_len);
		else {
			sBUG_ON(cmd->sense != NULL);
			rc = scst_set_cmd_error_status(ws_cmd, cmd->status);
		}
		if (rc != 0) {
			/* Requeue possible UA */
			if (scst_is_ua_sense(cmd->sense, cmd->sense_valid_len))
				scst_requeue_ua(cmd, NULL, 0);
		}
	}

	if (wsp->ws_left_to_send == 0) {
		if (wsp->ws_descriptors[wsp->ws_cur_descr+1].sdd_blocks != 0) {
			wsp->ws_cur_descr++;
			wsp->ws_cur_lba = wsp->ws_descriptors[wsp->ws_cur_descr].sdd_lba;
			wsp->ws_left_to_send = wsp->ws_descriptors[wsp->ws_cur_descr].sdd_blocks;
			TRACE_DBG("wsp %p, cur descr %d, cur lba %lld, left %d",
				wsp, wsp->ws_cur_descr, (long long)wsp->ws_cur_lba,
				wsp->ws_left_to_send);
		}
		if (wsp->ws_left_to_send == 0)
			goto out_check_finish;
	}

	blocks = min_t(int, wsp->ws_left_to_send, wsp->ws_max_each);

	rc = scst_ws_push_single_write(wsp, wsp->ws_cur_lba, blocks);
	if (rc != 0)
		goto out_check_finish;

	wake_up(&ws_cmd->cmd_threads->cmd_list_waitQ);

out_unlock:
	mutex_unlock(&wsp->ws_mutex);

out:
	TRACE_EXIT();
	return;

out_check_finish:
	if (wsp->ws_cur_in_flight > 0)
		goto out_unlock;

	mutex_unlock(&wsp->ws_mutex);
	scst_ws_finished(wsp);
	goto out;
}

/* Must be called in a thread context and no locks */
static void scst_ws_gen_writes(struct scst_write_same_priv *wsp)
{
	struct scst_cmd *ws_cmd = wsp->ws_orig_cmd;
	int cnt = 0;
	int rc;

	TRACE_ENTRY();

	mutex_lock(&wsp->ws_mutex);

again:
	while (wsp->ws_left_to_send >= wsp->ws_max_each &&
	       wsp->ws_cur_in_flight < SCST_MAX_IN_FLIGHT_INTERNAL_COMMANDS) {
		rc = scst_ws_push_single_write(wsp, wsp->ws_cur_lba,
					       wsp->ws_max_each);
		if (rc != 0)
			goto out_err;

		cnt++;
	}
	if (wsp->ws_left_to_send > 0 &&
	    wsp->ws_cur_in_flight < SCST_MAX_IN_FLIGHT_INTERNAL_COMMANDS) {
		rc = scst_ws_push_single_write(wsp, wsp->ws_cur_lba,
					       wsp->ws_left_to_send);
		if (rc != 0)
			goto out_err;

		cnt++;
	}

	if ((wsp->ws_left_to_send == 0) &&
	    (wsp->ws_descriptors[wsp->ws_cur_descr+1].sdd_blocks != 0)) {
		wsp->ws_cur_descr++;
		wsp->ws_cur_lba = wsp->ws_descriptors[wsp->ws_cur_descr].sdd_lba;
		wsp->ws_left_to_send = wsp->ws_descriptors[wsp->ws_cur_descr].sdd_blocks;
		TRACE_DBG("wsp %p, cur descr %d, cur lba %lld, left %d",
			wsp, wsp->ws_cur_descr, (long long)wsp->ws_cur_lba,
			wsp->ws_left_to_send);
		goto again;
	}

out_wake:
	if (cnt != 0)
		wake_up(&ws_cmd->cmd_threads->cmd_list_waitQ);

	mutex_unlock(&wsp->ws_mutex);

out:
	TRACE_EXIT();
	return;

out_err:
	if (wsp->ws_cur_in_flight != 0)
		goto out_wake;
	else {
		mutex_unlock(&wsp->ws_mutex);
		scst_ws_finished(wsp);
		goto out;
	}
}

static int scst_ws_sg_init(struct scatterlist **ws_sg, int ws_sg_cnt,
	struct page *pg, unsigned int offset, unsigned int length,
	unsigned int total_bytes)
{
	struct scatterlist *sg;
	int i;

	*ws_sg = kmalloc_array(ws_sg_cnt, sizeof(**ws_sg), GFP_KERNEL);
	if (*ws_sg == NULL) {
		PRINT_ERROR("Unable to alloc sg for %d entries", ws_sg_cnt);
		return -ENOMEM;
	}
	sg_init_table(*ws_sg, ws_sg_cnt);
	for_each_sg(*ws_sg, sg, ws_sg_cnt, i) {
		u32 len = min(total_bytes, length);

		sg_set_page(sg, pg, len, offset);
		total_bytes -= len;
	}
	sBUG_ON(total_bytes != 0); /* crash here to avoid data corruption */

	return 0;
}

static int scst_ws_sg_tails_get(struct scst_data_descriptor *where, struct scst_write_same_priv *wsp)
{
	int i;

	TRACE_ENTRY();

	for (i = 0; where[i].sdd_blocks != 0; i++) {
		if (where[i].sdd_blocks / wsp->ws_max_each != 0) {
			wsp->ws_sg_full_cnt = wsp->ws_max_each;
			break;
		}
	}
	while (where[i].sdd_blocks != 0)
		i++;

	wsp->ws_sg_tails = kcalloc(i + 1, sizeof(*wsp->ws_sg_tails),
				   GFP_KERNEL);
	if (wsp->ws_sg_tails == NULL) {
		PRINT_ERROR("Unable to allocate ws_sg_tails (size %zd)",
				sizeof(*wsp->ws_sg_tails)*i);
		return -ENOMEM;
	}
	for (i = 0; where[i].sdd_blocks != 0; i++)
		wsp->ws_sg_tails[i].sg_cnt = where[i].sdd_blocks % wsp->ws_max_each;

	TRACE_EXIT();
	return 0;
}

/*
 * Library function to perform WRITE SAME in a generic manner. On exit, cmd
 * always completed with sense set, if necessary.
 *
 * Parameter "where" is an array of descriptors where to write the same
 * block. Last element in this array has len 0. It must be allocated by
 * k?alloc() and will be kfree() by this function on finish.
 */
void scst_write_same(struct scst_cmd *cmd, struct scst_data_descriptor *where)
{
	struct scst_write_same_priv *wsp;
	int i, rc;
	struct page *pg = NULL;
	unsigned int offset, length, mult, ws_sg_full_blocks, ws_sg_tail_blocks;
	uint8_t ctrl_offs = (cmd->cdb_len < 32) ? 1 : 10;

	TRACE_ENTRY();

	scst_set_exec_time(cmd);

	if (unlikely(cmd->data_len <= 0)) {
		scst_set_invalid_field_in_cdb(cmd, cmd->len_off, 0);
		goto out_done;
	}

	if (cmd->sg_cnt != 1) {
		PRINT_WARNING("WRITE SAME must contain only single block of data "
			"in a single SG (cmd %p)", cmd);
		scst_set_cmd_error(cmd, SCST_LOAD_SENSE(scst_sense_parameter_value_invalid));
		goto out_done;
	}

	if (unlikely((cmd->cdb[ctrl_offs] & 0x6) != 0)) {
		TRACE(TRACE_MINOR, "LBDATA and/or PBDATA (ctrl %x) are not "
			"supported", cmd->cdb[ctrl_offs]);
		scst_set_invalid_field_in_cdb(cmd, ctrl_offs,
			SCST_INVAL_FIELD_BIT_OFFS_VALID | 1);
		goto out_done;
	}

	if (unlikely((uint64_t)cmd->data_len > cmd->dev->max_write_same_len)) {
		PRINT_WARNING("Invalid WRITE SAME data len %lld (max allowed "
			"%lld)", (long long)cmd->data_len,
			(long long)cmd->dev->max_write_same_len);
		scst_set_invalid_field_in_cdb(cmd, cmd->len_off, 0);
		goto out_done;
	}

	if (where == NULL) {
		where = kzalloc(sizeof(*where) << 1, GFP_KERNEL);
		if (where == NULL) {
			PRINT_ERROR("Unable to allocate ws_priv (size %zd, cmd %p)",
				sizeof(*where) << 1, cmd);
			goto out_busy;
		}
		where->sdd_lba = cmd->lba;
		where->sdd_blocks = cmd->data_len >> cmd->dev->block_shift;
	}

	if (unlikely(where->sdd_blocks == 0))
		goto out_done;

	rc = scst_dif_process_write(cmd);
	if (unlikely(rc != 0))
		goto out_done;

	wsp = kzalloc(sizeof(*wsp), GFP_KERNEL);
	if (wsp == NULL) {
		PRINT_ERROR("Unable to allocate ws_priv (size %zd, cmd %p)",
			sizeof(*wsp), cmd);
		goto out_busy;
	}

	mutex_init(&wsp->ws_mutex);
	wsp->ws_finish_fn = scst_ws_write_cmd_finished;
	wsp->ws_orig_cmd = cmd;

	wsp->ws_descriptors = where;
	wsp->ws_cur_descr = 0;
	wsp->ws_cur_lba = where[0].sdd_lba;
	wsp->ws_left_to_send = where[0].sdd_blocks;
	wsp->ws_max_each = SCST_MAX_EACH_INTERNAL_IO_SIZE >> cmd->dev->block_shift;

	if (scst_ws_sg_tails_get(where, wsp) == -ENOMEM)
		goto out_busy;

	if (cmd->bufflen <= PAGE_SIZE / 2)
		pg = alloc_page(GFP_KERNEL);
	if (pg) {
		struct page *src_pg;
		void *src, *dst;
		int k;

		mult = 0;
		src_pg = sg_page(cmd->sg);
		src = kmap(src_pg);
		dst = kmap(pg);
		for (k = 0; k < PAGE_SIZE; k += cmd->bufflen, mult++)
			memcpy(dst + k, src + cmd->sg->offset, cmd->bufflen);
		kunmap(pg);
		kunmap(src_pg);
		offset = 0;
		length = k;
	} else {
		pg = sg_page(cmd->sg);
		offset = cmd->sg->offset;
		length = cmd->sg->length;
		mult = 1;
	}

	if (wsp->ws_sg_full_cnt != 0) {
		ws_sg_full_blocks = wsp->ws_sg_full_cnt;
		wsp->ws_sg_full_cnt = (ws_sg_full_blocks + mult - 1) / mult;
		TRACE_DBG("Allocating %d SGs", wsp->ws_sg_full_cnt);
		rc = scst_ws_sg_init(&wsp->ws_sg_full, wsp->ws_sg_full_cnt, pg,
				     offset, length,
				     ws_sg_full_blocks << cmd->dev->block_shift);
		if (rc != 0)
			goto out_free;
	}
	for (i = 0; wsp->ws_descriptors[i].sdd_blocks != 0; i++) {
		if (wsp->ws_sg_tails[i].sg_cnt != 0) {
			ws_sg_tail_blocks = wsp->ws_sg_tails[i].sg_cnt;
			wsp->ws_sg_tails[i].sg_cnt = (ws_sg_tail_blocks + mult - 1) / mult;
			TRACE_DBG("Allocating %d tail SGs for descriptor[%d] ", wsp->ws_sg_tails[i].sg_cnt, i);
			rc = scst_ws_sg_init(&wsp->ws_sg_tails[i].sg, wsp->ws_sg_tails[i].sg_cnt, pg,
					     offset, length,
					     ws_sg_tail_blocks << cmd->dev->block_shift);
			if (rc != 0)
				goto out_free;
		}
	}
<<<<<<< HEAD
	WARN_ON_ONCE(left != 0);
=======
>>>>>>> 5b921822

	if (scst_cmd_needs_dif_buf(cmd)) {
		struct t10_pi_tuple *t;
		struct scatterlist *tags_sg = NULL;
		int tags_len = 0;

		t = (struct t10_pi_tuple *)scst_get_dif_buf(cmd, &tags_sg, &tags_len);

		wsp->app_tag = t->app_tag;
		wsp->ref_tag = be32_to_cpu(t->ref_tag);
		wsp->guard_tag = t->guard_tag;
		wsp->dif_valid = 1;

		switch (cmd->dev->dev_dif_type) {
		case 1:
		case 2:
			wsp->inc_ref_tag = 1;
			break;
		case 3:
			wsp->inc_ref_tag = 0;
			break;
		default:
			sBUG();
			break;
		}

		scst_put_dif_buf(cmd, t);
	}

	scst_ws_gen_writes(wsp);

out:
	TRACE_EXIT();
	return;

out_free:
	if (pg && pg != sg_page(cmd->sg))
		__free_page(pg);
	kfree(wsp);

out_busy:
	scst_set_busy(cmd);

out_done:
	kfree(where);
	cmd->scst_cmd_done(cmd, SCST_CMD_STATE_DEFAULT, SCST_CONTEXT_THREAD);
	goto out;
}
EXPORT_SYMBOL_GPL(scst_write_same);

struct scst_cwr_priv {
	/* Must be the first for scst_finish_internal_cmd()! */
	scst_i_finish_fn_t cwr_finish_fn;

	struct scst_cmd *cwr_orig_cmd;
};

static void scst_cwr_finished(struct scst_cwr_priv *cwrp)
{
	struct scst_cmd *cwr_cmd = cwrp->cwr_orig_cmd;

	TRACE_ENTRY();

	TRACE_DBG("cwr cmd %p finished with status %d", cwr_cmd, cwr_cmd->status);

	kfree(cwrp);

	cwr_cmd->completed = 1; /* for success */
	cwr_cmd->scst_cmd_done(cwr_cmd, SCST_CMD_STATE_DEFAULT, SCST_CONTEXT_THREAD);

	TRACE_EXIT();
	return;
}

static void scst_cwr_write_cmd_finished(struct scst_cmd *cmd)
{
	struct scst_cwr_priv *cwrp = cmd->tgt_i_priv;
	struct scst_cmd *cwr_cmd = cwrp->cwr_orig_cmd;

	TRACE_ENTRY();

	TRACE_DBG("WRITE cmd %p finished (cwr cmd %p)", cmd, cwr_cmd);

	EXTRACHECKS_BUG_ON(cmd->cdb[0] != WRITE_16);

	if (cmd->status != 0) {
		int rc;

		TRACE_DBG("WRITE cmd %p (cwr cmd %p) finished not successfully",
			cmd, cwr_cmd);
		sBUG_ON(cmd->resp_data_len != 0);
		if (cmd->status == SAM_STAT_CHECK_CONDITION)
			rc = scst_set_cmd_error_sense(cwr_cmd, cmd->sense,
				cmd->sense_valid_len);
		else {
			sBUG_ON(cmd->sense != NULL);
			rc = scst_set_cmd_error_status(cwr_cmd, cmd->status);
		}
		if (rc != 0) {
			/* Requeue possible UA */
			if (scst_is_ua_sense(cmd->sense, cmd->sense_valid_len))
				scst_requeue_ua(cmd, NULL, 0);
		}
	}

	scst_cwr_finished(cwrp);

	TRACE_EXIT();
	return;
}

static void scst_cwr_read_cmd_finished(struct scst_cmd *cmd)
{
	struct scst_cwr_priv *cwrp = cmd->tgt_i_priv;
	struct scst_cmd *cwr_cmd = cwrp->cwr_orig_cmd;
	bool c, dif;
	uint8_t write16_cdb[16];
	struct scst_cmd *wcmd;
	int data_len, miscompare_offs, rc;

	TRACE_ENTRY();

	TRACE_DBG("READ cmd %p finished (cwr cmd %p)", cmd, cwr_cmd);

	if (cmd->status != 0) {
		int rc;

		TRACE_DBG("Read cmd %p (cwr cmd %p) finished not successfully",
			cmd, cwr_cmd);
		sBUG_ON(cmd->resp_data_len != 0);
		if (cmd->status == SAM_STAT_CHECK_CONDITION)
			rc = scst_set_cmd_error_sense(cwr_cmd, cmd->sense,
				cmd->sense_valid_len);
		else {
			sBUG_ON(cmd->sense != NULL);
			rc = scst_set_cmd_error_status(cwr_cmd, cmd->status);
		}
		if (rc != 0) {
			/* Requeue possible UA */
			if (scst_is_ua_sense(cmd->sense, cmd->sense_valid_len))
				scst_requeue_ua(cmd, NULL, 0);
		}
		goto out_finish;
	}

	if (unlikely(test_bit(SCST_CMD_ABORTED, &cwr_cmd->cmd_flags))) {
		TRACE_MGMT_DBG("cwr cmd %p aborted", cwr_cmd);
		goto out_finish;
	}

	c = sg_cmp(cmd->sg, cwr_cmd->sg, 0, 0, &miscompare_offs
#if LINUX_VERSION_CODE < KERNEL_VERSION(3, 4, 0)
		, KM_USER0, KM_USER1
#endif
	);
	if (!c) {
		scst_set_cmd_error_and_inf(cwr_cmd,
			SCST_LOAD_SENSE(scst_sense_miscompare_error), miscompare_offs);
		goto out_finish;
	}

	data_len = cwr_cmd->data_len;

	/* We ignore the read PI checks as required by SBC */
	rc = scst_dif_process_write(cmd);
	if (unlikely(rc != 0))
		goto out_finish;

	memset(write16_cdb, 0, sizeof(write16_cdb));
	write16_cdb[0] = WRITE_16;
	write16_cdb[1] = cwr_cmd->cdb[1];
	put_unaligned_be64(cwr_cmd->lba, &write16_cdb[2]);
	put_unaligned_be32(data_len >> cmd->dev->block_shift, &write16_cdb[10]);

	dif = scst_cmd_needs_dif_buf(cwr_cmd) && ((cwr_cmd->cdb[1] & 0xE0) != 0);
	if (dif)
		write16_cdb[1] |= cwr_cmd->cdb[1] & 0xE0;

	wcmd = scst_create_prepare_internal_cmd(cwr_cmd, write16_cdb,
		sizeof(write16_cdb), SCST_CMD_QUEUE_HEAD_OF_QUEUE);
	if (wcmd == NULL)
		goto out_busy;

	wcmd->expected_data_direction = SCST_DATA_WRITE;
	wcmd->expected_transfer_len_full = data_len;
	if (dif)
		wcmd->expected_transfer_len_full +=
			data_len >> (cmd->dev->block_shift - SCST_DIF_TAG_SHIFT);
	wcmd->expected_values_set = 1;

	wcmd->tgt_i_priv = cwrp;

	rc = scst_adjust_sg_get_tail(cwr_cmd, &wcmd->tgt_i_sg,
		&wcmd->tgt_i_sg_cnt, &wcmd->tgt_i_dif_sg,
		&wcmd->tgt_i_dif_sg_cnt, data_len, data_len);
	/*
	 * It must not happen, because get_cdb_info_compare_and_write()
	 * supposed to ensure that.
	 */
	EXTRACHECKS_BUG_ON(rc != 0);

	wcmd->tgt_i_data_buf_alloced = 1;

	cwrp->cwr_finish_fn = scst_cwr_write_cmd_finished;

	TRACE_DBG("Adding WRITE(16) wcmd %p to head of active cmd list", wcmd);
	spin_lock_irq(&wcmd->cmd_threads->cmd_list_lock);
	list_add(&wcmd->cmd_list_entry, &wcmd->cmd_threads->active_cmd_list);
	wake_up(&wcmd->cmd_threads->cmd_list_waitQ);
	spin_unlock_irq(&wcmd->cmd_threads->cmd_list_lock);

out:
	TRACE_EXIT();
	return;

out_busy:
	scst_set_busy(cwr_cmd);

out_finish:
	scst_cwr_finished(cwrp);
	goto out;
}

int scst_cmp_wr_local(struct scst_cmd *cmd)
{
	int res = SCST_EXEC_COMPLETED;
	struct scst_cwr_priv *cwrp;
	uint8_t read16_cdb[16];
	struct scst_cmd *rcmd;
	int data_len;

	TRACE_ENTRY();

	/* COMPARE AND WRITE is SBC only command */
	EXTRACHECKS_BUG_ON(cmd->dev->type != TYPE_DISK);

	cmd->status = 0;
	cmd->msg_status = 0;
	cmd->host_status = DID_OK;
	cmd->driver_status = 0;

	if (unlikely(cmd->bufflen == 0)) {
		TRACE(TRACE_MINOR, "Zero bufflen (cmd %p)", cmd);
		goto out_done;
	}

	/* ToDo: HWALIGN'ed kmem_cache */
	cwrp = kzalloc(sizeof(*cwrp), GFP_KERNEL);
	if (cwrp == NULL) {
		PRINT_ERROR("Unable to allocate cwr_priv (size %zd, cmd %p)",
			sizeof(*cwrp), cmd);
		goto out_busy;
	}

	cwrp->cwr_orig_cmd = cmd;
	cwrp->cwr_finish_fn = scst_cwr_read_cmd_finished;

	data_len = cmd->data_len;

	/*
	 * As required by SBC, DIF PI, if any, is not checked for the read part
	 */

	memset(read16_cdb, 0, sizeof(read16_cdb));
	read16_cdb[0] = READ_16;
	read16_cdb[1] = cmd->cdb[1] & ~0xE0; /* as required, see above */
	put_unaligned_be64(cmd->lba, &read16_cdb[2]);
	put_unaligned_be32(data_len >> cmd->dev->block_shift, &read16_cdb[10]);

	rcmd = scst_create_prepare_internal_cmd(cmd, read16_cdb,
		sizeof(read16_cdb), SCST_CMD_QUEUE_HEAD_OF_QUEUE);
	if (rcmd == NULL) {
		res = -ENOMEM;
		goto out_free;
	}

	rcmd->expected_data_direction = SCST_DATA_READ;
	rcmd->expected_transfer_len_full = data_len;
	rcmd->expected_values_set = 1;

	rcmd->tgt_i_priv = cwrp;

	TRACE_DBG("Adding READ(16) cmd %p to head of active cmd list", rcmd);
	spin_lock_irq(&rcmd->cmd_threads->cmd_list_lock);
	list_add(&rcmd->cmd_list_entry, &rcmd->cmd_threads->active_cmd_list);
	wake_up(&rcmd->cmd_threads->cmd_list_waitQ);
	spin_unlock_irq(&rcmd->cmd_threads->cmd_list_lock);

out:
	TRACE_EXIT_RES(res);
	return res;

out_free:
	kfree(cwrp);

out_busy:
	scst_set_busy(cmd);

out_done:
	cmd->scst_cmd_done(cmd, SCST_CMD_STATE_DEFAULT, SCST_CONTEXT_THREAD);
	goto out;
}


int scst_finish_internal_cmd(struct scst_cmd *cmd)
{
	int res;
	unsigned long flags;

	TRACE_ENTRY();

	sBUG_ON(!cmd->internal);

	if (scst_cmd_atomic(cmd)) {
		TRACE_DBG("Rescheduling finished internal atomic cmd %p in a "
			"thread context", cmd);
		res = SCST_CMD_STATE_RES_NEED_THREAD;
		goto out;
	}

	spin_lock_irqsave(&cmd->sess->sess_list_lock, flags);
	list_del(&cmd->sess_cmd_list_entry);
	cmd->done = 1;
	cmd->finished = 1;
	spin_unlock_irqrestore(&cmd->sess->sess_list_lock, flags);

	if (unlikely(test_bit(SCST_CMD_ABORTED, &cmd->cmd_flags))) {
		scst_done_cmd_mgmt(cmd);
		scst_finish_cmd_mgmt(cmd);
	}

	if (cmd->cdb[0] == REQUEST_SENSE)
		scst_complete_request_sense(cmd);
	else {
		scst_i_finish_fn_t f = (void *) *((unsigned long long **)cmd->tgt_i_priv);

		f(cmd);
	}

	__scst_cmd_put(cmd);

	res = SCST_CMD_STATE_RES_CONT_NEXT;

out:
	TRACE_EXIT_HRES(res);
	return res;
}

static void scst_send_release(struct scst_device *dev)
{
	struct scsi_device *scsi_dev;
	unsigned char cdb[6];
	uint8_t sense[SCSI_SENSE_BUFFERSIZE];
	int rc, i;

	TRACE_ENTRY();

	if (dev->scsi_dev == NULL)
		goto out;

	scsi_dev = dev->scsi_dev;

	for (i = 0; i < 5; i++) {
		memset(cdb, 0, sizeof(cdb));
		cdb[0] = RELEASE;
		cdb[1] = (scsi_dev->scsi_level <= SCSI_2) ?
		    ((scsi_dev->lun << 5) & 0xe0) : 0;

		memset(sense, 0, sizeof(sense));

		TRACE(TRACE_DEBUG | TRACE_SCSI, "%s", "Sending RELEASE req to "
			"SCSI mid-level");
		rc = scsi_execute(scsi_dev, cdb, SCST_DATA_NONE, NULL, 0,
				sense, 15, 0, 0
#if LINUX_VERSION_CODE >= KERNEL_VERSION(2,6,29)
				, NULL
#endif
				);
		TRACE_DBG("RELEASE done: %x", rc);

		if (scsi_status_is_good(rc)) {
			break;
		} else {
			PRINT_ERROR("RELEASE failed: %d", rc);
			PRINT_BUFFER("RELEASE sense", sense, sizeof(sense));
			scst_check_internal_sense(dev, rc, sense,
				sizeof(sense));
		}
	}

out:
	TRACE_EXIT();
	return;
}

/* scst_mutex supposed to be held */
static void scst_clear_reservation(struct scst_tgt_dev *tgt_dev)
{
	struct scst_device *dev = tgt_dev->dev;
	struct scst_lksb pr_lksb;
	int release = 0;

	TRACE_ENTRY();

	scst_res_lock(dev, &pr_lksb);
	if (scst_is_reservation_holder(dev, tgt_dev->sess)) {
		/* This is one who holds the reservation */
		scst_clear_dev_reservation(dev);
		release = 1;
	}
	scst_res_unlock(dev, &pr_lksb);

	if (release)
		scst_send_release(dev);

	TRACE_EXIT();
	return;
}

struct scst_session *scst_alloc_session(struct scst_tgt *tgt, gfp_t gfp_mask,
	const char *initiator_name)
{
	struct scst_session *sess;
	int i;

	TRACE_ENTRY();

	sess = kmem_cache_zalloc(scst_sess_cachep, gfp_mask);
	if (sess == NULL) {
		PRINT_ERROR("%s", "Allocation of scst_session failed");
		goto out;
	}

	sess->init_phase = SCST_SESS_IPH_INITING;
	sess->shut_phase = SCST_SESS_SPH_READY;
	atomic_set(&sess->refcnt, 0);
	mutex_init(&sess->tgt_dev_list_mutex);
	for (i = 0; i < SESS_TGT_DEV_LIST_HASH_SIZE; i++) {
		struct list_head *head = &sess->sess_tgt_dev_list[i];

		INIT_LIST_HEAD(head);
	}
	spin_lock_init(&sess->sess_list_lock);
	INIT_LIST_HEAD(&sess->sess_cmd_list);
	sess->tgt = tgt;
	INIT_LIST_HEAD(&sess->init_deferred_cmd_list);
	INIT_LIST_HEAD(&sess->init_deferred_mcmd_list);
	INIT_LIST_HEAD(&sess->sess_cm_list_id_list);
	INIT_DELAYED_WORK(&sess->sess_cm_list_id_cleanup_work,
		(void (*)(struct work_struct *))sess_cm_list_id_cleanup_work_fn);
#if (LINUX_VERSION_CODE >= KERNEL_VERSION(2, 6, 20))
	INIT_DELAYED_WORK(&sess->hw_pending_work, scst_hw_pending_work_fn);
#else
	INIT_WORK(&sess->hw_pending_work, scst_hw_pending_work_fn, sess);
#endif

#ifdef CONFIG_SCST_MEASURE_LATENCY
	spin_lock_init(&sess->lat_lock);
#endif

	sess->initiator_name = kstrdup(initiator_name, gfp_mask);
	if (sess->initiator_name == NULL) {
		PRINT_ERROR("%s", "Unable to dup sess->initiator_name");
		goto out_free;
	}

out:
	TRACE_EXIT();
	return sess;

out_free:
	kmem_cache_free(scst_sess_cachep, sess);
	sess = NULL;
	goto out;
}

void scst_free_session(struct scst_session *sess)
{
	TRACE_ENTRY();

	mutex_lock(&scst_mutex);

	scst_sess_free_tgt_devs(sess);

	TRACE_DBG("Removing sess %p from the list", sess);
	list_del(&sess->sess_list_entry);

	TRACE_DBG("Removing session %p from acg %s", sess, sess->acg->acg_name);
	list_del(&sess->acg_sess_list_entry);
	scst_put_acg(sess->acg);

	mutex_unlock(&scst_mutex);

#ifndef CONFIG_SCST_PROC
	scst_sess_sysfs_del(sess);
#endif
	if (sess->unreg_done_fn) {
		TRACE_DBG("Calling unreg_done_fn(%p)", sess);
		sess->unreg_done_fn(sess);
		TRACE_DBG("%s", "unreg_done_fn() returned");
	}

	mutex_lock(&scst_mutex);

	list_del(&sess->sysfs_sess_list_entry);

	/* Called under lock to protect from too early tgt release */
	wake_up_all(&sess->tgt->unreg_waitQ);

	/*
	 * NOTE: do not dereference the sess->tgt pointer after scst_mutex
	 * has been unlocked, because it can be already dead!!
	 */
	mutex_unlock(&scst_mutex);

	kfree(sess->transport_id);
	kfree(sess->initiator_name);
	if (sess->sess_name != sess->initiator_name)
		kfree(sess->sess_name);

	kmem_cache_free(scst_sess_cachep, sess);

	TRACE_EXIT();
	return;
}

void scst_free_session_callback(struct scst_session *sess)
{
	struct completion *c;

	TRACE_ENTRY();

	TRACE_DBG("Freeing session %p", sess);

	cancel_delayed_work_sync(&sess->hw_pending_work);

	c = sess->shutdown_compl;

	mutex_lock(&scst_mutex);
	/*
	 * Necessary to sync with other threads trying to queue AEN, which
	 * the target driver will not be able to serve and crash, because after
	 * unreg_done_fn() called its internal session data will be destroyed.
	 */
	sess->shut_phase = SCST_SESS_SPH_UNREG_DONE_CALLING;
	mutex_unlock(&scst_mutex);

	scst_free_session(sess);

	if (c)
		complete_all(c);

	TRACE_EXIT();
	return;
}

void scst_sched_session_free(struct scst_session *sess)
{
	unsigned long flags;

	TRACE_ENTRY();

	if (sess->shut_phase != SCST_SESS_SPH_SHUTDOWN) {
		PRINT_CRIT_ERROR("session %p is going to shutdown with unknown "
			"shut phase %lx", sess, sess->shut_phase);
		sBUG();
	}

	spin_lock_irqsave(&scst_mgmt_lock, flags);
	TRACE_DBG("Adding sess %p to scst_sess_shut_list", sess);
	list_add_tail(&sess->sess_shut_list_entry, &scst_sess_shut_list);
	spin_unlock_irqrestore(&scst_mgmt_lock, flags);

	wake_up(&scst_mgmt_waitQ);

	TRACE_EXIT();
	return;
}

/**
 * scst_cmd_get() - increase command's reference counter
 */
void scst_cmd_get(struct scst_cmd *cmd)
{
	__scst_cmd_get(cmd);
}
EXPORT_SYMBOL(scst_cmd_get);

/**
 * scst_cmd_put() - decrease command's reference counter
 */
void scst_cmd_put(struct scst_cmd *cmd)
{
	__scst_cmd_put(cmd);
}
EXPORT_SYMBOL(scst_cmd_put);

/**
 * scst_cmd_set_ext_cdb() - sets cmd's extended CDB and its length
 */
void scst_cmd_set_ext_cdb(struct scst_cmd *cmd,
	uint8_t *ext_cdb, unsigned int ext_cdb_len,
	gfp_t gfp_mask)
{
	unsigned int len = cmd->cdb_len + ext_cdb_len;

	TRACE_ENTRY();

	if (len <= sizeof(cmd->cdb_buf))
		goto copy;

	if (unlikely(len > SCST_MAX_LONG_CDB_SIZE)) {
		PRINT_ERROR("Too big CDB (%d)", len);
		scst_set_cmd_error(cmd,
			SCST_LOAD_SENSE(scst_sense_hardw_error));
		goto out;
	}

	/* It's read-mostly, so cache alignment isn't needed */
	cmd->cdb = kmalloc(len, gfp_mask);
	if (unlikely(cmd->cdb == NULL)) {
		PRINT_ERROR("Unable to alloc extended CDB (size %d)", len);
		goto out_err;
	}

	memcpy(cmd->cdb, cmd->cdb_buf, cmd->cdb_len);

copy:
	memcpy(&cmd->cdb[cmd->cdb_len], ext_cdb, ext_cdb_len);

	cmd->cdb_len = cmd->cdb_len + ext_cdb_len;

out:
	TRACE_EXIT();
	return;

out_err:
	cmd->cdb = cmd->cdb_buf;
	scst_set_busy(cmd);
	goto out;
}
EXPORT_SYMBOL(scst_cmd_set_ext_cdb);

int scst_pre_init_cmd(struct scst_cmd *cmd, const uint8_t *cdb,
	unsigned int cdb_len, gfp_t gfp_mask)
{
	int res;

	TRACE_ENTRY();

#ifdef CONFIG_SCST_EXTRACHECKS
	/* cmd supposed to be zeroed */
	{
		int i;
		uint8_t *b = (uint8_t *)cmd;

		for (i = 0; i < sizeof(*cmd); i++)
			EXTRACHECKS_BUG_ON(b[i] != 0);
	}
#endif

	cmd->state = SCST_CMD_STATE_INIT_WAIT;
	cmd->start_time = jiffies;
	atomic_set(&cmd->cmd_ref, 1);
	cmd->cmd_threads = &scst_main_cmd_threads;
	cmd->cmd_gfp_mask = GFP_KERNEL;
	INIT_LIST_HEAD(&cmd->mgmt_cmd_list);
	cmd->cdb = cmd->cdb_buf;
	cmd->queue_type = SCST_CMD_QUEUE_SIMPLE;
	cmd->timeout = SCST_DEFAULT_TIMEOUT;
	cmd->retries = 0;
#ifdef CONFIG_SCST_EXTRACHECKS
	/* To ensure they are inited */
	cmd->lba = SCST_DEF_LBA_DATA_LEN;
	cmd->data_len = SCST_DEF_LBA_DATA_LEN;
#endif
	cmd->is_send_status = 1;
	cmd->resp_data_len = -1;
	cmd->write_sg = &cmd->sg;
	cmd->write_sg_cnt = &cmd->sg_cnt;

	cmd->dbl_ua_orig_data_direction = SCST_DATA_UNKNOWN;
	cmd->dbl_ua_orig_resp_data_len = -1;

	if (unlikely(cdb_len == 0)) {
		PRINT_ERROR("%s", "Wrong CDB len 0, finishing cmd");
		res = -EINVAL;
		goto out;
	} else if (cdb_len <= SCST_MAX_CDB_SIZE) {
		/* Duplicate memcpy to save a branch on the most common path */
		memcpy(cmd->cdb, cdb, cdb_len);
	} else {
		if (unlikely(cdb_len > SCST_MAX_LONG_CDB_SIZE)) {
			PRINT_ERROR("Too big CDB (%d), finishing cmd", cdb_len);
			res = -EINVAL;
			goto out;
		}
		/* It's read-mostly, so cache alignment isn't needed */
		cmd->cdb = kmalloc(cdb_len, gfp_mask);
		if (unlikely(cmd->cdb == NULL)) {
			PRINT_ERROR("Unable to alloc extended CDB (size %d)",
				cdb_len);
			res = -ENOMEM;
			goto out;
		}
		memcpy(cmd->cdb, cdb, cdb_len);
	}

	cmd->cdb_len = cdb_len;

	res = 0;

out:
	TRACE_EXIT_RES(res);
	return res;
}

struct scst_cmd *scst_alloc_cmd(const uint8_t *cdb,
	unsigned int cdb_len, gfp_t gfp_mask)
{
	struct scst_cmd *cmd;
	int rc;

	TRACE_ENTRY();

	cmd = kmem_cache_zalloc(scst_cmd_cachep, gfp_mask);
	if (cmd == NULL) {
		TRACE(TRACE_OUT_OF_MEM, "%s", "Allocation of scst_cmd failed");
		goto out;
	}

	rc = scst_pre_init_cmd(cmd, cdb, cdb_len, gfp_mask);
	if (unlikely(rc != 0))
		goto out_free;

out:
	TRACE_EXIT();
	return cmd;

out_free:
	kmem_cache_free(scst_cmd_cachep, cmd);
	cmd = NULL;
	goto out;
}

static void scst_destroy_cmd(struct scst_cmd *cmd)
{
	bool pre_alloced = cmd->pre_alloced;

	TRACE_ENTRY();

	TRACE_DBG("Destroying cmd %p", cmd);

	scst_sess_put(cmd->sess);

	/*
	 * At this point tgt_dev can be dead, but the pointer remains non-NULL
	 */
	if (likely(cmd->tgt_dev != NULL))
		scst_put(cmd->cpu_cmd_counter);

	EXTRACHECKS_BUG_ON(cmd->pre_alloced && cmd->internal);

	if ((cmd->tgtt->on_free_cmd != NULL) && likely(!cmd->internal)) {
		TRACE_DBG("Calling target's on_free_cmd(%p)", cmd);
		cmd->tgtt->on_free_cmd(cmd);
		TRACE_DBG("%s", "Target's on_free_cmd() returned");
	}

	/* At this point cmd can be already freed! */

	if (!pre_alloced)
		kmem_cache_free(scst_cmd_cachep, cmd);

	TRACE_EXIT();
	return;
}

/* No locks */
void scst_stpg_del_unblock_next(struct scst_cmd *cmd)
{
	struct scst_cmd *c;

	TRACE_ENTRY();

	spin_lock_irq(&scst_global_stpg_list_lock);

	EXTRACHECKS_BUG_ON(!cmd->cmd_on_global_stpg_list);

	TRACE_DBG("STPG cmd %p: unblocking next", cmd);

	list_del(&cmd->global_stpg_list_entry);
	cmd->cmd_on_global_stpg_list = 0;

	if (list_empty(&scst_global_stpg_list)) {
		TRACE_DBG("No more STPG commands to unblock");
		spin_unlock_irq(&scst_global_stpg_list_lock);
		goto out;
	}

	c = list_first_entry(&scst_global_stpg_list, typeof(*c),
			global_stpg_list_entry);

	spin_unlock_irq(&scst_global_stpg_list_lock);

	spin_lock_bh(&c->dev->dev_lock);

	if (!c->cmd_global_stpg_blocked) {
		TRACE_DBG("STPG cmd %p is not cmd_global_stpg_blocked", c);
		spin_unlock_bh(&c->dev->dev_lock);
		goto out;
	}

	TRACE_BLOCK("Unblocking serialized STPG cmd %p", c);

	list_del(&c->blocked_cmd_list_entry);
	c->cmd_global_stpg_blocked = 0;

	spin_unlock_bh(&c->dev->dev_lock);

	spin_lock_irq(&c->cmd_threads->cmd_list_lock);
	list_add(&c->cmd_list_entry,
		&c->cmd_threads->active_cmd_list);
	wake_up(&c->cmd_threads->cmd_list_waitQ);
	spin_unlock_irq(&c->cmd_threads->cmd_list_lock);

out:
	TRACE_EXIT();
	return;
}
EXPORT_SYMBOL_GPL(scst_stpg_del_unblock_next);

/* No locks supposed to be held */
void scst_free_cmd(struct scst_cmd *cmd)
{
	int destroy = 1;

	TRACE_ENTRY();

	TRACE_DBG("Freeing cmd %p (tag %llu)",
		  cmd, (unsigned long long int)cmd->tag);

	if (unlikely(test_bit(SCST_CMD_ABORTED, &cmd->cmd_flags)))
		TRACE_MGMT_DBG("Freeing aborted cmd %p", cmd);

	EXTRACHECKS_BUG_ON(cmd->unblock_dev || cmd->dec_on_dev_needed ||
			   cmd->on_dev_exec_list);

	/*
	 * Target driver can already free sg buffer before calling
	 * scst_tgt_cmd_done(). E.g., scst_local has to do that.
	 */
	if (!cmd->tgt_i_data_buf_alloced)
		scst_check_restore_sg_buff(cmd);

	if (likely(cmd->dev != NULL)) {
		struct scst_dev_type *devt = cmd->devt;

		if (devt->on_free_cmd != NULL) {
			TRACE_DBG("Calling dev handler %s on_free_cmd(%p)",
				devt->name, cmd);
			devt->on_free_cmd(cmd);
			TRACE_DBG("Dev handler %s on_free_cmd() returned",
				devt->name);
		}
	}

	scst_release_space(cmd);

	if (unlikely(cmd->sense != NULL)) {
		TRACE_MEM("Releasing sense %p (cmd %p)", cmd->sense, cmd);
		mempool_free(cmd->sense, scst_sense_mempool);
		cmd->sense = NULL;
	}

	if (likely(cmd->tgt_dev != NULL)) {
		EXTRACHECKS_BUG_ON(cmd->sn_set && !cmd->out_of_sn &&
			!test_bit(SCST_CMD_INC_EXPECTED_SN_PASSED, &cmd->cmd_flags));
		if (unlikely(cmd->out_of_sn)) {
			destroy = test_and_set_bit(SCST_CMD_CAN_BE_DESTROYED,
					&cmd->cmd_flags);
			TRACE_SN("Out of SN cmd %p (tag %llu, sn %d), "
				"destroy=%d", cmd,
				(unsigned long long int)cmd->tag,
				cmd->sn, destroy);
		}
	}

	if (unlikely(cmd->op_flags & SCST_DESCRIPTORS_BASED))
		scst_free_descriptors(cmd);

	if (cmd->cdb != cmd->cdb_buf)
		kfree(cmd->cdb);

	if (likely(destroy))
		scst_destroy_cmd(cmd);

	TRACE_EXIT();
	return;
}

/* No locks supposed to be held. */
void scst_check_retries(struct scst_tgt *tgt)
{
	int need_wake_up = 0;

	TRACE_ENTRY();

	if (unlikely(tgt->retry_cmds > 0)) {
		struct scst_cmd *c, *tc;
		unsigned long flags;

		TRACE_RETRY("Checking retry cmd list (retry_cmds %d)",
		      tgt->retry_cmds);

		spin_lock_irqsave(&tgt->tgt_lock, flags);
		list_for_each_entry_safe(c, tc, &tgt->retry_cmd_list,
				cmd_list_entry) {
			tgt->retry_cmds--;

			TRACE_RETRY("Moving retry cmd %p to head of active "
				"cmd list (retry_cmds left %d)",
				c, tgt->retry_cmds);
			spin_lock(&c->cmd_threads->cmd_list_lock);
			list_move(&c->cmd_list_entry,
				  &c->cmd_threads->active_cmd_list);
			wake_up(&c->cmd_threads->cmd_list_waitQ);
			spin_unlock(&c->cmd_threads->cmd_list_lock);

			need_wake_up++;
			if (need_wake_up >= 20) /* "slow start" */
				break;
		}
		spin_unlock_irqrestore(&tgt->tgt_lock, flags);
	}

	TRACE_EXIT();
	return;
}

static void scst_tgt_retry_timer_fn(unsigned long arg)
{
	struct scst_tgt *tgt = (struct scst_tgt *)arg;
	unsigned long flags;

	TRACE_RETRY("Retry timer expired (retry_cmds %d)", tgt->retry_cmds);

	spin_lock_irqsave(&tgt->tgt_lock, flags);
	tgt->retry_timer_active = 0;
	spin_unlock_irqrestore(&tgt->tgt_lock, flags);

	scst_check_retries(tgt);

	spin_lock_irqsave(&tgt->tgt_lock, flags);
	if ((tgt->retry_cmds > 0) && !tgt->retry_timer_active) {
		TRACE_DBG("Reactivating retry timer for tgt %p", tgt);
		tgt->retry_timer.expires = jiffies + SCST_TGT_RETRY_TIMEOUT;
		add_timer(&tgt->retry_timer);
		tgt->retry_timer_active = 1;
	}
	spin_unlock_irqrestore(&tgt->tgt_lock, flags);

	TRACE_EXIT();
	return;
}

struct scst_mgmt_cmd *scst_alloc_mgmt_cmd(gfp_t gfp_mask)
{
	struct scst_mgmt_cmd *mcmd;

	TRACE_ENTRY();

	mcmd = mempool_alloc(scst_mgmt_mempool, gfp_mask);
	if (mcmd == NULL) {
		PRINT_CRIT_ERROR("%s", "Allocation of management command "
			"failed, some commands and their data could leak");
		goto out;
	}
	memset(mcmd, 0, sizeof(*mcmd));

	mcmd->status = SCST_MGMT_STATUS_SUCCESS;

out:
	TRACE_EXIT();
	return mcmd;
}

void scst_free_mgmt_cmd(struct scst_mgmt_cmd *mcmd)
{
	unsigned long flags;

	TRACE_ENTRY();

	spin_lock_irqsave(&mcmd->sess->sess_list_lock, flags);
	atomic_dec(&mcmd->sess->sess_cmd_count);
	spin_unlock_irqrestore(&mcmd->sess->sess_list_lock, flags);

	scst_sess_put(mcmd->sess);

	if ((mcmd->mcmd_tgt_dev != NULL) || mcmd->scst_get_called)
		scst_put(mcmd->cpu_cmd_counter);

	mempool_free(mcmd, scst_mgmt_mempool);

	TRACE_EXIT();
	return;
}

static bool scst_on_sg_tablesize_low(struct scst_cmd *cmd, bool out)
{
	bool res;
	int sg_cnt = out ? cmd->out_sg_cnt : cmd->sg_cnt;
	static int ll;
	struct scst_tgt_dev *tgt_dev = cmd->tgt_dev;

	TRACE_ENTRY();

	if (sg_cnt > cmd->tgt->sg_tablesize) {
		/* It's the target's side business */
		goto failed;
	}

	if (cmd->devt->on_sg_tablesize_low == NULL)
		goto failed;

	res = cmd->devt->on_sg_tablesize_low(cmd);

	TRACE_DBG("on_sg_tablesize_low(%p) returned %d", cmd, res);

out:
	TRACE_EXIT_RES(res);
	return res;

failed:
	res = false;
	if ((ll < 10) || TRACING_MINOR()) {
		PRINT_INFO("Unable to complete command due to SG IO count "
			"limitation (%srequested %d, available %d, tgt lim %d)",
			out ? "OUT buffer, " : "", cmd->sg_cnt,
			tgt_dev->max_sg_cnt, cmd->tgt->sg_tablesize);
		ll++;
	}
	goto out;
}

static void scst_restore_dif_sg(struct scst_cmd *cmd)
{
	int left = cmd->bufflen;
	struct scatterlist *sg = cmd->dif_sg;

	TRACE_ENTRY();

	if (!cmd->dif_sg_normalized)
		goto out;

	do {
		sg->length = min_t(int, PAGE_SIZE, left);
		left -= sg->length;
		TRACE_DBG("DIF sg %p, restored len %d (left %d)", sg,
			sg->length, left);
		sg = __sg_next_inline(sg);
	} while (left > 0);

out:
	TRACE_EXIT();
	return;
}

int scst_alloc_space(struct scst_cmd *cmd)
{
	gfp_t gfp_mask;
	int res = -ENOMEM;
	int atomic = scst_cmd_atomic(cmd);
	int flags;
	struct scst_tgt_dev *tgt_dev = cmd->tgt_dev;

	TRACE_ENTRY();

	gfp_mask = tgt_dev->tgt_dev_gfp_mask | (atomic ? GFP_ATOMIC : cmd->cmd_gfp_mask);

	flags = atomic ? SGV_POOL_NO_ALLOC_ON_CACHE_MISS : 0;
	if (cmd->no_sgv)
		flags |= SGV_POOL_ALLOC_NO_CACHED;

	cmd->sg = sgv_pool_alloc(tgt_dev->pool, cmd->bufflen, gfp_mask, flags,
			&cmd->sg_cnt, &cmd->sgv, &cmd->dev->dev_mem_lim, NULL);
	if (unlikely(cmd->sg == NULL))
		goto out;

	if (unlikely(cmd->sg_cnt > tgt_dev->max_sg_cnt))
		if (!scst_on_sg_tablesize_low(cmd, false))
			goto out_sg_free;

	if ((scst_get_dif_action(scst_get_scst_dif_actions(cmd->cmd_dif_actions)) != SCST_DIF_ACTION_NONE) ||
	    (scst_get_dif_action(scst_get_dev_dif_actions(cmd->cmd_dif_actions)) != SCST_DIF_ACTION_NONE)) {
		int dif_bufflen;
		bool same_layout;

		same_layout = tgt_dev->hw_dif_same_sg_layout_required;
		if (!same_layout)
			dif_bufflen = __scst_cmd_get_bufflen_dif(cmd);
		else
			dif_bufflen = cmd->bufflen;

		cmd->dif_sg = sgv_pool_alloc(tgt_dev->pool, dif_bufflen, gfp_mask, flags,
			&cmd->dif_sg_cnt, &cmd->dif_sgv, &cmd->dev->dev_mem_lim, NULL);
		if (unlikely(cmd->dif_sg == NULL))
			goto out_sg_free;

		if (same_layout) {
			int left = dif_bufflen;
			struct scatterlist *sgd = cmd->sg;
			struct scatterlist *sgt = cmd->dif_sg;
			int block_shift = cmd->dev->block_shift;

			EXTRACHECKS_BUG_ON(left != cmd->bufflen);

			do {
				left -= sgt->length;
				sgt->length = (sgd->length >> block_shift) << SCST_DIF_TAG_SHIFT;
				TRACE_SG("sgt %p, new len %d", sgt, sgt->length);
				sgd = __sg_next_inline(sgd);
				sgt = __sg_next_inline(sgt);
			} while (left > 0);

			cmd->dif_sg_normalized = 1;
		}
	}

	if (cmd->data_direction != SCST_DATA_BIDI)
		goto success;

	cmd->out_sg = sgv_pool_alloc(tgt_dev->pool, cmd->out_bufflen, gfp_mask,
			 flags, &cmd->out_sg_cnt, &cmd->out_sgv,
			 &cmd->dev->dev_mem_lim, NULL);
	if (unlikely(cmd->out_sg == NULL))
		goto out_dif_sg_free;

	if (unlikely(cmd->out_sg_cnt > tgt_dev->max_sg_cnt))
		if (!scst_on_sg_tablesize_low(cmd, true))
			goto out_out_sg_free;

success:
	res = 0;

out:
	TRACE_EXIT();
	return res;

out_out_sg_free:
	sgv_pool_free(cmd->out_sgv, &cmd->dev->dev_mem_lim);
	cmd->out_sgv = NULL;
	cmd->out_sg = NULL;
	cmd->out_sg_cnt = 0;

out_dif_sg_free:
	if (cmd->dif_sgv != NULL) {
		scst_restore_dif_sg(cmd);
		sgv_pool_free(cmd->dif_sgv, &cmd->dev->dev_mem_lim);
		cmd->dif_sgv = NULL;
		cmd->dif_sg = NULL;
		cmd->dif_sg_cnt = 0;
	}

out_sg_free:
	sgv_pool_free(cmd->sgv, &cmd->dev->dev_mem_lim);
	cmd->sgv = NULL;
	cmd->sg = NULL;
	cmd->sg_cnt = 0;
	goto out;
}

static void scst_release_space(struct scst_cmd *cmd)
{
	TRACE_ENTRY();

	if (cmd->sgv == NULL) {
		if ((cmd->sg != NULL) &&
		    !(cmd->tgt_i_data_buf_alloced || cmd->dh_data_buf_alloced)) {
			TRACE_MEM("Freeing sg %p for cmd %p (cnt %d)", cmd->sg,
				cmd, cmd->sg_cnt);
			scst_free_sg(cmd->sg, cmd->sg_cnt);
			goto out_zero;
		} else
			goto out;
	}

	if (cmd->tgt_i_data_buf_alloced || cmd->dh_data_buf_alloced) {
		TRACE_MEM("%s", "*data_buf_alloced set, returning");
		goto out;
	}

	if (cmd->out_sgv != NULL) {
		sgv_pool_free(cmd->out_sgv, &cmd->dev->dev_mem_lim);
		cmd->out_sgv = NULL;
		cmd->out_sg_cnt = 0;
		cmd->out_sg = NULL;
		cmd->out_bufflen = 0;
	}

	if (cmd->dif_sgv != NULL) {
		scst_restore_dif_sg(cmd);
		sgv_pool_free(cmd->dif_sgv, &cmd->dev->dev_mem_lim);
	}

	sgv_pool_free(cmd->sgv, &cmd->dev->dev_mem_lim);

out_zero:
	cmd->sgv = NULL;
	cmd->sg_cnt = 0;
	cmd->sg = NULL;
	cmd->dif_sgv = NULL;
	cmd->dif_sg = NULL;
	cmd->dif_sg_cnt = 0;
	cmd->bufflen = 0;
	cmd->data_len = 0;

out:
	TRACE_EXIT();
	return;
}

#if LINUX_VERSION_CODE >= KERNEL_VERSION(2, 6, 30)
struct blk_kern_sg_work {
	atomic_t bios_inflight;
	struct sg_table sg_table;
	struct scatterlist *src_sgl;
};

static void blk_free_kern_sg_work(struct blk_kern_sg_work *bw)
{
	struct sg_table *sgt = &bw->sg_table;
	struct scatterlist *sg;
	struct page *pg;
	int i;

	for_each_sg(sgt->sgl, sg, sgt->orig_nents, i) {
		pg = sg_page(sg);
		if (pg == NULL)
			break;
		__free_page(pg);
	}

	sg_free_table(sgt);
	kfree(bw);
	return;
}

#if LINUX_VERSION_CODE < KERNEL_VERSION(4, 3, 0)
static void blk_bio_map_kern_endio(struct bio *bio, int err)
{
#else
static void blk_bio_map_kern_endio(struct bio *bio)
{
	int err = bio->bi_error;
#endif
	struct blk_kern_sg_work *bw = bio->bi_private;

	if (bw != NULL) {
		/* Decrement the bios in processing and, if zero, free */
		BUG_ON(atomic_read(&bw->bios_inflight) <= 0);
		if (atomic_dec_and_test(&bw->bios_inflight)) {
			if (bio_data_dir(bio) == READ && err == 0) {
				unsigned long flags;

				local_irq_save(flags);	/* to protect KMs */
				sg_copy(bw->src_sgl, bw->sg_table.sgl, 0, 0
#if LINUX_VERSION_CODE < KERNEL_VERSION(3, 4, 0)
					, KM_BIO_DST_IRQ, KM_BIO_SRC_IRQ
#endif
					);
				local_irq_restore(flags);
			}
			blk_free_kern_sg_work(bw);
		}
	}

	bio_put(bio);
	return;
}

#if LINUX_VERSION_CODE < KERNEL_VERSION(2, 6, 31)
/*
 * See also patch "block: Add blk_make_request(), takes bio, returns a
 * request" (commit 79eb63e9e5875b84341a3a05f8e6ae9cdb4bb6f6).
 */
static struct request *blk_make_request(struct request_queue *q,
					struct bio *bio,
					gfp_t gfp_mask)
{
	struct request *rq = blk_get_request(q, bio_data_dir(bio), gfp_mask);

	if (unlikely(!rq))
		return ERR_PTR(-ENOMEM);

	rq->cmd_type = REQ_TYPE_BLOCK_PC;

	for ( ; bio; bio = bio->bi_next) {
		struct bio *bounce_bio = bio;
		int ret;

		blk_queue_bounce(q, &bounce_bio);
		ret = blk_rq_append_bio(q, rq, bounce_bio);
		if (unlikely(ret)) {
			blk_put_request(rq);
			return ERR_PTR(ret);
		}
	}

	return rq;
}
#endif /* LINUX_VERSION_CODE < KERNEL_VERSION(2, 6, 31) */

/*
 * Copy an sg-list. This function is related to bio_copy_kern() but duplicates
 * an sg-list instead of creating a bio out of a single kernel address range.
 */
static struct blk_kern_sg_work *blk_copy_kern_sg(struct request_queue *q,
	struct scatterlist *sgl, int nents, gfp_t gfp_mask, bool reading)
{
	int res = 0, i;
	struct scatterlist *sg;
	struct scatterlist *new_sgl;
	int new_sgl_nents;
	size_t len = 0, to_copy;
	struct blk_kern_sg_work *bw;

	res = -ENOMEM;
	bw = kzalloc(sizeof(*bw), gfp_mask);
	if (bw == NULL)
		goto err;

	bw->src_sgl = sgl;

	for_each_sg(sgl, sg, nents, i)
		len += sg->length;
	to_copy = len;

	new_sgl_nents = PFN_UP(len);

	res = sg_alloc_table(&bw->sg_table, new_sgl_nents, gfp_mask);
	if (res != 0)
		goto err_free_bw;

	new_sgl = bw->sg_table.sgl;

	res = -ENOMEM;
	for_each_sg(new_sgl, sg, new_sgl_nents, i) {
		struct page *pg;

		pg = alloc_page(q->bounce_gfp | gfp_mask);
		if (pg == NULL)
			goto err_free_table;

		sg_assign_page(sg, pg);
		sg->length = min_t(size_t, PAGE_SIZE, len);

		len -= PAGE_SIZE;
	}

	if (!reading) {
		/*
		 * We need to limit amount of copied data to to_copy, because
		 * sgl might have the last element in sgl not marked as last in
		 * SG chaining.
		 */
		sg_copy(new_sgl, sgl, 0, to_copy
#if LINUX_VERSION_CODE < KERNEL_VERSION(3, 4, 0)
			, KM_USER0, KM_USER1
#endif
			);
	}

out:
	return bw;

err_free_table:
	sg_free_table(&bw->sg_table);

err_free_bw:
	blk_free_kern_sg_work(bw);

err:
	sBUG_ON(res == 0);
	bw = ERR_PTR(res);
	goto out;
}

#if LINUX_VERSION_CODE < KERNEL_VERSION(2, 6, 28)
static void bio_kmalloc_destructor(struct bio *bio)
{
	kfree(bio->bi_io_vec);
	kfree(bio);
}
#endif

/* __blk_map_kern_sg - map kernel data to a request for REQ_TYPE_BLOCK_PC */
static struct request *__blk_map_kern_sg(struct request_queue *q,
	struct scatterlist *sgl, int nents, struct blk_kern_sg_work *bw,
	gfp_t gfp_mask, bool reading)
{
	struct request *rq;
	int max_nr_vecs, i;
	size_t tot_len;
	bool need_new_bio;
	struct scatterlist *sg;
	struct bio *bio = NULL, *hbio = NULL, *tbio = NULL;
	int bios;

	if (unlikely(sgl == NULL || sgl->length == 0 || nents <= 0)) {
		WARN_ON_ONCE(true);
		rq = ERR_PTR(-EINVAL);
		goto out;
	}

	/*
	 * Restrict bio size to a single page to minimize the probability that
	 * bio allocation fails.
	 */
	max_nr_vecs = min_t(int,
		(PAGE_SIZE - sizeof(struct bio)) / sizeof(struct bio_vec),
		BIO_MAX_PAGES);

	need_new_bio = true;
	tot_len = 0;
	bios = 0;
	for_each_sg(sgl, sg, nents, i) {
		struct page *page = sg_page(sg);
		void *page_addr = page_address(page);
		size_t len = sg->length, l;
		size_t offset = sg->offset;

		tot_len += len;

		/*
		 * Each segment must be DMA-aligned and must not reside not on
		 * the stack. The last segment may have unaligned length as
		 * long as the total length satisfies the DMA padding
		 * alignment requirements.
		 */
		if (i == nents - 1)
			l = 0;
		else
			l = len;
		if (((sg->offset | l) & queue_dma_alignment(q)) ||
		    (page_addr && object_is_on_stack(page_addr + sg->offset))) {
			rq = ERR_PTR(-EINVAL);
			goto out_free_bios;
		}

		while (len > 0) {
			size_t bytes;
			int rc;

			if (need_new_bio) {
#if LINUX_VERSION_CODE < KERNEL_VERSION(2, 6, 28)
				bio = bio_alloc_bioset(gfp_mask, max_nr_vecs, NULL);
				if (bio)
					bio->bi_destructor =
						bio_kmalloc_destructor;
#else
				bio = bio_kmalloc(gfp_mask, max_nr_vecs);
#endif
				if (bio == NULL) {
					rq = ERR_PTR(-ENOMEM);
					goto out_free_bios;
				}

				if (!reading)
#if LINUX_VERSION_CODE < KERNEL_VERSION(2, 6, 36)
					bio->bi_rw |= 1 << BIO_RW;
#else
					bio->bi_rw |= REQ_WRITE;
#endif
				bios++;
				bio->bi_private = bw;
				bio->bi_end_io = blk_bio_map_kern_endio;

				if (hbio == NULL)
					hbio = bio;
				else
					tbio->bi_next = bio;
				tbio = bio;
			}

			bytes = min_t(size_t, len, PAGE_SIZE - offset);

			rc = bio_add_pc_page(q, bio, page, bytes, offset);
			if (rc < bytes) {
				if (unlikely(need_new_bio || rc < 0)) {
					rq = ERR_PTR(rc < 0 ? rc : -EIO);
					goto out_free_bios;
				} else {
					need_new_bio = true;
					len -= rc;
					offset += rc;
				}
			} else {
				need_new_bio = false;
				offset = 0;
				len -= bytes;
				page = nth_page(page, 1);
			}
		}
	}

	if (hbio == NULL) {
		rq = ERR_PTR(-EINVAL);
		goto out_free_bios;
	}

	/* Total length must satisfy DMA padding alignment */
	if ((tot_len & q->dma_pad_mask) && bw != NULL) {
		rq = ERR_PTR(-EINVAL);
		goto out_free_bios;
	}

	rq = blk_make_request(q, hbio, gfp_mask);
	if (unlikely(IS_ERR(rq)))
		goto out_free_bios;

#if LINUX_VERSION_CODE < KERNEL_VERSION(3, 16, 0)
	/*
	 * See also patch "block: add blk_rq_set_block_pc()" (commit
	 * f27b087b81b7).
	 */
	rq->cmd_type = REQ_TYPE_BLOCK_PC;
#endif

	if (bw != NULL) {
		atomic_set(&bw->bios_inflight, bios);
		rq->cmd_flags |= REQ_COPY_USER;
	}

out:
	return rq;

out_free_bios:
	while (hbio != NULL) {
		bio = hbio;
		hbio = hbio->bi_next;
		bio_put(bio);
	}
	goto out;
}

/**
 * blk_map_kern_sg - map kernel data to a request for REQ_TYPE_BLOCK_PC
 * @rq:		request to fill
 * @sgl:	area to map
 * @nents:	number of elements in @sgl
 * @gfp:	memory allocation flags
 *
 * Description:
 *    Data will be mapped directly if possible. Otherwise a bounce
 *    buffer will be used.
 */
static struct request *blk_map_kern_sg(struct request_queue *q,
		struct scatterlist *sgl, int nents, gfp_t gfp, bool reading)
{
	struct request *rq;

	if (!sgl) {
		rq = blk_get_request(q, reading ? READ : WRITE, gfp);
		if (unlikely(!rq))
			return ERR_PTR(-ENOMEM);

		rq->cmd_type = REQ_TYPE_BLOCK_PC;
		goto out;
	}

	rq = __blk_map_kern_sg(q, sgl, nents, NULL, gfp, reading);
	if (unlikely(IS_ERR(rq))) {
		struct blk_kern_sg_work *bw;

		bw = blk_copy_kern_sg(q, sgl, nents, gfp, reading);
		if (unlikely(IS_ERR(bw))) {
			rq = ERR_PTR(PTR_ERR(bw));
			goto out;
		}

		rq = __blk_map_kern_sg(q, bw->sg_table.sgl, bw->sg_table.nents,
				       bw, gfp, reading);
		if (IS_ERR(rq)) {
			blk_free_kern_sg_work(bw);
			goto out;
		}
	}

out:
	return rq;
}
#endif

#if !defined(SCSI_EXEC_REQ_FIFO_DEFINED)
/*
 * Can switch to the next dst_sg element, so, to copy to strictly only
 * one dst_sg element, it must be either last in the chain, or
 * copy_len == dst_sg->length.
 */
static int sg_copy_elem(struct scatterlist **pdst_sg, size_t *pdst_len,
			size_t *pdst_offs, struct scatterlist *src_sg,
#if LINUX_VERSION_CODE < KERNEL_VERSION(3, 4, 0)
			size_t copy_len,
			enum km_type d_km_type, enum km_type s_km_type)
#else
			size_t copy_len)
#endif
{
	int res = 0;
	struct scatterlist *dst_sg;
	size_t src_len, dst_len, src_offs, dst_offs;
	struct page *src_page, *dst_page;

	dst_sg = *pdst_sg;
	dst_len = *pdst_len;
	dst_offs = *pdst_offs;
	dst_page = sg_page(dst_sg);

	src_page = sg_page(src_sg);
	src_len = src_sg->length;
	src_offs = src_sg->offset;

	do {
		void *saddr, *daddr;
		size_t n;

#if LINUX_VERSION_CODE < KERNEL_VERSION(3, 4, 0)
		saddr = kmap_atomic(src_page +
					 (src_offs >> PAGE_SHIFT), s_km_type) +
				    (src_offs & ~PAGE_MASK);
		daddr = kmap_atomic(dst_page +
					(dst_offs >> PAGE_SHIFT), d_km_type) +
				    (dst_offs & ~PAGE_MASK);
#else
		saddr = kmap_atomic(src_page + (src_offs >> PAGE_SHIFT)) +
			(src_offs & ~PAGE_MASK);
		daddr = kmap_atomic(dst_page + (dst_offs >> PAGE_SHIFT)) +
			(dst_offs & ~PAGE_MASK);
#endif

		if (((src_offs & ~PAGE_MASK) == 0) &&
		    ((dst_offs & ~PAGE_MASK) == 0) &&
		    (src_len >= PAGE_SIZE) && (dst_len >= PAGE_SIZE) &&
		    (copy_len >= PAGE_SIZE)) {
			copy_page(daddr, saddr);
			n = PAGE_SIZE;
		} else {
			n = min_t(size_t, PAGE_SIZE - (dst_offs & ~PAGE_MASK),
					  PAGE_SIZE - (src_offs & ~PAGE_MASK));
			n = min(n, src_len);
			n = min(n, dst_len);
			n = min_t(size_t, n, copy_len);
			memcpy(daddr, saddr, n);
		}
		dst_offs += n;
		src_offs += n;

#if LINUX_VERSION_CODE < KERNEL_VERSION(3, 4, 0)
		kunmap_atomic(saddr, s_km_type);
		kunmap_atomic(daddr, d_km_type);
#else
		kunmap_atomic(saddr);
		kunmap_atomic(daddr);
#endif

		res += n;
		copy_len -= n;
		if (copy_len == 0)
			goto out;

		src_len -= n;
		dst_len -= n;
		if (dst_len == 0) {
			dst_sg = sg_next_inline(dst_sg);
			if (dst_sg == NULL)
				goto out;
			dst_page = sg_page(dst_sg);
			dst_len = dst_sg->length;
			dst_offs = dst_sg->offset;
		}
	} while (src_len > 0);

out:
	*pdst_sg = dst_sg;
	*pdst_len = dst_len;
	*pdst_offs = dst_offs;
	return res;
}

/**
 * sg_copy - copy one SG vector to another
 * @dst_sg:	destination SG
 * @src_sg:	source SG
 * @nents_to_copy: maximum number of entries to copy
 * @copy_len:	maximum amount of data to copy. If 0, then copy all.
 * @d_km_type:	kmap_atomic type for the destination SG
 * @s_km_type:	kmap_atomic type for the source SG
 *
 * Description:
 *    Data from the source SG vector will be copied to the destination SG
 *    vector. End of the vectors will be determined by sg_next() returning
 *    NULL. Returns number of bytes copied.
 */
static int sg_copy(struct scatterlist *dst_sg, struct scatterlist *src_sg,
#if LINUX_VERSION_CODE < KERNEL_VERSION(3, 4, 0)
	    int nents_to_copy, size_t copy_len,
	    enum km_type d_km_type, enum km_type s_km_type)
#else
	    int nents_to_copy, size_t copy_len)
#endif
{
	int res = 0;
	size_t dst_len, dst_offs;

	if (copy_len == 0)
		copy_len = 0x7FFFFFFF; /* copy all */

	if (nents_to_copy == 0)
		nents_to_copy = 0x7FFFFFFF; /* copy all */

	dst_len = dst_sg->length;
	dst_offs = dst_sg->offset;

	do {
		int copied = sg_copy_elem(&dst_sg, &dst_len, &dst_offs,
#if LINUX_VERSION_CODE < KERNEL_VERSION(3, 4, 0)
				src_sg, copy_len, d_km_type, s_km_type);
#else
				src_sg, copy_len);
#endif
		copy_len -= copied;
		res += copied;
		if ((copy_len == 0) || (dst_sg == NULL))
			goto out;

		nents_to_copy--;
		if (nents_to_copy == 0)
			goto out;

		src_sg = sg_next_inline(src_sg);
	} while (src_sg != NULL);

out:
	return res;
}
#endif /* !defined(SCSI_EXEC_REQ_FIFO_DEFINED) */

#if LINUX_VERSION_CODE >= KERNEL_VERSION(2, 6, 30)
static void scsi_end_async(struct request *req, int error)
{
	struct scsi_io_context *sioc = req->end_io_data;
	int errors;

	TRACE_DBG("sioc %p, cmd %p, error %d / %d", sioc, sioc->data, error,
		  req->errors);

#if LINUX_VERSION_CODE < KERNEL_VERSION(3, 17, 0)
	lockdep_assert_held(req->q->queue_lock);
#else
	if (!req->q->mq_ops)
		lockdep_assert_held(req->q->queue_lock);
#endif

	errors = req->errors && !IS_ERR_VALUE(req->errors) ? req->errors :
		IS_ERR_VALUE(req->errors) || error ?
		SAM_STAT_CHECK_CONDITION : 0;

	if (sioc->done)
#if LINUX_VERSION_CODE <= KERNEL_VERSION(2, 6, 30)
		sioc->done(sioc->data, sioc->sense, errors, req->data_len);
#else
		sioc->done(sioc->data, sioc->sense, errors, req->resid_len);
#endif

	kmem_cache_free(scsi_io_context_cache, sioc);

	__blk_put_request(req->q, req);
	return;
}

/**
 * scst_scsi_exec_async - executes a SCSI command in pass-through mode
 * @cmd:	scst command
 * @data:	pointer passed to done() as "data"
 * @done:	callback function when done
 */
int scst_scsi_exec_async(struct scst_cmd *cmd, void *data,
	void (*done)(void *data, char *sense, int result, int resid))
{
	int res = 0;
	struct request_queue *q = cmd->dev->scsi_dev->request_queue;
	struct request *rq;
	struct scsi_io_context *sioc;
	bool reading = !(cmd->data_direction & SCST_DATA_WRITE);
	gfp_t gfp = cmd->cmd_gfp_mask;
	int cmd_len = cmd->cdb_len;

	sioc = kmem_cache_zalloc(scsi_io_context_cache, gfp);
	if (sioc == NULL) {
		res = -ENOMEM;
		goto out;
	}

	if (cmd->data_direction == SCST_DATA_BIDI) {
		struct request *next_rq;

		if (!test_bit(QUEUE_FLAG_BIDI, &q->queue_flags)) {
			res = -EOPNOTSUPP;
			goto out_free_sioc;
		}

		rq = blk_map_kern_sg(q, cmd->out_sg, cmd->out_sg_cnt, gfp,
				     reading);
		if (IS_ERR(rq)) {
			res = PTR_ERR(rq);
			TRACE_DBG("blk_map_kern_sg() failed: %d", res);
			goto out_free_sioc;
		}

		next_rq = blk_map_kern_sg(q, cmd->sg, cmd->sg_cnt, gfp, false);
		if (IS_ERR(next_rq)) {
			res = PTR_ERR(next_rq);
			TRACE_DBG("blk_map_kern_sg() failed: %d", res);
			goto out_free_unmap;
		}
		rq->next_rq = next_rq;
	} else {
		rq = blk_map_kern_sg(q, cmd->sg, cmd->sg_cnt, gfp, reading);
		if (IS_ERR(rq)) {
			res = PTR_ERR(rq);
			TRACE_DBG("blk_map_kern_sg() failed: %d", res);
			goto out_free_sioc;
		}
	}

	TRACE_DBG("sioc %p, cmd %p", sioc, cmd);

	sioc->data = data;
	sioc->done = done;

	rq->cmd_len = cmd_len;
	if (rq->cmd_len <= BLK_MAX_CDB) {
		memset(rq->cmd, 0, BLK_MAX_CDB); /* ATAPI hates garbage after CDB */
		memcpy(rq->cmd, cmd->cdb, cmd->cdb_len);
	} else
		rq->cmd = cmd->cdb;

	rq->sense = sioc->sense;
	rq->sense_len = sizeof(sioc->sense);
	rq->timeout = cmd->timeout;
	rq->retries = cmd->retries;
	rq->end_io_data = sioc;
#if LINUX_VERSION_CODE > KERNEL_VERSION(2, 6, 35)
	rq->cmd_flags |= REQ_FAILFAST_MASK;
#endif

	blk_execute_rq_nowait(rq->q, NULL, rq,
		(cmd->queue_type == SCST_CMD_QUEUE_HEAD_OF_QUEUE), scsi_end_async);
out:
	return res;

out_free_unmap:
	{
	struct bio *bio = rq->bio, *b;

	while (bio) {
		b = bio;
		bio = bio->bi_next;
#if LINUX_VERSION_CODE < KERNEL_VERSION(4, 3, 0)
		b->bi_end_io(b, res);
#else
		b->bi_error = res;
		b->bi_end_io(b);
#endif
	}
	}
	rq->bio = NULL;

	blk_put_request(rq);

out_free_sioc:
	kmem_cache_free(scsi_io_context_cache, sioc);
	goto out;
}
EXPORT_SYMBOL(scst_scsi_exec_async);

#endif /* LINUX_VERSION_CODE >= KERNEL_VERSION(2, 6, 30) */

/*
 * Can switch to the next dst_sg element, so, to cmp to strictly only
 * one dst_sg element, it must be either last in the chain, or
 * cmp_len == dst_sg->length.
 */
static int sg_cmp_elem(struct scatterlist **pdst_sg, size_t *pdst_len,
			size_t *pdst_offs, struct scatterlist *src_sg,
			size_t cmp_len, int *miscompare_offs,
#if LINUX_VERSION_CODE < KERNEL_VERSION(3, 4, 0)
			enum km_type d_km_type, enum km_type s_km_type,
#endif
			bool *cmp_res)
{
	int res = 0;
	struct scatterlist *dst_sg;
	size_t src_len, dst_len, src_offs, dst_offs;
	struct page *src_page, *dst_page;
	void *saddr, *daddr;

	*cmp_res = true;

	dst_sg = *pdst_sg;
	dst_len = *pdst_len;
	dst_offs = *pdst_offs;
	dst_page = sg_page(dst_sg);

	src_page = sg_page(src_sg);
	src_len = src_sg->length;
	src_offs = src_sg->offset;

	do {
		size_t n;
		int rc;

#if LINUX_VERSION_CODE < KERNEL_VERSION(3, 4, 0)
		saddr = kmap_atomic(src_page + (src_offs >> PAGE_SHIFT), s_km_type) +
			(src_offs & ~PAGE_MASK);
		daddr = kmap_atomic(dst_page + (dst_offs >> PAGE_SHIFT), d_km_type) +
			(dst_offs & ~PAGE_MASK);
#else
		saddr = kmap_atomic(src_page + (src_offs >> PAGE_SHIFT)) +
			(src_offs & ~PAGE_MASK);
		daddr = kmap_atomic(dst_page + (dst_offs >> PAGE_SHIFT)) +
			(dst_offs & ~PAGE_MASK);
#endif

		if (((src_offs & ~PAGE_MASK) == 0) &&
		    ((dst_offs & ~PAGE_MASK) == 0) &&
		    (src_len >= PAGE_SIZE) && (dst_len >= PAGE_SIZE) &&
		    (cmp_len >= PAGE_SIZE))
			n = PAGE_SIZE;
		else {
			n = min_t(size_t, PAGE_SIZE - (dst_offs & ~PAGE_MASK),
					  PAGE_SIZE - (src_offs & ~PAGE_MASK));
			n = min(n, src_len);
			n = min(n, dst_len);
			n = min_t(size_t, n, cmp_len);
		}

		/* Optimized for rare miscompares */

		rc = memcmp(daddr, saddr, n);
		if (rc != 0) {
			*cmp_res = false;
			if (miscompare_offs != NULL) {
				int i, len = n;
				unsigned long saddr_int = (unsigned long)saddr;
				unsigned long daddr_int = (unsigned long)daddr;
				int align_size = sizeof(unsigned long long);
				int align_mask = align_size-1;

				*miscompare_offs = -1;

				if (((saddr_int & align_mask) == 0) &&
				    ((daddr_int & align_mask) == 0) &&
				    ((len & align_mask) == 0)) {
					/* Fast path: both buffers and len aligned */
					unsigned long long *s = saddr;
					unsigned long long *d = daddr;

					EXTRACHECKS_BUG_ON(len % align_size != 0);
					len /= align_size;
					for (i = 0; i < len; i++) {
						if (s[i] != d[i]) {
							uint8_t *s8 = (uint8_t *)&s[i];
							uint8_t *d8 = (uint8_t *)&d[i];
							int j;

							for (j = 0; j < align_size; j++) {
								if (s8[j] != d8[j]) {
									*miscompare_offs = i * align_size + j;
									break;
								}
							}
							break;
						}
					}
				} else {
					uint8_t *s = saddr;
					uint8_t *d = daddr;

					for (i = 0; i < len; i++) {
						if (s[i] != d[i]) {
							*miscompare_offs = i;
							break;
						}
					}
				}
				EXTRACHECKS_BUG_ON(*miscompare_offs == -1);
			}
			goto out_unmap;
		}

		dst_offs += n;
		src_offs += n;

#if LINUX_VERSION_CODE < KERNEL_VERSION(3, 4, 0)
		kunmap_atomic(saddr, s_km_type);
		kunmap_atomic(daddr, d_km_type);
#else
		kunmap_atomic(saddr);
		kunmap_atomic(daddr);
#endif

		res += n;
		cmp_len -= n;
		if (cmp_len == 0)
			goto out;

		src_len -= n;
		dst_len -= n;
		if (dst_len == 0) {
			dst_sg = sg_next_inline(dst_sg);
			if (dst_sg == NULL)
				goto out;
			dst_page = sg_page(dst_sg);
			dst_len = dst_sg->length;
			dst_offs = dst_sg->offset;
		}
	} while (src_len > 0);

out:
	*pdst_sg = dst_sg;
	*pdst_len = dst_len;
	*pdst_offs = dst_offs;
	return res;

out_unmap:
#if LINUX_VERSION_CODE < KERNEL_VERSION(3, 4, 0)
	kunmap_atomic(saddr, s_km_type);
	kunmap_atomic(daddr, d_km_type);
#else
	kunmap_atomic(saddr);
	kunmap_atomic(daddr);
#endif
	goto out;
}

/**
 * sg_cmp - compare 2 SG vectors
 * @dst_sg:	SG 1
 * @src_sg:	SG 2
 * @nents_to_cmp: maximum number of entries to compare
 * @cmp_len:	maximum amount of data to compare. If 0, then compare all.
 * @miscompare_offs: offset of the first miscompare. Can be NULL.
 * @d_km_type:	kmap_atomic type for SG 1
 * @s_km_type:	kmap_atomic type for SG 2
 *
 * Description:
 *    Data from the first SG vector will be compired with the second SG
 *    vector. End of the vectors will be determined by sg_next() returning
 *    NULL. Returns true if both vectors have identical data, false otherwise.
 *
 * Note! It ignores size of the vectors, so SGs with different size with
 * the same data in min(sg1_size, sg2_size) size will match!
 */
static bool sg_cmp(struct scatterlist *dst_sg, struct scatterlist *src_sg,
	    int nents_to_cmp, size_t cmp_len, int *miscompare_offs
#if LINUX_VERSION_CODE < KERNEL_VERSION(3, 4, 0)
	    , enum km_type d_km_type, enum km_type s_km_type
#endif
	    )
{
	bool res = true;
	size_t dst_len, dst_offs;
	int compared_all = 0;

	TRACE_ENTRY();

	TRACE_DBG("dst_sg %p, src_sg %p, nents_to_cmp %d, cmp_len %zd",
		dst_sg, src_sg, nents_to_cmp, cmp_len);

	if (cmp_len == 0)
		cmp_len = 0x7FFFFFFF; /* cmp all */

	if (nents_to_cmp == 0)
		nents_to_cmp = 0x7FFFFFFF; /* cmp all */

	dst_len = dst_sg->length;
	dst_offs = dst_sg->offset;

	do {
		int compared;

		TRACE_DBG("dst_sg %p, dst_len %zd, dst_offs %zd, src_sg %p, "
			"nents_to_cmp %d, cmp_len %zd, compared_all %d",
			dst_sg, dst_len, dst_offs, src_sg, nents_to_cmp,
			cmp_len, compared_all);

		compared = sg_cmp_elem(&dst_sg, &dst_len, &dst_offs,
				src_sg, cmp_len, miscompare_offs,
#if LINUX_VERSION_CODE < KERNEL_VERSION(3, 4, 0)
				d_km_type, s_km_type,
#endif
				&res);
		if (!res) {
			if (miscompare_offs != NULL) {
				*miscompare_offs += compared_all;
				TRACE_DBG("miscompare_offs %d",
					*miscompare_offs);
			}
			goto out;
		}
		cmp_len -= compared;
		compared_all += compared;
		if ((cmp_len == 0) || (dst_sg == NULL))
			goto out;

		nents_to_cmp--;
		if (nents_to_cmp == 0)
			goto out;

		src_sg = sg_next_inline(src_sg);
	} while (src_sg != NULL);

out:
	TRACE_EXIT_RES(res);
	return res;
}

/**
 * scst_copy_sg() - copy data between the command's SGs
 *
 * Copies data between cmd->tgt_i_sg and cmd->sg as well as
 * cmd->tgt_i_dif_sg and cmd->dif_sg in direction defined by
 * copy_dir parameter.
 */
void scst_copy_sg(struct scst_cmd *cmd, enum scst_sg_copy_dir copy_dir)
{
	struct scatterlist *src_sg, *dst_sg;
	struct scatterlist *src_sg_dif, *dst_sg_dif;
	unsigned int to_copy, to_copy_dif;
#if LINUX_VERSION_CODE < KERNEL_VERSION(3, 4, 0)
	int atomic = scst_cmd_atomic(cmd);
#endif

	TRACE_ENTRY();

	if (copy_dir == SCST_SG_COPY_FROM_TARGET) {
		if (cmd->data_direction != SCST_DATA_BIDI) {
			src_sg = cmd->tgt_i_sg;
			dst_sg = cmd->sg;
			to_copy = cmd->bufflen;
			src_sg_dif = cmd->tgt_i_dif_sg;
			dst_sg_dif = cmd->dif_sg;
			to_copy_dif = scst_cmd_get_bufflen_dif(cmd);
		} else {
			TRACE_MEM("BIDI cmd %p", cmd);
			src_sg = cmd->tgt_out_sg;
			dst_sg = cmd->out_sg;
			to_copy = cmd->out_bufflen;
			src_sg_dif = NULL;
			dst_sg_dif = NULL;
			to_copy_dif = 0;
		}
	} else {
		src_sg = cmd->sg;
		dst_sg = cmd->tgt_i_sg;
		to_copy = cmd->adjusted_resp_data_len;
		src_sg_dif = cmd->dif_sg;
		dst_sg_dif = cmd->tgt_i_dif_sg;
		to_copy_dif = scst_cmd_get_bufflen_dif(cmd);
	}

	TRACE_MEM("cmd %p, copy_dir %d, src_sg %p, dst_sg %p, to_copy %lld, "
		"src_sg_dif %p, dst_sg_dif %p, to_copy_dif %lld",
		cmd, copy_dir, src_sg, dst_sg, (long long)to_copy,
		src_sg_dif, dst_sg_dif, (long long)to_copy_dif);

	if (unlikely(src_sg == NULL) || unlikely(dst_sg == NULL) ||
	    unlikely(to_copy == 0)) {
		/*
		 * It can happened, e.g., with scst_user for cmd with delay
		 * alloc, which failed with Check Condition.
		 */
		goto out;
	}

#if LINUX_VERSION_CODE < KERNEL_VERSION(3, 4, 0)
	sg_copy(dst_sg, src_sg, 0, to_copy,
		atomic ? KM_SOFTIRQ0 : KM_USER0,
		atomic ? KM_SOFTIRQ1 : KM_USER1);
#else
	sg_copy(dst_sg, src_sg, 0, to_copy);
#endif

	if ((src_sg_dif == NULL) || (dst_sg_dif == NULL) || (to_copy_dif == 0))
		goto out;

#if LINUX_VERSION_CODE < KERNEL_VERSION(3, 4, 0)
	sg_copy(dst_sg_dif, src_sg_dif, 0, to_copy_dif,
		atomic ? KM_SOFTIRQ0 : KM_USER0,
		atomic ? KM_SOFTIRQ1 : KM_USER1);
#else
	sg_copy(dst_sg_dif, src_sg_dif, 0, to_copy_dif);
#endif

out:
	TRACE_EXIT();
	return;
}
EXPORT_SYMBOL_GPL(scst_copy_sg);

/**
 * scst_get_buf_full - return linear buffer for command
 * @cmd:	scst command
 * @buf:	pointer on the resulting pointer
 *
 * If the command's buffer >single page, it vmalloc() the needed area
 * and copies the buffer there. Returns length of the buffer or negative
 * error code otherwise.
 */
int scst_get_buf_full(struct scst_cmd *cmd, uint8_t **buf)
{
	int res = 0;

	TRACE_ENTRY();

	EXTRACHECKS_BUG_ON(cmd->sg_buff_vmallocated);

	if (scst_get_buf_count(cmd) > 1) {
		int len;
		uint8_t *tmp_buf;
		int full_size;

		full_size = 0;
		len = scst_get_buf_first(cmd, &tmp_buf);
		while (len > 0) {
			full_size += len;
			scst_put_buf(cmd, tmp_buf);
			len = scst_get_buf_next(cmd, &tmp_buf);
		}

#ifdef __COVERITY__
		/* Help Coverity recognize that vmalloc(0) returns NULL. */
		*buf = full_size ? vmalloc(full_size) : NULL;
#else
		*buf = vmalloc(full_size);
#endif
		if (*buf == NULL) {
			TRACE(TRACE_OUT_OF_MEM, "vmalloc() failed for opcode "
				"%s", scst_get_opcode_name(cmd));
			res = -ENOMEM;
			goto out;
		}
		cmd->sg_buff_vmallocated = 1;

		if (scst_cmd_get_data_direction(cmd) == SCST_DATA_WRITE) {
			uint8_t *buf_ptr;

			buf_ptr = *buf;

			len = scst_get_buf_first(cmd, &tmp_buf);
			while (len > 0) {
				memcpy(buf_ptr, tmp_buf, len);
				buf_ptr += len;

				scst_put_buf(cmd, tmp_buf);
				len = scst_get_buf_next(cmd, &tmp_buf);
			}
		}
		res = full_size;
	} else
		res = scst_get_buf_first(cmd, buf);

out:
	TRACE_EXIT_RES(res);
	return res;
}
EXPORT_SYMBOL(scst_get_buf_full);

/**
 * scst_get_buf_full_sense - return linear buffer for command
 * @cmd:	scst command
 * @buf:	pointer on the resulting pointer
 *
 * Does the same as scst_get_buf_full(), but in case of error
 * additionally sets in cmd status code and sense.
 */
int scst_get_buf_full_sense(struct scst_cmd *cmd, uint8_t **buf)
{
	int res = 0;

	TRACE_ENTRY();

	res = scst_get_buf_full(cmd, buf);
	if (unlikely(res < 0)) {
		PRINT_ERROR("scst_get_buf_full() failed: %d", res);
		if (res == -ENOMEM)
			scst_set_busy(cmd);
		else
			scst_set_cmd_error(cmd,
				SCST_LOAD_SENSE(scst_sense_internal_failure));
		goto out;
	}

out:
	TRACE_EXIT_RES(res);
	return res;
}
EXPORT_SYMBOL(scst_get_buf_full_sense);

/**
 * scst_put_buf_full - unmaps linear buffer for command
 * @cmd:	scst command
 * @buf:	pointer on the buffer to unmap
 *
 * Reverse operation for scst_get_buf_full()/scst_get_buf_full_sense().
 * If the buffer was vmalloced(), it vfree() the buffer.
 */
void scst_put_buf_full(struct scst_cmd *cmd, uint8_t *buf)
{
	TRACE_ENTRY();

	if (buf == NULL)
		goto out;

	if (cmd->sg_buff_vmallocated) {
		if (scst_cmd_get_data_direction(cmd) == SCST_DATA_READ) {
			int len;
			uint8_t *tmp_buf, *buf_p;

			buf_p = buf;

			len = scst_get_buf_first(cmd, &tmp_buf);
			while (len > 0) {
				memcpy(tmp_buf, buf_p, len);
				buf_p += len;

				scst_put_buf(cmd, tmp_buf);
				len = scst_get_buf_next(cmd, &tmp_buf);
			}

		}

		cmd->sg_buff_vmallocated = 0;

		vfree(buf);
	} else
		scst_put_buf(cmd, buf);

out:
	TRACE_EXIT();
	return;
}
EXPORT_SYMBOL(scst_put_buf_full);

static __be16 scst_dif_crc_fn(const void *data, unsigned int len)
{
#if LINUX_VERSION_CODE >= KERNEL_VERSION(2, 6, 27)
	return cpu_to_be16(crc_t10dif(data, len));
#else
	WARN_ON_ONCE(true);
	return 0;
#endif
}

static __be16 scst_dif_ip_fn(const void *data, unsigned int len)
{
	return (__force __be16)ip_compute_csum(data, len);
}

static int scst_verify_dif_type1(struct scst_cmd *cmd)
{
	int res = 0;
	struct scst_device *dev = cmd->dev;
	enum scst_dif_actions checks = scst_get_dif_checks(cmd->cmd_dif_actions);
	int len, tags_len = 0, tag_size = 1 << SCST_DIF_TAG_SHIFT;
	struct scatterlist *tags_sg = NULL;
	uint8_t *buf, *tags_buf = NULL;
	const struct t10_pi_tuple *t = NULL; /* to silence compiler warning */
	uint64_t lba = cmd->lba;
	int block_size = dev->block_size, block_shift = dev->block_shift;
	__be16 (*crc_fn)(const void *buffer, unsigned int len);

	TRACE_ENTRY();

	EXTRACHECKS_BUG_ON(dev->dev_dif_type != 1);

#ifdef CONFIG_SCST_EXTRACHECKS
	switch (scst_get_dif_action(scst_get_scst_dif_actions(cmd->cmd_dif_actions))) {
	case SCST_DIF_ACTION_STRIP:
	case SCST_DIF_ACTION_PASS_CHECK:
		break;
	default:
		EXTRACHECKS_BUG_ON(1);
		break;
	}
	EXTRACHECKS_BUG_ON(checks == SCST_DIF_ACTION_NONE);
#endif

	crc_fn = cmd->tgt_dev->tgt_dev_dif_crc_fn;

	len = scst_get_buf_first(cmd, &buf);
	while (len > 0) {
		int i;
		uint8_t *cur_buf = buf;

		for (i = 0; i < (len >> block_shift); i++) {
			if (tags_buf == NULL) {
				tags_buf = scst_get_dif_buf(cmd, &tags_sg, &tags_len);
				EXTRACHECKS_BUG_ON(tags_len <= 0);
				TRACE_DBG("tags_buf %p", tags_buf);
				TRACE_BUFF_FLAG(TRACE_DEBUG, "Tags to verify",
					tags_buf, tags_len);
				t = (struct t10_pi_tuple *)tags_buf;
			}

			if (t->app_tag == SCST_DIF_NO_CHECK_ALL_APP_TAG) {
				TRACE_DBG("Skipping tag %lld (cmd %p)",
					(long long)lba, cmd);
				goto next;
			}

			if (checks & SCST_DIF_CHECK_APP_TAG) {
				if (t->app_tag != dev->dev_dif_static_app_tag) {
					PRINT_WARNING("APP TAG check failed, "
						"expected 0x%x, seeing "
						"0x%x (cmd %p (op %s), lba %lld, "
						"dev %s)", dev->dev_dif_static_app_tag,
						t->app_tag, cmd, scst_get_opcode_name(cmd),
						(long long)lba, dev->virt_name);
					scst_dif_acc_app_check_failed_scst(cmd);
					scst_set_cmd_error(cmd,
						SCST_LOAD_SENSE(scst_logical_block_app_tag_check_failed));
					res = -EIO;
					goto out_put;
				}
			}

			if (checks & SCST_DIF_CHECK_REF_TAG) {
				if (t->ref_tag != cpu_to_be32(lba & 0xFFFFFFFF)) {
					PRINT_WARNING("REF TAG check failed, "
						"expected 0x%x, seeing "
						"0x%x (cmd %p (op %s), lba %lld, "
						"dev %s)", cpu_to_be32(lba & 0xFFFFFFFF),
						t->ref_tag, cmd, scst_get_opcode_name(cmd),
						(long long)lba, dev->virt_name);
					scst_dif_acc_ref_check_failed_scst(cmd);
					scst_set_cmd_error(cmd,
						SCST_LOAD_SENSE(scst_logical_block_ref_tag_check_failed));
					res = -EIO;
					goto out_put;
				}
			}

			/* Skip CRC check for internal commands */
			if ((checks & SCST_DIF_CHECK_GUARD_TAG) &&
			    !cmd->internal) {
				__be16 crc = crc_fn(cur_buf, block_size);

				if (t->guard_tag != crc) {
					PRINT_WARNING("GUARD TAG check failed, "
						"expected 0x%x, seeing 0x%x "
						"(cmd %p (op %s), lba %lld, "
						"dev %s)", crc, t->guard_tag, cmd,
						scst_get_opcode_name(cmd), (long long)lba,
						dev->virt_name);
					scst_dif_acc_guard_check_failed_scst(cmd);
					scst_set_cmd_error(cmd,
						SCST_LOAD_SENSE(scst_logical_block_guard_check_failed));
					res = -EIO;
					goto out_put;
				}
			}

next:
			cur_buf += dev->block_size;
			lba++;

			t++;
			tags_len -= tag_size;
			if (tags_len == 0) {
				scst_put_dif_buf(cmd, tags_buf);
				tags_buf = NULL;
			}
		}

		scst_put_buf(cmd, buf);
		len = scst_get_buf_next(cmd, &buf);
	}

	EXTRACHECKS_BUG_ON(tags_buf != NULL);

out:
	TRACE_EXIT_RES(res);
	return res;

out_put:
	scst_put_buf(cmd, buf);
	scst_put_dif_buf(cmd, tags_buf);
	goto out;
}

#ifdef CONFIG_SCST_DIF_INJECT_CORRUPTED_TAGS
static void scst_check_fail_ref_tag(struct scst_cmd *cmd)
{
	enum scst_dif_actions checks = scst_get_dif_checks(cmd->cmd_dif_actions);

	if (((cmd->dev->dev_dif_mode & SCST_DIF_MODE_TGT) == 0) &&
	    (checks & SCST_DIF_CHECK_REF_TAG)) {
		TRACE(TRACE_SCSI|TRACE_MINOR, "No tgt dif_mode, failing "
			"cmd %p with ref tag check failed", cmd);
		scst_dif_acc_ref_check_failed_scst(cmd);
		scst_set_cmd_error(cmd,
			SCST_LOAD_SENSE(scst_logical_block_ref_tag_check_failed));
	}
	return;
}

static void scst_check_fail_guard_tag(struct scst_cmd *cmd)
{
	enum scst_dif_actions checks = scst_get_dif_checks(cmd->cmd_dif_actions);

	if (((cmd->dev->dev_dif_mode & SCST_DIF_MODE_TGT) == 0) &&
	    (checks & SCST_DIF_CHECK_GUARD_TAG)) {
		TRACE(TRACE_SCSI|TRACE_MINOR, "No tgt dif_mode, failing "
			"cmd %p with guard tag check failed", cmd);
		scst_dif_acc_guard_check_failed_scst(cmd);
		scst_set_cmd_error(cmd,
			SCST_LOAD_SENSE(scst_logical_block_guard_check_failed));
	}
	return;
}
#endif

static int scst_generate_dif_type1(struct scst_cmd *cmd)
{
	int res = 0;
	struct scst_device *dev = cmd->dev;
	int len, tags_len = 0, tag_size = 1 << SCST_DIF_TAG_SHIFT;
	struct scatterlist *tags_sg = NULL;
	uint8_t *buf, *tags_buf = NULL;
	struct t10_pi_tuple *t = NULL; /* to silence compiler warning */
	uint64_t lba = cmd->lba;
	int block_size = dev->block_size, block_shift = dev->block_shift;
	__be16 (*crc_fn)(const void *buffer, unsigned int len);

	TRACE_ENTRY();

	EXTRACHECKS_BUG_ON(dev->dev_dif_type != 1);

#ifdef CONFIG_SCST_EXTRACHECKS
	switch (scst_get_dif_action(scst_get_scst_dif_actions(cmd->cmd_dif_actions))) {
	case SCST_DIF_ACTION_INSERT:
		break;
	default:
		EXTRACHECKS_BUG_ON(1);
		break;
	}
#endif

	crc_fn = cmd->tgt_dev->tgt_dev_dif_crc_fn;

	len = scst_get_buf_first(cmd, &buf);
	while (len > 0) {
		int i;
		uint8_t *cur_buf = buf;

		TRACE_DBG("len %d", len);

		for (i = 0; i < (len >> block_shift); i++) {
			TRACE_DBG("lba %lld, tags_len %d", (long long)lba, tags_len);

			if (tags_buf == NULL) {
				tags_buf = scst_get_dif_buf(cmd, &tags_sg, &tags_len);
				TRACE_DBG("tags_sg %p, tags_buf %p, tags_len %d",
					tags_sg, tags_buf, tags_len);
				EXTRACHECKS_BUG_ON(tags_len <= 0);
				t = (struct t10_pi_tuple *)tags_buf;
			}

			t->app_tag = dev->dev_dif_static_app_tag;
			t->ref_tag = cpu_to_be32(lba & 0xFFFFFFFF);
			t->guard_tag = crc_fn(cur_buf, block_size);

#ifdef CONFIG_SCST_DIF_INJECT_CORRUPTED_TAGS
			switch (cmd->cmd_corrupt_dif_tag) {
			case 0:
				break;
			case 1:
				if (lba == cmd->lba) {
					if (cmd->cdb[1] & 0x80) {
						TRACE(TRACE_SCSI|TRACE_MINOR,
							"Corrupting ref tag at lba "
							"%lld (case %d, cmd %p)",
							(long long)lba,
							cmd->cmd_corrupt_dif_tag, cmd);
						t->ref_tag = cpu_to_be32(0xebfeedad);
						scst_check_fail_ref_tag(cmd);
					} else {
						TRACE(TRACE_SCSI|TRACE_MINOR,
							"Corrupting guard tag at lba "
							"%lld (case %d, cmd %p)",
							(long long)lba,
							cmd->cmd_corrupt_dif_tag, cmd);
						t->guard_tag = cpu_to_be16(0xebed);
						scst_check_fail_guard_tag(cmd);
					}
				}
				break;
			case 2:
				if (lba == (cmd->lba + 1)) {
					if (cmd->cdb[1] & 0x80) {
						TRACE(TRACE_SCSI|TRACE_MINOR,
							"Corrupting ref tag at lba "
							"%lld (case %d, cmd %p)",
							(long long)lba,
							cmd->cmd_corrupt_dif_tag, cmd);
						t->ref_tag = cpu_to_be32(0xebfeedad);
						scst_check_fail_ref_tag(cmd);
					} else {
						TRACE(TRACE_SCSI|TRACE_MINOR,
							"Corrupting guard tag at lba "
							"%lld (case %d, cmd %p)",
							(long long)lba,
							cmd->cmd_corrupt_dif_tag, cmd);
						t->guard_tag = cpu_to_be16(0xebed);
						scst_check_fail_guard_tag(cmd);
					}
				}
				break;
			case 3:
				if (lba == (cmd->lba + 2)) {
					if (cmd->cdb[1] & 0x80) {
						TRACE(TRACE_SCSI|TRACE_MINOR,
							"Corrupting ref tag at lba "
							"%lld (case %d, cmd %p)",
							(long long)lba,
							cmd->cmd_corrupt_dif_tag, cmd);
						t->ref_tag = cpu_to_be32(0xebfeedad);
						scst_check_fail_ref_tag(cmd);
					} else {
						TRACE(TRACE_SCSI|TRACE_MINOR,
							"Corrupting guard tag at lba "
							"%lld (case %d, cmd %p)",
							(long long)lba,
							cmd->cmd_corrupt_dif_tag, cmd);
						t->guard_tag = cpu_to_be16(0xebed);
						scst_check_fail_guard_tag(cmd);
					}
				}
				break;
			case 4:
				if (lba == (cmd->lba + ((cmd->data_len >> dev->block_shift) >> 1))) {
					if (cmd->cdb[1] & 0x80) {
						TRACE(TRACE_SCSI|TRACE_MINOR,
							"Corrupting ref tag at lba "
							"%lld (case %d, cmd %p)",
							(long long)lba,
							cmd->cmd_corrupt_dif_tag, cmd);
						t->ref_tag = cpu_to_be32(0xebfeedad);
						scst_check_fail_ref_tag(cmd);
					} else {
						TRACE(TRACE_SCSI|TRACE_MINOR,
							"Corrupting guard tag at lba "
							"%lld (case %d, cmd %p)",
							(long long)lba,
							cmd->cmd_corrupt_dif_tag, cmd);
						t->guard_tag = cpu_to_be16(0xebed);
						scst_check_fail_guard_tag(cmd);
					}
				}
				break;
			case 5:
				if (lba == (cmd->lba + ((cmd->data_len >> dev->block_shift) - 3))) {
					if (cmd->cdb[1] & 0x80) {
						TRACE(TRACE_SCSI|TRACE_MINOR,
							"Corrupting ref tag at lba "
							"%lld (case %d, cmd %p)",
							(long long)lba,
							cmd->cmd_corrupt_dif_tag, cmd);
						t->ref_tag = cpu_to_be32(0xebfeedad);
						scst_check_fail_ref_tag(cmd);
					} else {
						TRACE(TRACE_SCSI|TRACE_MINOR,
							"Corrupting guard tag at lba "
							"%lld (case %d, cmd %p)",
							(long long)lba,
							cmd->cmd_corrupt_dif_tag, cmd);
						t->guard_tag = cpu_to_be16(0xebed);
						scst_check_fail_guard_tag(cmd);
					}
				}
				break;
			case 6:
				if (lba == (cmd->lba + ((cmd->data_len >> dev->block_shift) - 2))) {
					if (cmd->cdb[1] & 0x80) {
						TRACE(TRACE_SCSI|TRACE_MINOR,
							"Corrupting ref tag at lba "
							"%lld (case %d, cmd %p)",
							(long long)lba,
							cmd->cmd_corrupt_dif_tag, cmd);
						t->ref_tag = cpu_to_be32(0xebfeedad);
						scst_check_fail_ref_tag(cmd);
					} else {
						TRACE(TRACE_SCSI|TRACE_MINOR,
							"Corrupting guard tag at lba "
							"%lld (case %d, cmd %p)",
							(long long)lba,
							cmd->cmd_corrupt_dif_tag, cmd);
						t->guard_tag = cpu_to_be16(0xebed);
						scst_check_fail_guard_tag(cmd);
					}
				}
				break;
			case 7:
				if (lba == (cmd->lba + ((cmd->data_len >> dev->block_shift) - 1))) {
					if (cmd->cdb[1] & 0x80) {
						TRACE(TRACE_SCSI|TRACE_MINOR,
							"Corrupting ref tag at lba "
							"%lld (case %d, cmd %p)",
							(long long)lba,
							cmd->cmd_corrupt_dif_tag, cmd);
						t->ref_tag = cpu_to_be32(0xebfeedad);
						scst_check_fail_ref_tag(cmd);
					} else {
						TRACE(TRACE_SCSI|TRACE_MINOR,
							"Corrupting guard tag at lba "
							"%lld (case %d, cmd %p)",
							(long long)lba,
							cmd->cmd_corrupt_dif_tag, cmd);
						t->guard_tag = cpu_to_be16(0xebed);
						scst_check_fail_guard_tag(cmd);
					}
				}
				break;
			}
#endif
			cur_buf += dev->block_size;
			lba++;

			t++;
			tags_len -= tag_size;
			if (tags_len == 0) {
				scst_put_dif_buf(cmd, tags_buf);
				tags_buf = NULL;
			}
		}

		scst_put_buf(cmd, buf);
		len = scst_get_buf_next(cmd, &buf);
	}

	EXTRACHECKS_BUG_ON(tags_buf != NULL);

	TRACE_EXIT_RES(res);
	return res;
}

static int scst_do_dif(struct scst_cmd *cmd,
	int (*generate_fn)(struct scst_cmd *cmd),
	int (*verify_fn)(struct scst_cmd *cmd))
{
	int res;
	enum scst_dif_actions action = scst_get_dif_action(
			scst_get_scst_dif_actions(cmd->cmd_dif_actions));

	TRACE_ENTRY();

	TRACE_DBG("cmd %p, action %d", cmd, action);

	switch (action) {
	case SCST_DIF_ACTION_PASS:
		/* Nothing to do */
		TRACE_DBG("PASS DIF action, skipping (cmd %p)", cmd);
		res = 0;
		break;

	case SCST_DIF_ACTION_STRIP:
	case SCST_DIF_ACTION_PASS_CHECK:
	{
		enum scst_dif_actions checks = scst_get_dif_checks(cmd->cmd_dif_actions);

		if (likely(checks != SCST_DIF_ACTION_NONE))
			res = verify_fn(cmd);
		else
			res = 0;
		break;
	}

	case SCST_DIF_ACTION_INSERT:
		res = generate_fn(cmd);
		break;

	default:
		EXTRACHECKS_BUG_ON(1);
		/* go through */
	case SCST_DIF_ACTION_NONE:
		/* Nothing to do */
		TRACE_DBG("NONE DIF action, skipping (cmd %p)", cmd);
		res = 0;
		break;
	}

	TRACE_EXIT_RES(res);
	return res;
}

static int scst_dif_type1(struct scst_cmd *cmd)
{
	int res;

	TRACE_ENTRY();

	EXTRACHECKS_BUG_ON(cmd->dev->dev_dif_type != 1);

	res = scst_do_dif(cmd, scst_generate_dif_type1, scst_verify_dif_type1);

	TRACE_EXIT_RES(res);
	return res;
}

static int scst_verify_dif_type2(struct scst_cmd *cmd)
{
	int res = 0;
	struct scst_device *dev = cmd->dev;
	enum scst_dif_actions checks = scst_get_dif_checks(cmd->cmd_dif_actions);
	int len, tags_len = 0, tag_size = 1 << SCST_DIF_TAG_SHIFT;
	struct scatterlist *tags_sg = NULL;
	uint8_t *buf, *tags_buf = NULL;
	const struct t10_pi_tuple *t = NULL; /* to silence compiler warning */
	uint64_t lba = cmd->lba;
	int block_size = dev->block_size, block_shift = dev->block_shift;
	__be16 (*crc_fn)(const void *buffer, unsigned int len);
	uint32_t ref_tag = scst_cmd_get_dif_exp_ref_tag(cmd);
	/* Let's keep both in BE */
	__be16 app_tag_mask = cpu_to_be16(scst_cmd_get_dif_app_tag_mask(cmd));
	__be16 app_tag_masked = cpu_to_be16(scst_cmd_get_dif_exp_app_tag(cmd)) & app_tag_mask;

	TRACE_ENTRY();

	EXTRACHECKS_BUG_ON(dev->dev_dif_type != 2);

#ifdef CONFIG_SCST_EXTRACHECKS
	switch (scst_get_dif_action(scst_get_scst_dif_actions(cmd->cmd_dif_actions))) {
	case SCST_DIF_ACTION_STRIP:
	case SCST_DIF_ACTION_PASS_CHECK:
		break;
	default:
		EXTRACHECKS_BUG_ON(1);
		break;
	}
	EXTRACHECKS_BUG_ON(checks == SCST_DIF_ACTION_NONE);
#endif

	crc_fn = cmd->tgt_dev->tgt_dev_dif_crc_fn;

	len = scst_get_buf_first(cmd, &buf);
	while (len > 0) {
		int i;
		uint8_t *cur_buf = buf;

		for (i = 0; i < (len >> block_shift); i++) {
			if (tags_buf == NULL) {
				tags_buf = scst_get_dif_buf(cmd, &tags_sg, &tags_len);
				EXTRACHECKS_BUG_ON(tags_len <= 0);
				t = (struct t10_pi_tuple *)tags_buf;
			}

			if (t->app_tag == SCST_DIF_NO_CHECK_ALL_APP_TAG) {
				TRACE_DBG("Skipping tag (cmd %p)", cmd);
				goto next;
			}

			if (checks & SCST_DIF_CHECK_APP_TAG) {
				if ((t->app_tag & app_tag_mask) != app_tag_masked) {
					PRINT_WARNING("APP TAG check failed, "
						"expected 0x%x, seeing "
						"0x%x (cmd %p (op %s), dev %s)",
						app_tag_masked, t->app_tag & app_tag_mask,
						cmd, scst_get_opcode_name(cmd), dev->virt_name);
					scst_dif_acc_app_check_failed_scst(cmd);
					scst_set_cmd_error(cmd,
						SCST_LOAD_SENSE(scst_logical_block_app_tag_check_failed));
					res = -EIO;
					goto out_put;
				}
			}

			if (checks & SCST_DIF_CHECK_REF_TAG) {
				if (t->ref_tag != cpu_to_be32(ref_tag)) {
					PRINT_WARNING("REF TAG check failed, "
						"expected 0x%x, seeing "
						"0x%x (cmd %p (op %s), dev %s)",
						cpu_to_be32(ref_tag),
						t->ref_tag, cmd, scst_get_opcode_name(cmd),
						dev->virt_name);
					scst_dif_acc_ref_check_failed_scst(cmd);
					scst_set_cmd_error(cmd,
						SCST_LOAD_SENSE(scst_logical_block_ref_tag_check_failed));
					res = -EIO;
					goto out_put;
				}
			}

			/* Skip CRC check for internal commands */
			if ((checks & SCST_DIF_CHECK_GUARD_TAG) &&
			    !cmd->internal) {
				__be16 crc = crc_fn(cur_buf, block_size);

				if (t->guard_tag != crc) {
					PRINT_WARNING("GUARD TAG check failed, "
						"expected 0x%x, seeing 0x%x "
						"(cmd %p (op %s), lba %lld, "
						"dev %s)", crc, t->guard_tag, cmd,
						scst_get_opcode_name(cmd), (long long)lba,
						dev->virt_name);
					scst_dif_acc_guard_check_failed_scst(cmd);
					scst_set_cmd_error(cmd,
						SCST_LOAD_SENSE(scst_logical_block_guard_check_failed));
					res = -EIO;
					goto out_put;
				}
			}

next:
			cur_buf += dev->block_size;
			lba++;
			ref_tag++;

			t++;
			tags_len -= tag_size;
			if (tags_len == 0) {
				scst_put_dif_buf(cmd, tags_buf);
				tags_buf = NULL;
			}
		}

		scst_put_buf(cmd, buf);
		len = scst_get_buf_next(cmd, &buf);
	}

	EXTRACHECKS_BUG_ON(tags_buf != NULL);

out:
	TRACE_EXIT_RES(res);
	return res;

out_put:
	scst_put_buf(cmd, buf);
	scst_put_dif_buf(cmd, tags_buf);
	goto out;
}

static int scst_generate_dif_type2(struct scst_cmd *cmd)
{
	int res = 0;
	struct scst_device *dev = cmd->dev;
	int len, tags_len = 0, tag_size = 1 << SCST_DIF_TAG_SHIFT;
	struct scatterlist *tags_sg = NULL;
	uint8_t *buf, *tags_buf = NULL;
	struct t10_pi_tuple *t = NULL; /* to silence compiler warning */
	int block_size = dev->block_size, block_shift = dev->block_shift;
	__be16 (*crc_fn)(const void *buffer, unsigned int len);
	uint32_t ref_tag = scst_cmd_get_dif_exp_ref_tag(cmd);
	/* Let's keep both in BE */
	__be16 app_tag_mask = cpu_to_be16(scst_cmd_get_dif_app_tag_mask(cmd));
	__be16 app_tag_masked = cpu_to_be16(scst_cmd_get_dif_exp_app_tag(cmd)) & app_tag_mask;

	TRACE_ENTRY();

	EXTRACHECKS_BUG_ON(dev->dev_dif_type != 2);

#ifdef CONFIG_SCST_EXTRACHECKS
	switch (scst_get_dif_action(scst_get_scst_dif_actions(cmd->cmd_dif_actions))) {
	case SCST_DIF_ACTION_INSERT:
		break;
	default:
		EXTRACHECKS_BUG_ON(1);
		break;
	}
#endif

	crc_fn = cmd->tgt_dev->tgt_dev_dif_crc_fn;

	len = scst_get_buf_first(cmd, &buf);
	while (len > 0) {
		int i;
		uint8_t *cur_buf = buf;

		TRACE_DBG("len %d", len);

		for (i = 0; i < (len >> block_shift); i++) {
			TRACE_DBG("tags_len %d", tags_len);

			if (tags_buf == NULL) {
				tags_buf = scst_get_dif_buf(cmd, &tags_sg, &tags_len);
				TRACE_DBG("tags_sg %p, tags_buf %p, tags_len %d",
					tags_sg, tags_buf, tags_len);
				EXTRACHECKS_BUG_ON(tags_len <= 0);
				t = (struct t10_pi_tuple *)tags_buf;
			}

			t->app_tag = app_tag_masked;
			t->ref_tag = cpu_to_be32(ref_tag);
			t->guard_tag = crc_fn(cur_buf, block_size);

			cur_buf += dev->block_size;
			ref_tag++;

			t++;
			tags_len -= tag_size;
			if (tags_len == 0) {
				scst_put_dif_buf(cmd, tags_buf);
				tags_buf = NULL;
			}
		}

		scst_put_buf(cmd, buf);
		len = scst_get_buf_next(cmd, &buf);
	}

	EXTRACHECKS_BUG_ON(tags_buf != NULL);

	TRACE_EXIT_RES(res);
	return res;
}

static int scst_dif_type2(struct scst_cmd *cmd)
{
	int res;

	TRACE_ENTRY();

	EXTRACHECKS_BUG_ON(cmd->dev->dev_dif_type != 2);

	res = scst_do_dif(cmd, scst_generate_dif_type2, scst_verify_dif_type2);

	TRACE_EXIT_RES(res);
	return res;
}

static int scst_verify_dif_type3(struct scst_cmd *cmd)
{
	int res = 0;
	struct scst_device *dev = cmd->dev;
	enum scst_dif_actions checks = scst_get_dif_checks(cmd->cmd_dif_actions);
	int len, tags_len = 0, tag_size = 1 << SCST_DIF_TAG_SHIFT;
	struct scatterlist *tags_sg = NULL;
	uint8_t *buf, *tags_buf = NULL;
	const struct t10_pi_tuple *t = NULL; /* to silence compiler warning */
	uint64_t lba = cmd->lba;
	int block_size = dev->block_size, block_shift = dev->block_shift;
	__be16 (*crc_fn)(const void *buffer, unsigned int len);

	TRACE_ENTRY();

	EXTRACHECKS_BUG_ON(dev->dev_dif_type != 3);

#ifdef CONFIG_SCST_EXTRACHECKS
	switch (scst_get_dif_action(scst_get_scst_dif_actions(cmd->cmd_dif_actions))) {
	case SCST_DIF_ACTION_STRIP:
	case SCST_DIF_ACTION_PASS_CHECK:
		break;
	default:
		EXTRACHECKS_BUG_ON(1);
		break;
	}
	EXTRACHECKS_BUG_ON(checks == SCST_DIF_ACTION_NONE);
#endif

	crc_fn = cmd->tgt_dev->tgt_dev_dif_crc_fn;

	len = scst_get_buf_first(cmd, &buf);
	while (len > 0) {
		int i;
		uint8_t *cur_buf = buf;

		for (i = 0; i < (len >> block_shift); i++) {
			if (tags_buf == NULL) {
				tags_buf = scst_get_dif_buf(cmd, &tags_sg, &tags_len);
				EXTRACHECKS_BUG_ON(tags_len <= 0);
				t = (struct t10_pi_tuple *)tags_buf;
			}

			if ((t->app_tag == SCST_DIF_NO_CHECK_ALL_APP_TAG) &&
			    (t->ref_tag == SCST_DIF_NO_CHECK_ALL_REF_TAG)) {
				TRACE_DBG("Skipping tag (cmd %p)", cmd);
				goto next;
			}

			if (checks & SCST_DIF_CHECK_APP_TAG) {
				if (t->app_tag != dev->dev_dif_static_app_tag) {
					PRINT_WARNING("APP TAG check failed, "
						"expected 0x%x, seeing "
						"0x%x (cmd %p (op %s), dev %s)",
						dev->dev_dif_static_app_tag,
						t->app_tag, cmd, scst_get_opcode_name(cmd),
						dev->virt_name);
					scst_dif_acc_app_check_failed_scst(cmd);
					scst_set_cmd_error(cmd,
						SCST_LOAD_SENSE(scst_logical_block_app_tag_check_failed));
					res = -EIO;
					goto out_put;
				}
			}

			if (checks & SCST_DIF_CHECK_REF_TAG) {
				if (t->ref_tag != dev->dev_dif_static_app_ref_tag) {
					PRINT_WARNING("REF TAG check failed, "
						"expected 0x%x, seeing "
						"0x%x (cmd %p (op %s), dev %s)",
						dev->dev_dif_static_app_ref_tag,
						t->ref_tag, cmd, scst_get_opcode_name(cmd),
						dev->virt_name);
					scst_dif_acc_ref_check_failed_scst(cmd);
					scst_set_cmd_error(cmd,
						SCST_LOAD_SENSE(scst_logical_block_ref_tag_check_failed));
					res = -EIO;
					goto out_put;
				}
			}

			/* Skip CRC check for internal commands */
			if ((checks & SCST_DIF_CHECK_GUARD_TAG) &&
			    !cmd->internal) {
				__be16 crc = crc_fn(cur_buf, block_size);

				if (t->guard_tag != crc) {
					PRINT_WARNING("GUARD TAG check failed, "
						"expected 0x%x, seeing 0x%x "
						"(cmd %p (op %s), lba %lld, "
						"dev %s)", crc, t->guard_tag, cmd,
						scst_get_opcode_name(cmd), (long long)lba,
						dev->virt_name);
					scst_dif_acc_guard_check_failed_scst(cmd);
					scst_set_cmd_error(cmd,
						SCST_LOAD_SENSE(scst_logical_block_guard_check_failed));
					res = -EIO;
					goto out_put;
				}
			}

next:
			cur_buf += dev->block_size;
			lba++;

			t++;
			tags_len -= tag_size;
			if (tags_len == 0) {
				scst_put_dif_buf(cmd, tags_buf);
				tags_buf = NULL;
			}
		}

		scst_put_buf(cmd, buf);
		len = scst_get_buf_next(cmd, &buf);
	}

	EXTRACHECKS_BUG_ON(tags_buf != NULL);

out:
	TRACE_EXIT_RES(res);
	return res;

out_put:
	scst_put_buf(cmd, buf);
	scst_put_dif_buf(cmd, tags_buf);
	goto out;
}

static int scst_generate_dif_type3(struct scst_cmd *cmd)
{
	int res = 0;
	struct scst_device *dev = cmd->dev;
	int len, tags_len = 0, tag_size = 1 << SCST_DIF_TAG_SHIFT;
	struct scatterlist *tags_sg = NULL;
	uint8_t *buf, *tags_buf = NULL;
	struct t10_pi_tuple *t = NULL; /* to silence compiler warning */
	int block_size = dev->block_size, block_shift = dev->block_shift;
	__be16 (*crc_fn)(const void *buffer, unsigned int len);

	TRACE_ENTRY();

	EXTRACHECKS_BUG_ON(dev->dev_dif_type != 3);

#ifdef CONFIG_SCST_EXTRACHECKS
	switch (scst_get_dif_action(scst_get_scst_dif_actions(cmd->cmd_dif_actions))) {
	case SCST_DIF_ACTION_INSERT:
		break;
	default:
		EXTRACHECKS_BUG_ON(1);
		break;
	}
#endif

	crc_fn = cmd->tgt_dev->tgt_dev_dif_crc_fn;

	len = scst_get_buf_first(cmd, &buf);
	while (len > 0) {
		int i;
		uint8_t *cur_buf = buf;

		TRACE_DBG("len %d", len);

		for (i = 0; i < (len >> block_shift); i++) {
			TRACE_DBG("tags_len %d", tags_len);

			if (tags_buf == NULL) {
				tags_buf = scst_get_dif_buf(cmd, &tags_sg, &tags_len);
				TRACE_DBG("tags_sg %p, tags_buf %p, tags_len %d",
					tags_sg, tags_buf, tags_len);
				EXTRACHECKS_BUG_ON(tags_len <= 0);
				t = (struct t10_pi_tuple *)tags_buf;
			}

			t->app_tag = dev->dev_dif_static_app_tag;
			t->ref_tag = dev->dev_dif_static_app_ref_tag;
			t->guard_tag = crc_fn(cur_buf, block_size);

			cur_buf += dev->block_size;

			t++;
			tags_len -= tag_size;
			if (tags_len == 0) {
				scst_put_dif_buf(cmd, tags_buf);
				tags_buf = NULL;
			}
		}

		scst_put_buf(cmd, buf);
		len = scst_get_buf_next(cmd, &buf);
	}

	EXTRACHECKS_BUG_ON(tags_buf != NULL);

	TRACE_EXIT_RES(res);
	return res;
}

static int scst_dif_type3(struct scst_cmd *cmd)
{
	int res;

	TRACE_ENTRY();

	EXTRACHECKS_BUG_ON(cmd->dev->dev_dif_type != 3);

	res = scst_do_dif(cmd, scst_generate_dif_type3, scst_verify_dif_type3);

	TRACE_EXIT_RES(res);
	return res;
}

static void scst_init_dif_checks(struct scst_device *dev)
{
	switch (dev->dev_dif_type) {
	case 0:
		dev->dif_app_chk = 0;
		dev->dif_ref_chk = 0;
		break;
	case 1:
		if (scst_dev_get_dif_static_app_tag(dev) != SCST_DIF_NO_CHECK_APP_TAG)
			dev->dif_app_chk = SCST_DIF_CHECK_APP_TAG;
		else
			dev->dif_app_chk = 0;
		dev->dif_ref_chk = SCST_DIF_CHECK_REF_TAG;
		break;
	case 2:
		dev->dif_app_chk = dev->ato ? SCST_DIF_CHECK_APP_TAG : 0;
		dev->dif_ref_chk = SCST_DIF_CHECK_REF_TAG;
		break;
	case 3:
		if (scst_dev_get_dif_static_app_tag_combined(dev) != SCST_DIF_NO_CHECK_APP_TAG) {
			dev->dif_app_chk = SCST_DIF_CHECK_APP_TAG;
			dev->dif_ref_chk = SCST_DIF_CHECK_REF_TAG;
		} else {
			dev->dif_app_chk = 0;
			dev->dif_ref_chk = 0;
		}
		break;
	default:
		WARN_ON(1);
		break;
	}
	return;
}

/**
 * scst_dev_set_dif_static_app_tag_combined() - sets static app tag
 *
 * Description:
 *    Sets static app tag for both APP TAG and REF TAG (DIF mode 3)
 */
void scst_dev_set_dif_static_app_tag_combined(
	struct scst_device *dev, __be64 app_tag)
{
	uint64_t a = be64_to_cpu(app_tag);

	dev->dev_dif_static_app_tag = cpu_to_be16(a & 0xFFFF);
	if (dev->dev_dif_type == 3)
		dev->dev_dif_static_app_ref_tag = cpu_to_be32((a >> 16) & 0xFFFFFFFF);
	scst_init_dif_checks(dev);
	return;
}
EXPORT_SYMBOL_GPL(scst_dev_set_dif_static_app_tag_combined);

static int scst_init_dif_actions(struct scst_device *dev)
{
	int res = 0;

	TRACE_ENTRY();

	BUILD_BUG_ON(SCST_DIF_ACTION_NONE != 0);

	if ((dev->dev_dif_type == 0) || (dev->dev_dif_mode == 0)) {
		dev->dev_dif_rd_actions = SCST_DIF_ACTION_NONE;
		dev->dev_dif_wr_actions = SCST_DIF_ACTION_NONE;
		dev->dev_dif_rd_prot0_actions = SCST_DIF_ACTION_NONE;
		dev->dev_dif_wr_prot0_actions = SCST_DIF_ACTION_NONE;
		goto out;
	}

	if ((dev->dev_dif_mode & SCST_DIF_MODE_DEV_CHECK) &&
	    !(dev->dev_dif_mode & SCST_DIF_MODE_DEV_STORE)) {
		PRINT_ERROR("DEV CHECK is not allowed without DEV STORE! "
			"(dev %s)", dev->virt_name);
		res = -EINVAL;
		goto out;
	}

	/*
	 * COMMON RULES
	 * ============
	 *
	 * 1. For SCST STRIP and PASS_CHECK as well as PASS and NONE are
	 * the same.
	 *
	 * 2. For dev handlers STRIP and INSERT are invalid, PASS and NONE are
	 * the same. Also, PASS and PASS_CHECK are equal regarding STORE,
	 * if STORE is configured.
	 */

	BUILD_BUG_ON(SCST_DIF_MODE_DEV != (SCST_DIF_MODE_DEV_CHECK | SCST_DIF_MODE_DEV_STORE));

	if (dev->dev_dif_mode & SCST_DIF_MODE_TGT) {
		if (dev->dev_dif_mode & SCST_DIF_MODE_SCST) {
			if (dev->dev_dif_mode & SCST_DIF_MODE_DEV) { /* TGT, SCST, DEV */
				scst_set_tgt_dif_action(&dev->dev_dif_rd_actions, SCST_DIF_ACTION_PASS_CHECK);
				scst_set_scst_dif_action(&dev->dev_dif_rd_actions, SCST_DIF_ACTION_PASS_CHECK);
				if (dev->dev_dif_mode & SCST_DIF_MODE_DEV_CHECK) {
					/* STORE might be set as well */
					scst_set_dev_dif_action(&dev->dev_dif_rd_actions, SCST_DIF_ACTION_PASS_CHECK);
				} else
					scst_set_dev_dif_action(&dev->dev_dif_rd_actions, SCST_DIF_ACTION_PASS);

				if (dev->dpicz) {
					scst_set_tgt_dif_action(&dev->dev_dif_rd_prot0_actions, SCST_DIF_ACTION_NONE);
					scst_set_scst_dif_action(&dev->dev_dif_rd_prot0_actions, SCST_DIF_ACTION_NONE);
					scst_set_dev_dif_action(&dev->dev_dif_rd_prot0_actions, SCST_DIF_ACTION_NONE);
				} else {
					scst_set_tgt_dif_action(&dev->dev_dif_rd_prot0_actions, SCST_DIF_ACTION_STRIP);
					scst_set_scst_dif_action(&dev->dev_dif_rd_prot0_actions, SCST_DIF_ACTION_PASS_CHECK);
					if (dev->dev_dif_mode & SCST_DIF_MODE_DEV_CHECK) {
						/* STORE might be set as well */
						scst_set_dev_dif_action(&dev->dev_dif_rd_prot0_actions, SCST_DIF_ACTION_PASS_CHECK);
					} else
						scst_set_dev_dif_action(&dev->dev_dif_rd_prot0_actions, SCST_DIF_ACTION_PASS);
				}

				scst_set_tgt_dif_action(&dev->dev_dif_wr_actions, SCST_DIF_ACTION_PASS_CHECK);
				scst_set_scst_dif_action(&dev->dev_dif_wr_actions, SCST_DIF_ACTION_PASS_CHECK);
				if (dev->dev_dif_mode & SCST_DIF_MODE_DEV_CHECK) {
					/* STORE might be set as well */
					scst_set_dev_dif_action(&dev->dev_dif_wr_actions, SCST_DIF_ACTION_PASS_CHECK);
				} else
					scst_set_dev_dif_action(&dev->dev_dif_wr_actions, SCST_DIF_ACTION_PASS);

				scst_set_tgt_dif_action(&dev->dev_dif_wr_prot0_actions, SCST_DIF_ACTION_INSERT);
				scst_set_scst_dif_action(&dev->dev_dif_wr_prot0_actions, SCST_DIF_ACTION_PASS_CHECK);
				if (dev->dev_dif_mode & SCST_DIF_MODE_DEV_CHECK) {
					/* STORE might be set as well */
					scst_set_dev_dif_action(&dev->dev_dif_wr_prot0_actions, SCST_DIF_ACTION_PASS_CHECK);
				} else
					scst_set_dev_dif_action(&dev->dev_dif_wr_prot0_actions, SCST_DIF_ACTION_PASS);
			} else { /* TGT, SCST, no DEV */
				scst_set_tgt_dif_action(&dev->dev_dif_rd_actions, SCST_DIF_ACTION_PASS_CHECK);
				scst_set_scst_dif_action(&dev->dev_dif_rd_actions, SCST_DIF_ACTION_INSERT);
				scst_set_dev_dif_action(&dev->dev_dif_rd_actions, SCST_DIF_ACTION_NONE);

				if (dev->dpicz) {
					scst_set_tgt_dif_action(&dev->dev_dif_rd_prot0_actions, SCST_DIF_ACTION_NONE);
					scst_set_scst_dif_action(&dev->dev_dif_rd_prot0_actions, SCST_DIF_ACTION_NONE);
				} else {
					scst_set_tgt_dif_action(&dev->dev_dif_rd_prot0_actions, SCST_DIF_ACTION_STRIP);
					scst_set_scst_dif_action(&dev->dev_dif_rd_prot0_actions, SCST_DIF_ACTION_INSERT);
				}
				scst_set_dev_dif_action(&dev->dev_dif_rd_prot0_actions, SCST_DIF_ACTION_NONE);

				scst_set_tgt_dif_action(&dev->dev_dif_wr_actions, SCST_DIF_ACTION_PASS_CHECK);
				scst_set_scst_dif_action(&dev->dev_dif_wr_actions, SCST_DIF_ACTION_STRIP);
				scst_set_dev_dif_action(&dev->dev_dif_wr_actions, SCST_DIF_ACTION_NONE);

				scst_set_tgt_dif_action(&dev->dev_dif_wr_prot0_actions, SCST_DIF_ACTION_INSERT);
				scst_set_scst_dif_action(&dev->dev_dif_wr_prot0_actions, SCST_DIF_ACTION_STRIP);
				scst_set_dev_dif_action(&dev->dev_dif_wr_prot0_actions, SCST_DIF_ACTION_NONE);
			}
		} else { /* TGT, no SCST */
			if (dev->dev_dif_mode & SCST_DIF_MODE_DEV) { /* TGT, no SCST, DEV */
				scst_set_tgt_dif_action(&dev->dev_dif_rd_actions, SCST_DIF_ACTION_PASS_CHECK);
				scst_set_scst_dif_action(&dev->dev_dif_rd_actions, SCST_DIF_ACTION_PASS);
				if (dev->dev_dif_mode & SCST_DIF_MODE_DEV_CHECK) {
					/* STORE might be set as well */
					scst_set_dev_dif_action(&dev->dev_dif_rd_actions, SCST_DIF_ACTION_PASS_CHECK);
				} else {
					scst_set_dev_dif_action(&dev->dev_dif_rd_actions, SCST_DIF_ACTION_PASS);
				}

				if (dev->dpicz) {
					scst_set_tgt_dif_action(&dev->dev_dif_rd_prot0_actions, SCST_DIF_ACTION_NONE);
					scst_set_scst_dif_action(&dev->dev_dif_rd_prot0_actions, SCST_DIF_ACTION_NONE);
					scst_set_dev_dif_action(&dev->dev_dif_rd_prot0_actions, SCST_DIF_ACTION_NONE);
				} else {
					scst_set_tgt_dif_action(&dev->dev_dif_rd_prot0_actions, SCST_DIF_ACTION_STRIP);
					scst_set_scst_dif_action(&dev->dev_dif_rd_prot0_actions, SCST_DIF_ACTION_PASS);
					if (dev->dev_dif_mode & SCST_DIF_MODE_DEV_CHECK) {
						/* STORE might be set as well */
						scst_set_dev_dif_action(&dev->dev_dif_rd_prot0_actions, SCST_DIF_ACTION_PASS_CHECK);
					} else
						scst_set_dev_dif_action(&dev->dev_dif_rd_prot0_actions, SCST_DIF_ACTION_PASS);
				}

				scst_set_tgt_dif_action(&dev->dev_dif_wr_actions, SCST_DIF_ACTION_PASS_CHECK);
				scst_set_scst_dif_action(&dev->dev_dif_wr_actions, SCST_DIF_ACTION_PASS);
				if (dev->dev_dif_mode & SCST_DIF_MODE_DEV_CHECK) {
					/* STORE might be set as well */
					scst_set_dev_dif_action(&dev->dev_dif_wr_actions, SCST_DIF_ACTION_PASS_CHECK);
				} else
					scst_set_dev_dif_action(&dev->dev_dif_wr_actions, SCST_DIF_ACTION_PASS);

				scst_set_tgt_dif_action(&dev->dev_dif_wr_prot0_actions, SCST_DIF_ACTION_INSERT);
				scst_set_scst_dif_action(&dev->dev_dif_wr_prot0_actions, SCST_DIF_ACTION_PASS);
				if (dev->dev_dif_mode & SCST_DIF_MODE_DEV_CHECK) {
					/* STORE might be set as well */
					scst_set_dev_dif_action(&dev->dev_dif_wr_prot0_actions, SCST_DIF_ACTION_PASS_CHECK);
				} else
					scst_set_dev_dif_action(&dev->dev_dif_wr_prot0_actions, SCST_DIF_ACTION_PASS);
			} else {  /* TGT, no SCST, no DEV */
				scst_set_tgt_dif_action(&dev->dev_dif_rd_actions, SCST_DIF_ACTION_INSERT);
				scst_set_scst_dif_action(&dev->dev_dif_rd_actions, SCST_DIF_ACTION_NONE);
				scst_set_dev_dif_action(&dev->dev_dif_rd_actions, SCST_DIF_ACTION_NONE);

				scst_set_tgt_dif_action(&dev->dev_dif_rd_prot0_actions, SCST_DIF_ACTION_NONE);
				scst_set_scst_dif_action(&dev->dev_dif_rd_prot0_actions, SCST_DIF_ACTION_NONE);
				scst_set_dev_dif_action(&dev->dev_dif_rd_prot0_actions, SCST_DIF_ACTION_NONE);

#if 1	/*
	 * Workaround for Emulex ASIC errata to pass Oracle certification.
	 *
	 * Emulex ASIC in the STRIP mode can't distinguish between different types of
	 * PI tags mismatches (reference, guard, application), hence the Oracle
	 * certification fails. Workaround is to get the tags data in the memory, so
	 * then, if HW is signaling that there is some tag mismatch, manually recheck
	 * in the driver, then set correct tag mismatch sense.
	 */
				scst_set_tgt_dif_action(&dev->dev_dif_wr_actions, SCST_DIF_ACTION_PASS_CHECK);
				scst_set_scst_dif_action(&dev->dev_dif_wr_actions, SCST_DIF_ACTION_PASS);
#else
				scst_set_tgt_dif_action(&dev->dev_dif_wr_actions, SCST_DIF_ACTION_STRIP);
				scst_set_scst_dif_action(&dev->dev_dif_wr_actions, SCST_DIF_ACTION_NONE);
#endif
				scst_set_dev_dif_action(&dev->dev_dif_wr_actions, SCST_DIF_ACTION_NONE);

				scst_set_tgt_dif_action(&dev->dev_dif_wr_prot0_actions, SCST_DIF_ACTION_NONE);
				scst_set_scst_dif_action(&dev->dev_dif_wr_prot0_actions, SCST_DIF_ACTION_NONE);
				scst_set_dev_dif_action(&dev->dev_dif_wr_prot0_actions, SCST_DIF_ACTION_NONE);
			}
		}
	} else { /* No TGT */
		if (dev->dev_dif_mode & SCST_DIF_MODE_SCST) {  /* No TGT, SCST */
			if (dev->dev_dif_mode & SCST_DIF_MODE_DEV) { /* No TGT, SCST, DEV */
				scst_set_tgt_dif_action(&dev->dev_dif_rd_actions, SCST_DIF_ACTION_PASS);
				scst_set_scst_dif_action(&dev->dev_dif_rd_actions, SCST_DIF_ACTION_PASS_CHECK);
				if (dev->dev_dif_mode & SCST_DIF_MODE_DEV_CHECK) {
					/* STORE might be set as well */
					scst_set_dev_dif_action(&dev->dev_dif_rd_actions, SCST_DIF_ACTION_PASS_CHECK);
				} else
					scst_set_dev_dif_action(&dev->dev_dif_rd_actions, SCST_DIF_ACTION_PASS);

				scst_set_tgt_dif_action(&dev->dev_dif_rd_prot0_actions, SCST_DIF_ACTION_NONE);
				if (dev->dpicz) {
					scst_set_scst_dif_action(&dev->dev_dif_rd_prot0_actions, SCST_DIF_ACTION_NONE);
					scst_set_dev_dif_action(&dev->dev_dif_rd_prot0_actions, SCST_DIF_ACTION_NONE);
				} else {
					scst_set_scst_dif_action(&dev->dev_dif_rd_prot0_actions, SCST_DIF_ACTION_STRIP);
					if (dev->dev_dif_mode & SCST_DIF_MODE_DEV_CHECK) {
						/* STORE might be set as well */
						scst_set_dev_dif_action(&dev->dev_dif_rd_prot0_actions, SCST_DIF_ACTION_PASS_CHECK);
					} else
						scst_set_dev_dif_action(&dev->dev_dif_rd_prot0_actions, SCST_DIF_ACTION_PASS);
				}

				scst_set_tgt_dif_action(&dev->dev_dif_wr_actions, SCST_DIF_ACTION_PASS);
				scst_set_scst_dif_action(&dev->dev_dif_wr_actions, SCST_DIF_ACTION_PASS_CHECK);
				if (dev->dev_dif_mode & SCST_DIF_MODE_DEV_CHECK) {
					/* STORE might be set as well */
					scst_set_dev_dif_action(&dev->dev_dif_wr_actions, SCST_DIF_ACTION_PASS_CHECK);
				} else
					scst_set_dev_dif_action(&dev->dev_dif_wr_actions, SCST_DIF_ACTION_PASS);

				scst_set_tgt_dif_action(&dev->dev_dif_wr_prot0_actions, SCST_DIF_ACTION_NONE);
				scst_set_scst_dif_action(&dev->dev_dif_wr_prot0_actions, SCST_DIF_ACTION_INSERT);
				if (dev->dev_dif_mode & SCST_DIF_MODE_DEV_CHECK) {
					/* STORE might be set as well */
					scst_set_dev_dif_action(&dev->dev_dif_wr_prot0_actions, SCST_DIF_ACTION_PASS_CHECK);
				} else
					scst_set_dev_dif_action(&dev->dev_dif_wr_prot0_actions, SCST_DIF_ACTION_PASS);
			} else { /* No TGT, SCST, no DEV */
				scst_set_tgt_dif_action(&dev->dev_dif_rd_actions, SCST_DIF_ACTION_PASS);
				scst_set_scst_dif_action(&dev->dev_dif_rd_actions, SCST_DIF_ACTION_INSERT);
				scst_set_dev_dif_action(&dev->dev_dif_rd_actions, SCST_DIF_ACTION_NONE);

				scst_set_tgt_dif_action(&dev->dev_dif_rd_prot0_actions, SCST_DIF_ACTION_NONE);
				scst_set_scst_dif_action(&dev->dev_dif_rd_prot0_actions, SCST_DIF_ACTION_NONE);
				scst_set_dev_dif_action(&dev->dev_dif_rd_prot0_actions, SCST_DIF_ACTION_NONE);

				scst_set_tgt_dif_action(&dev->dev_dif_wr_actions, SCST_DIF_ACTION_PASS);
				scst_set_scst_dif_action(&dev->dev_dif_wr_actions, SCST_DIF_ACTION_STRIP);
				scst_set_dev_dif_action(&dev->dev_dif_wr_actions, SCST_DIF_ACTION_NONE);

				scst_set_tgt_dif_action(&dev->dev_dif_wr_prot0_actions, SCST_DIF_ACTION_NONE);
				scst_set_scst_dif_action(&dev->dev_dif_wr_prot0_actions, SCST_DIF_ACTION_NONE);
				scst_set_dev_dif_action(&dev->dev_dif_wr_prot0_actions, SCST_DIF_ACTION_NONE);
			}
		} else { /* No TGT, no SCST */
			if (dev->dev_dif_mode & SCST_DIF_MODE_DEV) { /* No TGT, no SCST, DEV */
				scst_set_tgt_dif_action(&dev->dev_dif_rd_actions, SCST_DIF_ACTION_PASS);
				scst_set_scst_dif_action(&dev->dev_dif_rd_actions, SCST_DIF_ACTION_PASS);
				if (dev->dev_dif_mode & SCST_DIF_MODE_DEV_CHECK) {
					/* STORE might be set as well */
					scst_set_dev_dif_action(&dev->dev_dif_rd_actions, SCST_DIF_ACTION_PASS_CHECK);
				} else
					scst_set_dev_dif_action(&dev->dev_dif_rd_actions, SCST_DIF_ACTION_PASS);

				scst_set_tgt_dif_action(&dev->dev_dif_rd_prot0_actions, SCST_DIF_ACTION_NONE);
				if (dev->dpicz) {
					scst_set_scst_dif_action(&dev->dev_dif_rd_prot0_actions, SCST_DIF_ACTION_NONE);
					scst_set_dev_dif_action(&dev->dev_dif_rd_prot0_actions, SCST_DIF_ACTION_NONE);
				} else {
					scst_set_scst_dif_action(&dev->dev_dif_rd_prot0_actions, SCST_DIF_ACTION_PASS);
					if (dev->dev_dif_mode & SCST_DIF_MODE_DEV_CHECK) {
						/* STORE might be set as well */
						scst_set_dev_dif_action(&dev->dev_dif_rd_prot0_actions, SCST_DIF_ACTION_PASS_CHECK);
					} else
						scst_set_dev_dif_action(&dev->dev_dif_rd_prot0_actions, SCST_DIF_ACTION_PASS);
				}

				scst_set_tgt_dif_action(&dev->dev_dif_wr_actions, SCST_DIF_ACTION_PASS);
				scst_set_scst_dif_action(&dev->dev_dif_wr_actions, SCST_DIF_ACTION_PASS);
				if (dev->dev_dif_mode & SCST_DIF_MODE_DEV_CHECK) {
					/* STORE might be set as well */
					scst_set_dev_dif_action(&dev->dev_dif_wr_actions, SCST_DIF_ACTION_PASS_CHECK);
				} else
					scst_set_dev_dif_action(&dev->dev_dif_wr_actions, SCST_DIF_ACTION_PASS);

				scst_set_tgt_dif_action(&dev->dev_dif_wr_prot0_actions, SCST_DIF_ACTION_NONE);
				scst_set_scst_dif_action(&dev->dev_dif_wr_prot0_actions, SCST_DIF_ACTION_INSERT);
				if (dev->dev_dif_mode & SCST_DIF_MODE_DEV_CHECK) {
					/* STORE might be set as well */
					scst_set_dev_dif_action(&dev->dev_dif_wr_prot0_actions, SCST_DIF_ACTION_PASS_CHECK);
				} else
					scst_set_dev_dif_action(&dev->dev_dif_wr_prot0_actions, SCST_DIF_ACTION_PASS);
			} else { /* No TGT, no SCST, no DEV */
				sBUG_ON(1);
			}
		}
	}

	TRACE_DBG("rd_actions %x, rd_prot0_actions %x, wr_actions %x, "
		"wr_prot0_actions %x", dev->dev_dif_rd_actions,
		dev->dev_dif_rd_prot0_actions, dev->dev_dif_wr_actions,
		dev->dev_dif_wr_prot0_actions);

out:
	TRACE_EXIT_RES(res);
	return res;
}

/**
 * scst_set_dif_params() - sets DIF parameters
 *
 * Description:
 *    Sets DIF parameters for device
 *
 *    Returns: 0 on success, negative error code otherwise.
 */
int scst_set_dif_params(struct scst_device *dev, enum scst_dif_mode dif_mode,
	int dif_type)
{
	int res = -EINVAL;

	TRACE_ENTRY();

	BUILD_BUG_ON(SCST_DIF_ACTION_NONE != 0);

	if (((dif_mode & ~(SCST_DIF_MODE_TGT|SCST_DIF_MODE_SCST|SCST_DIF_MODE_DEV)) != 0)) {
		PRINT_ERROR("Invalid DIF mode %x", dif_mode);
		goto out;
	}

	if ((dif_type < 0) || (dif_type > 3)) {
		PRINT_ERROR("DIF type %d not supported", dif_type);
		goto out;
	}

	if ((dif_mode == 0) && (dif_type != 0)) {
		PRINT_ERROR("With DIF mode 0 DIF type must be 0 (dev %s)",
			dev->virt_name);
		goto out;
	}

	dev->dev_dif_mode = dif_mode;
	dev->dev_dif_type = dif_type;

	if (dif_type == 0) {
		TRACE_DBG("DIF type 0, ignoring DIF mode");
		goto out_none;
	}

	if (dif_mode == 0) {
		TRACE_DBG("DIF mode 0");
		goto out_none;
	}

	scst_init_dif_checks(dev);

	if (dif_mode & SCST_DIF_MODE_SCST) {
		switch (dif_type) {
		case 1:
			dev->dev_dif_fn = scst_dif_type1;
			break;
		case 2:
			dev->dev_dif_fn = scst_dif_type2;
			break;
		case 3:
			dev->dev_dif_fn = scst_dif_type3;
			break;
		default:
			sBUG_ON(1);
			break;
		}
	} else {
		if ((dif_type == 1) && !(dif_mode & SCST_DIF_MODE_TGT))
			dev->dev_dif_fn = scst_dif_type1;
		else if ((dif_type == 1) && (dif_mode & SCST_DIF_MODE_TGT))
			dev->dev_dif_fn = scst_dif_none_type1;
		else
			dev->dev_dif_fn = scst_dif_none;
	}

	res = scst_init_dif_actions(dev);
	if (res != 0)
		goto out;

	res = scst_dev_sysfs_dif_create(dev);
	if (res != 0)
		goto out;

	PRINT_INFO("device %s: DIF mode %x, DIF type %d", dev->virt_name,
		dev->dev_dif_mode, dev->dev_dif_type);
	TRACE_DBG("app_chk %x, ref_chk %x", dev->dif_app_chk, dev->dif_ref_chk);

out:
	TRACE_EXIT_RES(res);
	return res;

out_none:
	dev->dif_app_chk = 0;
	if (dev->dev_dif_type == 3)
		dev->dif_ref_chk = 0;
	dev->dev_dif_static_app_tag = SCST_DIF_NO_CHECK_APP_TAG;
	dev->dev_dif_static_app_ref_tag = SCST_DIF_NO_CHECK_APP_TAG;
	dev->dev_dif_fn = scst_dif_none;
	res = scst_init_dif_actions(dev);
	goto out;
}
EXPORT_SYMBOL_GPL(scst_set_dif_params);

static int scst_dif_none(struct scst_cmd *cmd)
{
	int res = 0;

	TRACE_ENTRY();

	/* Nothing to do */

	TRACE_EXIT_RES(res);
	return res;
}

#ifdef CONFIG_SCST_DIF_INJECT_CORRUPTED_TAGS
static int scst_dif_none_type1(struct scst_cmd *cmd)
{
	int res = 0;

	TRACE_ENTRY();

	if (unlikely(cmd->cmd_corrupt_dif_tag != 0)) {
		EXTRACHECKS_BUG_ON(cmd->dev->dev_dif_type != 1);
		res = scst_dif_type1(cmd);
	}

	TRACE_EXIT_RES(res);
	return res;
}
#endif

/*
 * Returns 0 on success or POSITIVE error code otherwise (to match
 * scst_get_cdb_info() semantic)
 */
static int __scst_parse_rdprotect(struct scst_cmd *cmd, int rdprotect,
	int rdprotect_offs)
{
	int res = 0;
	const struct scst_device *dev = cmd->dev;

	TRACE_ENTRY();

	TRACE_DBG("rdprotect %x", rdprotect);

	EXTRACHECKS_BUG_ON(dev->dev_dif_type == 0);

	switch (rdprotect) {
	case 0:
		cmd->cmd_dif_actions = dev->dev_dif_rd_prot0_actions |
			SCST_DIF_CHECK_GUARD_TAG | dev->dif_app_chk |
			dev->dif_ref_chk;
		break;
	case 1:
	case 5:
		cmd->cmd_dif_actions = dev->dev_dif_rd_actions |
			SCST_DIF_CHECK_GUARD_TAG | dev->dif_app_chk |
			dev->dif_ref_chk;
		cmd->tgt_dif_data_expected = 1;
		break;
	case 2:
		cmd->cmd_dif_actions = dev->dev_dif_rd_actions |
			dev->dif_app_chk | dev->dif_ref_chk;
		cmd->tgt_dif_data_expected = 1;
		break;
	case 3:
		cmd->cmd_dif_actions = dev->dev_dif_rd_actions;
		cmd->tgt_dif_data_expected = 1;
		break;
	case 4:
		cmd->cmd_dif_actions = dev->dev_dif_rd_actions |
			dev->dif_app_chk;
		cmd->tgt_dif_data_expected = 1;
		break;
	default:
		TRACE(TRACE_SCSI|TRACE_MINOR, "Invalid RDPROTECT value %x "
			"(dev %s, cmd %p)", rdprotect, dev->virt_name, cmd);
		scst_set_invalid_field_in_cdb(cmd, rdprotect_offs,
				5|SCST_INVAL_FIELD_BIT_OFFS_VALID);
		res = EINVAL;
		goto out;
	}

	TRACE_DBG("cmd_dif_actions %x, tgt_dif_data_expected %d (cmd %p)",
		cmd->cmd_dif_actions, cmd->tgt_dif_data_expected, cmd);

out:
	TRACE_EXIT_RES(res);
	return res;
}

/*
 * Returns 0 on success or POSITIVE error code otherwise (to match
 * scst_get_cdb_info() semantic)
 */
static int scst_parse_rdprotect(struct scst_cmd *cmd)
{
	int res = 0;
	int rdprotect = (cmd->cdb[1] & 0xE0) >> 5;
	const struct scst_device *dev = cmd->dev;

	TRACE_ENTRY();

	if (dev->dev_dif_mode == SCST_DIF_MODE_NONE) {
		if (likely(rdprotect == 0))
			goto out;

		TRACE(TRACE_SCSI|TRACE_MINOR, "RDPROTECT %x and no DIF "
			"device %s (cmd %p)", rdprotect,
			dev->virt_name, cmd);
		scst_set_invalid_field_in_cdb(cmd, 1,
			5|SCST_INVAL_FIELD_BIT_OFFS_VALID);
		res = EINVAL;
		goto out;
	}

	if (unlikely((dev->dev_dif_type == 2) && (rdprotect != 0))) {
		TRACE(TRACE_SCSI|TRACE_MINOR, "Non-32-byte CDBs with non-zero "
			"rdprotect (%d) are not allowed in DIF type 2 "
			"(dev %s, cmd %p, op %s)", rdprotect, dev->virt_name,
			cmd, scst_get_opcode_name(cmd));
		scst_set_cmd_error(cmd,
			   SCST_LOAD_SENSE(scst_sense_invalid_opcode));
		res = EINVAL;
		goto out;
	}

#ifdef CONFIG_SCST_DIF_INJECT_CORRUPTED_TAGS
	if (unlikely(cmd->cmd_corrupt_dif_tag != 0)) {
		if ((cmd->dev->dev_dif_type == 1) &&
		    ((dev->dev_dif_mode & SCST_DIF_MODE_DEV_STORE) == 0)) {
			TRACE_DBG("cmd_corrupt_dif_tag %x, rdprotect %x, cmd %p",
				cmd->cmd_corrupt_dif_tag, rdprotect, cmd);
			/* Reset the highest bit used to choose which tag to corrupt */
			rdprotect &= 3;
		} else {
			/* Restore it */
			cmd->cmd_corrupt_dif_tag = 0;
		}
	}
#endif

	res = __scst_parse_rdprotect(cmd, rdprotect, 1);

#ifdef CONFIG_SCST_DIF_INJECT_CORRUPTED_TAGS
	if (unlikely(cmd->cmd_corrupt_dif_tag != 0)) {
		if (res == 0) {
			TRACE_DBG("Corrupt DIF tag, (re)set cmd_dif_actions "
				"(cmd %p)", cmd);
			/*
			 * Then (re)set it just in case if dif_mode is tgt-only.
			 * It's OK, because we have ensured that dif_mode
			 * doesn't contain dev_store.
			 */
			scst_set_scst_dif_action(&cmd->cmd_dif_actions,
				SCST_DIF_ACTION_INSERT);
			if (scst_get_dif_action(scst_get_read_dif_tgt_actions(cmd)) == SCST_DIF_ACTION_INSERT)
				scst_set_tgt_dif_action(&cmd->cmd_dif_actions,
					SCST_DIF_ACTION_PASS_CHECK);
		} else
			TRACE_DBG("parse rdprotect failed: %d", res);
	}
#endif

out:
	TRACE_EXIT_RES(res);
	return res;
}

/*
 * Returns 0 on success or POSITIVE error code otherwise (to match
 * scst_get_cdb_info() semantic)
 */
static int scst_parse_rdprotect32(struct scst_cmd *cmd)
{
	int res = 0;
	int rdprotect = (cmd->cdb[10] & 0xE0) >> 5;
	const struct scst_device *dev = cmd->dev;

	TRACE_ENTRY();

	if (unlikely(dev->dev_dif_type != 2)) {
		TRACE(TRACE_SCSI|TRACE_MINOR, "32-byte CDBs are not "
			"allowed in DIF type %d (dev %s, cmd %p, op %s)",
			dev->dev_dif_type, dev->virt_name, cmd,
			scst_get_opcode_name(cmd));
		scst_set_cmd_error(cmd,
			   SCST_LOAD_SENSE(scst_sense_invalid_opcode));
		res = EINVAL;
		goto out;
	}

	res = __scst_parse_rdprotect(cmd, rdprotect, 10);

out:
	TRACE_EXIT_RES(res);
	return res;
}

/*
 * Returns 0 on success or POSITIVE error code otherwise (to match
 * scst_get_cdb_info() semantic)
 */
static int __scst_parse_wrprotect(struct scst_cmd *cmd, int wrprotect,
	int wrprotect_offs)
{
	int res = 0;
	struct scst_device *dev = cmd->dev;

	TRACE_ENTRY();

	TRACE_DBG("wrprotect %x", wrprotect);

	EXTRACHECKS_BUG_ON(dev->dev_dif_type == 0);

	switch (wrprotect) {
	case 0:
		cmd->cmd_dif_actions = dev->dev_dif_wr_prot0_actions |
				SCST_DIF_CHECK_GUARD_TAG | dev->dif_app_chk |
				dev->dif_ref_chk;
		break;
	case 1:
		cmd->cmd_dif_actions = dev->dev_dif_wr_actions |
			SCST_DIF_CHECK_GUARD_TAG | dev->dif_app_chk |
			dev->dif_ref_chk;
		cmd->tgt_dif_data_expected = 1;
		break;
	case 2:
		cmd->cmd_dif_actions = dev->dev_dif_wr_actions |
			dev->dif_app_chk | dev->dif_ref_chk;
		cmd->tgt_dif_data_expected = 1;
		break;
	case 3:
		cmd->cmd_dif_actions = dev->dev_dif_wr_actions;
		cmd->tgt_dif_data_expected = 1;
		break;
	case 4:
		cmd->cmd_dif_actions = dev->dev_dif_wr_actions |
			SCST_DIF_CHECK_GUARD_TAG;
		cmd->tgt_dif_data_expected = 1;
		break;
	case 5:
		cmd->cmd_dif_actions = dev->dev_dif_wr_actions |
			SCST_DIF_CHECK_GUARD_TAG | dev->dif_app_chk |
			dev->dif_ref_chk;
		cmd->tgt_dif_data_expected = 1;
		break;
	default:
		TRACE(TRACE_SCSI|TRACE_MINOR, "Invalid WRPROTECT value %x "
			"(dev %s, cmd %p)", wrprotect, dev->virt_name, cmd);
		scst_set_invalid_field_in_cdb(cmd, wrprotect_offs,
			5|SCST_INVAL_FIELD_BIT_OFFS_VALID);
		res = EINVAL;
		goto out;
	}

	TRACE_DBG("cmd_dif_actions %x, tgt_dif_data_expected %d (cmd %p)",
		cmd->cmd_dif_actions, cmd->tgt_dif_data_expected, cmd);

out:
	TRACE_EXIT_RES(res);
	return res;
}

/*
 * Returns 0 on success or POSITIVE error code otherwise (to match
 * scst_get_cdb_info() semantic)
 */
static int scst_parse_wrprotect(struct scst_cmd *cmd)
{
	int res = 0;
	int wrprotect = (cmd->cdb[1] & 0xE0) >> 5;
	const struct scst_device *dev = cmd->dev;

	TRACE_ENTRY();

	if (dev->dev_dif_mode == SCST_DIF_MODE_NONE) {
		if (likely(wrprotect == 0))
			goto out;

		TRACE(TRACE_SCSI|TRACE_MINOR, "WRPROTECT %x and no DIF "
			"device %s (cmd %p)", wrprotect,
			dev->virt_name, cmd);
		scst_set_invalid_field_in_cdb(cmd, 1,
			5|SCST_INVAL_FIELD_BIT_OFFS_VALID);
		res = EINVAL;
		goto out;
	}

	if (unlikely((dev->dev_dif_type == 2) && (wrprotect != 0))) {
		TRACE(TRACE_SCSI|TRACE_MINOR, "Non-32-byte CDBs with non-zero "
			"wrprotect (%d) are not allowed in DIF type 2 "
			"(dev %s, cmd %p, op %s)", wrprotect, dev->virt_name,
			cmd, scst_get_opcode_name(cmd));
		scst_set_cmd_error(cmd,
			   SCST_LOAD_SENSE(scst_sense_invalid_opcode));
		res = EINVAL;
		goto out;
	}

	res = __scst_parse_wrprotect(cmd, wrprotect, 1);

out:
	TRACE_EXIT_RES(res);
	return res;
}

/*
 * Returns 0 on success or POSITIVE error code otherwise (to match
 * scst_get_cdb_info() semantic)
 */
static int scst_parse_wrprotect32(struct scst_cmd *cmd)
{
	int res = 0;
	int wrprotect = (cmd->cdb[10] & 0xE0) >> 5;
	const struct scst_device *dev = cmd->dev;

	TRACE_ENTRY();

	if (unlikely(dev->dev_dif_type != 2)) {
		TRACE(TRACE_SCSI|TRACE_MINOR, "32-byte CDBs are not "
			"allowed in DIF type %d (dev %s, cmd %p, op %s)",
			dev->dev_dif_type, dev->virt_name, cmd,
			scst_get_opcode_name(cmd));
		scst_set_cmd_error(cmd,
			   SCST_LOAD_SENSE(scst_sense_invalid_opcode));
		res = EINVAL;
		goto out;
	}

	res = __scst_parse_wrprotect(cmd, wrprotect, 10);

out:
	TRACE_EXIT_RES(res);
	return res;
}

/*
 * Returns 0 on success or POSITIVE error code otherwise (to match
 * scst_get_cdb_info() semantic)
 */
static int __scst_parse_vrprotect(struct scst_cmd *cmd, int vrprotect_offs)
{
	int res = 0;
	struct scst_device *dev = cmd->dev;
	int vrprotect = (cmd->cdb[vrprotect_offs] & 0xE0) >> 5;
	int bytchk = (cmd->cdb[vrprotect_offs] & 6) >> 1;

	TRACE_ENTRY();

	TRACE_DBG("vrprotect %x", vrprotect);

	EXTRACHECKS_BUG_ON(dev->dev_dif_type == 0);

	switch (bytchk) {
	case 0:
		switch (vrprotect) {
		case 0:
			if (dev->dpicz) {
				cmd->cmd_dif_actions = 0;
				break;
			}
			/* else go through */
		case 1:
		case 5:
			cmd->cmd_dif_actions = SCST_DIF_CHECK_GUARD_TAG |
				dev->dif_app_chk | dev->dif_ref_chk;
			break;
		case 2:
			cmd->cmd_dif_actions = dev->dif_app_chk | dev->dif_ref_chk;
			break;
		case 3:
			cmd->cmd_dif_actions = 0;
			break;
		case 4:
			cmd->cmd_dif_actions = SCST_DIF_CHECK_GUARD_TAG;
			break;
		default:
			TRACE(TRACE_SCSI|TRACE_MINOR, "Invalid VRPROTECT value %x "
				"(dev %s, cmd %p)", vrprotect, dev->virt_name, cmd);
			scst_set_invalid_field_in_cdb(cmd, vrprotect_offs,
				5|SCST_INVAL_FIELD_BIT_OFFS_VALID);
			res = EINVAL;
			goto out;
		}
		break;
	case 1:
	case 3:
		switch (vrprotect) {
		case 0:
			if (dev->dpicz)
				cmd->cmd_dif_actions = 0;
			else
				cmd->cmd_dif_actions = dev->dev_dif_wr_actions |
					SCST_DIF_CHECK_GUARD_TAG | dev->dif_app_chk |
					dev->dif_ref_chk;
			break;
		case 1:
		case 2:
		case 3:
		case 4:
		case 5:
			cmd->cmd_dif_actions = 0;
			break;
		default:
			TRACE(TRACE_SCSI|TRACE_MINOR, "Invalid VRPROTECT value %x "
				"(dev %s, cmd %p)", vrprotect, dev->virt_name, cmd);
			scst_set_invalid_field_in_cdb(cmd, vrprotect_offs,
				5|SCST_INVAL_FIELD_BIT_OFFS_VALID);
			res = EINVAL;
			goto out;
		}
		break;
	default:
		sBUG_ON(1);
		break;
	}

	TRACE_DBG("cmd_dif_actions %x, tgt_dif_data_expected %d (cmd %p, "
		"bytchk %d)", cmd->cmd_dif_actions, cmd->tgt_dif_data_expected,
		cmd, bytchk);

out:
	TRACE_EXIT_RES(res);
	return res;
}

/*
 * Returns 0 on success or POSITIVE error code otherwise (to match
 * scst_get_cdb_info() semantic)
 */
static int scst_parse_vrprotect(struct scst_cmd *cmd)
{
	int res = 0;
	int vrprotect = (cmd->cdb[1] & 0xE0) >> 5;
	const struct scst_device *dev = cmd->dev;

	TRACE_ENTRY();

	if (dev->dev_dif_mode == SCST_DIF_MODE_NONE) {
		if (likely(vrprotect == 0))
			goto out;

		TRACE(TRACE_SCSI|TRACE_MINOR, "VRPROTECT %x and no DIF "
			"device %s (cmd %p)", vrprotect,
			dev->virt_name, cmd);
		scst_set_invalid_field_in_cdb(cmd, 1,
			5|SCST_INVAL_FIELD_BIT_OFFS_VALID);
		res = EINVAL;
		goto out;
	}

	if (unlikely((dev->dev_dif_type == 2) && (vrprotect != 0))) {
		TRACE(TRACE_SCSI|TRACE_MINOR, "Non-32-byte CDBs with non-zero "
			"vrprotect (%d) are not allowed in DIF type 2 "
			"(dev %s, cmd %p, op %s)", vrprotect,
			dev->virt_name, cmd, scst_get_opcode_name(cmd));
		scst_set_cmd_error(cmd,
			   SCST_LOAD_SENSE(scst_sense_invalid_opcode));
		res = EINVAL;
		goto out;
	}

	res = __scst_parse_vrprotect(cmd, 1);

out:
	TRACE_EXIT_RES(res);
	return res;
}

/*
 * Returns 0 on success or POSITIVE error code otherwise (to match
 * scst_get_cdb_info() semantic)
 */
static int scst_parse_vrprotect32(struct scst_cmd *cmd)
{
	int res = 0;
	const struct scst_device *dev = cmd->dev;

	TRACE_ENTRY();

	if (unlikely(dev->dev_dif_type != 2)) {
		TRACE(TRACE_SCSI|TRACE_MINOR, "32-byte CDBs are not "
			"allowed in DIF type %d (dev %s, cmd %p, op %s)",
			dev->dev_dif_type, dev->virt_name, cmd,
			scst_get_opcode_name(cmd));
		scst_set_cmd_error(cmd,
			   SCST_LOAD_SENSE(scst_sense_invalid_opcode));
		res = EINVAL;
		goto out;
	}

	res = __scst_parse_vrprotect(cmd, 10);

out:
	TRACE_EXIT_RES(res);
	return res;
}

/*
 * So far we support the only variable length CDBs, 32 bytes SBC PI type 2
 * commands, so 32 on the forth place is OK. Don't forget to change it
 * adding in this group new commands with other lengths!
 */
static const int scst_cdb_length[8] = { 6, 10, 10, 32, 16, 12, 0, 0 };

#define SCST_CDB_GROUP(opcode)   ((opcode >> 5) & 0x7)
#define SCST_GET_CDB_LEN(opcode) scst_cdb_length[SCST_CDB_GROUP(opcode)]

static int get_cdb_info_len_10(struct scst_cmd *cmd,
	const struct scst_sdbops *sdbops)
{
	cmd->cdb_len = 10;
	cmd->op_flags |= SCST_LBA_NOT_VALID;
	cmd->lba = 0;

	/* It supposed to be already zeroed */
	EXTRACHECKS_BUG_ON(cmd->bufflen != 0);

	cmd->data_len = cmd->bufflen;
	return 0;
}

static int get_cdb_info_block_limit(struct scst_cmd *cmd,
	const struct scst_sdbops *sdbops)
{
	cmd->op_flags |= SCST_LBA_NOT_VALID;
	cmd->lba = 0;
	cmd->bufflen = 6;
	cmd->data_len = cmd->bufflen;
	return 0;
}

static int get_cdb_info_read_capacity(struct scst_cmd *cmd,
	const struct scst_sdbops *sdbops)
{
	cmd->op_flags |= SCST_LBA_NOT_VALID;
	cmd->lba = 0;
	cmd->bufflen = 8;
	cmd->data_len = cmd->bufflen;
	return 0;
}

static int get_cdb_info_serv_act_in(struct scst_cmd *cmd,
	const struct scst_sdbops *sdbops)
{
	int res = 0;

	TRACE_ENTRY();

	cmd->lba = 0;

	switch (cmd->cdb[1] & 0x1f) {
	case SAI_READ_CAPACITY_16:
		cmd->op_name = "READ CAPACITY(16)";
		cmd->bufflen = get_unaligned_be32(&cmd->cdb[10]);
		if (unlikely(cmd->bufflen & SCST_MAX_VALID_BUFFLEN_MASK))
			goto out_inval_bufflen10;
		cmd->op_flags |= SCST_IMPLICIT_HQ | SCST_LBA_NOT_VALID |
				SCST_REG_RESERVE_ALLOWED |
				SCST_WRITE_EXCL_ALLOWED |
				SCST_EXCL_ACCESS_ALLOWED;
		break;
	case SAI_GET_LBA_STATUS:
		cmd->op_name = "GET LBA STATUS";
		cmd->lba = get_unaligned_be64(&cmd->cdb[2]);
		cmd->bufflen = get_unaligned_be32(&cmd->cdb[10]);
		if (unlikely(cmd->bufflen & SCST_MAX_VALID_BUFFLEN_MASK))
			goto out_inval_bufflen10;
		cmd->op_flags |= SCST_WRITE_EXCL_ALLOWED;
		break;
	default:
		cmd->op_flags |= SCST_UNKNOWN_LENGTH | SCST_LBA_NOT_VALID;
		break;
	}

	cmd->data_len = cmd->bufflen;

out:
	TRACE_EXIT_RES(res);
	return res;

out_inval_bufflen10:
	PRINT_ERROR("Too big bufflen %d (op %s)", cmd->bufflen,
		scst_get_opcode_name(cmd));
	scst_set_invalid_field_in_cdb(cmd, 10, 0);
	res = 1;
	goto out;
}

static int get_cdb_info_single(struct scst_cmd *cmd,
	const struct scst_sdbops *sdbops)
{
	cmd->op_flags |= SCST_LBA_NOT_VALID;
	cmd->lba = 0;
	cmd->bufflen = 1;
	cmd->data_len = cmd->bufflen;
	return 0;
}

static int get_cdb_info_read_pos(struct scst_cmd *cmd,
	const struct scst_sdbops *sdbops)
{
	int res = 0;

	cmd->op_flags |= SCST_LBA_NOT_VALID;
	cmd->lba = 0;

	cmd->bufflen = get_unaligned_be16(cmd->cdb + sdbops->info_len_off);

	switch (cmd->cdb[1] & 0x1f) {
	case 0:
	case 1:
	case 6:
		if (cmd->bufflen != 0) {
			PRINT_ERROR("READ POSITION: Invalid non-zero (%d) "
				"allocation length for service action %x",
				cmd->bufflen, cmd->cdb[1] & 0x1f);
			goto out_inval_field1;
		}
		break;
	}

	switch (cmd->cdb[1] & 0x1f) {
	case 0:
	case 1:
		cmd->bufflen = 20;
		break;
	case 6:
		cmd->bufflen = 32;
		break;
	case 8:
		cmd->bufflen = max(32, cmd->bufflen);
		break;
	default:
		PRINT_ERROR("READ POSITION: Invalid service action %x",
			cmd->cdb[1] & 0x1f);
		goto out_inval_field1;
	}

	cmd->data_len = cmd->bufflen;

out:
	return res;

out_inval_field1:
	scst_set_invalid_field_in_cdb(cmd, 1, 0);
	res = 1;
	goto out;
}

static int get_cdb_info_prevent_allow_medium_removal(struct scst_cmd *cmd,
	const struct scst_sdbops *sdbops)
{
	cmd->op_flags |= SCST_LBA_NOT_VALID;
	cmd->lba = 0;

	cmd->data_len = 0;
	/* It supposed to be already zeroed */
	EXTRACHECKS_BUG_ON(cmd->bufflen != 0);
	if ((cmd->cdb[4] & 3) == 0)
		cmd->op_flags |= SCST_REG_RESERVE_ALLOWED |
			SCST_WRITE_EXCL_ALLOWED | SCST_EXCL_ACCESS_ALLOWED;
	return 0;
}

static int get_cdb_info_start_stop(struct scst_cmd *cmd,
	const struct scst_sdbops *sdbops)
{
	cmd->op_flags |= SCST_LBA_NOT_VALID;
	cmd->lba = 0;

	cmd->data_len = 0;
	/* It supposed to be already zeroed */
	EXTRACHECKS_BUG_ON(cmd->bufflen != 0);
	if ((cmd->cdb[4] & 0xF1) == 0x1)
		cmd->op_flags |= SCST_REG_RESERVE_ALLOWED |
			SCST_WRITE_EXCL_ALLOWED | SCST_EXCL_ACCESS_ALLOWED;
	return 0;
}

static int get_cdb_info_len_3_read_elem_stat(struct scst_cmd *cmd,
	const struct scst_sdbops *sdbops)
{
	cmd->op_flags |= SCST_LBA_NOT_VALID;
	cmd->lba = 0;

	cmd->bufflen = get_unaligned_be24(cmd->cdb + sdbops->info_len_off);
	cmd->data_len = cmd->bufflen;

	if ((cmd->cdb[6] & 0x2) == 0x2)
		cmd->op_flags |= SCST_REG_RESERVE_ALLOWED |
			SCST_WRITE_EXCL_ALLOWED | SCST_EXCL_ACCESS_ALLOWED;
	return 0;
}

static int get_cdb_info_bidi_lba_4_len_2(struct scst_cmd *cmd,
	const struct scst_sdbops *sdbops)
{
	cmd->lba = get_unaligned_be32(cmd->cdb + sdbops->info_lba_off);
	cmd->bufflen = get_unaligned_be16(cmd->cdb + sdbops->info_len_off);
	cmd->data_len = cmd->bufflen;
	cmd->out_bufflen = cmd->bufflen;
	return 0;
}

static int get_cdb_info_fmt(struct scst_cmd *cmd,
	const struct scst_sdbops *sdbops)
{
	cmd->op_flags |= SCST_LBA_NOT_VALID;
	cmd->lba = 0;
	if (cmd->cdb[1] & 0x10/*FMTDATA*/) {
		cmd->data_direction = SCST_DATA_WRITE;
		cmd->op_flags |= SCST_UNKNOWN_LENGTH;
		cmd->bufflen = 4096; /* guess */
	} else
		cmd->bufflen = 0;
	cmd->data_len = cmd->bufflen;
	return 0;
}

static int get_cdb_info_verify10(struct scst_cmd *cmd,
	const struct scst_sdbops *sdbops)
{
	if (unlikely(cmd->cdb[1] & 4)) {
		PRINT_ERROR("VERIFY(10): BYTCHK 1x not supported (dev %s)",
				cmd->dev ? cmd->dev->virt_name : NULL);
		scst_set_invalid_field_in_cdb(cmd, 1,
			2 | SCST_INVAL_FIELD_BIT_OFFS_VALID);
		return 1;
	}

	cmd->lba = get_unaligned_be32(cmd->cdb + sdbops->info_lba_off);
	if (cmd->cdb[1] & 2) {
		cmd->bufflen = get_unaligned_be16(cmd->cdb + sdbops->info_len_off);
		cmd->data_len = cmd->bufflen;
		cmd->data_direction = SCST_DATA_WRITE;
	} else {
		cmd->bufflen = 0;
		cmd->data_len = get_unaligned_be16(cmd->cdb + sdbops->info_len_off);
		cmd->data_direction = SCST_DATA_NONE;
	}
	return scst_parse_vrprotect(cmd);
}

static int get_cdb_info_verify6(struct scst_cmd *cmd,
	const struct scst_sdbops *sdbops)
{
	cmd->op_flags |= SCST_LBA_NOT_VALID;
	cmd->lba = 0;

	if (unlikely(cmd->cdb[1] & 4)) {
		PRINT_ERROR("VERIFY(6): BYTCHK 1x not supported (dev %s)",
				cmd->dev ? cmd->dev->virt_name : NULL);
		scst_set_invalid_field_in_cdb(cmd, 1,
			2 | SCST_INVAL_FIELD_BIT_OFFS_VALID);
		return 1;
	}

	if (cmd->cdb[1] & 2) { /* BYTCHK 01 */
		cmd->bufflen = get_unaligned_be24(cmd->cdb + sdbops->info_len_off);
		cmd->data_len = cmd->bufflen;
		cmd->data_direction = SCST_DATA_WRITE;
	} else {
		cmd->bufflen = 0;
		cmd->data_len = get_unaligned_be24(cmd->cdb + sdbops->info_len_off);
		cmd->data_direction = SCST_DATA_NONE;
	}
	return 0;
}

static int get_cdb_info_verify12(struct scst_cmd *cmd,
	const struct scst_sdbops *sdbops)
{
	if (unlikely(cmd->cdb[1] & 4)) {
		PRINT_ERROR("VERIFY(12): BYTCHK 1x not supported (dev %s)",
				cmd->dev ? cmd->dev->virt_name : NULL);
		scst_set_invalid_field_in_cdb(cmd, 1,
			2 | SCST_INVAL_FIELD_BIT_OFFS_VALID);
		return 1;
	}

	cmd->lba = get_unaligned_be32(cmd->cdb + sdbops->info_lba_off);
	if (cmd->cdb[1] & 2) { /* BYTCHK 01 */
		cmd->bufflen = get_unaligned_be32(cmd->cdb + sdbops->info_len_off);
		if (unlikely(cmd->bufflen & SCST_MAX_VALID_BUFFLEN_MASK)) {
			PRINT_ERROR("Too big bufflen %d (op %s)",
				cmd->bufflen, scst_get_opcode_name(cmd));
			scst_set_invalid_field_in_cdb(cmd, sdbops->info_len_off, 0);
			return 1;
		}
		cmd->data_len = cmd->bufflen;
		cmd->data_direction = SCST_DATA_WRITE;
	} else {
		cmd->bufflen = 0;
		cmd->data_len = get_unaligned_be32(cmd->cdb + sdbops->info_len_off);
		cmd->data_direction = SCST_DATA_NONE;
	}
	return scst_parse_vrprotect(cmd);
}

static int get_cdb_info_verify16(struct scst_cmd *cmd,
	const struct scst_sdbops *sdbops)
{
	if (unlikely(cmd->cdb[1] & 4)) {
		PRINT_ERROR("VERIFY(16): BYTCHK 1x not supported (dev %s)",
				cmd->dev ? cmd->dev->virt_name : NULL);
		scst_set_invalid_field_in_cdb(cmd, 1,
			2 | SCST_INVAL_FIELD_BIT_OFFS_VALID);
		return 1;
	}

	cmd->lba = get_unaligned_be64(cmd->cdb + sdbops->info_lba_off);
	if (cmd->cdb[1] & 2) { /* BYTCHK 01 */
		cmd->bufflen = get_unaligned_be32(cmd->cdb + sdbops->info_len_off);
		if (unlikely(cmd->bufflen & SCST_MAX_VALID_BUFFLEN_MASK)) {
			PRINT_ERROR("Too big bufflen %d (op %s)",
				cmd->bufflen, scst_get_opcode_name(cmd));
			scst_set_invalid_field_in_cdb(cmd, sdbops->info_len_off, 0);
			return 1;
		}
		cmd->data_len = cmd->bufflen;
		cmd->data_direction = SCST_DATA_WRITE;
	} else {
		cmd->bufflen = 0;
		cmd->data_len = get_unaligned_be32(cmd->cdb + sdbops->info_len_off);
		cmd->data_direction = SCST_DATA_NONE;
	}
	return scst_parse_vrprotect(cmd);
}

static int get_cdb_info_verify32(struct scst_cmd *cmd,
	const struct scst_sdbops *sdbops)
{
	if (unlikely(cmd->cdb[10] & 4)) {
		PRINT_ERROR("VERIFY(16): BYTCHK 1x not supported (dev %s)",
				cmd->dev ? cmd->dev->virt_name : NULL);
		scst_set_invalid_field_in_cdb(cmd, 1,
			2 | SCST_INVAL_FIELD_BIT_OFFS_VALID);
		return 1;
	}

	cmd->lba = get_unaligned_be64(cmd->cdb + sdbops->info_lba_off);
	if (cmd->cdb[10] & 2) {
		cmd->bufflen = get_unaligned_be32(cmd->cdb + sdbops->info_len_off);
		if (unlikely(cmd->bufflen & SCST_MAX_VALID_BUFFLEN_MASK)) {
			PRINT_ERROR("Too big bufflen %d (op %s)",
				cmd->bufflen, scst_get_opcode_name(cmd));
			scst_set_invalid_field_in_cdb(cmd, sdbops->info_len_off, 0);
			return 1;
		}
		cmd->data_len = cmd->bufflen;
		cmd->data_direction = SCST_DATA_WRITE;
	} else {
		cmd->bufflen = 0;
		cmd->data_len = get_unaligned_be32(cmd->cdb + sdbops->info_len_off);
		cmd->data_direction = SCST_DATA_NONE;
	}
	return scst_parse_vrprotect32(cmd);
}

static int get_cdb_info_len_1(struct scst_cmd *cmd,
	const struct scst_sdbops *sdbops)
{
	cmd->op_flags |= SCST_LBA_NOT_VALID;
	cmd->lba = 0;

	cmd->bufflen = cmd->cdb[sdbops->info_len_off];
	cmd->data_len = cmd->bufflen;
	return 0;
}

static inline int get_cdb_info_lba_3_len_1_256(struct scst_cmd *cmd,
	const struct scst_sdbops *sdbops)
{
	cmd->lba = (cmd->cdb[sdbops->info_lba_off] & 0x1F) << 16;
	cmd->lba |= get_unaligned_be16(cmd->cdb + sdbops->info_lba_off + 1);
	/*
	 * From the READ(6) specification: a TRANSFER LENGTH field set to zero
	 * specifies that 256 logical blocks shall be read.
	 *
	 * Note: while the C standard specifies that the behavior of a
	 * computation with signed integers that overflows is undefined, the
	 * same standard guarantees that the result of a computation with
	 * unsigned integers that cannot be represented will yield the value
	 * is reduced modulo the largest value that can be represented by the
	 * resulting type.
	 */
	cmd->bufflen = (u8)(cmd->cdb[sdbops->info_len_off] - 1) + 1;
	cmd->data_len = cmd->bufflen;
	return 0;
}

static int get_cdb_info_lba_3_len_1_256_read(struct scst_cmd *cmd,
	const struct scst_sdbops *sdbops)
{
	int res = get_cdb_info_lba_3_len_1_256(cmd, sdbops);

	if (res != 0)
		goto out;
	else {
		struct scst_device *dev = cmd->dev;

		if ((dev->dev_dif_mode != SCST_DIF_MODE_NONE) && !dev->dpicz)
			cmd->cmd_dif_actions = dev->dev_dif_rd_prot0_actions |
				SCST_DIF_CHECK_GUARD_TAG | dev->dif_app_chk |
				SCST_DIF_CHECK_REF_TAG;
	}
out:
	return res;
}

static int get_cdb_info_lba_3_len_1_256_write(struct scst_cmd *cmd,
	const struct scst_sdbops *sdbops)
{
	int res = get_cdb_info_lba_3_len_1_256(cmd, sdbops);

	if (res != 0)
		goto out;
	else {
		struct scst_device *dev = cmd->dev;

		if (dev->dev_dif_mode != SCST_DIF_MODE_NONE)
			cmd->cmd_dif_actions = dev->dev_dif_wr_prot0_actions |
				SCST_DIF_CHECK_GUARD_TAG | dev->dif_app_chk |
				SCST_DIF_CHECK_REF_TAG;
	}
out:
	return res;
}

static int get_cdb_info_len_2(struct scst_cmd *cmd,
	const struct scst_sdbops *sdbops)
{
	cmd->op_flags |= SCST_LBA_NOT_VALID;
	cmd->lba = 0;
	cmd->bufflen = get_unaligned_be16(cmd->cdb + sdbops->info_len_off);
	cmd->data_len = cmd->bufflen;
	return 0;
}

static int get_cdb_info_len_3(struct scst_cmd *cmd,
	const struct scst_sdbops *sdbops)
{
	cmd->op_flags |= SCST_LBA_NOT_VALID;
	cmd->lba = 0;
	cmd->bufflen = get_unaligned_be24(cmd->cdb + sdbops->info_len_off);
	cmd->data_len = cmd->bufflen;
	return 0;
}

static int get_cdb_info_len_4(struct scst_cmd *cmd,
	const struct scst_sdbops *sdbops)
{
	cmd->op_flags |= SCST_LBA_NOT_VALID;
	cmd->lba = 0;
	cmd->bufflen = get_unaligned_be32(cmd->cdb + sdbops->info_len_off);
	if (unlikely(cmd->bufflen & SCST_MAX_VALID_BUFFLEN_MASK)) {
		PRINT_ERROR("Too big bufflen %d (op %s)", cmd->bufflen,
			scst_get_opcode_name(cmd));
		scst_set_invalid_field_in_cdb(cmd, sdbops->info_len_off, 0);
		return 1;
	}
	cmd->data_len = cmd->bufflen;
	return 0;
}

static int get_cdb_info_none(struct scst_cmd *cmd,
	const struct scst_sdbops *sdbops)
{
	cmd->op_flags |= SCST_LBA_NOT_VALID;
	cmd->lba = 0;

	/* It supposed to be already zeroed */
	EXTRACHECKS_BUG_ON(cmd->bufflen != 0);

	cmd->data_len = cmd->bufflen;
	return 0;
}

static int get_cdb_info_lba_2_none(struct scst_cmd *cmd,
	const struct scst_sdbops *sdbops)
{
	cmd->lba = get_unaligned_be16(cmd->cdb + sdbops->info_lba_off);

	/* It supposed to be already zeroed */
	EXTRACHECKS_BUG_ON(cmd->bufflen != 0);

	cmd->data_len = cmd->bufflen;
	return 0;
}

static int get_cdb_info_lba_4_none(struct scst_cmd *cmd,
	const struct scst_sdbops *sdbops)
{
	cmd->lba = get_unaligned_be32(cmd->cdb + sdbops->info_lba_off);

	/* It supposed to be already zeroed */
	EXTRACHECKS_BUG_ON(cmd->bufflen != 0);

	cmd->data_len = cmd->bufflen;
	return 0;
}

static int get_cdb_info_lba_8_none(struct scst_cmd *cmd,
	const struct scst_sdbops *sdbops)
{
	cmd->lba = get_unaligned_be64(cmd->cdb + sdbops->info_lba_off);

	/* It supposed to be already zeroed */
	EXTRACHECKS_BUG_ON(cmd->bufflen != 0);

	cmd->data_len = cmd->bufflen;
	return 0;
}

static int get_cdb_info_lba_4_len_2(struct scst_cmd *cmd,
	const struct scst_sdbops *sdbops)
{
	cmd->lba = get_unaligned_be32(cmd->cdb + sdbops->info_lba_off);
	cmd->bufflen = get_unaligned_be16(cmd->cdb + sdbops->info_len_off);
	cmd->data_len = cmd->bufflen;
	return 0;
}

static int get_cdb_info_read_10(struct scst_cmd *cmd,
	const struct scst_sdbops *sdbops)
{
	int res = get_cdb_info_lba_4_len_2(cmd, sdbops);

	if (res != 0)
		return res;
	else {
#ifdef CONFIG_SCST_DIF_INJECT_CORRUPTED_TAGS
		EXTRACHECKS_BUG_ON(cmd->cdb[0] != READ_10);
		cmd->cmd_corrupt_dif_tag = (cmd->cdb[6] & 0xE0) >> 5;
#endif
		return scst_parse_rdprotect(cmd);
	}
}

static int get_cdb_info_lba_4_len_2_wrprotect(struct scst_cmd *cmd,
	const struct scst_sdbops *sdbops)
{
	int res = get_cdb_info_lba_4_len_2(cmd, sdbops);

	if (res != 0)
		return res;
	else
		return scst_parse_wrprotect(cmd);
}

static inline int get_cdb_info_lba_4_len_4(struct scst_cmd *cmd,
	const struct scst_sdbops *sdbops)
{
	cmd->lba = get_unaligned_be32(cmd->cdb + sdbops->info_lba_off);
	cmd->bufflen = get_unaligned_be32(cmd->cdb + sdbops->info_len_off);
	if (unlikely(cmd->bufflen & SCST_MAX_VALID_BUFFLEN_MASK)) {
		PRINT_ERROR("Too big bufflen %d (op %s)", cmd->bufflen,
			scst_get_opcode_name(cmd));
		scst_set_invalid_field_in_cdb(cmd, sdbops->info_len_off, 0);
		return 1;
	}
	cmd->data_len = cmd->bufflen;
	return 0;
}

static int get_cdb_info_lba_4_len_4_rdprotect(struct scst_cmd *cmd,
	const struct scst_sdbops *sdbops)
{
	int res = get_cdb_info_lba_4_len_4(cmd, sdbops);

	if (res != 0)
		return res;
	else
		return scst_parse_rdprotect(cmd);
}

static int get_cdb_info_lba_4_len_4_wrprotect(struct scst_cmd *cmd,
	const struct scst_sdbops *sdbops)
{
	int res = get_cdb_info_lba_4_len_4(cmd, sdbops);

	if (res != 0)
		return res;
	else
		return scst_parse_wrprotect(cmd);
}

static inline int get_cdb_info_lba_8_len_4(struct scst_cmd *cmd,
	const struct scst_sdbops *sdbops)
{
	cmd->lba = get_unaligned_be64(cmd->cdb + sdbops->info_lba_off);
	cmd->bufflen = get_unaligned_be32(cmd->cdb + sdbops->info_len_off);
	if (unlikely(cmd->bufflen & SCST_MAX_VALID_BUFFLEN_MASK)) {
		PRINT_ERROR("Too big bufflen %d (op %s)", cmd->bufflen,
			scst_get_opcode_name(cmd));
		scst_set_invalid_field_in_cdb(cmd, sdbops->info_len_off, 0);
		return 1;
	}
	cmd->data_len = cmd->bufflen;
	return 0;
}

static int get_cdb_info_read_16(struct scst_cmd *cmd,
	const struct scst_sdbops *sdbops)
{
	int res = get_cdb_info_lba_8_len_4(cmd, sdbops);

	if (res != 0)
		return res;
	else {
#ifdef CONFIG_SCST_DIF_INJECT_CORRUPTED_TAGS
		EXTRACHECKS_BUG_ON(cmd->cdb[0] != READ_16);
		cmd->cmd_corrupt_dif_tag = (cmd->cdb[14] & 0xE0) >> 5;
#endif
		return scst_parse_rdprotect(cmd);
	}
}

static int get_cdb_info_lba_8_len_4_wrprotect(struct scst_cmd *cmd,
	const struct scst_sdbops *sdbops)
{
	int res = get_cdb_info_lba_8_len_4(cmd, sdbops);

	if (res != 0)
		return res;
	else
		return scst_parse_wrprotect(cmd);
}

static int get_cdb_info_lba_8_len_4_wrprotect32(struct scst_cmd *cmd,
	const struct scst_sdbops *sdbops)
{
	int res = get_cdb_info_lba_8_len_4(cmd, sdbops);

	if (res != 0)
		return res;
	else
		return scst_parse_wrprotect32(cmd);
}

static int get_cdb_info_lba_8_len_4_rdprotect32(struct scst_cmd *cmd,
	const struct scst_sdbops *sdbops)
{
	int res = get_cdb_info_lba_8_len_4(cmd, sdbops);

	if (res != 0)
		return res;
	else
		return scst_parse_rdprotect32(cmd);
}

static int get_cdb_info_write_same(struct scst_cmd *cmd,
				   const struct scst_sdbops *sdbops,
				   const bool ndob)
{
	const uint8_t ctrl_offs = cmd->cdb_len < 32 ? 1 : 10;
	const bool anchor = (cmd->cdb[ctrl_offs] >> 4) & 1;
	const bool unmap  = (cmd->cdb[ctrl_offs] >> 3) & 1;

	if (!unmap && (anchor || ndob)) {
		PRINT_ERROR("Received invalid %s command (UNMAP = %d;"
			    " ANCHOR = %d; NDOB = %d)",
			    scst_get_opcode_name(cmd), unmap, anchor, ndob);
		scst_set_invalid_field_in_cdb(cmd, ctrl_offs,
			SCST_INVAL_FIELD_BIT_OFFS_VALID | (ndob ? 0 : 4));
		return 1;
	}

	if (ndob) {
		cmd->bufflen = 0;
		cmd->data_direction = SCST_DATA_NONE;
	} else {
		cmd->bufflen = 1;
		cmd->data_direction = SCST_DATA_WRITE;
	}

	return cmd->cdb_len < 32 ? scst_parse_wrprotect(cmd) :
		scst_parse_wrprotect32(cmd);
}

static int get_cdb_info_write_same10(struct scst_cmd *cmd,
	const struct scst_sdbops *sdbops)
{
	cmd->lba = get_unaligned_be32(cmd->cdb + sdbops->info_lba_off);
	cmd->data_len = get_unaligned_be16(cmd->cdb + sdbops->info_len_off);
	return get_cdb_info_write_same(cmd, sdbops, false);
}

static int get_cdb_info_write_same16(struct scst_cmd *cmd,
	const struct scst_sdbops *sdbops)
{
	cmd->lba = get_unaligned_be64(cmd->cdb + sdbops->info_lba_off);
	cmd->data_len = get_unaligned_be32(cmd->cdb + sdbops->info_len_off);
	return get_cdb_info_write_same(cmd, sdbops, cmd->cdb[1] & 1 /*NDOB*/);
}

static int get_cdb_info_write_same32(struct scst_cmd *cmd,
	const struct scst_sdbops *sdbops)
{
	cmd->lba = get_unaligned_be64(cmd->cdb + sdbops->info_lba_off);
	cmd->data_len = get_unaligned_be32(cmd->cdb + sdbops->info_len_off);
	return get_cdb_info_write_same(cmd, sdbops, cmd->cdb[10] & 1 /*NDOB*/);
}

static int scst_set_cmd_from_cdb_info(struct scst_cmd *cmd,
	const struct scst_sdbops *ptr)
{
	cmd->cdb_len = SCST_GET_CDB_LEN(cmd->cdb[0]);
	cmd->cmd_naca = (cmd->cdb[cmd->cdb_len - 1] & CONTROL_BYTE_NACA_BIT);
	cmd->cmd_linked = (cmd->cdb[cmd->cdb_len - 1] & CONTROL_BYTE_LINK_BIT);
	cmd->op_name = ptr->info_op_name;
	cmd->data_direction = ptr->info_data_direction;
	cmd->op_flags = ptr->info_op_flags | SCST_INFO_VALID;
	cmd->lba_off = ptr->info_lba_off;
	cmd->lba_len = ptr->info_lba_len;
	cmd->len_off = ptr->info_len_off;
	cmd->len_len = ptr->info_len_len;
	return (*ptr->get_cdb_info)(cmd, ptr);
}

static int get_cdb_info_var_len(struct scst_cmd *cmd,
	const struct scst_sdbops *sdbops)
{
	int res;
	/*
	 * !! Indexed by (cdb[8-9] - SUBCODE_READ_32), the smallest subcode,
	 * !! hence all items in the array MUST be sorted and with NO HOLES
	 * !! in ops field!
	 */
	static const struct scst_sdbops scst_scsi_op32_table[] = {
		{.ops = 0x7F, .devkey = "O               ",
		 .info_op_name = "READ(32)",
		 .info_data_direction = SCST_DATA_READ,
		 .info_op_flags = SCST_TRANSFER_LEN_TYPE_FIXED|
#ifdef CONFIG_SCST_TEST_IO_IN_SIRQ
			 SCST_TEST_IO_IN_SIRQ_ALLOWED|
#endif
			 SCST_WRITE_EXCL_ALLOWED,
		 .info_lba_off = 12, .info_lba_len = 8,
		 .info_len_off = 28, .info_len_len = 4,
		 .get_cdb_info = get_cdb_info_lba_8_len_4_rdprotect32},
		{.ops = 0x7F, .devkey = "O               ",
		 .info_op_name = "VERIFY(32)",
		 .info_data_direction = SCST_DATA_UNKNOWN,
		 .info_op_flags = SCST_TRANSFER_LEN_TYPE_FIXED|SCST_WRITE_EXCL_ALLOWED,
		 .info_lba_off = 12, .info_lba_len = 8,
		 .info_len_off = 28, .info_len_len = 4,
		 .get_cdb_info = get_cdb_info_verify32},
		{.ops = 0x7F, .devkey = "O               ",
		 .info_op_name = "WRITE(32)",
		 .info_data_direction = SCST_DATA_WRITE,
		 .info_op_flags = SCST_TRANSFER_LEN_TYPE_FIXED|
#ifdef CONFIG_SCST_TEST_IO_IN_SIRQ
			SCST_TEST_IO_IN_SIRQ_ALLOWED|
#endif
			SCST_WRITE_MEDIUM,
		 .info_lba_off = 12, .info_lba_len = 8,
		 .info_len_off = 28, .info_len_len = 4,
		 .get_cdb_info = get_cdb_info_lba_8_len_4_wrprotect32},
		{.ops = 0x7F, .devkey = "O               ",
		 .info_op_name = "WRITE AND VERIFY(32)",
		 .info_data_direction = SCST_DATA_WRITE,
		 .info_op_flags = SCST_TRANSFER_LEN_TYPE_FIXED|SCST_WRITE_MEDIUM,
		 .info_lba_off = 12, .info_lba_len = 8,
		 .info_len_off = 28, .info_len_len = 4,
		 .get_cdb_info = get_cdb_info_lba_8_len_4_wrprotect32},
		{.ops = 0x7F, .devkey = "O               ",
		 .info_op_name = "WRITE SAME(32)",
		 .info_data_direction = SCST_DATA_WRITE,
		 .info_op_flags = SCST_TRANSFER_LEN_TYPE_FIXED|SCST_WRITE_MEDIUM,
		 .info_lba_off = 12, .info_lba_len = 8,
		 .info_len_off = 28, .info_len_len = 4,
		 .get_cdb_info = get_cdb_info_write_same32},
	};
	const struct scst_sdbops *ptr;
	int subcode = be16_to_cpu(*(__be16 *)&cmd->cdb[8]);
	unsigned int i = subcode - SUBCODE_READ_32;

	EXTRACHECKS_BUG_ON(cmd->cdb[0] != 0x7F);
	EXTRACHECKS_BUG_ON(sdbops->ops != 0x7F);

	/* i is unsigned, so this will handle subcodes < READ_32 as well */
	if (unlikely(i >= ARRAY_SIZE(scst_scsi_op32_table))) {
		TRACE(TRACE_MINOR, "Too big cmd index %d for 0x7F CDB (cmd %p)",
			i, cmd);
		goto out_unknown;
	}

	ptr = &scst_scsi_op32_table[i];
#if 0 /* not possible */
	if (unlikely(ptr == NULL))
		goto out_unknown;
#endif

	if (unlikely(cmd->cdb[7] != 0x18)) {
		TRACE(TRACE_MINOR, "Incorrect ADDITIONAL CDB LENGTH %d for "
			"0x7F CDB (cmd %p)", cmd->cdb[7], cmd);
		cmd->op_flags |= SCST_LBA_NOT_VALID;
		scst_set_invalid_field_in_cdb(cmd, 7, 0);
		res = 1; /* command invalid */
		goto out;
	}

	res = scst_set_cmd_from_cdb_info(cmd, ptr);

	cmd->cmd_naca = (cmd->cdb[1] & CONTROL_BYTE_NACA_BIT);
	cmd->cmd_linked = (cmd->cdb[1] & CONTROL_BYTE_LINK_BIT);

out:
	TRACE_EXIT_RES(res);
	return res;

out_unknown:
	TRACE(TRACE_MINOR, "Unknown opcode 0x%x, subcode %d for type %d",
		cmd->cdb[0], subcode, cmd->dev->type);
	cmd->op_flags &= ~SCST_INFO_VALID;
	res = -1; /* command unknown */
	goto out;
}

static int get_cdb_info_compare_and_write(struct scst_cmd *cmd,
					  const struct scst_sdbops *sdbops)
{
	cmd->lba = get_unaligned_be64(cmd->cdb + sdbops->info_lba_off);
	cmd->data_len = cmd->cdb[sdbops->info_len_off];
	cmd->bufflen = 2 * cmd->data_len;
	return scst_parse_wrprotect(cmd);
}

static int get_cdb_info_ext_copy(struct scst_cmd *cmd,
	const struct scst_sdbops *sdbops)
{
	if (unlikely(cmd->cdb[1] != 0)) {
		PRINT_WARNING("Not supported %s service action 0x%x",
			scst_get_opcode_name(cmd), cmd->cdb[1]);
		scst_set_invalid_field_in_cdb(cmd, 1,
			0 | SCST_INVAL_FIELD_BIT_OFFS_VALID);
		return 1;
	}

	return get_cdb_info_len_4(cmd, sdbops);
}

/**
 * get_cdb_info_apt() - Parse ATA PASS-THROUGH CDB.
 *
 * Parse ATA PASS-THROUGH(12) and ATA PASS-THROUGH(16). See also SAT-3 for a
 * detailed description of these commands.
 */
static int get_cdb_info_apt(struct scst_cmd *cmd,
			    const struct scst_sdbops *sdbops)
{
	const u8 *const cdb = cmd->cdb;
	const u8 op         = cdb[0];
	const u8 extend     = cdb[1] & 1;
	const u8 multiple   = cdb[1] >> 5;
	const u8 protocol   = (cdb[1] >> 1) & 0xf;
	const u8 t_type     = (cdb[2] >> 4) & 1;
	const u8 t_dir      = (cdb[2] >> 3) & 1;
	const u8 byte_block = (cdb[2] >> 2) & 1;
	const u8 t_length   = cdb[2] & 3;
	int bufflen = 0;

	/*
	 * If the PROTOCOL field contains Fh (i.e., Return Response
	 * Information), then the SATL shall ignore all fields in the CDB
	 * except for the PROTOCOL field.
	 */
	if (protocol == 0xf)
		goto out;

	switch (op) {
	case ATA_12:
		switch (t_length) {
		case 0:
			bufflen = 0;
			break;
		case 1:
			bufflen = cdb[3];
			break;
		case 2:
			bufflen = cdb[4];
			break;
		case 3:
			/*
			 * Not yet implemented: "The transfer length is an
			 * unsigned integer specified in the TPSIU (see
			 * 3.1.97)."
			 */
			WARN_ON(true);
			break;
		}
		break;
	case ATA_16:
		switch (t_length) {
		case 0:
			bufflen = 0;
			break;
		case 1:
			bufflen = extend ? get_unaligned_be16(&cdb[3]) : cdb[4];
			break;
		case 2:
			bufflen = extend ? get_unaligned_be16(&cdb[5]) : cdb[6];
			break;
		case 3:
			WARN_ON(true);
			break;
		}
		break;
	}

	/* See also "Table 133 - Mapping of BYTE_BLOCK, T_TYPE, and T_LENGTH" */
	cmd->cdb_len = SCST_GET_CDB_LEN(op);
	if (t_length != 0 && byte_block != 0) {
		/*
		 * "The number of ATA logical sector size (see 3.1.16) blocks
		 * to be transferred"
		 */
		bufflen *= t_type ? cmd->dev->block_size : 512;
	}
	/*
	 * If the T_DIR bit is set to zero, then the SATL shall transfer data
	 * from the application client to the ATA device. If the T_DIR bit is
	 * set to one, then the SATL shall transfer data from the ATA device
	 * to the application client. The SATL shall ignore the T_DIR bit if
	 * the T_LENGTH field is set to zero.
	*/
	cmd->data_direction = (t_length == 0 ? SCST_DATA_NONE : t_dir ?
			       SCST_DATA_READ : SCST_DATA_WRITE);
	cmd->lba = 0;
	cmd->bufflen = bufflen << multiple;
	cmd->data_len = cmd->bufflen;
out:
	cmd->op_flags = SCST_INFO_VALID;
	return 0;
}

/* Parse MAINTENANCE IN */
static int get_cdb_info_min(struct scst_cmd *cmd,
			    const struct scst_sdbops *sdbops)
{
	switch (cmd->cdb[1] & 0x1f) {
	case MI_REPORT_IDENTIFYING_INFORMATION:
		cmd->op_name = "REPORT IDENTIFYING INFORMATION";
		cmd->op_flags |= SCST_REG_RESERVE_ALLOWED |
			SCST_WRITE_EXCL_ALLOWED | SCST_EXCL_ACCESS_ALLOWED;
		break;
	case MI_REPORT_TARGET_PGS:
		cmd->op_name = "REPORT TARGET PORT GROUPS";
		cmd->op_flags |= SCST_REG_RESERVE_ALLOWED |
			SCST_WRITE_EXCL_ALLOWED | SCST_EXCL_ACCESS_ALLOWED;
		break;
	case MI_REPORT_SUPPORTED_OPERATION_CODES:
		cmd->op_name = "REPORT SUPPORTED OPERATION CODES";
		cmd->op_flags |= SCST_WRITE_EXCL_ALLOWED;
		if (cmd->devt->get_supported_opcodes != NULL)
			cmd->op_flags |= SCST_LOCAL_CMD | SCST_FULLY_LOCAL_CMD;
		break;
	case MI_REPORT_SUPPORTED_TASK_MANAGEMENT_FUNCTIONS:
		cmd->op_name = "REPORT SUPPORTED TASK MANAGEMENT FUNCTIONS";
		cmd->op_flags |= SCST_WRITE_EXCL_ALLOWED |
				SCST_LOCAL_CMD | SCST_FULLY_LOCAL_CMD;
		break;
	default:
		break;
	}

	return get_cdb_info_len_4(cmd, sdbops);
}

/* Parse MAINTENANCE (OUT) */
static int get_cdb_info_mo(struct scst_cmd *cmd,
			   const struct scst_sdbops *sdbops)
{
	switch (cmd->cdb[1] & 0x1f) {
	case MO_SET_TARGET_PGS:
	{
		unsigned long flags;

		cmd->op_name = "SET TARGET PORT GROUPS";
		cmd->op_flags |= SCST_STRICTLY_SERIALIZED;
		spin_lock_irqsave(&scst_global_stpg_list_lock, flags);
		TRACE_DBG("Adding STPG cmd %p to global_stpg_list", cmd);
		cmd->cmd_on_global_stpg_list = 1;
		list_add_tail(&cmd->global_stpg_list_entry, &scst_global_stpg_list);
		spin_unlock_irqrestore(&scst_global_stpg_list_lock, flags);
		break;
	}
	}

	return get_cdb_info_len_4(cmd, sdbops);
}

/**
 * scst_get_cdb_info() - fill various info about the command's CDB
 *
 * Description:
 *    Fills various info about the command's CDB in the corresponding fields
 *    in the command.
 *
 *    Returns: 0 on success, <0 if command is unknown, >0 if command
 *    is invalid.
 */
int scst_get_cdb_info(struct scst_cmd *cmd)
{
	int dev_type = cmd->dev->type;
	int i, res = 0;
	uint8_t op;
	const struct scst_sdbops *ptr = NULL;

	TRACE_ENTRY();

	op = cmd->cdb[0];	/* get clear opcode */

	TRACE_DBG("opcode=%02x, cdblen=%d bytes, dev_type=%d", op,
		SCST_GET_CDB_LEN(op), dev_type);

	i = scst_scsi_op_list[op];
	while (i < SCST_CDB_TBL_SIZE && scst_scsi_op_table[i].ops == op) {
		if (scst_scsi_op_table[i].devkey[dev_type] != SCST_CDB_NOTSUPP) {
			ptr = &scst_scsi_op_table[i];
			TRACE_DBG("op = 0x%02x+'%c%c%c%c%c%c%c%c%c%c'+<%s>",
			      ptr->ops, ptr->devkey[0],	/* disk     */
			      ptr->devkey[1],	/* tape     */
			      ptr->devkey[2],	/* printer */
			      ptr->devkey[3],	/* cpu      */
			      ptr->devkey[4],	/* cdr      */
			      ptr->devkey[5],	/* cdrom    */
			      ptr->devkey[6],	/* scanner */
			      ptr->devkey[7],	/* worm     */
			      ptr->devkey[8],	/* changer */
			      ptr->devkey[9],	/* commdev */
			      ptr->info_op_name);
			TRACE_DBG("data direction %d, op flags 0x%x, lba off %d, "
				"lba len %d, len off %d, len len %d",
				ptr->info_data_direction, ptr->info_op_flags,
				ptr->info_lba_off, ptr->info_lba_len,
				ptr->info_len_off, ptr->info_len_len);
			break;
		}
		i++;
	}

	if (unlikely(ptr == NULL)) {
		/* opcode not found or now not used */
		TRACE(TRACE_MINOR, "Unknown opcode 0x%x for type %d", op,
		      dev_type);
		cmd->op_flags |= SCST_LBA_NOT_VALID;
		res = -1;
		goto out;
	}

	res = scst_set_cmd_from_cdb_info(cmd, ptr);

out:
	TRACE_EXIT_RES(res);
	return res;
}
EXPORT_SYMBOL_GPL(scst_get_cdb_info);

/* Packs SCST LUN back to SCSI form */
__be64 scst_pack_lun(const uint64_t lun, enum scst_lun_addr_method addr_method)
{
	uint64_t res = 0;

	if (lun) {
		res = (addr_method << 14) | (lun & 0x3fff);
		res = res << 48;
	}

	TRACE_EXIT_HRES(res >> 48);
	return cpu_to_be64(res);
}
EXPORT_SYMBOL(scst_pack_lun);

/*
 * Function to extract a LUN number from an 8-byte LUN structure in network byte
 * order (big endian). Supports three LUN addressing methods: peripheral, flat
 * and logical unit. See also SAM-2, section 4.9.4 (page 40).
 */
uint64_t scst_unpack_lun(const uint8_t *lun, int len)
{
	uint64_t res = NO_SUCH_LUN;
	int address_method;

	TRACE_ENTRY();

	TRACE_BUFF_FLAG(TRACE_DEBUG, "Raw LUN", lun, len);

	switch (len) {
	case 2:
		break;
	case 8:
		if ((*((__be64 *)lun) & cpu_to_be64(0x0000FFFFFFFFFFFFLL)) != 0)
			goto out_err;
		break;
	case 4:
		if (*((__be16 *)&lun[2]) != 0)
			goto out_err;
		break;
	case 6:
		if (*((__be32 *)&lun[2]) != 0)
			goto out_err;
		break;
	case 1:
	case 0:
		PRINT_ERROR("Illegal lun length %d, expected 2 bytes "
			    "or more", len);
		goto out;
	default:
		goto out_err;
	}

	address_method = (*lun) >> 6;	/* high 2 bits of byte 0 */
	switch (address_method) {
	case SCST_LUN_ADDR_METHOD_PERIPHERAL:
	case SCST_LUN_ADDR_METHOD_FLAT:
	case SCST_LUN_ADDR_METHOD_LUN:
		res = *(lun + 1) | (((*lun) & 0x3f) << 8);
		break;

	case SCST_LUN_ADDR_METHOD_EXTENDED_LUN:
	default:
		PRINT_ERROR("Unimplemented LUN addressing method %u",
			    address_method);
		break;
	}

out:
	TRACE_EXIT_RES((int)res);
	return res;

out_err:
	PRINT_ERROR("%s", "Multi-level LUN unimplemented");
	goto out;
}
EXPORT_SYMBOL(scst_unpack_lun);

/**
 ** Generic parse() support routines.
 ** Done via pointer on functions to avoid unneeded dereferences on
 ** the fast path.
 **/

/**
 * scst_calc_block_shift() - calculate block shift
 *
 * Calculates and returns block shift for the given sector size
 */
int scst_calc_block_shift(int sector_size)
{
	int block_shift;

	if (sector_size == 0)
		sector_size = 512;

	block_shift = ilog2(sector_size);
	WARN_ONCE(1 << block_shift != sector_size, "1 << %d != %d\n",
		  block_shift, sector_size);

	if (block_shift < 9) {
		PRINT_ERROR("Wrong sector size %d", sector_size);
		block_shift = -1;
	}

	TRACE_EXIT_RES(block_shift);
	return block_shift;
}
EXPORT_SYMBOL_GPL(scst_calc_block_shift);

/*
 * Test whether the result of a shift-left operation would be larger than
 * what fits in a variable with the type of @a.
 */
#define shift_left_overflows(a, b)					\
	({								\
		typeof(a) _minus_one = -1LL;				\
		typeof(a) _plus_one = 1;				\
		bool _a_is_signed = _minus_one < 0;			\
		int _shift = sizeof(a) * 8 - ((b) + _a_is_signed);	\
		_shift < 0 || ((a) & ~((_plus_one << _shift) - 1)) != 0;\
	})

/**
 * scst_generic_parse() - Generic parse() for devices supporting an LBA
 */
static inline int scst_generic_parse(struct scst_cmd *cmd, const int timeout[3])
{
	const int block_shift = cmd->dev->block_shift;
	int res = -EINVAL;

	TRACE_ENTRY();

	EXTRACHECKS_BUG_ON(block_shift < 0);

	/*
	 * SCST sets good defaults for cmd->data_direction and cmd->bufflen,
	 * therefore change them only if necessary
	 */

	if (cmd->op_flags & SCST_TRANSFER_LEN_TYPE_FIXED) {
		/*
		 * No need for locks here, since *_detach() can not be
		 * called, when there are existing commands.
		 */
		bool overflow = shift_left_overflows(cmd->bufflen, block_shift) ||
				shift_left_overflows(cmd->data_len, block_shift) ||
				shift_left_overflows(cmd->out_bufflen, block_shift);
		if (unlikely(overflow)) {
			PRINT_WARNING("bufflen %u, data_len %llu or out_bufflen"
				      " %u too large for device %s (block size"
				      " %u)", cmd->bufflen, cmd->data_len,
				      cmd->out_bufflen, cmd->dev->virt_name,
				      1 << block_shift);
			PRINT_BUFFER("CDB", cmd->cdb, cmd->cdb_len);
			scst_set_cmd_error(cmd, SCST_LOAD_SENSE(
					scst_sense_block_out_range_error));
			goto out;
		}
		cmd->bufflen = cmd->bufflen << block_shift;
		cmd->data_len = cmd->data_len << block_shift;
		cmd->out_bufflen = cmd->out_bufflen << block_shift;
	}

	if (unlikely(!(cmd->op_flags & SCST_LBA_NOT_VALID) &&
		     shift_left_overflows(cmd->lba, block_shift))) {
		PRINT_WARNING("offset %llu * %u >= 2**63 for device %s (len %lld)",
			   cmd->lba, 1 << block_shift, cmd->dev->virt_name,
			   cmd->data_len);
		scst_set_cmd_error(cmd, SCST_LOAD_SENSE(
					scst_sense_block_out_range_error));
		goto out;
	}

	cmd->timeout = timeout[cmd->op_flags & SCST_BOTH_TIMEOUTS];
	res = 0;

out:
	TRACE_DBG("res %d, bufflen %d, data_len %lld, direct %d", res,
		cmd->bufflen, (long long)cmd->data_len, cmd->data_direction);

	TRACE_EXIT_RES(res);
	return res;
}

 /**
 * scst_sbc_generic_parse() - generic SBC parsing
  *
 * Generic parse() for SBC (disk) devices
  */
int scst_sbc_generic_parse(struct scst_cmd *cmd)
{
	static const int disk_timeout[] = {
		[0] = SCST_GENERIC_DISK_REG_TIMEOUT,
		[SCST_SMALL_TIMEOUT] = SCST_GENERIC_DISK_SMALL_TIMEOUT,
		[SCST_LONG_TIMEOUT] = SCST_GENERIC_DISK_LONG_TIMEOUT,
		[SCST_BOTH_TIMEOUTS] = SCST_GENERIC_DISK_LONG_TIMEOUT,
	};
	BUILD_BUG_ON(SCST_SMALL_TIMEOUT != 1);
	BUILD_BUG_ON(SCST_LONG_TIMEOUT != 2);
	BUILD_BUG_ON(SCST_BOTH_TIMEOUTS != 3);

	return scst_generic_parse(cmd, disk_timeout);
}
EXPORT_SYMBOL_GPL(scst_sbc_generic_parse);

/**
 * scst_cdrom_generic_parse() - generic MMC parse
 *
 * Generic parse() for MMC (cdrom) devices
 */
int scst_cdrom_generic_parse(struct scst_cmd *cmd)
{
	static const int cdrom_timeout[] = {
		[0] = SCST_GENERIC_CDROM_REG_TIMEOUT,
		[SCST_SMALL_TIMEOUT] = SCST_GENERIC_CDROM_SMALL_TIMEOUT,
		[SCST_LONG_TIMEOUT] = SCST_GENERIC_CDROM_LONG_TIMEOUT,
		[SCST_BOTH_TIMEOUTS] = SCST_GENERIC_CDROM_LONG_TIMEOUT,
	};
	BUILD_BUG_ON(SCST_SMALL_TIMEOUT != 1);
	BUILD_BUG_ON(SCST_LONG_TIMEOUT != 2);
	BUILD_BUG_ON(SCST_BOTH_TIMEOUTS != 3);

	cmd->cdb[1] &= 0x1f;
	return scst_generic_parse(cmd, cdrom_timeout);
}
EXPORT_SYMBOL_GPL(scst_cdrom_generic_parse);

/**
 * scst_modisk_generic_parse() - generic MO parse
 *
 * Generic parse() for MO disk devices
 */
int scst_modisk_generic_parse(struct scst_cmd *cmd)
{
	static const int modisk_timeout[] = {
		[0] = SCST_GENERIC_MODISK_REG_TIMEOUT,
		[SCST_SMALL_TIMEOUT] = SCST_GENERIC_MODISK_SMALL_TIMEOUT,
		[SCST_LONG_TIMEOUT] = SCST_GENERIC_MODISK_LONG_TIMEOUT,
		[SCST_BOTH_TIMEOUTS] = SCST_GENERIC_MODISK_LONG_TIMEOUT,
	};
	BUILD_BUG_ON(SCST_SMALL_TIMEOUT != 1);
	BUILD_BUG_ON(SCST_LONG_TIMEOUT != 2);
	BUILD_BUG_ON(SCST_BOTH_TIMEOUTS != 3);

	cmd->cdb[1] &= 0x1f;
	return scst_generic_parse(cmd, modisk_timeout);
}
EXPORT_SYMBOL_GPL(scst_modisk_generic_parse);

/**
 * scst_tape_generic_parse() - generic tape parse
 *
 * Generic parse() for tape devices
 */
int scst_tape_generic_parse(struct scst_cmd *cmd)
{
	int res = 0;

	TRACE_ENTRY();

	/*
	 * SCST sets good defaults for cmd->data_direction and cmd->bufflen,
	 * therefore change them only if necessary
	 */

	if (cmd->cdb[0] == READ_POSITION) {
		int tclp = cmd->cdb[1] & 4;
		int long_bit = cmd->cdb[1] & 2;
		int bt = cmd->cdb[1] & 1;

		if ((tclp == long_bit) && (!bt || !long_bit)) {
			cmd->bufflen =
			    tclp ? POSITION_LEN_LONG : POSITION_LEN_SHORT;
			cmd->data_direction = SCST_DATA_READ;
		} else {
			cmd->bufflen = 0;
			cmd->data_direction = SCST_DATA_NONE;
		}
		cmd->data_len = cmd->bufflen;
	}

	if (cmd->op_flags & SCST_TRANSFER_LEN_TYPE_FIXED && cmd->cdb[1] & 1) {
		int block_size = cmd->dev->block_size;

		cmd->bufflen = cmd->bufflen * block_size;
		cmd->data_len = cmd->data_len * block_size;
		cmd->out_bufflen = cmd->out_bufflen * block_size;
	}

	if ((cmd->op_flags & (SCST_SMALL_TIMEOUT | SCST_LONG_TIMEOUT)) == 0)
		cmd->timeout = SCST_GENERIC_TAPE_REG_TIMEOUT;
	else if (cmd->op_flags & SCST_SMALL_TIMEOUT)
		cmd->timeout = SCST_GENERIC_TAPE_SMALL_TIMEOUT;
	else if (cmd->op_flags & SCST_LONG_TIMEOUT)
		cmd->timeout = SCST_GENERIC_TAPE_LONG_TIMEOUT;

	TRACE_EXIT_RES(res);
	return res;
}
EXPORT_SYMBOL_GPL(scst_tape_generic_parse);

static int scst_null_parse(struct scst_cmd *cmd)
{
	int res = 0;

	TRACE_ENTRY();

	/*
	 * SCST sets good defaults for cmd->data_direction and cmd->bufflen,
	 * therefore change them only if necessary
	 */

#if 0
	switch (cmd->cdb[0]) {
	default:
		/* It's all good */
		break;
	}
#endif

	TRACE_DBG("res %d bufflen %d direct %d",
	      res, cmd->bufflen, cmd->data_direction);

	TRACE_EXIT();
	return res;
}

/**
 * scst_changer_generic_parse() - generic changer parse
 *
 * Generic parse() for changer devices
 */
int scst_changer_generic_parse(struct scst_cmd *cmd)
{
	int res = scst_null_parse(cmd);

	if (cmd->op_flags & SCST_LONG_TIMEOUT)
		cmd->timeout = SCST_GENERIC_CHANGER_LONG_TIMEOUT;
	else
		cmd->timeout = SCST_GENERIC_CHANGER_TIMEOUT;

	return res;
}
EXPORT_SYMBOL_GPL(scst_changer_generic_parse);

/**
 * scst_processor_generic_parse - generic SCSI processor parse
 *
 * Generic parse() for SCSI processor devices
 */
int scst_processor_generic_parse(struct scst_cmd *cmd)
{
	int res = scst_null_parse(cmd);

	if (cmd->op_flags & SCST_LONG_TIMEOUT)
		cmd->timeout = SCST_GENERIC_PROCESSOR_LONG_TIMEOUT;
	else
		cmd->timeout = SCST_GENERIC_PROCESSOR_TIMEOUT;

	return res;
}
EXPORT_SYMBOL_GPL(scst_processor_generic_parse);

/**
 * scst_raid_generic_parse() - generic RAID parse
 *
 * Generic parse() for RAID devices
 */
int scst_raid_generic_parse(struct scst_cmd *cmd)
{
	int res = scst_null_parse(cmd);

	if (cmd->op_flags & SCST_LONG_TIMEOUT)
		cmd->timeout = SCST_GENERIC_RAID_LONG_TIMEOUT;
	else
		cmd->timeout = SCST_GENERIC_RAID_TIMEOUT;

	return res;
}
EXPORT_SYMBOL_GPL(scst_raid_generic_parse);

int scst_do_internal_parsing(struct scst_cmd *cmd)
{
	int res, rc;

	TRACE_ENTRY();

	switch (cmd->dev->type) {
	case TYPE_DISK:
		rc = scst_sbc_generic_parse(cmd);
		break;
	case TYPE_TAPE:
		rc = scst_tape_generic_parse(cmd);
		break;
	case TYPE_PROCESSOR:
		rc = scst_processor_generic_parse(cmd);
		break;
	case TYPE_ROM:
		rc = scst_cdrom_generic_parse(cmd);
		break;
	case TYPE_MOD:
		rc = scst_modisk_generic_parse(cmd);
		break;
	case TYPE_MEDIUM_CHANGER:
		rc = scst_changer_generic_parse(cmd);
		break;
	case TYPE_RAID:
		rc = scst_raid_generic_parse(cmd);
		break;
	default:
		PRINT_ERROR("Internal parse for type %d not supported",
			cmd->dev->type);
		goto out_hw_err;
	}

	if (rc != 0)
		goto out_abn;

	res = SCST_CMD_STATE_DEFAULT;

out:
	TRACE_EXIT();
	return res;

out_hw_err:
	scst_set_cmd_error(cmd, SCST_LOAD_SENSE(scst_sense_hardw_error));

out_abn:
	res = scst_get_cmd_abnormal_done_state(cmd);
	goto out;
}

/**
 ** Generic dev_done() support routines.
 ** Done via pointer on functions to avoid unneeded dereferences on
 ** the fast path.
 **/

/**
 * scst_block_generic_dev_done() - generic SBC dev_done
 *
 * Generic dev_done() for block (SBC) devices
 */
int scst_block_generic_dev_done(struct scst_cmd *cmd,
	void (*set_block_shift)(struct scst_cmd *cmd, int block_shift))
{
	int opcode = cmd->cdb[0];
	int res = SCST_CMD_STATE_DEFAULT;
	int sect_sz_off;

	TRACE_ENTRY();

	if (unlikely(opcode == READ_CAPACITY ||
		     (opcode == SERVICE_ACTION_IN_16 &&
		      cmd->cdb[1] == SAI_READ_CAPACITY_16))) {
		if (scst_cmd_completed_good(cmd)) {
			/* Always keep track of disk capacity */
			int buffer_size, sector_size, sh;
			uint8_t *buffer;

			buffer_size = scst_get_buf_full(cmd, &buffer);
			if (unlikely(buffer_size <= 0)) {
				if (buffer_size < 0) {
					PRINT_ERROR("%s: Unable to get cmd "
						"buffer (%d)",	__func__,
						buffer_size);
				}
				goto out;
			}

			sect_sz_off = opcode == READ_CAPACITY ? 4 : 8;
			if (buffer_size < sect_sz_off + 4)
				goto out;
			sector_size = get_unaligned_be32(&buffer[sect_sz_off]);
			scst_put_buf_full(cmd, buffer);
			if (sector_size != 0) {
				sh = scst_calc_block_shift(sector_size);
				set_block_shift(cmd, sh);
				TRACE_DBG("block_shift %d", sh);
			} else {
				PRINT_ERROR("Sector size in %s response is 0",
					    cmd->op_name);
			}
		}
	} else {
		/* It's all good */
	}

out:
	TRACE_EXIT_RES(res);
	return res;
}
EXPORT_SYMBOL_GPL(scst_block_generic_dev_done);

/**
 * scst_tape_generic_dev_done() - generic tape dev done
 *
 * Generic dev_done() for tape devices
 */
int scst_tape_generic_dev_done(struct scst_cmd *cmd,
	void (*set_block_size)(struct scst_cmd *cmd, int block_shift))
{
	int opcode = cmd->cdb[0];
	int res = SCST_CMD_STATE_DEFAULT;
	int buffer_size, bs;
	uint8_t *buffer = NULL;

	TRACE_ENTRY();

	if (unlikely(!scst_cmd_completed_good(cmd)))
		goto out;

	switch (opcode) {
	case MODE_SENSE:
	case MODE_SELECT:
		buffer_size = scst_get_buf_full(cmd, &buffer);
		if (unlikely(buffer_size <= 0)) {
			if (buffer_size < 0) {
				PRINT_ERROR("%s: Unable to get the buffer (%d)",
					__func__, buffer_size);
			}
			goto out;
		}
		break;
	}

	switch (opcode) {
	case MODE_SENSE:
		TRACE_DBG("%s", "MODE_SENSE");
		if ((cmd->cdb[2] & 0xC0) == 0) {
			if (buffer[3] == 8) {
				bs = get_unaligned_be24(&buffer[9]);
				set_block_size(cmd, bs);
			}
		}
		break;
	case MODE_SELECT:
		TRACE_DBG("%s", "MODE_SELECT");
		if (buffer[3] == 8) {
			bs = get_unaligned_be24(&buffer[9]);
			set_block_size(cmd, bs);
		}
		break;
	default:
		/* It's all good */
		break;
	}

	switch (opcode) {
	case MODE_SENSE:
	case MODE_SELECT:
		scst_put_buf_full(cmd, buffer);
		break;
	}

out:
	TRACE_EXIT_RES(res);
	return res;
}
EXPORT_SYMBOL_GPL(scst_tape_generic_dev_done);

typedef void (*scst_set_cdb_lba_fn_t)(struct scst_cmd *cmd, int64_t lba);

static void scst_set_cdb_lba1(struct scst_cmd *cmd, int64_t lba)
{
	TRACE_ENTRY();

	cmd->cdb[cmd->lba_off] = lba;

	TRACE_EXIT();
	return;
}

static void scst_set_cdb_lba2(struct scst_cmd *cmd, int64_t lba)
{
	TRACE_ENTRY();

	put_unaligned_be16(lba, &cmd->cdb[cmd->lba_off]);

	TRACE_EXIT();
	return;
}

static void scst_set_cdb_lba3(struct scst_cmd *cmd, int64_t lba)
{
	TRACE_ENTRY();

	put_unaligned_be24(lba, &cmd->cdb[cmd->lba_off]);

	TRACE_EXIT();
	return;
}

static void scst_set_cdb_lba4(struct scst_cmd *cmd, int64_t lba)
{
	TRACE_ENTRY();

	put_unaligned_be32(lba, &cmd->cdb[cmd->lba_off]);

	TRACE_EXIT();
	return;
}

static void scst_set_cdb_lba8(struct scst_cmd *cmd, int64_t lba)
{
	TRACE_ENTRY();

	put_unaligned_be64(lba, &cmd->cdb[cmd->lba_off]);

	TRACE_EXIT();
	return;
}

static const scst_set_cdb_lba_fn_t scst_set_cdb_lba_fns[9] = {
	[1] = scst_set_cdb_lba1,
	[2] = scst_set_cdb_lba2,
	[3] = scst_set_cdb_lba3,
	[4] = scst_set_cdb_lba4,
	[8] = scst_set_cdb_lba8,
};

int scst_set_cdb_lba(struct scst_cmd *cmd, int64_t lba)
{
	int res;

	TRACE_ENTRY();

	EXTRACHECKS_BUG_ON(cmd->op_flags & SCST_LBA_NOT_VALID);

	scst_set_cdb_lba_fns[cmd->lba_len](cmd, lba);
	res = 0;

	TRACE_DBG("cmd %p, new LBA %lld", cmd, (unsigned long long)lba);

	TRACE_EXIT_RES(res);
	return res;
}
EXPORT_SYMBOL_GPL(scst_set_cdb_lba);

typedef void (*scst_set_cdb_transf_len_fn_t)(struct scst_cmd *cmd, int len);

static void scst_set_cdb_transf_len1(struct scst_cmd *cmd, int len)
{
	TRACE_ENTRY();

	cmd->cdb[cmd->len_off] = len;

	TRACE_EXIT();
	return;
}

static void scst_set_cdb_transf_len2(struct scst_cmd *cmd, int len)
{
	TRACE_ENTRY();

	put_unaligned_be16(len, &cmd->cdb[cmd->len_off]);

	TRACE_EXIT();
	return;
}

static void scst_set_cdb_transf_len3(struct scst_cmd *cmd, int len)
{
	TRACE_ENTRY();

	put_unaligned_be24(len, &cmd->cdb[cmd->len_off]);

	TRACE_EXIT();
	return;
}

static void scst_set_cdb_transf_len4(struct scst_cmd *cmd, int len)
{
	TRACE_ENTRY();

	put_unaligned_be32(len, &cmd->cdb[cmd->len_off]);

	TRACE_EXIT();
	return;
}

static void scst_set_cdb_transf_len8(struct scst_cmd *cmd, int len)
{
	TRACE_ENTRY();

	put_unaligned_be64(len, &cmd->cdb[cmd->len_off]);

	TRACE_EXIT();
	return;
}

static const scst_set_cdb_transf_len_fn_t scst_set_cdb_transf_len_fns[9] = {
	[1] = scst_set_cdb_transf_len1,
	[2] = scst_set_cdb_transf_len2,
	[3] = scst_set_cdb_transf_len3,
	[4] = scst_set_cdb_transf_len4,
	[8] = scst_set_cdb_transf_len8,
};

int scst_set_cdb_transf_len(struct scst_cmd *cmd, int len)
{
	int res;

	TRACE_ENTRY();

	scst_set_cdb_transf_len_fns[cmd->len_len](cmd, len);
	res = 0;

	TRACE_DBG("cmd %p, new len %d", cmd, len);

	TRACE_EXIT_RES(res);
	return res;
}
EXPORT_SYMBOL_GPL(scst_set_cdb_transf_len);

static void scst_check_internal_sense(struct scst_device *dev, int result,
	uint8_t *sense, int sense_len)
{
	TRACE_ENTRY();

	if (host_byte(result) == DID_RESET) {
		int sl;

		TRACE(TRACE_MGMT, "DID_RESET received for device %s, "
			"triggering reset UA", dev->virt_name);
		sl = scst_set_sense(sense, sense_len, dev->d_sense,
			SCST_LOAD_SENSE(scst_sense_reset_UA));
		scst_dev_check_set_UA(dev, NULL, sense, sl);
	} else if ((status_byte(result) == CHECK_CONDITION) &&
		   scst_is_ua_sense(sense, sense_len))
		scst_dev_check_set_UA(dev, NULL, sense, sense_len);

	TRACE_EXIT();
	return;
}

/**
 * scst_to_dma_dir() - translate SCST's data direction to DMA direction
 *
 * Translates SCST's data direction to DMA one from backend storage
 * perspective.
 */
enum dma_data_direction scst_to_dma_dir(int scst_dir)
{
	static const enum dma_data_direction tr_tbl[] = { DMA_NONE,
		DMA_TO_DEVICE, DMA_FROM_DEVICE, DMA_BIDIRECTIONAL, DMA_NONE };

	return tr_tbl[scst_dir];
}
EXPORT_SYMBOL(scst_to_dma_dir);

/*
 * scst_to_tgt_dma_dir() - translate SCST data direction to DMA direction
 *
 * Translates SCST data direction to DMA data direction from the perspective
 * of a target.
 */
enum dma_data_direction scst_to_tgt_dma_dir(int scst_dir)
{
	static const enum dma_data_direction tr_tbl[] = { DMA_NONE,
		DMA_FROM_DEVICE, DMA_TO_DEVICE, DMA_BIDIRECTIONAL, DMA_NONE };

	return tr_tbl[scst_dir];
}
EXPORT_SYMBOL(scst_to_tgt_dma_dir);

/*
 * Called under dev_lock and BH off.
 *
 * !! scst_unblock_aborted_cmds() must be called after this function !!
 */
void scst_process_reset(struct scst_device *dev,
	struct scst_session *originator, struct scst_cmd *exclude_cmd,
	struct scst_mgmt_cmd *mcmd, bool setUA)
{
	struct scst_tgt_dev *tgt_dev;
	struct scst_cmd *cmd;

	TRACE_ENTRY();

	/* Clear RESERVE'ation, if necessary */
	scst_clear_dev_reservation(dev);
	/*
	 * There is no need to send RELEASE, since the device is going
	 * to be reset. Actually, since we can be in RESET TM
	 * function, it might be dangerous.
	 */

	dev->dev_double_ua_possible = 1;

	list_for_each_entry(tgt_dev, &dev->dev_tgt_dev_list,
			dev_tgt_dev_list_entry) {
		struct scst_session *sess = tgt_dev->sess;

#if 0 /* Clearing UAs and last sense isn't required by SAM and it
       * looks to be better to not clear them to not loose important
       * events, so let's disable it.
       */
		spin_lock_bh(&tgt_dev->tgt_dev_lock);
		scst_free_all_UA(tgt_dev);
		memset(tgt_dev->tgt_dev_sense, 0,
			sizeof(tgt_dev->tgt_dev_sense));
		spin_unlock_bh(&tgt_dev->tgt_dev_lock);
#endif

		spin_lock_irq(&sess->sess_list_lock);

		TRACE_DBG("Searching in sess cmd list (sess=%p)", sess);
		list_for_each_entry(cmd, &sess->sess_cmd_list,
					sess_cmd_list_entry) {
			if (cmd == exclude_cmd)
				continue;
			if ((cmd->tgt_dev == tgt_dev) ||
			    ((cmd->tgt_dev == NULL) &&
			     (cmd->lun == tgt_dev->lun))) {
				scst_abort_cmd(cmd, mcmd,
					(tgt_dev->sess != originator), 0);
			}
		}
		spin_unlock_irq(&sess->sess_list_lock);
	}

	if (setUA) {
		uint8_t sense_buffer[SCST_STANDARD_SENSE_LEN];
		int sl = scst_set_sense(sense_buffer, sizeof(sense_buffer),
			dev->d_sense, SCST_LOAD_SENSE(scst_sense_reset_UA));
		/*
		 * Potentially, setting UA here, when the aborted commands are
		 * still running, can lead to a situation that one of them could
		 * take it, then that would be detected and the UA requeued.
		 * But, meanwhile, one or more subsequent, i.e. not aborted,
		 * commands can "leak" executed normally. So, as result, the
		 * UA would be delivered one or more commands "later". However,
		 * that should be OK, because, if multiple commands are being
		 * executed in parallel, you can't control exact order of UA
		 * delivery anyway.
		 */
		scst_dev_check_set_local_UA(dev, exclude_cmd, sense_buffer, sl);
	}

	TRACE_EXIT();
	return;
}

/* Caller must hold tgt_dev->tgt_dev_lock. */
void scst_tgt_dev_del_free_UA(struct scst_tgt_dev *tgt_dev,
			      struct scst_tgt_dev_UA *ua)
{
	list_del(&ua->UA_list_entry);
	if (list_empty(&tgt_dev->UA_list))
		clear_bit(SCST_TGT_DEV_UA_PENDING, &tgt_dev->tgt_dev_flags);
	mempool_free(ua, scst_ua_mempool);
}

/* No locks, no IRQ or IRQ-disabled context allowed */
int scst_set_pending_UA(struct scst_cmd *cmd, uint8_t *buf, int *size)
{
	int res = 0, i;
	struct scst_tgt_dev_UA *UA_entry;
	bool first = true, global_unlock = false;
	struct scst_session *sess = cmd->sess;

	TRACE_ENTRY();

	/*
	 * RMB and recheck to sync with setting SCST_CMD_ABORTED in
	 * scst_abort_cmd() to not set UA for the being aborted cmd, hence
	 * possibly miss its delivery by a legitimate command while the UA is
	 * being requeued.
	 */
	smp_rmb();
	if (test_bit(SCST_CMD_ABORTED, &cmd->cmd_flags)) {
		TRACE_MGMT_DBG("Not set pending UA for aborted cmd %p", cmd);
		res = -1;
		goto out;
	}

	spin_lock_bh(&cmd->tgt_dev->tgt_dev_lock);

again:
	/* UA list could be cleared behind us, so retest */
	if (list_empty(&cmd->tgt_dev->UA_list)) {
		TRACE_DBG("SCST_TGT_DEV_UA_PENDING set, but UA_list empty");
		res = -1;
		goto out_unlock;
	} else
		TRACE_MGMT_DBG("Setting pending UA cmd %p (tgt_dev %p, dev %s, "
			"initiator %s)", cmd, cmd->tgt_dev, cmd->dev->virt_name,
			cmd->sess->initiator_name);

	UA_entry = list_first_entry(&cmd->tgt_dev->UA_list, typeof(*UA_entry),
			      UA_list_entry);

	TRACE_DBG("Setting pending UA %p to cmd %p", UA_entry, cmd);

	if (UA_entry->global_UA && first) {
		TRACE_MGMT_DBG("Global UA %p detected", UA_entry);

#if !defined(__CHECKER__)
		spin_unlock_bh(&cmd->tgt_dev->tgt_dev_lock);

		local_bh_disable();

		rcu_read_lock();
		for (i = 0; i < SESS_TGT_DEV_LIST_HASH_SIZE; i++) {
			struct list_head *head = &sess->sess_tgt_dev_list[i];
			struct scst_tgt_dev *tgt_dev;
<<<<<<< HEAD
			list_for_each_entry_rcu(tgt_dev, head,
=======

			list_for_each_entry(tgt_dev, head,
>>>>>>> 5b921822
					sess_tgt_dev_list_entry) {
				/* Lockdep triggers here a false positive.. */
				spin_lock(&tgt_dev->tgt_dev_lock);
			}
		}
#endif

		first = false;
		global_unlock = true;
		goto again;
	}

	if (buf == NULL) {
		if (scst_set_cmd_error_sense(cmd, UA_entry->UA_sense_buffer,
				UA_entry->UA_valid_sense_len) != 0)
			goto out_unlock;
	} else {
		sBUG_ON(*size == 0);
		if (UA_entry->UA_valid_sense_len > *size) {
			TRACE(TRACE_MINOR, "%s: Being returned UA truncated "
				"to size %d (needed %d)", cmd->op_name,
				*size, UA_entry->UA_valid_sense_len);
			*size = UA_entry->UA_valid_sense_len;
		}
		TRACE_DBG("Returning UA in buffer %p (size %d)", buf, *size);
		memcpy(buf, UA_entry->UA_sense_buffer, *size);
		*size = UA_entry->UA_valid_sense_len;
	}

	cmd->ua_ignore = 1;

	list_del(&UA_entry->UA_list_entry);

	if (UA_entry->global_UA) {
		for (i = 0; i < SESS_TGT_DEV_LIST_HASH_SIZE; i++) {
			struct list_head *head = &sess->sess_tgt_dev_list[i];
			struct scst_tgt_dev *tgt_dev;

			list_for_each_entry_rcu(tgt_dev, head,
					sess_tgt_dev_list_entry) {
				struct scst_tgt_dev_UA *ua;

				list_for_each_entry(ua, &tgt_dev->UA_list,
							UA_list_entry) {
					if (ua->global_UA &&
					    memcmp(ua->UA_sense_buffer,
					      UA_entry->UA_sense_buffer,
					      sizeof(ua->UA_sense_buffer)) == 0) {
						TRACE_MGMT_DBG("Freeing not "
							"needed global UA %p",
							ua);
						scst_tgt_dev_del_free_UA(tgt_dev,
									 ua);
						break;
					}
				}
			}
		}
	}

	mempool_free(UA_entry, scst_ua_mempool);

	if (list_empty(&cmd->tgt_dev->UA_list)) {
		clear_bit(SCST_TGT_DEV_UA_PENDING,
			  &cmd->tgt_dev->tgt_dev_flags);
	}

out_unlock:
	if (global_unlock) {
#if !defined(__CHECKER__)
		for (i = SESS_TGT_DEV_LIST_HASH_SIZE-1; i >= 0; i--) {
			struct list_head *head = &sess->sess_tgt_dev_list[i];
			struct scst_tgt_dev *tgt_dev;
<<<<<<< HEAD
			list_for_each_entry_rcu(tgt_dev, head,
=======

			list_for_each_entry_reverse(tgt_dev, head,
>>>>>>> 5b921822
					sess_tgt_dev_list_entry) {
				spin_unlock(&tgt_dev->tgt_dev_lock);
			}
		}
		rcu_read_unlock();

		local_bh_enable();
		spin_lock_bh(&cmd->tgt_dev->tgt_dev_lock);
#endif
	}

	spin_unlock_bh(&cmd->tgt_dev->tgt_dev_lock);

out:
	TRACE_EXIT_RES(res);
	return res;
}

/*
 * Called under tgt_dev_lock and BH off, except when guaranteed that
 * there's only one user of tgt_dev.
 */
static void scst_alloc_set_UA(struct scst_tgt_dev *tgt_dev,
	const uint8_t *sense, int sense_len, int flags)
{
	struct scst_tgt_dev_UA *UA_entry = NULL;

	TRACE_ENTRY();

	UA_entry = mempool_alloc(scst_ua_mempool, GFP_ATOMIC);
	if (UA_entry == NULL) {
		PRINT_CRIT_ERROR("%s", "UNIT ATTENTION memory "
		     "allocation failed. The UNIT ATTENTION "
		     "on some sessions will be missed");
		PRINT_BUFFER("Lost UA", sense, sense_len);
		goto out;
	}
	memset(UA_entry, 0, sizeof(*UA_entry));

	UA_entry->global_UA = (flags & SCST_SET_UA_FLAG_GLOBAL) != 0;

	TRACE(TRACE_MGMT_DEBUG|TRACE_SCSI, "Queuing new %sUA %p (%x:%x:%x, "
		"d_sense %d) to tgt_dev %p (dev %s, initiator %s)",
		UA_entry->global_UA ? "global " : "", UA_entry, sense[2],
		sense[12], sense[13], tgt_dev->dev->d_sense, tgt_dev,
		tgt_dev->dev->virt_name, tgt_dev->sess->initiator_name);
	TRACE_BUFF_FLAG(TRACE_DEBUG, "UA sense", sense, sense_len);

	if (sense_len > (int)sizeof(UA_entry->UA_sense_buffer)) {
		PRINT_WARNING("Sense truncated (needed %d), shall you increase "
			"SCST_SENSE_BUFFERSIZE?", sense_len);
		sense_len = sizeof(UA_entry->UA_sense_buffer);
	}
	memcpy(UA_entry->UA_sense_buffer, sense, sense_len);
	UA_entry->UA_valid_sense_len = sense_len;

	set_bit(SCST_TGT_DEV_UA_PENDING, &tgt_dev->tgt_dev_flags);

	if (flags & SCST_SET_UA_FLAG_AT_HEAD)
		list_add(&UA_entry->UA_list_entry, &tgt_dev->UA_list);
	else
		list_add_tail(&UA_entry->UA_list_entry, &tgt_dev->UA_list);

out:
	TRACE_EXIT();
	return;
}

/* tgt_dev_lock supposed to be held and BH off */
static void __scst_check_set_UA(struct scst_tgt_dev *tgt_dev,
	const uint8_t *sense, int sense_len, int flags)
{
	int skip_UA = 0;
	struct scst_tgt_dev_UA *UA_entry_tmp;
	int len = min_t(int, sizeof(UA_entry_tmp->UA_sense_buffer), sense_len);

	TRACE_ENTRY();

	lockdep_assert_held(&tgt_dev->tgt_dev_lock);

	list_for_each_entry(UA_entry_tmp, &tgt_dev->UA_list,
			    UA_list_entry) {
		if (memcmp(sense, UA_entry_tmp->UA_sense_buffer, len) == 0) {
			TRACE_DBG("UA already exists (dev %s, "
				"initiator %s)", tgt_dev->dev->virt_name,
				tgt_dev->sess->initiator_name);
			skip_UA = 1;
			break;
		}
	}

	if (skip_UA == 0)
		scst_alloc_set_UA(tgt_dev, sense, len, flags);

	TRACE_EXIT();
	return;
}

void scst_check_set_UA(struct scst_tgt_dev *tgt_dev,
	const uint8_t *sense, int sense_len, int flags)
{
	TRACE_ENTRY();

	spin_lock_bh(&tgt_dev->tgt_dev_lock);
	__scst_check_set_UA(tgt_dev, sense, sense_len, flags);
	spin_unlock_bh(&tgt_dev->tgt_dev_lock);

	TRACE_EXIT();
	return;
}

/* Called under dev_lock and BH off */
void scst_dev_check_set_local_UA(struct scst_device *dev,
	struct scst_cmd *exclude, const uint8_t *sense, int sense_len)
{
	struct scst_tgt_dev *tgt_dev, *exclude_tgt_dev = NULL;

	TRACE_ENTRY();

	if (exclude != NULL)
		exclude_tgt_dev = exclude->tgt_dev;

	list_for_each_entry(tgt_dev, &dev->dev_tgt_dev_list,
			dev_tgt_dev_list_entry) {
		if (tgt_dev != exclude_tgt_dev)
			scst_check_set_UA(tgt_dev, sense, sense_len, 0);
	}

	TRACE_EXIT();
	return;
}

/*
 * Called under dev_lock and BH off. Returns true if scst_unblock_aborted_cmds()
 * should be called outside of the dev_lock.
 */
static bool __scst_dev_check_set_UA(struct scst_device *dev,
	struct scst_cmd *exclude, const uint8_t *sense, int sense_len)
{
	bool res = false;

	TRACE_ENTRY();

	TRACE_MGMT_DBG("Processing UA dev %s", dev->virt_name);

	/* Check for reset UA */
	if (scst_analyze_sense(sense, sense_len, SCST_SENSE_ASC_VALID,
				0, SCST_SENSE_ASC_UA_RESET, 0)) {
		scst_process_reset(dev,
				   (exclude != NULL) ? exclude->sess : NULL,
				   exclude, NULL, false);
		res = true;
	}

	scst_dev_check_set_local_UA(dev, exclude, sense, sense_len);

	TRACE_EXIT_RES(res);
	return res;
}

void scst_dev_check_set_UA(struct scst_device *dev,
	struct scst_cmd *exclude, const uint8_t *sense, int sense_len)
{
	struct scst_lksb lksb;
	bool rc;

	scst_res_lock(dev, &lksb);
	rc = __scst_dev_check_set_UA(dev, exclude, sense, sense_len);
	scst_res_unlock(dev, &lksb);

	if (rc)
		scst_unblock_aborted_cmds(NULL, NULL, dev, false);

	return;
}

/* Called under tgt_dev_lock or when tgt_dev is unused */
static void scst_free_all_UA(struct scst_tgt_dev *tgt_dev)
{
	struct scst_tgt_dev_UA *UA_entry, *t;

	TRACE_ENTRY();

	list_for_each_entry_safe(UA_entry, t,
				 &tgt_dev->UA_list, UA_list_entry) {
		TRACE_MGMT_DBG("Clearing UA for tgt_dev LUN %lld",
			       (unsigned long long int)tgt_dev->lun);
		list_del(&UA_entry->UA_list_entry);
		mempool_free(UA_entry, scst_ua_mempool);
	}
	INIT_LIST_HEAD(&tgt_dev->UA_list);
	clear_bit(SCST_TGT_DEV_UA_PENDING, &tgt_dev->tgt_dev_flags);

	TRACE_EXIT();
	return;
}

/*
 * sn_lock supposed to be locked and IRQs off. Might drop then reacquire
 * it inside.
 */
struct scst_cmd *__scst_check_deferred_commands_locked(
	struct scst_order_data *order_data, bool return_first)
	__releases(&order_data->sn_lock)
	__acquires(&order_data->sn_lock)
{
	struct scst_cmd *res = NULL, *cmd, *t;
	typeof(order_data->expected_sn) expected_sn = order_data->expected_sn;
	bool activate = !return_first, first = true, found = false;

	TRACE_ENTRY();

	if (unlikely(order_data->hq_cmd_count != 0))
		goto out;

restart:
	list_for_each_entry_safe(cmd, t, &order_data->deferred_cmd_list,
				deferred_cmd_list_entry) {
		EXTRACHECKS_BUG_ON((cmd->queue_type != SCST_CMD_QUEUE_SIMPLE) &&
				   (cmd->queue_type != SCST_CMD_QUEUE_ORDERED));
		if (cmd->sn == expected_sn) {
			bool stop = (cmd->sn_slot == NULL);

			TRACE_SN("Deferred command %p (sn %d, set %d) found",
				cmd, cmd->sn, cmd->sn_set);

			order_data->def_cmd_count--;
			list_del(&cmd->deferred_cmd_list_entry);

			if (activate) {
				spin_lock(&cmd->cmd_threads->cmd_list_lock);
				TRACE_SN("Adding cmd %p to active cmd list", cmd);
				list_add_tail(&cmd->cmd_list_entry,
					&cmd->cmd_threads->active_cmd_list);
				wake_up(&cmd->cmd_threads->cmd_list_waitQ);
				spin_unlock(&cmd->cmd_threads->cmd_list_lock);
				/* !! At this point cmd can be already dead !! */
			}
			if (first) {
				if (!activate)
					res = cmd;
				if (stop) {
					/*
					 * Then there can be only one command
					 * with this SN, so there's no point
					 * to iterate further.
					 */
					goto out;
				}
				first = false;
				activate = true;
			}
			found = true;
		}
	}
	if (found)
		goto out;

	list_for_each_entry(cmd, &order_data->skipped_sn_list,
				deferred_cmd_list_entry) {
		EXTRACHECKS_BUG_ON(cmd->queue_type == SCST_CMD_QUEUE_HEAD_OF_QUEUE);
		if (cmd->sn == expected_sn) {
			/*
			 * !! At this point any pointer in cmd, except	     !!
			 * !! cur_order_data, sn_slot and		     !!
			 * !! deferred_cmd_list_entry, could be already	     !!
			 * !! destroyed!				     !!
			 */
			TRACE_SN("cmd %p (tag %llu) with skipped sn %d found",
				 cmd, (unsigned long long int)cmd->tag, cmd->sn);
			order_data->def_cmd_count--;
			list_del(&cmd->deferred_cmd_list_entry);
			spin_unlock_irq(&order_data->sn_lock);
			scst_inc_expected_sn(cmd);
			if (test_and_set_bit(SCST_CMD_CAN_BE_DESTROYED,
					     &cmd->cmd_flags))
				scst_destroy_cmd(cmd);
			expected_sn = order_data->expected_sn;
			spin_lock_irq(&order_data->sn_lock);
			goto restart;
		}
	}

out:
	TRACE_EXIT_HRES((unsigned long)res);
	return res;
}

/* No locks */
struct scst_cmd *__scst_check_deferred_commands(
	struct scst_order_data *order_data, bool return_first)
{
	struct scst_cmd *res;

	TRACE_ENTRY();

	spin_lock_irq(&order_data->sn_lock);
	res = __scst_check_deferred_commands_locked(order_data, return_first);
	spin_unlock_irq(&order_data->sn_lock);

	TRACE_EXIT_HRES((unsigned long)res);
	return res;
}

void scst_unblock_deferred(struct scst_order_data *order_data,
	struct scst_cmd *out_of_sn_cmd)
{
	TRACE_ENTRY();

	if (!out_of_sn_cmd->sn_set) {
		TRACE_SN("cmd %p without sn", out_of_sn_cmd);
		goto out;
	}

	if (out_of_sn_cmd->sn == order_data->expected_sn) {
		TRACE_SN("out of sn cmd %p (expected sn %d)",
			out_of_sn_cmd, order_data->expected_sn);
		scst_inc_expected_sn(out_of_sn_cmd);
	} else {
		out_of_sn_cmd->out_of_sn = 1;
		spin_lock_irq(&order_data->sn_lock);
		order_data->def_cmd_count++;
		list_add_tail(&out_of_sn_cmd->deferred_cmd_list_entry,
			      &order_data->skipped_sn_list);
		TRACE_SN("out_of_sn_cmd %p with sn %d added to skipped_sn_list"
			" (expected_sn %d)", out_of_sn_cmd, out_of_sn_cmd->sn,
			order_data->expected_sn);
		spin_unlock_irq(&order_data->sn_lock);
		/*
		 * expected_sn could change while we there, so we need to
		 * recheck deferred commands on this path as well
		 */
	}

	scst_make_deferred_commands_active(order_data);

out:
	TRACE_EXIT();
	return;
}

/* dev_lock supposed to be held and BH disabled */
void scst_block_dev(struct scst_device *dev)
{
	dev->block_count++;
	TRACE_BLOCK("Device BLOCK (new count %d), dev %s", dev->block_count,
		dev->virt_name);
}

/*
 * dev_lock supposed to be held and BH disabled. Returns true if cmd blocked,
 * hence stop processing it and go to the next command.
 */
bool __scst_check_blocked_dev(struct scst_cmd *cmd)
{
	int res = false;
	struct scst_device *dev = cmd->dev;

	TRACE_ENTRY();

	EXTRACHECKS_BUG_ON(cmd->unblock_dev);
	EXTRACHECKS_BUG_ON(cmd->internal && cmd->cdb[0] != EXTENDED_COPY);

	if (unlikely(test_bit(SCST_CMD_ABORTED, &cmd->cmd_flags)))
		goto out;

	if (dev->block_count > 0) {
		TRACE_BLOCK("Delaying cmd %p due to blocking "
			"(tag %llu, op %s, dev %s)", cmd,
			(unsigned long long int)cmd->tag,
			scst_get_opcode_name(cmd), dev->virt_name);
		goto out_block;
	} else if ((cmd->op_flags & SCST_STRICTLY_SERIALIZED) == SCST_STRICTLY_SERIALIZED) {
		TRACE_BLOCK("Strictly serialized cmd %p (tag %llu, op %s, dev %s)",
			cmd, (unsigned long long int)cmd->tag,
			scst_get_opcode_name(cmd), dev->virt_name);

		if ((cmd->cdb[0] == MAINTENANCE_OUT) &&
		    ((cmd->cdb[1] & 0x1f) == MO_SET_TARGET_PGS)) {
			const struct scst_cmd *c;
			/*
			 * It's OK to do that without lock, because we
			 * are interested only in comparison
			 */
			c = list_first_entry(&scst_global_stpg_list, typeof(*c),
				global_stpg_list_entry);
			if (cmd != c) {
				TRACE_BLOCK("Blocking serialized STPG cmd %p "
					"(head %p)", cmd, c);
				cmd->cmd_global_stpg_blocked = 1;
				goto out_block;
			}
		}

		scst_block_dev(dev);
		if (dev->on_dev_cmd_count > 1) {
			TRACE_BLOCK("Delaying strictly serialized cmd %p "
				"(dev %s, on_dev_cmds to wait %d)", cmd,
				dev->virt_name, dev->on_dev_cmd_count-1);
			EXTRACHECKS_BUG_ON(dev->strictly_serialized_cmd_waiting);
			dev->strictly_serialized_cmd_waiting = 1;
			goto out_block;
		} else
			cmd->unblock_dev = 1;
	} else if ((dev->dev_double_ua_possible) ||
		   ((cmd->op_flags & SCST_SERIALIZED) != 0)) {
		TRACE_BLOCK("cmd %p (tag %llu, op %s): blocking further cmds "
			"on dev %s due to %s", cmd, (unsigned long long int)cmd->tag,
			scst_get_opcode_name(cmd), dev->virt_name,
			dev->dev_double_ua_possible ? "possible double reset UA" :
						      "serialized cmd");
		scst_block_dev(dev);
		cmd->unblock_dev = 1;
	} else
		TRACE_BLOCK("No blocks for device %s", dev->virt_name);

out:
	TRACE_EXIT_RES(res);
	return res;

out_block:
	if (cmd->queue_type == SCST_CMD_QUEUE_HEAD_OF_QUEUE)
		list_add(&cmd->blocked_cmd_list_entry,
			      &dev->blocked_cmd_list);
	else
		list_add_tail(&cmd->blocked_cmd_list_entry,
			      &dev->blocked_cmd_list);
	res = true;
	goto out;
}

/* dev_lock supposed to be held and BH disabled */
void scst_unblock_dev(struct scst_device *dev)
{
	TRACE_ENTRY();

	TRACE_BLOCK("Device UNBLOCK (new %d), dev %s",
		dev->block_count-1, dev->virt_name);

	if (--dev->block_count == 0) {
		struct scst_cmd *cmd, *tcmd;
		unsigned long flags;

		local_irq_save_nort(flags);
		list_for_each_entry_safe(cmd, tcmd, &dev->blocked_cmd_list,
					 blocked_cmd_list_entry) {
			bool strictly_serialized =
				((cmd->op_flags & SCST_STRICTLY_SERIALIZED) == SCST_STRICTLY_SERIALIZED);

			if (dev->strictly_serialized_cmd_waiting &&
			    !strictly_serialized)
				continue;

			list_del(&cmd->blocked_cmd_list_entry);
			cmd->cmd_global_stpg_blocked = 0;

			TRACE_BLOCK("Adding blocked cmd %p to active cmd list", cmd);
			spin_lock(&cmd->cmd_threads->cmd_list_lock);
			if (cmd->queue_type == SCST_CMD_QUEUE_HEAD_OF_QUEUE)
				list_add(&cmd->cmd_list_entry,
					&cmd->cmd_threads->active_cmd_list);
			else
				list_add_tail(&cmd->cmd_list_entry,
					&cmd->cmd_threads->active_cmd_list);
			wake_up(&cmd->cmd_threads->cmd_list_waitQ);
			spin_unlock(&cmd->cmd_threads->cmd_list_lock);

			if (dev->strictly_serialized_cmd_waiting && strictly_serialized)
				break;
		}
		local_irq_restore_nort(flags);

		dev->strictly_serialized_cmd_waiting = 0;
	}

	sBUG_ON(dev->block_count < 0);

	TRACE_EXIT();
	return;
}

/**
 * scst_obtain_device_parameters() - obtain device control parameters
 * @dev:	device to act on
 * @mode_select_cdb: original MODE SELECT CDB
 *
 * Issues a MODE SENSE for necessary pages data and sets the corresponding
 * dev's parameter from it. Parameter mode_select_cdb is pointer on original
 * MODE SELECT CDB, if this function called to refresh parameters after
 * successfully finished MODE SELECT command detected.
 *
 * Returns 0 on success and not 0 otherwise.
 */
int scst_obtain_device_parameters(struct scst_device *dev,
	const uint8_t *mode_select_cdb)
{
	int rc, i;
	uint8_t cmd[16];
	uint8_t buffer[4+0x0A];
	uint8_t sense_buffer[SCSI_SENSE_BUFFERSIZE];

	TRACE_ENTRY();

	EXTRACHECKS_BUG_ON(dev->scsi_dev == NULL);

	if (mode_select_cdb != NULL) {
		if ((mode_select_cdb[2] & 0x3F) != 0x0A) {
			TRACE_DBG("Not control mode page (%x) change requested, "
				"skipping", mode_select_cdb[2] & 0x3F);
			goto out;
		}
	}

	for (i = 0; i < 5; i++) {
		/* Get control mode page */
		memset(cmd, 0, sizeof(cmd));
#if 0
		cmd[0] = MODE_SENSE_10;
		cmd[1] = 0;
		cmd[2] = 0x0A;
		cmd[8] = sizeof(buffer); /* it's < 256 */
#else
		cmd[0] = MODE_SENSE;
		cmd[1] = 8; /* DBD */
		cmd[2] = 0x0A;
		cmd[4] = sizeof(buffer);
#endif

		memset(buffer, 0, sizeof(buffer));
		memset(sense_buffer, 0, sizeof(sense_buffer));

		TRACE(TRACE_SCSI, "%s", "Doing internal MODE_SENSE");
		rc = scsi_execute(dev->scsi_dev, cmd, SCST_DATA_READ, buffer,
				sizeof(buffer), sense_buffer, 15, 0, 0
#if LINUX_VERSION_CODE >= KERNEL_VERSION(2,6,29)
				, NULL
#endif
				);

		TRACE_DBG("MODE_SENSE done: %x", rc);

		if (scsi_status_is_good(rc)) {
			int q;

			PRINT_BUFF_FLAG(TRACE_SCSI, "Returned control mode "
				"page data", buffer, sizeof(buffer));

			dev->tst = buffer[4+2] >> 5;
			dev->tmf_only = (buffer[4+2] & 0x10) >> 4;
			dev->dpicz = (buffer[4+2] & 0x8) >> 3;
			q = buffer[4+3] >> 4;
			if (q > SCST_QUEUE_ALG_1_UNRESTRICTED_REORDER) {
				PRINT_ERROR("Too big QUEUE ALG %x, dev %s, "
					"using default: unrestricted reorder",
					dev->queue_alg, dev->virt_name);
				q = SCST_QUEUE_ALG_1_UNRESTRICTED_REORDER;
			}
			dev->queue_alg = q;
			dev->qerr = (buffer[4+3] & 0x6) >> 1;
			dev->swp = (buffer[4+4] & 0x8) >> 3;
			dev->tas = (buffer[4+5] & 0x40) >> 6;
			dev->d_sense = (buffer[4+2] & 0x4) >> 2;

			/*
			 * Unfortunately, SCSI ML doesn't provide a way to
			 * specify commands task attribute, so we can rely on
			 * device's restricted reordering only. Linux I/O
			 * subsystem doesn't reorder pass-through (PC) requests.
			 */
			dev->has_own_order_mgmt = !dev->queue_alg;

			PRINT_INFO("Device %s: TST %x, TMF_ONLY %x, QUEUE ALG %x, "
				"QErr %x, SWP %x, TAS %x, D_SENSE %d, DPICZ %d, "
				"has_own_order_mgmt %d", dev->virt_name,
				dev->tst, dev->tmf_only, dev->queue_alg,
				dev->qerr, dev->swp, dev->tas, dev->d_sense,
				dev->dpicz, dev->has_own_order_mgmt);

			goto out;
		} else {
			scst_check_internal_sense(dev, rc, sense_buffer,
				sizeof(sense_buffer));
#if 0
			if ((status_byte(rc) == CHECK_CONDITION) &&
			    scst_sense_valid(sense_buffer)) {
#else
			/*
			 * 3ware controller is buggy and returns CONDITION_GOOD
			 * instead of CHECK_CONDITION
			 */
			if (scst_sense_valid(sense_buffer)) {
#endif
				PRINT_BUFF_FLAG(TRACE_SCSI, "MODE SENSE returned "
					"sense", sense_buffer, sizeof(sense_buffer));
				if (scst_analyze_sense(sense_buffer,
						sizeof(sense_buffer),
						SCST_SENSE_KEY_VALID,
						ILLEGAL_REQUEST, 0, 0)) {
					PRINT_INFO("Device %s doesn't support "
						"MODE SENSE or control mode page",
						dev->virt_name);
					break;
				} else if (scst_analyze_sense(sense_buffer,
						sizeof(sense_buffer),
						SCST_SENSE_KEY_VALID,
						NOT_READY, 0, 0)) {
					PRINT_ERROR("Device %s not ready",
						dev->virt_name);
					break;
				}
			} else {
				PRINT_INFO("Internal MODE SENSE to "
					"device %s failed: %x",
					dev->virt_name, rc);
				switch (host_byte(rc)) {
				case DID_RESET:
				case DID_ABORT:
				case DID_SOFT_ERROR:
					break;
				default:
					goto brk;
				}
				switch (driver_byte(rc)) {
				case DRIVER_BUSY:
				case DRIVER_SOFT:
					break;
				default:
					goto brk;
				}
			}
		}
	}
brk:
	PRINT_WARNING("Unable to get device's %s control mode page, using "
		"existing values/defaults: TST %x, TMF_ONLY %x, QUEUE ALG %x, "
		"QErr %x, SWP %x, TAS %x, D_SENSE %d, DPICZ %d, "
		"has_own_order_mgmt %d", dev->virt_name, dev->tst,
		dev->tmf_only, dev->queue_alg, dev->qerr, dev->swp, dev->tas,
		dev->d_sense, dev->dpicz, dev->has_own_order_mgmt);

out:
	TRACE_EXIT();
	return 0;
}
EXPORT_SYMBOL_GPL(scst_obtain_device_parameters);

void scst_on_hq_cmd_response(struct scst_cmd *cmd)
{
	struct scst_order_data *order_data = cmd->cur_order_data;

	TRACE_ENTRY();

	if (!cmd->hq_cmd_inced)
		goto out;

	spin_lock_irq(&order_data->sn_lock);
	order_data->hq_cmd_count--;
	spin_unlock_irq(&order_data->sn_lock);

	EXTRACHECKS_BUG_ON(order_data->hq_cmd_count < 0);

	/*
	 * There is no problem in checking hq_cmd_count in the
	 * non-locked state. In the worst case we will only have
	 * unneeded run of the deferred commands.
	 */
	if (order_data->hq_cmd_count == 0)
		scst_make_deferred_commands_active(order_data);

out:
	TRACE_EXIT();
	return;
}

void scst_store_sense(struct scst_cmd *cmd)
{
	TRACE_ENTRY();

	if (scst_sense_valid(cmd->sense) &&
	    !test_bit(SCST_CMD_NO_RESP, &cmd->cmd_flags) &&
	    (cmd->tgt_dev != NULL)) {
		struct scst_tgt_dev *tgt_dev = cmd->tgt_dev;

		TRACE_DBG("Storing sense (cmd %p)", cmd);

		spin_lock_bh(&tgt_dev->tgt_dev_lock);

		if (cmd->sense_valid_len <= sizeof(tgt_dev->tgt_dev_sense))
			tgt_dev->tgt_dev_valid_sense_len = cmd->sense_valid_len;
		else {
			tgt_dev->tgt_dev_valid_sense_len = sizeof(tgt_dev->tgt_dev_sense);
			PRINT_ERROR("Stored sense truncated to size %d "
				"(needed %d)", tgt_dev->tgt_dev_valid_sense_len,
				cmd->sense_valid_len);
		}
		memcpy(tgt_dev->tgt_dev_sense, cmd->sense,
			tgt_dev->tgt_dev_valid_sense_len);

		spin_unlock_bh(&tgt_dev->tgt_dev_lock);
	}

	TRACE_EXIT();
	return;
}

/* dev_lock supposed to be locked and BHs off */
static void scst_abort_cmds_tgt_dev(struct scst_tgt_dev *tgt_dev,
	struct scst_cmd *exclude_cmd)
{
	struct scst_session *sess = tgt_dev->sess;
	struct scst_cmd *cmd;

	TRACE_ENTRY();

	TRACE_MGMT_DBG("QErr: aborting commands for tgt_dev %p "
		"(exclude_cmd %p), if there are any", tgt_dev, exclude_cmd);

	spin_lock_irq(&sess->sess_list_lock);

	list_for_each_entry(cmd, &sess->sess_cmd_list, sess_cmd_list_entry) {
		if (cmd == exclude_cmd)
			continue;
		if ((cmd->tgt_dev == tgt_dev) ||
		    ((cmd->tgt_dev == NULL) &&
		     (cmd->lun == tgt_dev->lun))) {
			scst_abort_cmd(cmd, NULL, (tgt_dev != exclude_cmd->tgt_dev), 0);
		}
	}
	spin_unlock_irq(&sess->sess_list_lock);

	TRACE_EXIT();
	return;
}

/* dev_lock supposed to be locked and BHs off */
static void scst_abort_cmds_dev(struct scst_device *dev,
	struct scst_cmd *exclude_cmd)
{
	struct scst_tgt_dev *tgt_dev;
	uint8_t sense_buffer[SCST_STANDARD_SENSE_LEN];
	int sl = 0;
	bool set_ua = (dev->tas == 0);

	TRACE_ENTRY();

	TRACE_MGMT_DBG("QErr: Aborting commands for dev %p (exclude_cmd %p, "
		"set_ua %d), if there are any", dev, exclude_cmd, set_ua);

	if (set_ua)
		sl = scst_set_sense(sense_buffer, sizeof(sense_buffer), dev->d_sense,
			SCST_LOAD_SENSE(scst_sense_cleared_by_another_ini_UA));

	list_for_each_entry(tgt_dev, &dev->dev_tgt_dev_list, dev_tgt_dev_list_entry) {
		scst_abort_cmds_tgt_dev(tgt_dev, exclude_cmd);
		/*
		 * Potentially, setting UA here, when the aborted commands are
		 * still running, can lead to a situation that one of them could
		 * take it, then that would be detected and the UA requeued.
		 * But, meanwhile, one or more subsequent, i.e. not aborted,
		 * commands can "leak" executed normally. So, as result, the
		 * UA would be delivered one or more commands "later". However,
		 * that should be OK, because, if multiple commands are being
		 * executed in parallel, you can't control exact order of UA
		 * delivery anyway.
		 */
		if (set_ua && (tgt_dev != exclude_cmd->tgt_dev))
			scst_check_set_UA(tgt_dev, sense_buffer, sl, 0);
	}

	TRACE_EXIT();
	return;
}

/* No locks */
static void scst_process_qerr(struct scst_cmd *cmd)
{
	bool unblock = false;
	struct scst_device *dev = cmd->dev;
	unsigned int qerr, q;

	TRACE_ENTRY();

	/* dev->qerr can be changed behind our back */
	q = dev->qerr;
	qerr = ACCESS_ONCE(q); /* ACCESS_ONCE doesn't work for bit fields */

	TRACE_DBG("Processing QErr %d for cmd %p", qerr, cmd);

	spin_lock_bh(&dev->dev_lock);

	switch (qerr) {
	case SCST_QERR_2_RESERVED:
	default:
		PRINT_WARNING("Invalid QErr value %x for device %s, process as "
			"0", qerr, dev->virt_name);
		/* go through */
	case SCST_QERR_0_ALL_RESUME:
		/* Nothing to do */
		break;
	case SCST_QERR_1_ABORT_ALL:
		if (dev->tst == SCST_TST_0_SINGLE_TASK_SET)
			scst_abort_cmds_dev(dev, cmd);
		else
			scst_abort_cmds_tgt_dev(cmd->tgt_dev, cmd);
		unblock = true;
		break;
	case SCST_QERR_3_ABORT_THIS_NEXUS_ONLY:
		scst_abort_cmds_tgt_dev(cmd->tgt_dev, cmd);
		unblock = true;
		break;
	}

	spin_unlock_bh(&dev->dev_lock);

	if (unblock)
		scst_unblock_aborted_cmds(cmd->tgt, cmd->sess, dev, false);

	TRACE_EXIT();
	return;
}

/*
 * No locks. Returns -1, if processing should be switched to another cmd, 1
 * if cmd was aborted, 0 if cmd processing should continue.
 */
int scst_process_check_condition(struct scst_cmd *cmd)
{
	int res;

	TRACE_ENTRY();

	EXTRACHECKS_BUG_ON(test_bit(SCST_CMD_NO_RESP, &cmd->cmd_flags));

	TRACE_DBG("CHECK CONDITION for cmd %p (tgt_dev %p)", cmd, cmd->tgt_dev);

	scst_process_qerr(cmd);

	scst_store_sense(cmd);

	res = 0;

	TRACE_EXIT_RES(res);
	return res;
}

void scst_xmit_process_aborted_cmd(struct scst_cmd *cmd)
{
	TRACE_ENTRY();

	TRACE_MGMT_DBG("Aborted cmd %p done (cmd_ref %d)", cmd,
		atomic_read(&cmd->cmd_ref));

	scst_done_cmd_mgmt(cmd);

	if (test_bit(SCST_CMD_ABORTED_OTHER, &cmd->cmd_flags)) {
		if (cmd->completed) {
			/* It's completed and it's OK to return its result */
			goto out;
		}

		/* For not yet inited commands cmd->dev can be NULL here */
		if (test_bit(SCST_CMD_DEVICE_TAS, &cmd->cmd_flags)) {
			TRACE_MGMT_DBG("Flag ABORTED OTHER set for cmd %p "
				"(tag %llu), returning TASK ABORTED ", cmd,
				(unsigned long long int)cmd->tag);
			scst_set_cmd_error_status(cmd, SAM_STAT_TASK_ABORTED);
		} else {
			TRACE_MGMT_DBG("Flag ABORTED OTHER set for cmd %p "
				"(tag %llu), aborting without delivery or "
				"notification",
				cmd, (unsigned long long int)cmd->tag);
			/*
			 * There is no need to check/requeue possible UA,
			 * because, if it exists, it will be delivered
			 * by the "completed" branch above.
			 */
			clear_bit(SCST_CMD_ABORTED_OTHER, &cmd->cmd_flags);
		}
	}

out:
	TRACE_EXIT();
	return;
}

/**
 * scst_get_max_lun_commands() - return maximum supported commands count
 *
 * Returns maximum commands count which can be queued to this LUN in this
 * session.
 *
 * If lun is NO_SUCH_LUN, returns minimum of maximum commands count which
 * can be queued to any LUN in this session.
 *
 * If sess is NULL, returns minimum of maximum commands count which can be
 * queued to any SCST device.
 */
int scst_get_max_lun_commands(struct scst_session *sess, uint64_t lun)
{
	return SCST_MAX_TGT_DEV_COMMANDS;
}
EXPORT_SYMBOL(scst_get_max_lun_commands);

/**
 * scst_reassign_retained_sess_states() - reassigns retained states
 *
 * Reassigns retained during nexus loss states from old_sess to new_sess.
 */
void scst_reassign_retained_sess_states(struct scst_session *new_sess,
	struct scst_session *old_sess)
{
	struct scst_device *dev;

	TRACE_ENTRY();

	TRACE_MGMT_DBG("Reassigning retained states from old_sess %p to "
		"new_sess %p", old_sess, new_sess);

	if ((new_sess == NULL) || (old_sess == NULL)) {
		TRACE_DBG("%s", "new_sess or old_sess is NULL");
		goto out;
	}

	if (new_sess == old_sess) {
		TRACE_DBG("%s", "new_sess or old_sess are the same");
		goto out;
	}

	if ((new_sess->transport_id == NULL) ||
	    (old_sess->transport_id == NULL)) {
		TRACE_DBG("%s", "new_sess or old_sess doesn't support PRs");
		goto out;
	}

	mutex_lock(&scst_mutex);

	list_for_each_entry(dev, &scst_dev_list, dev_list_entry) {
		struct scst_tgt_dev *tgt_dev;
		struct scst_tgt_dev *new_tgt_dev = NULL, *old_tgt_dev = NULL;
		struct scst_lksb pr_lksb;

		TRACE_DBG("Processing dev %s", dev->virt_name);

		list_for_each_entry(tgt_dev, &dev->dev_tgt_dev_list,
					dev_tgt_dev_list_entry) {
			if (tgt_dev->sess == new_sess) {
				new_tgt_dev = tgt_dev;
				if (old_tgt_dev != NULL)
					break;
			}
			if (tgt_dev->sess == old_sess) {
				old_tgt_dev = tgt_dev;
				if (new_tgt_dev != NULL)
					break;
			}
		}

		if ((new_tgt_dev == NULL) || (old_tgt_dev == NULL)) {
			TRACE_DBG("new_tgt_dev %p or old_sess %p is NULL, "
				"skipping (dev %s)", new_tgt_dev, old_tgt_dev,
				dev->virt_name);
			continue;
		}

		/** Reassign regular reservations **/

		scst_res_lock(dev, &pr_lksb);
		if (scst_is_reservation_holder(dev, old_sess)) {
			scst_reserve_dev(dev, new_sess);
			TRACE_DBG("Reservation reassigned from old_tgt_dev %p "
				"to new_tgt_dev %p", old_tgt_dev, new_tgt_dev);
		}
		scst_res_unlock(dev, &pr_lksb);

		/** Reassign PRs **/

		if ((new_sess->transport_id == NULL) ||
		    (old_sess->transport_id == NULL)) {
			TRACE_DBG("%s", "new_sess or old_sess doesn't support PRs");
			goto next;
		}

		scst_pr_write_lock(dev);

		if (old_tgt_dev->registrant != NULL) {
			TRACE_PR("Reassigning reg %p from tgt_dev %p to %p",
				old_tgt_dev->registrant, old_tgt_dev,
				new_tgt_dev);

			if (new_tgt_dev->registrant != NULL)
				new_tgt_dev->registrant->tgt_dev = NULL;

			new_tgt_dev->registrant = old_tgt_dev->registrant;
			new_tgt_dev->registrant->tgt_dev = new_tgt_dev;

			old_tgt_dev->registrant = NULL;
		}

		scst_pr_write_unlock(dev);
next:
		/** Reassign other DH specific states **/

		if (dev->handler->reassign_retained_states != NULL) {
			TRACE_DBG("Calling dev's %s reassign_retained_states(%p, %p)",
				dev->virt_name, new_tgt_dev, old_tgt_dev);
			dev->handler->reassign_retained_states(new_tgt_dev, old_tgt_dev);
			TRACE_DBG("Dev's %s reassign_retained_states() returned",
				dev->virt_name);
		}
	}

	mutex_unlock(&scst_mutex);

out:
	TRACE_EXIT();
	return;
}
EXPORT_SYMBOL(scst_reassign_retained_sess_states);

/**
 * scst_get_next_lexem() - parse and return next lexem in the string
 *
 * Returns pointer to the next lexem from token_str skipping
 * spaces and '=' character and using them then as a delimeter. Content
 * of token_str is modified by setting '\0' at the delimeter's position.
 */
char *scst_get_next_lexem(char **token_str)
{
	char *p, *q;
	static const char blank = '\0';

	if ((token_str == NULL) || (*token_str == NULL))
		return (char *)&blank;

	for (p = *token_str; (*p != '\0') && (isspace(*p) || (*p == '=')); p++)
		;

	for (q = p; (*q != '\0') && !isspace(*q) && (*q != '='); q++)
		;

	if (*q != '\0')
		*q++ = '\0';

	*token_str = q;
	return p;
}
EXPORT_SYMBOL_GPL(scst_get_next_lexem);

/**
 * scst_restore_token_str() - restore string modified by scst_get_next_lexem()
 *
 * Restores token_str modified by scst_get_next_lexem() to the
 * previous value before scst_get_next_lexem() was called. Prev_lexem is
 * a pointer to lexem returned by scst_get_next_lexem().
 */
void scst_restore_token_str(char *prev_lexem, char *token_str)
{
	if (&prev_lexem[strlen(prev_lexem)] != token_str)
		prev_lexem[strlen(prev_lexem)] = ' ';
	return;
}
EXPORT_SYMBOL_GPL(scst_restore_token_str);

/**
 * scst_get_next_token_str() - parse and return next token
 *
 * This function returns pointer to the next token strings from input_str
 * using '\n', ';' and '\0' as a delimeter. Content of input_str is
 * modified by setting '\0' at the delimeter's position.
 */
char *scst_get_next_token_str(char **input_str)
{
	char *p = *input_str;
	int i = 0;

	while ((p[i] != '\n') && (p[i] != ';') && (p[i] != '\0'))
		i++;

	if (i == 0)
		return NULL;

	if (p[i] == '\0')
		*input_str = &p[i];
	else
		*input_str = &p[i+1];

	p[i] = '\0';

	return p;
}
EXPORT_SYMBOL_GPL(scst_get_next_token_str);

static int scst_parse_unmap_descriptors(struct scst_cmd *cmd)
{
	int res = 0;
	ssize_t length = 0;
	uint8_t *address;
	int i, cnt, offset, descriptor_len, total_len;
	struct scst_data_descriptor *pd;

	TRACE_ENTRY();

	EXTRACHECKS_BUG_ON(cmd->cmd_data_descriptors != NULL);
	EXTRACHECKS_BUG_ON(cmd->cmd_data_descriptors_cnt != 0);

	length = scst_get_buf_full_sense(cmd, &address);
	if (unlikely(length <= 0)) {
		if (length == 0)
			goto out;
		else
			goto out_abn;
	}

	total_len = get_unaligned_be16(&cmd->cdb[7]);
	offset = 8;

	descriptor_len = get_unaligned_be16(&address[2]);

	TRACE_DBG("total_len %d, descriptor_len %d", total_len, descriptor_len);

	if (descriptor_len == 0)
		goto out_put;

	if (unlikely((descriptor_len > (total_len - 8)) ||
		     ((descriptor_len % 16) != 0))) {
		PRINT_ERROR("Bad descriptor length: %d < %d - 8",
			descriptor_len, total_len);
		scst_set_invalid_field_in_parm_list(cmd, 2, 0);
		goto out_abn_put;
	}

	cnt = descriptor_len/16;
	if (cnt == 0)
		goto out_put;

	pd = kcalloc(cnt, sizeof(*pd), GFP_KERNEL);
	if (pd == NULL) {
		PRINT_ERROR("Unable to kmalloc UNMAP %d descriptors", cnt+1);
		scst_set_busy(cmd);
		goto out_abn_put;
	}

	TRACE_DBG("cnt %d, pd %p", cnt, pd);

	i = 0;
	while ((offset - 8) < descriptor_len) {
		struct scst_data_descriptor *d = &pd[i];

		d->sdd_lba = get_unaligned_be64(&address[offset]);
		offset += 8;
		d->sdd_blocks = get_unaligned_be32(&address[offset]);
		offset += 8;
		TRACE_DBG("i %d, lba %lld, blocks %lld", i,
			(long long)d->sdd_lba, (long long)d->sdd_blocks);
		i++;
	}

	cmd->cmd_data_descriptors = pd;
	cmd->cmd_data_descriptors_cnt = cnt;

out_put:
	scst_put_buf_full(cmd, address);

out:
	TRACE_EXIT_RES(res);
	return res;

out_abn_put:
	scst_put_buf_full(cmd, address);

out_abn:
	scst_set_cmd_abnormal_done_state(cmd);
	res = -1;
	goto out;
}

static void scst_free_unmap_descriptors(struct scst_cmd *cmd)
{
	TRACE_ENTRY();

	kfree(cmd->cmd_data_descriptors);
	cmd->cmd_data_descriptors = NULL;

	TRACE_EXIT();
	return;
}

int scst_parse_descriptors(struct scst_cmd *cmd)
{
	int res;

	TRACE_ENTRY();

	switch (cmd->cdb[0]) {
	case UNMAP:
		res = scst_parse_unmap_descriptors(cmd);
		break;
	case EXTENDED_COPY:
		res = scst_cm_parse_descriptors(cmd);
		break;
	default:
		sBUG();
	}

	TRACE_EXIT_RES(res);
	return res;
}

static void scst_free_descriptors(struct scst_cmd *cmd)
{
	TRACE_ENTRY();

	switch (cmd->cdb[0]) {
	case UNMAP:
		scst_free_unmap_descriptors(cmd);
		break;
	case EXTENDED_COPY:
		scst_cm_free_descriptors(cmd);
		break;
	default:
		sBUG();
		break;
	}

	TRACE_EXIT();
	return;
}

/**
 ** We currently have only few saved parameters and it is impossible to get
 ** pointer on a bit field, so let's have a simple straightforward
 ** implementation.
 **/

#define SCST_TAS_LABEL		"TAS"
#define SCST_QERR_LABEL		"QERR"
#define SCST_TMF_ONLY_LABEL	"TMF_ONLY"
#define SCST_SWP_LABEL		"SWP"
#define SCST_DSENSE_LABEL	"D_SENSE"
#define SCST_QUEUE_ALG_LABEL	"QUEUE_ALG"
#define SCST_DPICZ_LABEL	"DPICZ"

int scst_save_global_mode_pages(const struct scst_device *dev,
	uint8_t *buf, int size)
{
	int res = 0;

	TRACE_ENTRY();

	if (dev->tas != dev->tas_default) {
		res += scnprintf(&buf[res], size - res, "%s=%d\n",
			SCST_TAS_LABEL, dev->tas);
		if (res >= size-1)
			goto out_overflow;
	}

	if (dev->qerr != dev->qerr_default) {
		res += scnprintf(&buf[res], size - res, "%s=%d\n",
			SCST_QERR_LABEL, dev->qerr);
		if (res >= size-1)
			goto out_overflow;
	}

	if (dev->tmf_only != dev->tmf_only_default) {
		res += scnprintf(&buf[res], size - res, "%s=%d\n",
			SCST_TMF_ONLY_LABEL, dev->tmf_only);
		if (res >= size-1)
			goto out_overflow;
	}

	if (dev->swp != dev->swp_default) {
		res += scnprintf(&buf[res], size - res, "%s=%d\n",
			SCST_SWP_LABEL, dev->swp);
		if (res >= size-1)
			goto out_overflow;
	}

	if (dev->d_sense != dev->d_sense_default) {
		res += scnprintf(&buf[res], size - res, "%s=%d\n",
			SCST_DSENSE_LABEL, dev->d_sense);
		if (res >= size-1)
			goto out_overflow;
	}

	if (dev->dpicz != dev->dpicz_default) {
		res += scnprintf(&buf[res], size - res, "%s=%d\n",
			SCST_DPICZ_LABEL, dev->dpicz);
		if (res >= size-1)
			goto out_overflow;
	}

	if (dev->queue_alg != dev->queue_alg_default) {
		res += scnprintf(&buf[res], size - res, "%s=%d\n",
			SCST_QUEUE_ALG_LABEL, dev->queue_alg);
		if (res >= size-1)
			goto out_overflow;
	}

out:
	TRACE_EXIT_RES(res);
	return res;

out_overflow:
	PRINT_ERROR("Global mode pages buffer overflow (size %d)", size);
	res = -EOVERFLOW;
	goto out;
}
EXPORT_SYMBOL_GPL(scst_save_global_mode_pages);

static int scst_restore_tas(struct scst_device *dev, unsigned int val)
{
	int res;

	TRACE_ENTRY();

	if (val > 1) {
		PRINT_ERROR("Invalid value %d for parameter %s (device %s)",
			val, SCST_TAS_LABEL, dev->virt_name);
		res = -EINVAL;
		goto out;
	}

	dev->tas = val;
	dev->tas_saved = val;

	PRINT_INFO("%s restored to %d for device %s", SCST_TAS_LABEL,
		dev->tas, dev->virt_name);

	res = 0;

out:
	TRACE_EXIT_RES(res);
	return res;
}

static int scst_restore_qerr(struct scst_device *dev, unsigned int val)
{
	int res;

	TRACE_ENTRY();

	if ((val == SCST_QERR_2_RESERVED) ||
	    (val > SCST_QERR_3_ABORT_THIS_NEXUS_ONLY)) {
		PRINT_ERROR("Invalid value %d for parameter %s (device %s)",
			val, SCST_QERR_LABEL, dev->virt_name);
		res = -EINVAL;
		goto out;
	}

	dev->qerr = val;
	dev->qerr_saved = val;

	PRINT_INFO("%s restored to %d for device %s", SCST_QERR_LABEL,
		dev->qerr, dev->virt_name);

	res = 0;

out:
	TRACE_EXIT_RES(res);
	return res;
}

static int scst_restore_tmf_only(struct scst_device *dev, unsigned int val)
{
	int res;

	TRACE_ENTRY();

	if (val > 1) {
		PRINT_ERROR("Invalid value %d for parameter %s (device %s)",
			val, SCST_TMF_ONLY_LABEL, dev->virt_name);
		res = -EINVAL;
		goto out;
	}

	dev->tmf_only = val;
	dev->tmf_only_saved = val;

	PRINT_INFO("%s restored to %d for device %s", SCST_TMF_ONLY_LABEL,
		dev->tmf_only, dev->virt_name);

	res = 0;

out:
	TRACE_EXIT_RES(res);
	return res;
}

static int scst_restore_swp(struct scst_device *dev, unsigned int val)
{
	int res;

	TRACE_ENTRY();

	if (val > 1) {
		PRINT_ERROR("Invalid value %d for parameter %s (device %s)",
			val, SCST_SWP_LABEL, dev->virt_name);
		res = -EINVAL;
		goto out;
	}

	dev->swp = val;
	dev->swp_saved = val;

	PRINT_INFO("%s restored to %d for device %s", SCST_SWP_LABEL,
		dev->swp, dev->virt_name);

	res = 0;

out:
	TRACE_EXIT_RES(res);
	return res;
}

static int scst_restore_dsense(struct scst_device *dev, unsigned int val)
{
	int res;

	TRACE_ENTRY();

	if (val > 1) {
		PRINT_ERROR("Invalid value %d for parameter %s (device %s)",
			val, SCST_DSENSE_LABEL, dev->virt_name);
		res = -EINVAL;
		goto out;
	}

	dev->d_sense = val;
	dev->d_sense_saved = val;

	PRINT_INFO("%s restored to %d for device %s", SCST_DSENSE_LABEL,
		dev->d_sense, dev->virt_name);

	res = 0;

out:
	TRACE_EXIT_RES(res);
	return res;
}

static int scst_restore_dpicz(struct scst_device *dev, unsigned int val)
{
	int res;

	TRACE_ENTRY();

	if (val > 1) {
		PRINT_ERROR("Invalid value %d for parameter %s (device %s)",
			val, SCST_DPICZ_LABEL, dev->virt_name);
		res = -EINVAL;
		goto out;
	}

	dev->dpicz = val;
	dev->dpicz_saved = val;

	PRINT_INFO("%s restored to %d for device %s", SCST_DPICZ_LABEL,
		dev->dpicz, dev->virt_name);

	res = 0;

out:
	TRACE_EXIT_RES(res);
	return res;
}

static int scst_restore_queue_alg(struct scst_device *dev, unsigned int val)
{
	int res;

	TRACE_ENTRY();

	if ((val != SCST_QUEUE_ALG_0_RESTRICTED_REORDER) &&
	    (val != SCST_QUEUE_ALG_1_UNRESTRICTED_REORDER)) {
		PRINT_ERROR("Invalid value %d for parameter %s (device %s)",
			val, SCST_QUEUE_ALG_LABEL, dev->virt_name);
		res = -EINVAL;
		goto out;
	}

	dev->queue_alg = val;
	dev->queue_alg_saved = val;

	PRINT_INFO("%s restored to %d for device %s", SCST_QUEUE_ALG_LABEL,
		dev->queue_alg, dev->virt_name);

	res = 0;

out:
	TRACE_EXIT_RES(res);
	return res;
}

/* Params are NULL-terminated */
int scst_restore_global_mode_pages(struct scst_device *dev, char *params,
	char **last_param)
{
	int res;
	char *param, *p, *pp;
	unsigned long val;

	TRACE_ENTRY();

	while (1) {
		param = scst_get_next_token_str(&params);
		if (param == NULL)
			break;

		p = scst_get_next_lexem(&param);
		if (*p == '\0')
			break;

		pp = scst_get_next_lexem(&param);
		if (*pp == '\0')
			goto out_need_param;

		if (scst_get_next_lexem(&param)[0] != '\0')
			goto out_too_many;

		res = kstrtoul(pp, 0, &val);
		if (res != 0)
			goto out_strtoul_failed;

		if (strcasecmp(SCST_TAS_LABEL, p) == 0)
			res = scst_restore_tas(dev, val);
		else if (strcasecmp(SCST_QERR_LABEL, p) == 0)
			res = scst_restore_qerr(dev, val);
		else if (strcasecmp(SCST_TMF_ONLY_LABEL, p) == 0)
			res = scst_restore_tmf_only(dev, val);
		else if (strcasecmp(SCST_SWP_LABEL, p) == 0)
			res = scst_restore_swp(dev, val);
		else if (strcasecmp(SCST_DSENSE_LABEL, p) == 0)
			res = scst_restore_dsense(dev, val);
		else if (strcasecmp(SCST_DPICZ_LABEL, p) == 0)
			res = scst_restore_dpicz(dev, val);
		else if (strcasecmp(SCST_QUEUE_ALG_LABEL, p) == 0)
			res = scst_restore_queue_alg(dev, val);
		else {
			TRACE_DBG("Unknown parameter %s", p);
			scst_restore_token_str(p, param);
			*last_param = p;
			goto out;
		}
		if (res != 0)
			goto out;
	}

	*last_param = NULL;
	res = 0;

out:
	TRACE_EXIT_RES(res);
	return res;

out_strtoul_failed:
	PRINT_ERROR("strtoul() for %s failed: %d (device %s)", pp, res,
		dev->virt_name);
	goto out;

out_need_param:
	PRINT_ERROR("Parameter %s value missed for device %s", p, dev->virt_name);
	res = -EINVAL;
	goto out;

out_too_many:
	PRINT_ERROR("Too many parameter's %s values (device %s)", p, dev->virt_name);
	res = -EINVAL;
	goto out;
}
EXPORT_SYMBOL_GPL(scst_restore_global_mode_pages);

/* Must be called under dev_lock and BHs off. Might release it, then reacquire. */
void __scst_ext_blocking_done(struct scst_device *dev)
{
	bool stop;

	TRACE_ENTRY();

	TRACE_BLOCK("Notifying ext blockers for dev %s (ext_blocks_cnt %d)",
		dev->virt_name, dev->ext_blocks_cnt);

	stop = list_empty(&dev->ext_blockers_list);
	while (!stop) {
		struct scst_ext_blocker *b;

		b = list_first_entry(&dev->ext_blockers_list, typeof(*b),
			ext_blockers_list_entry);

		TRACE_DBG("Notifying async ext blocker %p (cnt %d)", b,
			dev->ext_blocks_cnt);

		list_del(&b->ext_blockers_list_entry);

		stop = list_empty(&dev->ext_blockers_list);
		if (stop)
			dev->ext_blocking_pending = 0;

		spin_unlock_bh(&dev->dev_lock);

		b->ext_blocker_done_fn(dev, b->ext_blocker_data,
			b->ext_blocker_data_len);

		kfree(b);

		spin_lock_bh(&dev->dev_lock);
	}

	TRACE_EXIT();
	return;
}

static void scst_ext_blocking_done_fn(struct work_struct *work)
{
	struct scst_device *dev = container_of(work, struct scst_device,
					ext_blockers_work);

	TRACE_ENTRY();

	spin_lock_bh(&dev->dev_lock);

	WARN_ON(!dev->ext_unblock_scheduled);

	/* We might have new ext blocker any time w/o dev_lock */
	while (!list_empty(&dev->ext_blockers_list))
		__scst_ext_blocking_done(dev);

	WARN_ON(!dev->ext_unblock_scheduled);
	dev->ext_unblock_scheduled = 0;

	spin_unlock_bh(&dev->dev_lock);

	TRACE_EXIT();
	return;
}

/* Must be called under dev_lock and BHs off */
void scst_ext_blocking_done(struct scst_device *dev)
{
	TRACE_ENTRY();

	lockdep_assert_held(&dev->dev_lock);

	if (dev->ext_unblock_scheduled)
		goto out;

	TRACE_DBG("Scheduling ext_blockers_work for dev %s", dev->virt_name);

	dev->ext_unblock_scheduled = 1;
	schedule_work(&dev->ext_blockers_work);

out:
	TRACE_EXIT();
	return;
}

static void scst_sync_ext_blocking_done(struct scst_device *dev,
	uint8_t *data, int len)
{
	wait_queue_head_t *w;

	TRACE_ENTRY();

	w = (void *)*((unsigned long *)data);
	wake_up_all(w);

	TRACE_EXIT();
	return;
}

int scst_ext_block_dev(struct scst_device *dev, bool sync,
	ext_blocker_done_fn_t done_fn, const uint8_t *priv, int priv_len)
{
	int res;
	struct scst_ext_blocker *b;

	TRACE_ENTRY();

	if (sync)
		priv_len = sizeof(void *);

	b = kzalloc(sizeof(*b) + priv_len, GFP_KERNEL);
	if (b == NULL) {
		PRINT_ERROR("Unable to alloc struct scst_ext_blocker with data "
			"(size %zd)", sizeof(*b) + priv_len);
		res = -ENOMEM;
		goto out;
	}

	TRACE_MGMT_DBG("New (%d) %s ext blocker %p for dev %s", dev->ext_blocks_cnt+1,
		sync ? "sync" : "async", b, dev->virt_name);

	spin_lock_bh(&dev->dev_lock);

	if (dev->strictly_serialized_cmd_waiting) {
		/*
		 * Avoid deadlock when this strictly serialized cmd
		 * will not proceed stopped on our blocking, so our
		 * blocking does not proceed as well.
		 */
		TRACE_DBG("Unstrictlyserialize dev %s", dev->virt_name);
		dev->strictly_serialized_cmd_waiting = 0;
		/* We will reuse blocking done by the strictly serialized cmd */
	} else
		scst_block_dev(dev);

	dev->ext_blocks_cnt++;
	TRACE_DBG("ext_blocks_cnt %d", dev->ext_blocks_cnt);

	if (sync && (dev->on_dev_cmd_count == 0)) {
		TRACE_DBG("No commands to wait for sync blocking (dev %s)",
			dev->virt_name);
		spin_unlock_bh(&dev->dev_lock);
		goto out_free_success;
	}

	list_add_tail(&b->ext_blockers_list_entry, &dev->ext_blockers_list);
	dev->ext_blocking_pending = 1;

	if (sync) {
		DECLARE_WAIT_QUEUE_HEAD_ONSTACK(w);

		b->ext_blocker_done_fn = scst_sync_ext_blocking_done;
		*((void **)&b->ext_blocker_data[0]) = &w;

		wait_event_locked(w, (dev->on_dev_cmd_count == 0),
			lock_bh, dev->dev_lock);

		spin_unlock_bh(&dev->dev_lock);
	} else {
		b->ext_blocker_done_fn = done_fn;
		if (priv_len > 0) {
			b->ext_blocker_data_len = priv_len;
			memcpy(b->ext_blocker_data, priv, priv_len);
		}
		if (dev->on_dev_cmd_count == 0) {
			TRACE_DBG("No commands to wait for async blocking "
				"(dev %s)", dev->virt_name);
			if (!dev->ext_unblock_scheduled)
				__scst_ext_blocking_done(dev);
			spin_unlock_bh(&dev->dev_lock);
		} else
			spin_unlock_bh(&dev->dev_lock);
	}

out_success:
	res = 0;

out:
	TRACE_EXIT_RES(res);
	return res;

out_free_success:
	sBUG_ON(!sync);
	kfree(b);
	goto out_success;
}

void scst_ext_unblock_dev(struct scst_device *dev, bool stpg)
{
	TRACE_ENTRY();

	spin_lock_bh(&dev->dev_lock);

	if (dev->ext_blocks_cnt == 0) {
		TRACE_DBG("Nothing to unblock (dev %s)", dev->virt_name);
		goto out_unlock;
	}

	if ((dev->ext_blocks_cnt == 1) && dev->stpg_ext_blocked && !stpg) {
		TRACE_DBG("Can not unblock internal STPG ext block (dev %s)",
			dev->virt_name);
		goto out_unlock;
	}

	dev->ext_blocks_cnt--;
	TRACE_MGMT_DBG("Ext unblocking for dev %s (left: %d, pending %d)",
		dev->virt_name, dev->ext_blocks_cnt,
		dev->ext_blocking_pending);

	if ((dev->ext_blocks_cnt == 0) && dev->ext_blocking_pending) {
		int rc;
		/* Wait pending ext blocking to finish */
		spin_unlock_bh(&dev->dev_lock);
		TRACE_DBG("Ext unblock (dev %s): still pending...",
			dev->virt_name);
		rc = scst_ext_block_dev(dev, true, NULL, NULL, 0);
		if (rc != 0) {
			/* Oops, have to poll */
			PRINT_WARNING("scst_ext_block_dev(dev %s) failed, "
				"switch to polling", dev->virt_name);
			spin_lock_bh(&dev->dev_lock);
			while (dev->ext_blocking_pending) {
				spin_unlock_bh(&dev->dev_lock);
				msleep(10);
				spin_lock_bh(&dev->dev_lock);
			}
			spin_unlock_bh(&dev->dev_lock);
		} else {
			TRACE_DBG("Ext unblock: pending done, unblocking...");
			scst_ext_unblock_dev(dev, stpg);
		}
		spin_lock_bh(&dev->dev_lock);
	}

	scst_unblock_dev(dev);

out_unlock:
	spin_unlock_bh(&dev->dev_lock);

	TRACE_EXIT();
	return;
}

/* Abstract vfs_unlink() for different kernel versions (as possible) */
#if LINUX_VERSION_CODE < KERNEL_VERSION(2, 6, 39)
void scst_vfs_unlink_and_put(struct nameidata *nd)
{
#if LINUX_VERSION_CODE < KERNEL_VERSION(2,6,25)
	vfs_unlink(nd->dentry->d_parent->d_inode, nd->dentry);
	dput(nd->dentry);
	mntput(nd->mnt);
#else
	vfs_unlink(nd->path.dentry->d_parent->d_inode,
		nd->path.dentry);
	path_put(&nd->path);
#endif
}
#else
void scst_vfs_unlink_and_put(struct path *path)
{
#if LINUX_VERSION_CODE < KERNEL_VERSION(3, 13, 0) && \
	(!defined(RHEL_MAJOR) || RHEL_MAJOR -0 < 7)
	vfs_unlink(path->dentry->d_parent->d_inode, path->dentry);
#else
	vfs_unlink(path->dentry->d_parent->d_inode, path->dentry, NULL);
#endif
	path_put(path);
}
#endif

#if LINUX_VERSION_CODE < KERNEL_VERSION(2, 6, 39)
void scst_path_put(struct nameidata *nd)
{
#if LINUX_VERSION_CODE < KERNEL_VERSION(2,6,25)
	dput(nd->dentry);
	mntput(nd->mnt);
#else
	path_put(&nd->path);
#endif
}
EXPORT_SYMBOL(scst_path_put);
#endif

int scst_copy_file(const char *src, const char *dest)
{
	int res = 0;
	struct inode *inode;
	loff_t file_size, pos;
	uint8_t *buf = NULL;
	struct file *file_src = NULL, *file_dest = NULL;
	mm_segment_t old_fs = get_fs();

	TRACE_ENTRY();

	if (src == NULL || dest == NULL) {
		res = -EINVAL;
		PRINT_ERROR("%s", "Invalid persistent files path - backup "
			"skipped");
		goto out;
	}

	TRACE_DBG("Copying '%s' into '%s'", src, dest);

	set_fs(KERNEL_DS);

	file_src = filp_open(src, O_RDONLY, 0);
	if (IS_ERR(file_src)) {
		res = PTR_ERR(file_src);
		TRACE_DBG("Unable to open file '%s' - error %d", src, res);
		goto out_free;
	}

	file_dest = filp_open(dest, O_WRONLY | O_CREAT | O_TRUNC, 0644);
	if (IS_ERR(file_dest)) {
		res = PTR_ERR(file_dest);
		TRACE_DBG("Unable to open backup file '%s' - error %d", dest,
			res);
		goto out_close;
	}

	inode = file_inode(file_src);

	if (S_ISREG(inode->i_mode)) {
		/* Nothing to do */
	} else if (S_ISBLK(inode->i_mode)) {
		inode = inode->i_bdev->bd_inode;
	} else {
		PRINT_ERROR("Invalid file mode 0x%x", inode->i_mode);
		res = -EINVAL;
		set_fs(old_fs);
		goto out_skip;
	}

	file_size = inode->i_size;

	buf = vmalloc(file_size);
	if (buf == NULL) {
		res = -ENOMEM;
		PRINT_ERROR("%s", "Unable to allocate temporary buffer");
		goto out_skip;
	}

	pos = 0;
	res = vfs_read(file_src, (void __force __user *)buf, file_size, &pos);
	if (res != file_size) {
		PRINT_ERROR("Unable to read file '%s' - error %d", src, res);
		goto out_skip;
	}

	pos = 0;
	res = vfs_write(file_dest, (void __force __user *)buf, file_size, &pos);
	if (res != file_size) {
		PRINT_ERROR("Unable to write to '%s' - error %d", dest, res);
		goto out_skip;
	}

	res = vfs_fsync(file_dest, 0);
	if (res != 0) {
		PRINT_ERROR("fsync() of the backup PR file failed: %d", res);
		goto out_skip;
	}

out_skip:
	filp_close(file_dest, NULL);

out_close:
	filp_close(file_src, NULL);

out_free:
	if (buf != NULL)
		vfree(buf);

	set_fs(old_fs);

out:
	TRACE_EXIT_RES(res);
	return res;
}

int scst_remove_file(const char *name)
{
	int res = 0;
#if LINUX_VERSION_CODE < KERNEL_VERSION(2, 6, 39)
	struct nameidata nd;
#else
	struct path path;
#endif
	mm_segment_t old_fs = get_fs();

	TRACE_ENTRY();

	set_fs(KERNEL_DS);

#if LINUX_VERSION_CODE < KERNEL_VERSION(2, 6, 39)
	res = path_lookup(name, 0, &nd);
	if (!res)
		scst_vfs_unlink_and_put(&nd);
	else
		TRACE_DBG("Unable to lookup file '%s' - error %d", name, res);
#else
	res = kern_path(name, 0, &path);
	if (!res)
		scst_vfs_unlink_and_put(&path);
	else
		TRACE_DBG("Unable to lookup file '%s' - error %d", name, res);
#endif

	set_fs(old_fs);

	TRACE_EXIT_RES(res);
	return res;
}
EXPORT_SYMBOL_GPL(scst_remove_file);

/* Returns 0 on success, error code otherwise */
int scst_write_file_transactional(const char *name, const char *name1,
	const char *signature, int signature_len, const uint8_t *buf, int size)
{
	int res;
	struct file *file;
	mm_segment_t old_fs = get_fs();
	loff_t pos = 0;
	char n = '\n';

	TRACE_ENTRY();

	res = scst_copy_file(name, name1);
	if ((res != 0) && (res != -ENOENT))
		goto out;

	set_fs(KERNEL_DS);

	file = filp_open(name, O_WRONLY | O_CREAT | O_TRUNC, 0644);
	if (IS_ERR(file)) {
		res = PTR_ERR(file);
		PRINT_ERROR("Unable to (re)create file '%s' - error %d",
			name, res);
		goto out_set_fs;
	}

	TRACE_DBG("Writing file '%s'", name);

	pos = signature_len+1;

	res = vfs_write(file, (void __force __user *)buf, size, &pos);
	if (res != size)
		goto write_error;

	res = vfs_fsync(file, 1);
	if (res != 0) {
		PRINT_ERROR("fsync() of file %s failed: %d", name, res);
		goto write_error_close;
	}

	pos = 0;
	res = vfs_write(file, (void __force __user *)signature, signature_len, &pos);
	if (res != signature_len)
		goto write_error;

	res = vfs_write(file, (void __force __user *)&n, sizeof(n), &pos);
	if (res != sizeof(n))
		goto write_error;

	res = vfs_fsync(file, 1);
	if (res != 0) {
		PRINT_ERROR("fsync() of file %s failed: %d", name, res);
		goto write_error_close;
	}

	res = 0;

	filp_close(file, NULL);

out_set_fs:
	set_fs(old_fs);

	if (res == 0)
		scst_remove_file(name1);
	else
		scst_remove_file(name);

out:
	TRACE_EXIT_RES(res);
	return res;

write_error:
	PRINT_ERROR("Error writing to '%s' - error %d", name, res);

write_error_close:
	filp_close(file, NULL);
	if (res > 0)
		res = -EIO;
	goto out_set_fs;
}
EXPORT_SYMBOL_GPL(scst_write_file_transactional);

static int __scst_read_file_transactional(const char *file_name,
	const char *signature, int signature_len, uint8_t *buf, int size)
{
	int res;
	struct file *file = NULL;
	struct inode *inode;
	loff_t file_size, pos;
	mm_segment_t old_fs;

	TRACE_ENTRY();

	old_fs = get_fs();
	set_fs(KERNEL_DS);

	TRACE_DBG("Loading file '%s'", file_name);

	file = filp_open(file_name, O_RDONLY, 0);
	if (IS_ERR(file)) {
		res = PTR_ERR(file);
		TRACE_DBG("Unable to open file '%s' - error %d", file_name, res);
		goto out;
	}

	inode = file_inode(file);

	if (S_ISREG(inode->i_mode)) {
		/* Nothing to do */
	} else if (S_ISBLK(inode->i_mode)) {
		inode = inode->i_bdev->bd_inode;
	} else {
		PRINT_ERROR("Invalid file mode 0x%x", inode->i_mode);
		res = -EINVAL;
		goto out_close;
	}

	file_size = inode->i_size;

	if (file_size > size) {
		PRINT_ERROR("Supplied buffer (%d) too small (need %d)", size,
			(int)file_size);
		res = -EOVERFLOW;
		goto out_close;
	}

	pos = 0;
	res = vfs_read(file, (void __force __user *)buf, file_size, &pos);
	if (res != file_size) {
		PRINT_ERROR("Unable to read file '%s' - error %d", file_name, res);
		if (res > 0)
			res = -EIO;
		goto out_close;
	}

	if (memcmp(buf, signature, signature_len) != 0) {
		res = -EINVAL;
		PRINT_ERROR("Invalid signature in file %s", file_name);
		goto out_close;
	}

out_close:
	filp_close(file, NULL);

out:
	set_fs(old_fs);

	TRACE_EXIT_RES(res);
	return res;
}

/*
 * Returns read data size on success, error code otherwise. The first
 * signature_len+1 bytes of the read data contain signature, so should be
 * skipped.
 */
int scst_read_file_transactional(const char *name, const char *name1,
	const char *signature, int signature_len, uint8_t *buf, int size)
{
	int res;

	TRACE_ENTRY();

	res = __scst_read_file_transactional(name, signature, signature_len, buf, size);
	if (res <= 0)
		res = __scst_read_file_transactional(name1, signature,
			signature_len, buf, size);

	if (res > 0)
		TRACE_BUFFER("Read data", buf, res);

	TRACE_EXIT_RES(res);
	return res;
}
EXPORT_SYMBOL_GPL(scst_read_file_transactional);

/*
 * Return the file mode if @path exists or an error code if opening @path via
 * filp_open() in read-only mode failed.
 */
int scst_get_file_mode(const char *path)
{
	struct file *file;
	int res;

	file = filp_open(path, O_RDONLY, 0400);
	if (IS_ERR(file)) {
		res = PTR_ERR(file);
		goto out;
	}
	res = file_inode(file)->i_mode;
	filp_close(file, NULL);

out:
	return res;
}
EXPORT_SYMBOL(scst_get_file_mode);

/*
 * Return true if either @path does not contain a slash or if the directory
 * specified in @path exists.
 */
bool scst_parent_dir_exists(const char *path)
{
	const char *last_slash = strrchr(path, '/');
	const char *dir;
	int dir_mode;
	bool res = true;

	if (last_slash && last_slash > path) {
		dir = kasprintf(GFP_KERNEL, "%.*s", (int)(last_slash - path),
				path);
		if (dir) {
			dir_mode = scst_get_file_mode(dir);
			kfree(dir);
			res = dir_mode >= 0 && S_ISDIR(dir_mode);
		} else {
			res = false;
		}
	}

	return res;
}
EXPORT_SYMBOL(scst_parent_dir_exists);

static void __init scst_scsi_op_list_init(void)
{
	int i;
	uint8_t op = 0xff;

	TRACE_ENTRY();

	TRACE_DBG("tblsize=%d", SCST_CDB_TBL_SIZE);

	for (i = 0; i < 256; i++)
		scst_scsi_op_list[i] = SCST_CDB_TBL_SIZE;

	for (i = 0; i < SCST_CDB_TBL_SIZE; i++) {
		if (scst_scsi_op_table[i].ops != op) {
			op = scst_scsi_op_table[i].ops;
			scst_scsi_op_list[op] = i;
		}
	}

	TRACE_BUFFER("scst_scsi_op_list", scst_scsi_op_list,
		sizeof(scst_scsi_op_list));

	scst_release_acg_wq = create_workqueue("scst_release_acg");
	WARN_ON_ONCE(IS_ERR(scst_release_acg_wq));

	TRACE_EXIT();
	return;
}

int __init scst_lib_init(void)
{
	int res = 0;

	scst_scsi_op_list_init();

#if LINUX_VERSION_CODE >= KERNEL_VERSION(2, 6, 30)
	scsi_io_context_cache = kmem_cache_create("scst_scsi_io_context",
					sizeof(struct scsi_io_context),
					__alignof__(struct scsi_io_context),
					SCST_SLAB_FLAGS|SLAB_HWCACHE_ALIGN, NULL);
	if (!scsi_io_context_cache) {
		PRINT_ERROR("%s", "Can't init scsi io context cache");
		res = -ENOMEM;
		goto out;
	}

out:
#endif
	TRACE_EXIT_RES(res);
	return res;
}

void scst_lib_exit(void)
{
	/* Wait until any ongoing acg->put_work has finished. */
	flush_workqueue(scst_release_acg_wq);
	destroy_workqueue(scst_release_acg_wq);

#if LINUX_VERSION_CODE >= KERNEL_VERSION(2, 6, 30)
	BUILD_BUG_ON(SCST_MAX_CDB_SIZE != BLK_MAX_CDB);
	BUILD_BUG_ON(SCST_SENSE_BUFFERSIZE < SCSI_SENSE_BUFFERSIZE);

	kmem_cache_destroy(scsi_io_context_cache);
#endif
}

#ifdef CONFIG_SCST_DEBUG

/**
 * scst_random() - return a pseudo-random number for debugging purposes.
 *
 * Returns a pseudo-random number for debugging purposes. Available only in
 * the DEBUG build.
 *
 * Original taken from the XFS code
 */
unsigned long scst_random(void)
{
	static int Inited;
	static unsigned long RandomValue;
	static DEFINE_SPINLOCK(lock);
	/* cycles pseudo-randomly through all values between 1 and 2^31 - 2 */
	register long rv;
	register long lo;
	register long hi;
	unsigned long flags;

	spin_lock_irqsave(&lock, flags);
	if (!Inited) {
		RandomValue = jiffies;
		Inited = 1;
	}
	rv = RandomValue;
	hi = rv / 127773;
	lo = rv % 127773;
	rv = 16807 * lo - 2836 * hi;
	if (rv <= 0)
		rv += 2147483647;
	RandomValue = rv;
	spin_unlock_irqrestore(&lock, flags);
	return rv;
}
EXPORT_SYMBOL_GPL(scst_random);
#endif /* CONFIG_SCST_DEBUG */

#ifdef CONFIG_SCST_DEBUG_TM

#define TM_DBG_STATE_ABORT		0
#define TM_DBG_STATE_RESET		1
#define TM_DBG_STATE_OFFLINE		2

#define INIT_TM_DBG_STATE		TM_DBG_STATE_ABORT

static void tm_dbg_timer_fn(unsigned long arg);

static DEFINE_SPINLOCK(scst_tm_dbg_lock);
/* All serialized by scst_tm_dbg_lock */
static struct {
	unsigned int tm_dbg_release:1;
	unsigned int tm_dbg_blocked:1;
} tm_dbg_flags;
static LIST_HEAD(tm_dbg_delayed_cmd_list);
static int tm_dbg_delayed_cmds_count;
static int tm_dbg_passed_cmds_count;
static int tm_dbg_state;
static int tm_dbg_on_state_passes;
static DEFINE_TIMER(tm_dbg_timer, tm_dbg_timer_fn, 0, 0);
static struct scst_tgt_dev *tm_dbg_tgt_dev;

static const int tm_dbg_on_state_num_passes[] = { 5, 1, 0x7ffffff };

static void tm_dbg_init_tgt_dev(struct scst_tgt_dev *tgt_dev)
{
	if (tgt_dev->lun == 15) {
		unsigned long flags;

		if (tm_dbg_tgt_dev != NULL)
			tm_dbg_deinit_tgt_dev(tm_dbg_tgt_dev);

		spin_lock_irqsave(&scst_tm_dbg_lock, flags);
		tm_dbg_state = INIT_TM_DBG_STATE;
		tm_dbg_on_state_passes =
			tm_dbg_on_state_num_passes[tm_dbg_state];
		tm_dbg_tgt_dev = tgt_dev;
		PRINT_INFO("LUN %lld connected from initiator %s is under "
			"TM debugging (tgt_dev %p)",
			(unsigned long long)tgt_dev->lun,
			tgt_dev->sess->initiator_name, tgt_dev);
		spin_unlock_irqrestore(&scst_tm_dbg_lock, flags);
	}
	return;
}

static void tm_dbg_deinit_tgt_dev(struct scst_tgt_dev *tgt_dev)
{
	if (tm_dbg_tgt_dev == tgt_dev) {
		unsigned long flags;

		TRACE_MGMT_DBG("Deinit TM debugging tgt_dev %p", tgt_dev);
		del_timer_sync(&tm_dbg_timer);
		spin_lock_irqsave(&scst_tm_dbg_lock, flags);
		tm_dbg_tgt_dev = NULL;
		spin_unlock_irqrestore(&scst_tm_dbg_lock, flags);
	}
	return;
}

static void tm_dbg_timer_fn(unsigned long arg)
{
	TRACE_MGMT_DBG("%s", "delayed cmd timer expired");
	tm_dbg_flags.tm_dbg_release = 1;
	wake_up_all(&tm_dbg_tgt_dev->active_cmd_threads->cmd_list_waitQ);
	return;
}

/* Called under scst_tm_dbg_lock and IRQs off */
static void tm_dbg_delay_cmd(struct scst_cmd *cmd)
{
	switch (tm_dbg_state) {
	case TM_DBG_STATE_ABORT:
		if (tm_dbg_delayed_cmds_count == 0) {
			unsigned long d = 58*HZ + (scst_random() % (4*HZ));

			TRACE_MGMT_DBG("STATE ABORT: delaying cmd %p (tag %llu)"
				" for %ld.%ld seconds (%ld HZ), "
				"tm_dbg_on_state_passes=%d", cmd, cmd->tag,
				d/HZ, (d%HZ)*100/HZ, d,	tm_dbg_on_state_passes);
			mod_timer(&tm_dbg_timer, jiffies + d);
#if 0
			tm_dbg_flags.tm_dbg_blocked = 1;
#endif
		} else {
			TRACE_MGMT_DBG("Delaying another timed cmd %p "
				"(tag %llu), delayed_cmds_count=%d, "
				"tm_dbg_on_state_passes=%d", cmd, cmd->tag,
				tm_dbg_delayed_cmds_count,
				tm_dbg_on_state_passes);
			if (tm_dbg_delayed_cmds_count == 2)
				tm_dbg_flags.tm_dbg_blocked = 0;
		}
		break;

	case TM_DBG_STATE_RESET:
	case TM_DBG_STATE_OFFLINE:
		TRACE_MGMT_DBG("STATE RESET/OFFLINE: delaying cmd %p "
			"(tag %llu), delayed_cmds_count=%d, "
			"tm_dbg_on_state_passes=%d", cmd, cmd->tag,
			tm_dbg_delayed_cmds_count, tm_dbg_on_state_passes);
		tm_dbg_flags.tm_dbg_blocked = 1;
		break;

	default:
		sBUG();
	}
	/* IRQs already off */
	spin_lock(&cmd->cmd_threads->cmd_list_lock);
	list_add_tail(&cmd->cmd_list_entry, &tm_dbg_delayed_cmd_list);
	spin_unlock(&cmd->cmd_threads->cmd_list_lock);
	cmd->tm_dbg_delayed = 1;
	tm_dbg_delayed_cmds_count++;
	return;
}

/* No locks */
void tm_dbg_check_released_cmds(void)
{
	if (tm_dbg_flags.tm_dbg_release) {
		struct scst_cmd *cmd, *tc;

		spin_lock_irq(&scst_tm_dbg_lock);
		list_for_each_entry_safe_reverse(cmd, tc,
				&tm_dbg_delayed_cmd_list, cmd_list_entry) {
			TRACE_MGMT_DBG("Releasing timed cmd %p (tag %llu), "
				"delayed_cmds_count=%d", cmd, cmd->tag,
				tm_dbg_delayed_cmds_count);
			spin_lock(&cmd->cmd_threads->cmd_list_lock);
			list_move(&cmd->cmd_list_entry,
				&cmd->cmd_threads->active_cmd_list);
			spin_unlock(&cmd->cmd_threads->cmd_list_lock);
		}
		tm_dbg_flags.tm_dbg_release = 0;
		spin_unlock_irq(&scst_tm_dbg_lock);
	}
}

/* Called under scst_tm_dbg_lock, but can drop it inside, then reget */
static void tm_dbg_change_state(unsigned long *flags)
{
	tm_dbg_flags.tm_dbg_blocked = 0;
	if (--tm_dbg_on_state_passes == 0) {
		switch (tm_dbg_state) {
		case TM_DBG_STATE_ABORT:
			TRACE_MGMT_DBG("%s", "Changing "
			    "tm_dbg_state to RESET");
			tm_dbg_state = TM_DBG_STATE_RESET;
			tm_dbg_flags.tm_dbg_blocked = 0;
			break;
		case TM_DBG_STATE_RESET:
		case TM_DBG_STATE_OFFLINE:
#ifdef CONFIG_SCST_TM_DBG_GO_OFFLINE
			    TRACE_MGMT_DBG("%s", "Changing "
				    "tm_dbg_state to OFFLINE");
			    tm_dbg_state = TM_DBG_STATE_OFFLINE;
#else
			    TRACE_MGMT_DBG("%s", "Changing "
				    "tm_dbg_state to ABORT");
			    tm_dbg_state = TM_DBG_STATE_ABORT;
#endif
			break;
		default:
			sBUG();
		}
		tm_dbg_on_state_passes =
		    tm_dbg_on_state_num_passes[tm_dbg_state];
	}

	TRACE_MGMT_DBG("%s", "Deleting timer");
	spin_unlock_irqrestore(&scst_tm_dbg_lock, *flags);
	del_timer_sync(&tm_dbg_timer);
	spin_lock_irqsave(&scst_tm_dbg_lock, *flags);
	return;
}

/* No locks */
int tm_dbg_check_cmd(struct scst_cmd *cmd)
{
	int res = 0;
	unsigned long flags;

	if (cmd->tm_dbg_immut)
		goto out;

	if (cmd->tm_dbg_delayed) {
		spin_lock_irqsave(&scst_tm_dbg_lock, flags);
		TRACE_MGMT_DBG("Processing delayed cmd %p (tag %llu), "
			"delayed_cmds_count=%d", cmd, cmd->tag,
			tm_dbg_delayed_cmds_count);

		cmd->tm_dbg_immut = 1;
		tm_dbg_delayed_cmds_count--;
		if ((tm_dbg_delayed_cmds_count == 0) &&
		    (tm_dbg_state == TM_DBG_STATE_ABORT))
			tm_dbg_change_state(&flags);
		spin_unlock_irqrestore(&scst_tm_dbg_lock, flags);
	} else if (cmd->tgt_dev && (tm_dbg_tgt_dev == cmd->tgt_dev)) {
		/* Delay 5000th command */
		spin_lock_irqsave(&scst_tm_dbg_lock, flags);
		if (tm_dbg_flags.tm_dbg_blocked ||
		    (++tm_dbg_passed_cmds_count % 5000) == 0) {
			tm_dbg_delay_cmd(cmd);
			res = 1;
		} else
			cmd->tm_dbg_immut = 1;
		spin_unlock_irqrestore(&scst_tm_dbg_lock, flags);
	}

out:
	return res;
}

/* No locks */
void tm_dbg_release_cmd(struct scst_cmd *cmd)
{
	struct scst_cmd *c;
	unsigned long flags;

	spin_lock_irqsave(&scst_tm_dbg_lock, flags);
	list_for_each_entry(c, &tm_dbg_delayed_cmd_list,
				cmd_list_entry) {
		if (c == cmd) {
			TRACE_MGMT_DBG("Abort request for "
				"delayed cmd %p (tag=%llu), moving it to "
				"active cmd list (delayed_cmds_count=%d)",
				c, c->tag, tm_dbg_delayed_cmds_count);

			if (!(in_atomic() || in_interrupt() || irqs_disabled()))
				msleep(2000);

			if (!test_bit(SCST_CMD_ABORTED_OTHER,
					    &cmd->cmd_flags)) {
				/* Test how completed commands handled */
				if (((scst_random() % 10) == 5)) {
					scst_set_cmd_error(cmd,
						SCST_LOAD_SENSE(
							scst_sense_internal_failure));
					/* It's completed now */
				}
			}

			spin_lock(&cmd->cmd_threads->cmd_list_lock);
			list_move(&c->cmd_list_entry,
				&c->cmd_threads->active_cmd_list);
			wake_up(&c->cmd_threads->cmd_list_waitQ);
			spin_unlock(&cmd->cmd_threads->cmd_list_lock);
			break;
		}
	}
	spin_unlock_irqrestore(&scst_tm_dbg_lock, flags);
	return;
}

/* Might be called under scst_mutex */
void tm_dbg_task_mgmt(struct scst_device *dev, const char *fn, int force)
{
	unsigned long flags;

	if (dev != NULL) {
		if (tm_dbg_tgt_dev == NULL)
			goto out;

		if (tm_dbg_tgt_dev->dev != dev)
			goto out;
	}

	spin_lock_irqsave(&scst_tm_dbg_lock, flags);
	if ((tm_dbg_state != TM_DBG_STATE_OFFLINE) || force) {
		TRACE_MGMT_DBG("%s: freeing %d delayed cmds", fn,
			tm_dbg_delayed_cmds_count);
		tm_dbg_change_state(&flags);
		tm_dbg_flags.tm_dbg_release = 1;
		/*
		 * Used to make sure that all woken up threads see the new
		 * value.
		 */
		smp_wmb();
		if (tm_dbg_tgt_dev != NULL)
			wake_up_all(&tm_dbg_tgt_dev->active_cmd_threads->cmd_list_waitQ);
	} else {
		TRACE_MGMT_DBG("%s: while OFFLINE state, doing nothing", fn);
	}
	spin_unlock_irqrestore(&scst_tm_dbg_lock, flags);

out:
	return;
}

int tm_dbg_is_release(void)
{
	return tm_dbg_flags.tm_dbg_release;
}
#endif /* CONFIG_SCST_DEBUG_TM */

#ifdef CONFIG_SCST_DEBUG_SN
void scst_check_debug_sn(struct scst_cmd *cmd)
{
	int old = cmd->queue_type;

	/* To simulate from time to time queue flushing */
	if (!in_interrupt() && (scst_random() % 120) == 8) {
		int t = scst_random() % 1200;

		TRACE_SN("Delaying IO on %d ms", t);
		msleep(t);
	}

	if ((scst_random() % 15) == 7)
		cmd->queue_type = SCST_CMD_QUEUE_ORDERED;
	else if ((scst_random() % 1000) == 751)
		cmd->queue_type = SCST_CMD_QUEUE_HEAD_OF_QUEUE;
	else if ((scst_random() % 1000) == 752)
		cmd->queue_type = SCST_CMD_QUEUE_SIMPLE;

	if (old != cmd->queue_type)
		TRACE_SN("DbgSN queue type changed for cmd %p from %d to %d",
			cmd, old, cmd->queue_type);
	return;
}
#endif /* CONFIG_SCST_DEBUG_SN */

#ifdef CONFIG_SCST_MEASURE_LATENCY

static uint64_t scst_get_usec(void)
{
	struct timespec ts;

	ktime_get_ts(&ts);
#if LINUX_VERSION_CODE < KERNEL_VERSION(2, 6, 16)
	return ((uint64_t)ts.tv_sec * 1000000000 + ts.tv_nsec) / 1000;
#else
#if (BITS_PER_LONG > 32)
	return timespec_to_ns(&ts) / 1000;
#else
	return timespec_to_ns(&ts) >> 10;
#endif
#endif
}

void scst_set_start_time(struct scst_cmd *cmd)
{
	cmd->start = scst_get_usec();
	TRACE_DBG("cmd %p: start %lld", cmd, cmd->start);
}

void scst_set_cur_start(struct scst_cmd *cmd)
{
	cmd->curr_start = scst_get_usec();
	TRACE_DBG("cmd %p: cur_start %lld", cmd, cmd->curr_start);
}

void scst_set_parse_time(struct scst_cmd *cmd)
{
	cmd->parse_time += scst_get_usec() - cmd->curr_start;
	TRACE_DBG("cmd %p: parse_time %lld", cmd, cmd->parse_time);
}

void scst_set_alloc_buf_time(struct scst_cmd *cmd)
{
	cmd->alloc_buf_time += scst_get_usec() - cmd->curr_start;
	TRACE_DBG("cmd %p: alloc_buf_time %lld", cmd, cmd->alloc_buf_time);
}

void scst_set_restart_waiting_time(struct scst_cmd *cmd)
{
	cmd->restart_waiting_time += scst_get_usec() - cmd->curr_start;
	TRACE_DBG("cmd %p: restart_waiting_time %lld", cmd,
		cmd->restart_waiting_time);
}

void scst_set_rdy_to_xfer_time(struct scst_cmd *cmd)
{
	cmd->rdy_to_xfer_time += scst_get_usec() - cmd->curr_start;
	TRACE_DBG("cmd %p: rdy_to_xfer_time %lld", cmd, cmd->rdy_to_xfer_time);
}

void scst_set_pre_exec_time(struct scst_cmd *cmd)
{
	cmd->pre_exec_time += scst_get_usec() - cmd->curr_start;
	TRACE_DBG("cmd %p: pre_exec_time %lld", cmd, cmd->pre_exec_time);
}

void scst_set_exec_start(struct scst_cmd *cmd)
{
	cmd->exec_time_counting = true;
	scst_set_cur_start(cmd);
}

void scst_set_exec_time(struct scst_cmd *cmd)
{
	cmd->exec_time += scst_get_usec() - cmd->curr_start;
	TRACE_DBG("cmd %p: exec_time %lld", cmd, cmd->exec_time);
}

void scst_set_dev_done_time(struct scst_cmd *cmd)
{
	cmd->dev_done_time += scst_get_usec() - cmd->curr_start;
	TRACE_DBG("cmd %p: dev_done_time %lld", cmd, cmd->dev_done_time);
}

void scst_set_xmit_time(struct scst_cmd *cmd)
{
	cmd->xmit_time += scst_get_usec() - cmd->curr_start;
	TRACE_DBG("cmd %p: xmit_time %lld", cmd, cmd->xmit_time);
}

void scst_update_lat_stats(struct scst_cmd *cmd)
{
	uint64_t finish, scst_time, tgt_time, dev_time;
	struct scst_session *sess = cmd->sess;
	int data_len;
	int i;
	struct scst_ext_latency_stat *latency_stat, *dev_latency_stat;

	finish = scst_get_usec();

	/* Determine the IO size for extended latency statistics */
	data_len = cmd->bufflen;
	i = SCST_LATENCY_STAT_INDEX_OTHER;
	if (data_len <= SCST_IO_SIZE_THRESHOLD_SMALL)
		i = SCST_LATENCY_STAT_INDEX_SMALL;
	else if (data_len <= SCST_IO_SIZE_THRESHOLD_MEDIUM)
		i = SCST_LATENCY_STAT_INDEX_MEDIUM;
	else if (data_len <= SCST_IO_SIZE_THRESHOLD_LARGE)
		i = SCST_LATENCY_STAT_INDEX_LARGE;
	else if (data_len <= SCST_IO_SIZE_THRESHOLD_VERY_LARGE)
		i = SCST_LATENCY_STAT_INDEX_VERY_LARGE;
	latency_stat = &sess->sess_latency_stat[i];
	if (cmd->tgt_dev != NULL)
		dev_latency_stat = &cmd->tgt_dev->dev_latency_stat[i];
	else
		dev_latency_stat = NULL;

	/* Calculate the latencies */
	scst_time = finish - cmd->start - (cmd->parse_time +
		cmd->alloc_buf_time + cmd->restart_waiting_time +
		cmd->rdy_to_xfer_time + cmd->pre_exec_time +
		cmd->exec_time + cmd->dev_done_time + cmd->xmit_time);
	tgt_time = cmd->alloc_buf_time + cmd->restart_waiting_time +
		cmd->rdy_to_xfer_time + cmd->pre_exec_time;
	dev_time = cmd->parse_time + cmd->exec_time + cmd->dev_done_time;

	spin_lock_bh(&sess->lat_lock);

	/* Save the basic latency information */
	sess->scst_time += scst_time;
	sess->tgt_time += tgt_time;
	sess->dev_time += dev_time;
	sess->processed_cmds++;

	if ((sess->min_scst_time == 0) ||
	    (sess->min_scst_time > scst_time))
		sess->min_scst_time = scst_time;
	if ((sess->min_tgt_time == 0) ||
	    (sess->min_tgt_time > tgt_time))
		sess->min_tgt_time = tgt_time;
	if ((sess->min_dev_time == 0) ||
	    (sess->min_dev_time > dev_time))
		sess->min_dev_time = dev_time;

	if (sess->max_scst_time < scst_time)
		sess->max_scst_time = scst_time;
	if (sess->max_tgt_time < tgt_time)
		sess->max_tgt_time = tgt_time;
	if (sess->max_dev_time < dev_time)
		sess->max_dev_time = dev_time;

	/* Save the extended latency information */
	if (cmd->data_direction & SCST_DATA_READ) {
		latency_stat->scst_time_rd += scst_time;
		latency_stat->tgt_time_rd += tgt_time;
		latency_stat->dev_time_rd += dev_time;
		latency_stat->processed_cmds_rd++;

		if ((latency_stat->min_scst_time_rd == 0) ||
		    (latency_stat->min_scst_time_rd > scst_time))
			latency_stat->min_scst_time_rd = scst_time;
		if ((latency_stat->min_tgt_time_rd == 0) ||
		    (latency_stat->min_tgt_time_rd > tgt_time))
			latency_stat->min_tgt_time_rd = tgt_time;
		if ((latency_stat->min_dev_time_rd == 0) ||
		    (latency_stat->min_dev_time_rd > dev_time))
			latency_stat->min_dev_time_rd = dev_time;

		if (latency_stat->max_scst_time_rd < scst_time)
			latency_stat->max_scst_time_rd = scst_time;
		if (latency_stat->max_tgt_time_rd < tgt_time)
			latency_stat->max_tgt_time_rd = tgt_time;
		if (latency_stat->max_dev_time_rd < dev_time)
			latency_stat->max_dev_time_rd = dev_time;

		if (dev_latency_stat != NULL) {
			dev_latency_stat->scst_time_rd += scst_time;
			dev_latency_stat->tgt_time_rd += tgt_time;
			dev_latency_stat->dev_time_rd += dev_time;
			dev_latency_stat->processed_cmds_rd++;

			if ((dev_latency_stat->min_scst_time_rd == 0) ||
			    (dev_latency_stat->min_scst_time_rd > scst_time))
				dev_latency_stat->min_scst_time_rd = scst_time;
			if ((dev_latency_stat->min_tgt_time_rd == 0) ||
			    (dev_latency_stat->min_tgt_time_rd > tgt_time))
				dev_latency_stat->min_tgt_time_rd = tgt_time;
			if ((dev_latency_stat->min_dev_time_rd == 0) ||
			    (dev_latency_stat->min_dev_time_rd > dev_time))
				dev_latency_stat->min_dev_time_rd = dev_time;

			if (dev_latency_stat->max_scst_time_rd < scst_time)
				dev_latency_stat->max_scst_time_rd = scst_time;
			if (dev_latency_stat->max_tgt_time_rd < tgt_time)
				dev_latency_stat->max_tgt_time_rd = tgt_time;
			if (dev_latency_stat->max_dev_time_rd < dev_time)
				dev_latency_stat->max_dev_time_rd = dev_time;
		}
	} else if (cmd->data_direction & SCST_DATA_WRITE) {
		latency_stat->scst_time_wr += scst_time;
		latency_stat->tgt_time_wr += tgt_time;
		latency_stat->dev_time_wr += dev_time;
		latency_stat->processed_cmds_wr++;

		if ((latency_stat->min_scst_time_wr == 0) ||
		    (latency_stat->min_scst_time_wr > scst_time))
			latency_stat->min_scst_time_wr = scst_time;
		if ((latency_stat->min_tgt_time_wr == 0) ||
		    (latency_stat->min_tgt_time_wr > tgt_time))
			latency_stat->min_tgt_time_wr = tgt_time;
		if ((latency_stat->min_dev_time_wr == 0) ||
		    (latency_stat->min_dev_time_wr > dev_time))
			latency_stat->min_dev_time_wr = dev_time;

		if (latency_stat->max_scst_time_wr < scst_time)
			latency_stat->max_scst_time_wr = scst_time;
		if (latency_stat->max_tgt_time_wr < tgt_time)
			latency_stat->max_tgt_time_wr = tgt_time;
		if (latency_stat->max_dev_time_wr < dev_time)
			latency_stat->max_dev_time_wr = dev_time;

		if (dev_latency_stat != NULL) {
			dev_latency_stat->scst_time_wr += scst_time;
			dev_latency_stat->tgt_time_wr += tgt_time;
			dev_latency_stat->dev_time_wr += dev_time;
			dev_latency_stat->processed_cmds_wr++;

			if ((dev_latency_stat->min_scst_time_wr == 0) ||
			    (dev_latency_stat->min_scst_time_wr > scst_time))
				dev_latency_stat->min_scst_time_wr = scst_time;
			if ((dev_latency_stat->min_tgt_time_wr == 0) ||
			    (dev_latency_stat->min_tgt_time_wr > tgt_time))
				dev_latency_stat->min_tgt_time_wr = tgt_time;
			if ((dev_latency_stat->min_dev_time_wr == 0) ||
			    (dev_latency_stat->min_dev_time_wr > dev_time))
				dev_latency_stat->min_dev_time_wr = dev_time;

			if (dev_latency_stat->max_scst_time_wr < scst_time)
				dev_latency_stat->max_scst_time_wr = scst_time;
			if (dev_latency_stat->max_tgt_time_wr < tgt_time)
				dev_latency_stat->max_tgt_time_wr = tgt_time;
			if (dev_latency_stat->max_dev_time_wr < dev_time)
				dev_latency_stat->max_dev_time_wr = dev_time;
		}
	}

	spin_unlock_bh(&sess->lat_lock);

	TRACE_DBG("cmd %p: finish %lld, scst_time %lld, "
		"tgt_time %lld, dev_time %lld", cmd, finish, scst_time,
		tgt_time, dev_time);
	return;
}

#endif /* CONFIG_SCST_MEASURE_LATENCY */<|MERGE_RESOLUTION|>--- conflicted
+++ resolved
@@ -6110,55 +6110,6 @@
 	return;
 }
 
-<<<<<<< HEAD
-/*
- * If there is a tail with fewer segments than ws_max_each, adjust the SG
- * vector and submit a WRITE command for the tail after all other in-flight
- * commands have finished.
- */
-static void scst_ws_process_tail(struct scst_write_same_priv *wsp)
-{
-	struct scst_cmd *ws_cmd = wsp->ws_orig_cmd;
-	struct scatterlist *sg;
-	unsigned left;
-	int i;
-
-	TRACE_ENTRY();
-
-	lockdep_assert_held(&wsp->ws_mutex);
-	EXTRACHECKS_BUG_ON(wsp->ws_cur_in_flight > 0);
-	EXTRACHECKS_BUG_ON(wsp->ws_left_to_send >= wsp->ws_max_each);
-
-	wsp->ws_max_each = wsp->ws_left_to_send;
-	left = wsp->ws_left_to_send << ws_cmd->dev->block_shift;
-	for_each_sg(wsp->ws_sg, sg, wsp->ws_sg_cnt, i) {
-		u32 len = min(left, sg->length);
-
-		if (sg->length > len) {
-			TRACE_DBG("Processing WS tail of %d << %d = %d bytes - adjusted length of element %d from %d to %d",
-				  wsp->ws_left_to_send,
-				  ws_cmd->dev->block_shift,
-				  wsp->ws_left_to_send <<
-				  ws_cmd->dev->block_shift, i,
-				  sg->length, len);
-			sg->length = len;
-			sg_mark_end(sg);
-#if LINUX_VERSION_CODE < KERNEL_VERSION(3, 0, 0)
-			/* Old versions of sg_mark_end() clear page_link. */
-			BUG_ON(sg_page(sg) == NULL);
-#endif
-			wsp->ws_sg_cnt = i + 1;
-			break;
-		}
-		left -= len;
-	}
-
-	TRACE_EXIT();
-	return;
-}
-
-=======
->>>>>>> 5b921822
 /* Must be called in a thread context and no locks */
 static void scst_ws_write_cmd_finished(struct scst_cmd *cmd)
 {
@@ -6485,10 +6436,6 @@
 				goto out_free;
 		}
 	}
-<<<<<<< HEAD
-	WARN_ON_ONCE(left != 0);
-=======
->>>>>>> 5b921822
 
 	if (scst_cmd_needs_dif_buf(cmd)) {
 		struct t10_pi_tuple *t;
@@ -12645,12 +12592,8 @@
 		for (i = 0; i < SESS_TGT_DEV_LIST_HASH_SIZE; i++) {
 			struct list_head *head = &sess->sess_tgt_dev_list[i];
 			struct scst_tgt_dev *tgt_dev;
-<<<<<<< HEAD
+
 			list_for_each_entry_rcu(tgt_dev, head,
-=======
-
-			list_for_each_entry(tgt_dev, head,
->>>>>>> 5b921822
 					sess_tgt_dev_list_entry) {
 				/* Lockdep triggers here a false positive.. */
 				spin_lock(&tgt_dev->tgt_dev_lock);
@@ -12724,12 +12667,8 @@
 		for (i = SESS_TGT_DEV_LIST_HASH_SIZE-1; i >= 0; i--) {
 			struct list_head *head = &sess->sess_tgt_dev_list[i];
 			struct scst_tgt_dev *tgt_dev;
-<<<<<<< HEAD
+
 			list_for_each_entry_rcu(tgt_dev, head,
-=======
-
-			list_for_each_entry_reverse(tgt_dev, head,
->>>>>>> 5b921822
 					sess_tgt_dev_list_entry) {
 				spin_unlock(&tgt_dev->tgt_dev_lock);
 			}
