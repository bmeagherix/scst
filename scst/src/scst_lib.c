/*
 *  scst_lib.c
 *
 *  Copyright (C) 2004 - 2015 Vladislav Bolkhovitin <vst@vlnb.net>
 *  Copyright (C) 2004 - 2005 Leonid Stoljar
 *  Copyright (C) 2007 - 2015 SanDisk Corporation
 *  Copyright (C) 2015 Permabit Technology Corporation.
 *  Copyright (C) 2015 Calsoft Pvt. Ltd.
 *
 *  This program is free software; you can redistribute it and/or
 *  modify it under the terms of the GNU General Public License
 *  as published by the Free Software Foundation, version 2
 *  of the License.
 *
 *  This program is distributed in the hope that it will be useful,
 *  but WITHOUT ANY WARRANTY; without even the implied warranty of
 *  MERCHANTABILITY or FITNESS FOR A PARTICULAR PURPOSE. See the
 *  GNU General Public License for more details.
 */

#include <linux/init.h>
#include <linux/kernel.h>
#include <linux/errno.h>
#include <linux/list.h>
#include <linux/spinlock.h>
#include <linux/slab.h>
#include <linux/sched.h>
#include <linux/kthread.h>
#include <linux/cdrom.h>
#include <linux/unistd.h>
#include <linux/string.h>
#include <linux/ctype.h>
#include <linux/delay.h>
#include <linux/vmalloc.h>
#include <asm/kmap_types.h>
#include <asm/unaligned.h>
#include <asm/checksum.h>
#include <linux/version.h>
#if LINUX_VERSION_CODE >= KERNEL_VERSION(2, 6, 27)
#include <linux/crc-t10dif.h>
#endif
#include <linux/namei.h>
#include <linux/mount.h>

#ifndef INSIDE_KERNEL_TREE
#include <linux/version.h>
#endif

#if LINUX_VERSION_CODE < KERNEL_VERSION(2, 6, 29)
#include <linux/writeback.h>
#endif

#if LINUX_VERSION_CODE >= KERNEL_VERSION(3, 18, 0)
#include <linux/t10-pi.h>
#endif

#ifdef INSIDE_KERNEL_TREE
#include <scst/scst.h>
#else
#include "scst.h"
#endif
#include "scst_priv.h"
#include "scst_mem.h"
#include "scst_pres.h"

static void scst_put_acg_work(struct work_struct *work);
static void scst_del_acn(struct scst_acn *acn);
static void scst_free_acn(struct scst_acn *acn, bool reassign);

#if LINUX_VERSION_CODE >= KERNEL_VERSION(2, 6, 30)
struct scsi_io_context {
	void *data;
	void (*done)(void *data, char *sense, int result, int resid);
	char sense[SCST_SENSE_BUFFERSIZE];
};
static struct kmem_cache *scsi_io_context_cache;
#endif
static struct workqueue_struct *scst_release_acg_wq;

#if LINUX_VERSION_CODE < KERNEL_VERSION(2, 6, 22) \
    && (!defined(RHEL_RELEASE_CODE) || RHEL_RELEASE_CODE -0 < 5 * 256 + 3) \
    && !defined(CONFIG_PPC)
static int strncasecmp(const char *s1, const char *s2, size_t n)
{
	int c1, c2;

	do {
		c1 = tolower(*s1++);
		c2 = tolower(*s2++);
	} while ((--n > 0) && c1 == c2 && c1 != 0);
	return c1 - c2;
}
#endif

#if LINUX_VERSION_CODE < KERNEL_VERSION(2, 6, 22)
char *kvasprintf(gfp_t gfp, const char *fmt, va_list ap)
{
	unsigned int len;
	char *p;
	va_list aq;

	va_copy(aq, ap);
	len = vsnprintf(NULL, 0, fmt, aq);
	va_end(aq);

	p = kmalloc_track_caller(len + 1, gfp);
	if (!p)
		return NULL;

	vsnprintf(p, len + 1, fmt, ap);

	return p;
}
#endif

#if LINUX_VERSION_CODE < KERNEL_VERSION(2, 6, 35) &&	\
	(!defined(RHEL_MAJOR) || RHEL_MAJOR -0 < 6 ||	\
	 RHEL_MAJOR -0 == 6 && RHEL_MINOR -0 < 1)
/*
 * See also "lib: introduce common method to convert hex digits" (commit
 * 903788892ea0fc7fcaf7e8e5fac9a77379fc215b).
 */
int hex_to_bin(char ch)
{
	if (ch >= '0' && ch <= '9')
		return ch - '0';
	ch = tolower(ch);
	if (ch >= 'a' && ch <= 'f')
		return ch - 'a' + 10;
	return -1;
}
EXPORT_SYMBOL(hex_to_bin);
#endif

#if LINUX_VERSION_CODE < KERNEL_VERSION(2, 6, 30) || \
	!defined(SCSI_EXEC_REQ_FIFO_DEFINED)
static int sg_copy(struct scatterlist *dst_sg, struct scatterlist *src_sg,
#if LINUX_VERSION_CODE < KERNEL_VERSION(3, 4, 0)
	    int nents_to_copy, size_t copy_len,
	    enum km_type d_km_type, enum km_type s_km_type);
#else
	    int nents_to_copy, size_t copy_len);
#endif
#endif

static void scst_free_descriptors(struct scst_cmd *cmd);

const struct scst_opcode_descriptor scst_op_descr_inquiry = {
	.od_opcode = INQUIRY,
	.od_support = 3, /* supported as in the standard */
	.od_cdb_size = 6,
	.od_nominal_timeout = SCST_DEFAULT_NOMINAL_TIMEOUT_SEC,
	.od_recommended_timeout = SCST_GENERIC_DISK_SMALL_TIMEOUT/HZ,
	.od_cdb_usage_bits = { INQUIRY, 1, 0xFF, 0xFF, 0xFF, SCST_OD_DEFAULT_CONTROL_BYTE },
};
EXPORT_SYMBOL(scst_op_descr_inquiry);

const struct scst_opcode_descriptor scst_op_descr_tur = {
	.od_opcode = TEST_UNIT_READY,
	.od_support = 3, /* supported as in the standard */
	.od_cdb_size = 6,
	.od_nominal_timeout = SCST_DEFAULT_NOMINAL_TIMEOUT_SEC,
	.od_recommended_timeout = SCST_GENERIC_DISK_SMALL_TIMEOUT/HZ,
	.od_cdb_usage_bits = { TEST_UNIT_READY, 0, 0, 0, 0, SCST_OD_DEFAULT_CONTROL_BYTE },
};
EXPORT_SYMBOL(scst_op_descr_tur);

const struct scst_opcode_descriptor scst_op_descr_log_select = {
	.od_opcode = LOG_SELECT,
	.od_support = 3, /* supported as in the standard */
	.od_cdb_size = 10,
	.od_nominal_timeout = SCST_DEFAULT_NOMINAL_TIMEOUT_SEC,
	.od_recommended_timeout = SCST_GENERIC_DISK_SMALL_TIMEOUT/HZ,
	.od_cdb_usage_bits = { LOG_SELECT, 3, 0xFF, 0xFF, 0, 0, 0, 0xFF, 0xFF,
			       SCST_OD_DEFAULT_CONTROL_BYTE },
};
EXPORT_SYMBOL(scst_op_descr_log_select);

const struct scst_opcode_descriptor scst_op_descr_log_sense = {
	.od_opcode = LOG_SENSE,
	.od_support = 3, /* supported as in the standard */
	.od_cdb_size = 10,
	.od_nominal_timeout = SCST_DEFAULT_NOMINAL_TIMEOUT_SEC,
	.od_recommended_timeout = SCST_GENERIC_DISK_SMALL_TIMEOUT/HZ,
	.od_cdb_usage_bits = { LOG_SENSE, 1, 0xFF, 0xFF, 0, 0xFF, 0xFF, 0xFF, 0xFF,
			       SCST_OD_DEFAULT_CONTROL_BYTE },
};
EXPORT_SYMBOL(scst_op_descr_log_sense);

const struct scst_opcode_descriptor scst_op_descr_mode_select6 = {
	.od_opcode = MODE_SELECT,
	.od_support = 3, /* supported as in the standard */
	.od_cdb_size = 6,
	.od_nominal_timeout = SCST_DEFAULT_NOMINAL_TIMEOUT_SEC,
	.od_recommended_timeout = SCST_GENERIC_DISK_SMALL_TIMEOUT/HZ,
	.od_cdb_usage_bits = { MODE_SELECT, 0x11, 0, 0, 0xFF, SCST_OD_DEFAULT_CONTROL_BYTE },
};
EXPORT_SYMBOL(scst_op_descr_mode_select6);

const struct scst_opcode_descriptor scst_op_descr_mode_sense6 = {
	.od_opcode = MODE_SENSE,
	.od_support = 3, /* supported as in the standard */
	.od_cdb_size = 6,
	.od_nominal_timeout = SCST_DEFAULT_NOMINAL_TIMEOUT_SEC,
	.od_recommended_timeout = SCST_GENERIC_DISK_SMALL_TIMEOUT/HZ,
	.od_cdb_usage_bits = { MODE_SENSE, 8, 0xFF, 0xFF, 0xFF, SCST_OD_DEFAULT_CONTROL_BYTE },
};
EXPORT_SYMBOL(scst_op_descr_mode_sense6);

const struct scst_opcode_descriptor scst_op_descr_mode_select10 = {
	.od_opcode = MODE_SELECT_10,
	.od_support = 3, /* supported as in the standard */
	.od_cdb_size = 10,
	.od_nominal_timeout = SCST_DEFAULT_NOMINAL_TIMEOUT_SEC,
	.od_recommended_timeout = SCST_GENERIC_DISK_SMALL_TIMEOUT/HZ,
	.od_cdb_usage_bits = { MODE_SELECT_10, 0x11, 0, 0, 0, 0, 0, 0xFF, 0xFF,
			       SCST_OD_DEFAULT_CONTROL_BYTE },
};
EXPORT_SYMBOL(scst_op_descr_mode_select10);

const struct scst_opcode_descriptor scst_op_descr_mode_sense10 = {
	.od_opcode = MODE_SENSE_10,
	.od_support = 3, /* supported as in the standard */
	.od_cdb_size = 10,
	.od_nominal_timeout = SCST_DEFAULT_NOMINAL_TIMEOUT_SEC,
	.od_recommended_timeout = SCST_GENERIC_DISK_SMALL_TIMEOUT/HZ,
	.od_cdb_usage_bits = { MODE_SENSE_10, 0x18, 0xFF, 0xFF, 0, 0, 0, 0xFF, 0xFF,
			       SCST_OD_DEFAULT_CONTROL_BYTE },
};
EXPORT_SYMBOL(scst_op_descr_mode_sense10);

const struct scst_opcode_descriptor scst_op_descr_rtpg = {
	.od_opcode = MAINTENANCE_IN,
	.od_serv_action = MI_REPORT_TARGET_PGS,
	.od_serv_action_valid = 1,
	.od_support = 3, /* supported as in the standard */
	.od_cdb_size = 12,
	.od_nominal_timeout = SCST_DEFAULT_NOMINAL_TIMEOUT_SEC,
	.od_recommended_timeout = SCST_GENERIC_DISK_SMALL_TIMEOUT/HZ,
	.od_cdb_usage_bits = { MAINTENANCE_IN, 0xE0|MI_REPORT_TARGET_PGS, 0, 0,
			       0, 0, 0xFF, 0xFF, 0xFF, 0xFF, 0, SCST_OD_DEFAULT_CONTROL_BYTE },
};
EXPORT_SYMBOL(scst_op_descr_rtpg);

const struct scst_opcode_descriptor scst_op_descr_stpg = {
	.od_opcode = MAINTENANCE_OUT,
	.od_serv_action = MO_SET_TARGET_PGS,
	.od_serv_action_valid = 1,
	.od_support = 3, /* supported as in the standard */
	.od_cdb_size = 12,
	.od_nominal_timeout = SCST_DEFAULT_NOMINAL_TIMEOUT_SEC,
	.od_recommended_timeout = SCST_GENERIC_DISK_SMALL_TIMEOUT/HZ,
	.od_cdb_usage_bits = { MAINTENANCE_IN, MO_SET_TARGET_PGS, 0, 0, 0, 0,
			       0xFF, 0xFF, 0xFF, 0xFF, 0, SCST_OD_DEFAULT_CONTROL_BYTE },
};
EXPORT_SYMBOL(scst_op_descr_stpg);

const struct scst_opcode_descriptor scst_op_descr_send_diagnostic = {
	.od_opcode = SEND_DIAGNOSTIC,
	.od_support = 3, /* supported as in the standard */
	.od_cdb_size = 6,
	.od_nominal_timeout = SCST_DEFAULT_NOMINAL_TIMEOUT_SEC,
	.od_recommended_timeout = SCST_GENERIC_DISK_SMALL_TIMEOUT/HZ,
	.od_cdb_usage_bits = { SEND_DIAGNOSTIC, 0xF7, 0, 0xFF, 0xFF,
			       SCST_OD_DEFAULT_CONTROL_BYTE },
};
EXPORT_SYMBOL(scst_op_descr_send_diagnostic);

const struct scst_opcode_descriptor scst_op_descr_reserve6 = {
	.od_opcode = RESERVE,
	.od_support = 3, /* supported as in the standard */
	.od_cdb_size = 6,
	.od_nominal_timeout = SCST_DEFAULT_NOMINAL_TIMEOUT_SEC,
	.od_recommended_timeout = SCST_GENERIC_DISK_SMALL_TIMEOUT/HZ,
	.od_cdb_usage_bits = { RESERVE, 0, 0, 0, 0, SCST_OD_DEFAULT_CONTROL_BYTE },
};
EXPORT_SYMBOL(scst_op_descr_reserve6);

const struct scst_opcode_descriptor scst_op_descr_release6 = {
	.od_opcode = RELEASE,
	.od_support = 3, /* supported as in the standard */
	.od_cdb_size = 6,
	.od_nominal_timeout = SCST_DEFAULT_NOMINAL_TIMEOUT_SEC,
	.od_recommended_timeout = SCST_GENERIC_DISK_SMALL_TIMEOUT/HZ,
	.od_cdb_usage_bits = { RELEASE, 0, 0, 0, 0, SCST_OD_DEFAULT_CONTROL_BYTE },
};
EXPORT_SYMBOL(scst_op_descr_release6);

const struct scst_opcode_descriptor scst_op_descr_reserve10 = {
	.od_opcode = RESERVE_10,
	.od_support = 3, /* supported as in the standard */
	.od_cdb_size = 10,
	.od_nominal_timeout = SCST_DEFAULT_NOMINAL_TIMEOUT_SEC,
	.od_recommended_timeout = SCST_GENERIC_DISK_SMALL_TIMEOUT/HZ,
	.od_cdb_usage_bits = { RESERVE_10, 0, 0, 0, 0, 0, 0, 0, 0,
			       SCST_OD_DEFAULT_CONTROL_BYTE },
};
EXPORT_SYMBOL(scst_op_descr_reserve10);

const struct scst_opcode_descriptor scst_op_descr_release10 = {
	.od_opcode = RELEASE_10,
	.od_support = 3, /* supported as in the standard */
	.od_cdb_size = 10,
	.od_nominal_timeout = SCST_DEFAULT_NOMINAL_TIMEOUT_SEC,
	.od_recommended_timeout = SCST_GENERIC_DISK_SMALL_TIMEOUT/HZ,
	.od_cdb_usage_bits = { RELEASE_10, 0, 0, 0, 0, 0, 0, 0, 0,
			       SCST_OD_DEFAULT_CONTROL_BYTE },
};
EXPORT_SYMBOL(scst_op_descr_release10);

const struct scst_opcode_descriptor scst_op_descr_pr_in = {
	.od_opcode = PERSISTENT_RESERVE_IN,
	.od_support = 3, /* supported as in the standard */
	.od_cdb_size = 10,
	.od_nominal_timeout = SCST_DEFAULT_NOMINAL_TIMEOUT_SEC,
	.od_recommended_timeout = SCST_GENERIC_DISK_SMALL_TIMEOUT/HZ,
	.od_cdb_usage_bits = { PERSISTENT_RESERVE_IN, 0x1F, 0, 0, 0, 0, 0, 0xFF, 0xFF,
			       SCST_OD_DEFAULT_CONTROL_BYTE },
};
EXPORT_SYMBOL(scst_op_descr_pr_in);

const struct scst_opcode_descriptor scst_op_descr_pr_out = {
	.od_opcode = PERSISTENT_RESERVE_OUT,
	.od_support = 3, /* supported as in the standard */
	.od_cdb_size = 10,
	.od_nominal_timeout = SCST_DEFAULT_NOMINAL_TIMEOUT_SEC,
	.od_recommended_timeout = SCST_GENERIC_DISK_SMALL_TIMEOUT/HZ,
	.od_cdb_usage_bits = { PERSISTENT_RESERVE_OUT, 0x1F, 0xFF, 0, 0, 0xFF,
			       0xFF, 0xFF, 0xFF, SCST_OD_DEFAULT_CONTROL_BYTE },
};
EXPORT_SYMBOL(scst_op_descr_pr_out);

const struct scst_opcode_descriptor scst_op_descr_report_luns = {
	.od_opcode = REPORT_LUNS,
	.od_support = 3, /* supported as in the standard */
	.od_cdb_size = 12,
	.od_nominal_timeout = SCST_DEFAULT_NOMINAL_TIMEOUT_SEC,
	.od_recommended_timeout = SCST_GENERIC_DISK_SMALL_TIMEOUT/HZ,
	.od_cdb_usage_bits = { REPORT_LUNS, 0, 0xFF, 0, 0, 0, 0xFF, 0xFF,
			       0xFF, 0xFF, 0, SCST_OD_DEFAULT_CONTROL_BYTE },
};
EXPORT_SYMBOL(scst_op_descr_report_luns);

const struct scst_opcode_descriptor scst_op_descr_request_sense = {
	.od_opcode = REQUEST_SENSE,
	.od_support = 3, /* supported as in the standard */
	.od_cdb_size = 6,
	.od_nominal_timeout = SCST_DEFAULT_NOMINAL_TIMEOUT_SEC,
	.od_recommended_timeout = SCST_GENERIC_DISK_SMALL_TIMEOUT/HZ,
	.od_cdb_usage_bits = { REQUEST_SENSE, 1, 0, 0, 0xFF, SCST_OD_DEFAULT_CONTROL_BYTE },
};
EXPORT_SYMBOL(scst_op_descr_request_sense);

const struct scst_opcode_descriptor scst_op_descr_report_supp_tm_fns = {
	.od_opcode = MAINTENANCE_IN,
	.od_serv_action = MI_REPORT_SUPPORTED_TASK_MANAGEMENT_FUNCTIONS,
	.od_serv_action_valid = 1,
	.od_support = 3, /* supported as in the standard */
	.od_cdb_size = 12,
	.od_nominal_timeout = SCST_DEFAULT_NOMINAL_TIMEOUT_SEC,
	.od_recommended_timeout = SCST_GENERIC_DISK_SMALL_TIMEOUT/HZ,
	.od_cdb_usage_bits = { MAINTENANCE_IN, MI_REPORT_SUPPORTED_TASK_MANAGEMENT_FUNCTIONS,
			       0x80, 0, 0, 0, 0xFF, 0xFF, 0xFF,
			       0xFF, 0, SCST_OD_DEFAULT_CONTROL_BYTE },
};
EXPORT_SYMBOL(scst_op_descr_report_supp_tm_fns);

const struct scst_opcode_descriptor scst_op_descr_report_supp_opcodes = {
	.od_opcode = MAINTENANCE_IN,
	.od_serv_action = MI_REPORT_SUPPORTED_OPERATION_CODES,
	.od_serv_action_valid = 1,
	.od_support = 3, /* supported as in the standard */
	.od_cdb_size = 12,
	.od_nominal_timeout = SCST_DEFAULT_NOMINAL_TIMEOUT_SEC,
	.od_recommended_timeout = SCST_GENERIC_DISK_SMALL_TIMEOUT/HZ,
	.od_cdb_usage_bits = { MAINTENANCE_IN, MI_REPORT_SUPPORTED_OPERATION_CODES,
			       0x87, 0xFF, 0xFF, 0xFF, 0xFF, 0xFF, 0xFF,
			       0xFF, 0, SCST_OD_DEFAULT_CONTROL_BYTE },
};
EXPORT_SYMBOL(scst_op_descr_report_supp_opcodes);

struct scst_sdbops;

static int get_cdb_info_len_10(struct scst_cmd *cmd,
	const struct scst_sdbops *sdbops);
static int get_cdb_info_block_limit(struct scst_cmd *cmd,
	const struct scst_sdbops *sdbops);
static int get_cdb_info_read_capacity(struct scst_cmd *cmd,
	const struct scst_sdbops *sdbops);
static int get_cdb_info_serv_act_in(struct scst_cmd *cmd,
	const struct scst_sdbops *sdbops);
static int get_cdb_info_single(struct scst_cmd *cmd,
	const struct scst_sdbops *sdbops);
static int get_cdb_info_read_pos(struct scst_cmd *cmd,
	const struct scst_sdbops *sdbops);
static int get_cdb_info_prevent_allow_medium_removal(struct scst_cmd *cmd,
	const struct scst_sdbops *sdbops);
static int get_cdb_info_start_stop(struct scst_cmd *cmd,
	const struct scst_sdbops *sdbops);
static int get_cdb_info_len_3_read_elem_stat(struct scst_cmd *cmd,
	const struct scst_sdbops *sdbops);
static int get_cdb_info_len_2(struct scst_cmd *cmd,
	const struct scst_sdbops *sdbops);
static int get_cdb_info_fmt(struct scst_cmd *cmd,
	const struct scst_sdbops *sdbops);
	static int get_cdb_info_verify6(struct scst_cmd *cmd,
	const struct scst_sdbops *sdbops);
static int get_cdb_info_verify10(struct scst_cmd *cmd,
	const struct scst_sdbops *sdbops);
static int get_cdb_info_verify12(struct scst_cmd *cmd,
	const struct scst_sdbops *sdbops);
static int get_cdb_info_verify16(struct scst_cmd *cmd,
	const struct scst_sdbops *sdbops);
static int get_cdb_info_len_1(struct scst_cmd *cmd,
	const struct scst_sdbops *sdbops);
static int get_cdb_info_lba_3_len_1_256_read(struct scst_cmd *cmd,
	const struct scst_sdbops *sdbops);
static int get_cdb_info_lba_3_len_1_256_write(struct scst_cmd *cmd,
	const struct scst_sdbops *sdbops);
static int get_cdb_info_bidi_lba_4_len_2(struct scst_cmd *cmd,
	const struct scst_sdbops *sdbops);
static int get_cdb_info_len_3(struct scst_cmd *cmd,
	const struct scst_sdbops *sdbops);
static int get_cdb_info_len_4(struct scst_cmd *cmd,
	const struct scst_sdbops *sdbops);
static int get_cdb_info_none(struct scst_cmd *cmd,
	const struct scst_sdbops *sdbops);
static int get_cdb_info_lba_2_none(struct scst_cmd *cmd,
	const struct scst_sdbops *sdbops);
static int get_cdb_info_lba_4_len_2(struct scst_cmd *cmd,
	const struct scst_sdbops *sdbops);
static int get_cdb_info_read_10(struct scst_cmd *cmd,
	const struct scst_sdbops *sdbops);
static int get_cdb_info_lba_4_len_2_wrprotect(struct scst_cmd *cmd,
	const struct scst_sdbops *sdbops);
static int get_cdb_info_lba_4_none(struct scst_cmd *cmd,
	const struct scst_sdbops *sdbops);
static int get_cdb_info_lba_4_len_4_rdprotect(struct scst_cmd *cmd,
	const struct scst_sdbops *sdbops);
static int get_cdb_info_lba_4_len_4_wrprotect(struct scst_cmd *cmd,
	const struct scst_sdbops *sdbops);
static int get_cdb_info_read_16(struct scst_cmd *cmd,
	const struct scst_sdbops *sdbops);
static int get_cdb_info_lba_8_len_4_wrprotect(struct scst_cmd *cmd,
	const struct scst_sdbops *sdbops);
static int get_cdb_info_lba_8_none(struct scst_cmd *cmd,
	const struct scst_sdbops *sdbops);
static int get_cdb_info_write_same10(struct scst_cmd *cmd,
	const struct scst_sdbops *sdbops);
static int get_cdb_info_write_same16(struct scst_cmd *cmd,
	const struct scst_sdbops *sdbops);
static int get_cdb_info_compare_and_write(struct scst_cmd *cmd,
	const struct scst_sdbops *sdbops);
static int get_cdb_info_apt(struct scst_cmd *cmd,
	const struct scst_sdbops *sdbops);
static int get_cdb_info_min(struct scst_cmd *cmd,
	const struct scst_sdbops *sdbops);
static int get_cdb_info_var_len(struct scst_cmd *cmd,
	const struct scst_sdbops *sdbops);

/*
+=====================================-============-======-
|  Command name                       | Operation  | Type |
|                                     |   code     |      |
|-------------------------------------+------------+------+

+=========================================================+
|Key:  M = command implementation is mandatory.           |
|      O = command implementation is optional.            |
|      V = Vendor-specific                                |
|      R = Reserved                                       |
|     ' '= DON'T use for this device                      |
+=========================================================+
*/

#define SCST_CDB_MANDATORY  'M'	/* mandatory */
#define SCST_CDB_OPTIONAL   'O'	/* optional  */
#define SCST_CDB_VENDOR     'V'	/* vendor    */
#define SCST_CDB_RESERVED   'R'	/* reserved  */
#define SCST_CDB_NOTSUPP    ' '	/* don't use */

struct scst_sdbops {
	uint8_t ops;		/* SCSI-2 op codes */
	uint8_t devkey[16];	/* Key for every device type M,O,V,R
				 * type_disk      devkey[0]
				 * type_tape      devkey[1]
				 * type_printer   devkey[2]
				 * type_processor devkey[3]
				 * type_worm      devkey[4]
				 * type_cdrom     devkey[5]
				 * type_scanner   devkey[6]
				 * type_mod       devkey[7]
				 * type_changer   devkey[8]
				 * type_commdev   devkey[9]
				 * type_reserv    devkey[A]
				 * type_reserv    devkey[B]
				 * type_raid      devkey[C]
				 * type_enclosure devkey[D]
				 * type_reserv    devkey[E]
				 * type_reserv    devkey[F]
				 */
	uint8_t info_lba_off;	/* LBA offset in cdb */
	uint8_t info_lba_len;	/* LBA length in cdb */
	uint8_t info_len_off;	/* length offset in cdb */
	uint8_t info_len_len;	/* length length in cdb */
	uint8_t info_data_direction; /* init --> target: SCST_DATA_WRITE
				   * target --> init: SCST_DATA_READ
				   * target <--> init: SCST_DATA_READ|SCST_DATA_WRITE
				   */
	uint32_t info_op_flags;	/* various flags of this opcode */
	const char *info_op_name;/* op code SCSI full name */
	int (*get_cdb_info)(struct scst_cmd *cmd, const struct scst_sdbops *sdbops);
};

static int scst_scsi_op_list[256];

#define FLAG_NONE 0

/* See also http://www.t10.org/lists/op-num.htm */
static const struct scst_sdbops scst_scsi_op_table[] = {
	/*
	 *                       +-------------------> TYPE_DISK      (0)
	 *                       |
	 *                       |+------------------> TYPE_TAPE      (1)
	 *                       ||
	 *                       ||+-----------------> TYPE_PRINTER   (2)
	 *                       |||
	 *                       |||+----------------> TYPE_PROCESSOR (3)
	 *                       ||||
	 *                       ||||+---------------> TYPE_WORM      (4)
	 *                       |||||
	 *                       |||||+--------------> TYPE_CDROM     (5)
	 *                       ||||||
	 *                       ||||||+-------------> TYPE_SCANNER   (6)
	 *                       |||||||
	 *                       |||||||+------------> TYPE_MOD       (7)
	 *                       ||||||||
	 *                       ||||||||+-----------> TYPE_CHANGER   (8)
	 *                       |||||||||
	 *                       |||||||||+----------> TYPE_COMM      (9)
	 *                       ||||||||||
	 *                       ||||||||||  +-------> TYPE_RAID      (C)
	 *                       ||||||||||  |
	 *                       ||||||||||  |+------> TYPE_ENCLOSURE (D)
	 *                       ||||||||||  ||
	 *                       ||||||||||  ||+-----> TYPE_RBC       (E)
	 *                       ||||||||||  |||
	 *                       ||||||||||  |||+----> Optical card   (F)
	 *                       ||||||||||  ||||
	 *                       ||||||||||  ||||
	 *                       0123456789ABCDEF -> TYPE_????     */

	/* 6-bytes length CDB */
	{.ops = 0x00, .devkey = "MMMMMMMMMMMMMMMM",
	 .info_op_name = "TEST UNIT READY",
	 .info_data_direction = SCST_DATA_NONE,
	 /* Let's be HQ to don't look dead under high load */
	 .info_op_flags = SCST_SMALL_TIMEOUT|SCST_IMPLICIT_HQ|
			 SCST_REG_RESERVE_ALLOWED|SCST_WRITE_EXCL_ALLOWED|
#ifdef CONFIG_SCST_TEST_IO_IN_SIRQ
			 SCST_TEST_IO_IN_SIRQ_ALLOWED|
#endif
			 SCST_EXCL_ACCESS_ALLOWED,
	 .get_cdb_info = get_cdb_info_none},
	{.ops = 0x01, .devkey = " M              ",
	 .info_op_name = "REWIND",
	 .info_data_direction = SCST_DATA_NONE,
	 .info_op_flags = SCST_LONG_TIMEOUT|SCST_WRITE_EXCL_ALLOWED,
	 .get_cdb_info = get_cdb_info_none},
	{.ops = 0x03, .devkey = "MMMMMMMMMMMMMMMM",
	 .info_op_name = "REQUEST SENSE",
	 .info_data_direction = SCST_DATA_READ,
	 .info_op_flags = SCST_SMALL_TIMEOUT|SCST_SKIP_UA|SCST_LOCAL_CMD|
		 SCST_REG_RESERVE_ALLOWED|SCST_WRITE_EXCL_ALLOWED|
		 SCST_EXCL_ACCESS_ALLOWED,
	 .info_len_off = 4, .info_len_len = 1,
	 .get_cdb_info = get_cdb_info_len_1},
	{.ops = 0x04, .devkey = "M    O O        ",
	 .info_op_name = "FORMAT UNIT",
	 .info_data_direction = SCST_DATA_NONE,
	 .info_op_flags = SCST_LONG_TIMEOUT|SCST_WRITE_MEDIUM|SCST_STRICTLY_SERIALIZED,
	 .get_cdb_info = get_cdb_info_fmt},
	{.ops = 0x04, .devkey = " O              ",
	 .info_op_name = "FORMAT MEDIUM",
	 .info_data_direction = SCST_DATA_WRITE,
	 .info_op_flags = SCST_LONG_TIMEOUT|SCST_WRITE_MEDIUM|SCST_STRICTLY_SERIALIZED,
	 .info_len_off = 3, .get_cdb_info = get_cdb_info_len_2},
	{.ops = 0x04, .devkey = "  O             ",
	 .info_op_name = "FORMAT",
	 .info_data_direction = SCST_DATA_NONE,
	 .info_op_flags = SCST_WRITE_MEDIUM|SCST_STRICTLY_SERIALIZED,
	 .get_cdb_info = get_cdb_info_none},
	{.ops = 0x05, .devkey = "VMVVVV  V       ",
	 .info_op_name = "READ BLOCK LIMITS",
	 .info_data_direction = SCST_DATA_READ,
	 .info_op_flags = SCST_SMALL_TIMEOUT|SCST_REG_RESERVE_ALLOWED|
		SCST_WRITE_EXCL_ALLOWED|SCST_EXCL_ACCESS_ALLOWED,
	 .get_cdb_info = get_cdb_info_block_limit},
	{.ops = 0x07, .devkey = "        O       ",
	 .info_op_name = "INITIALIZE ELEMENT STATUS",
	 .info_data_direction = SCST_DATA_NONE,
	 .info_op_flags = SCST_LONG_TIMEOUT,
	 .get_cdb_info = get_cdb_info_none},
	{.ops = 0x07, .devkey = "OVV O  OV       ",
	 .info_op_name = "REASSIGN BLOCKS",
	 .info_data_direction = SCST_DATA_WRITE,
	 .info_op_flags = SCST_WRITE_MEDIUM,
	 .get_cdb_info = get_cdb_info_none},
	{.ops = 0x08, .devkey = "O               ",
	 .info_op_name = "READ(6)",
	 .info_data_direction = SCST_DATA_READ,
	 .info_op_flags = SCST_TRANSFER_LEN_TYPE_FIXED|
#ifdef CONFIG_SCST_TEST_IO_IN_SIRQ
			 SCST_TEST_IO_IN_SIRQ_ALLOWED|
#endif
			 SCST_WRITE_EXCL_ALLOWED,
	 .info_lba_off = 1, .info_lba_len = 3,
	 .info_len_off = 4, .info_len_len = 1,
	 .get_cdb_info = get_cdb_info_lba_3_len_1_256_read},
	{.ops = 0x08, .devkey = " MV  O OV       ",
	 .info_op_name = "READ(6)",
	 .info_data_direction = SCST_DATA_READ,
	 .info_op_flags = SCST_TRANSFER_LEN_TYPE_FIXED|
			 SCST_WRITE_EXCL_ALLOWED,
	 .info_len_off = 2, .info_len_len = 3,
	 .get_cdb_info = get_cdb_info_len_3},
	{.ops = 0x08, .devkey = "         M      ",
	 .info_op_name = "GET MESSAGE(6)",
	 .info_data_direction = SCST_DATA_READ,
	 .info_op_flags = FLAG_NONE,
	 .info_len_off = 2, .info_len_len = 3,
	 .get_cdb_info = get_cdb_info_len_3},
	{.ops = 0x08, .devkey = "    O           ",
	 .info_op_name = "RECEIVE",
	 .info_data_direction = SCST_DATA_READ,
	 .info_op_flags = FLAG_NONE,
	 .info_len_off = 2, .info_len_len = 3,
	 .get_cdb_info = get_cdb_info_len_3},
	{.ops = 0x0A, .devkey = "O               ",
	 .info_op_name = "WRITE(6)",
	 .info_data_direction = SCST_DATA_WRITE,
	 .info_op_flags = SCST_TRANSFER_LEN_TYPE_FIXED|
#ifdef CONFIG_SCST_TEST_IO_IN_SIRQ
			  SCST_TEST_IO_IN_SIRQ_ALLOWED|
#endif
			  SCST_WRITE_MEDIUM,
	 .info_lba_off = 1, .info_lba_len = 3,
	 .info_len_off = 4, .info_len_len = 1,
	 .get_cdb_info = get_cdb_info_lba_3_len_1_256_write},
	{.ops = 0x0A, .devkey = " M  O  OV       ",
	 .info_op_name = "WRITE(6)",
	 .info_data_direction = SCST_DATA_WRITE,
	 .info_op_flags = SCST_TRANSFER_LEN_TYPE_FIXED|SCST_WRITE_MEDIUM,
	 .info_len_off = 2, .info_len_len = 3,
	 .get_cdb_info = get_cdb_info_len_3},
	{.ops = 0x0A, .devkey = "  M             ",
	 .info_op_name = "PRINT",
	 .info_data_direction = SCST_DATA_NONE,
	 .info_op_flags = FLAG_NONE,
	 .get_cdb_info = get_cdb_info_none},
	{.ops = 0x0A, .devkey = "         M      ",
	 .info_op_name = "SEND MESSAGE(6)",
	 .info_data_direction = SCST_DATA_WRITE,
	 .info_op_flags = FLAG_NONE,
	 .info_len_off = 2, .info_len_len = 3,
	 .get_cdb_info = get_cdb_info_len_3},
	{.ops = 0x0A, .devkey = "    M           ",
	 .info_op_name = "SEND(6)",
	 .info_data_direction = SCST_DATA_WRITE,
	 .info_op_flags = FLAG_NONE,
	 .info_len_off = 2, .info_len_len = 3,
	 .get_cdb_info = get_cdb_info_len_3},
	{.ops = 0x0B, .devkey = "O   OO OV       ",
	 .info_op_name = "SEEK(6)",
	 .info_data_direction = SCST_DATA_NONE,
	 .info_op_flags = FLAG_NONE,
	 .info_lba_off = 2, .info_lba_len = 2,
	 .get_cdb_info = get_cdb_info_lba_2_none},
	{.ops = 0x0B, .devkey = "  O             ",
	 .info_op_name = "SLEW AND PRINT",
	 .info_data_direction = SCST_DATA_NONE,
	 .info_op_flags = FLAG_NONE,
	 .get_cdb_info = get_cdb_info_none},
	{.ops = 0x0C, .devkey = " VVVVV  V       ",
	 .info_op_name = "SEEK BLOCK",
	 .info_data_direction = SCST_DATA_NONE,
	 .info_op_flags = SCST_LONG_TIMEOUT,
	 .get_cdb_info = get_cdb_info_none},
	{.ops = 0x0D, .devkey = " VVVVV  V       ",
	 .info_op_name = "PARTITION",
	 .info_data_direction = SCST_DATA_NONE,
	 .info_op_flags = SCST_LONG_TIMEOUT|SCST_WRITE_MEDIUM,
	 .get_cdb_info = get_cdb_info_none},
	{.ops = 0x0F, .devkey = " OVVVV  V       ",
	 .info_op_name = "READ REVERSE",
	 .info_data_direction = SCST_DATA_READ,
	 .info_op_flags = SCST_TRANSFER_LEN_TYPE_FIXED|
			 SCST_WRITE_EXCL_ALLOWED,
	 .info_len_off = 12, .info_len_len = 3,
	 .get_cdb_info = get_cdb_info_len_3},
	{.ops = 0x10, .devkey = " M V V          ",
	 .info_op_name = "WRITE FILEMARKS(6)",
	 .info_data_direction = SCST_DATA_NONE,
	 .info_op_flags = SCST_WRITE_MEDIUM,
	 .get_cdb_info = get_cdb_info_none},
	{.ops = 0x10, .devkey = "  O O           ",
	 .info_op_name = "SYNCHRONIZE BUFFER",
	 .info_data_direction = SCST_DATA_NONE,
	 .info_op_flags = FLAG_NONE,
	 .get_cdb_info = get_cdb_info_none},
	{.ops = 0x11, .devkey = "VMVVVV          ",
	 .info_op_name = "SPACE",
	 .info_data_direction = SCST_DATA_NONE,
	 .info_op_flags = SCST_LONG_TIMEOUT|
			 SCST_WRITE_EXCL_ALLOWED,
	 .get_cdb_info = get_cdb_info_none},
	{.ops = 0x12, .devkey = "MMMMMMMMMMMMMMMM",
	 .info_op_name = "INQUIRY",
	 .info_data_direction = SCST_DATA_READ,
	 .info_op_flags = SCST_SMALL_TIMEOUT|SCST_IMPLICIT_HQ|SCST_SKIP_UA|
		SCST_REG_RESERVE_ALLOWED|SCST_WRITE_EXCL_ALLOWED|
		SCST_EXCL_ACCESS_ALLOWED,
	 .info_len_off = 3, .info_len_len = 2,
	 .get_cdb_info = get_cdb_info_len_2},
	{.ops = 0x13, .devkey = " O              ",
	 .info_op_name = "VERIFY(6)",
	 .info_data_direction = SCST_DATA_UNKNOWN,
	 .info_op_flags = SCST_TRANSFER_LEN_TYPE_FIXED|SCST_WRITE_EXCL_ALLOWED,
	 .info_len_off = 2, .info_len_len = 3,
	 .get_cdb_info = get_cdb_info_verify6},
	{.ops = 0x14, .devkey = " OOVVV          ",
	 .info_op_name = "RECOVER BUFFERED DATA",
	 .info_data_direction = SCST_DATA_READ,
	 .info_op_flags = SCST_TRANSFER_LEN_TYPE_FIXED|SCST_WRITE_EXCL_ALLOWED,
	 .info_len_off = 2, .info_len_len = 3,
	 .get_cdb_info = get_cdb_info_len_3},
	{.ops = 0x15, .devkey = "OMOOOOOOOOOOOOOO",
	 .info_op_name = "MODE SELECT(6)",
	 .info_data_direction = SCST_DATA_WRITE,
	 .info_op_flags = SCST_STRICTLY_SERIALIZED,
	 .info_len_off = 4, .info_len_len = 1,
	 .get_cdb_info = get_cdb_info_len_1},
	{.ops = 0x16, .devkey = "MMMMMMMMMMMMMMMM",
	 .info_op_name = "RESERVE",
	 .info_data_direction = SCST_DATA_NONE,
	 .info_op_flags = SCST_SMALL_TIMEOUT|SCST_LOCAL_CMD|SCST_SERIALIZED|
			 SCST_WRITE_EXCL_ALLOWED|SCST_EXCL_ACCESS_ALLOWED,
	 .get_cdb_info = get_cdb_info_none},
	{.ops = 0x17, .devkey = "MMMMMMMMMMMMMMMM",
	 .info_op_name = "RELEASE",
	 .info_data_direction = SCST_DATA_NONE,
	 .info_op_flags = SCST_SMALL_TIMEOUT|SCST_LOCAL_CMD|SCST_SERIALIZED|
		SCST_REG_RESERVE_ALLOWED|SCST_WRITE_EXCL_ALLOWED|
		SCST_EXCL_ACCESS_ALLOWED,
	 .get_cdb_info = get_cdb_info_none},
	{.ops = 0x19, .devkey = " MVVVV          ",
	 .info_op_name = "ERASE",
	 .info_data_direction = SCST_DATA_NONE,
	 .info_op_flags = SCST_LONG_TIMEOUT|SCST_WRITE_MEDIUM,
	 .get_cdb_info = get_cdb_info_none},
	{.ops = 0x1A, .devkey = "OMOOOOOOOOOOOOOO",
	 .info_op_name = "MODE SENSE(6)",
	 .info_data_direction = SCST_DATA_READ,
	 .info_op_flags = SCST_SMALL_TIMEOUT |
		 SCST_WRITE_EXCL_ALLOWED,
	 .info_len_off = 4, .info_len_len = 1,
	 .get_cdb_info = get_cdb_info_len_1},
	{.ops = 0x1B, .devkey = "      O         ",
	 .info_op_name = "SCAN",
	 .info_data_direction = SCST_DATA_NONE,
	 .info_op_flags = FLAG_NONE,
	 .get_cdb_info = get_cdb_info_none},
	{.ops = 0x1B, .devkey = " O              ",
	 .info_op_name = "LOAD UNLOAD",
	 .info_data_direction = SCST_DATA_NONE,
	 .info_op_flags = SCST_LONG_TIMEOUT,
	 .get_cdb_info = get_cdb_info_none},
	{.ops = 0x1B, .devkey = "  O             ",
	 .info_op_name = "STOP PRINT",
	 .info_data_direction = SCST_DATA_NONE,
	 .info_op_flags = FLAG_NONE,
	 .get_cdb_info = get_cdb_info_none},
	{.ops = 0x1B, .devkey = "O   OO O    O   ",
	 .info_op_name = "START STOP UNIT",
	 .info_data_direction = SCST_DATA_NONE,
	 .info_op_flags = SCST_LONG_TIMEOUT,
	 .get_cdb_info = get_cdb_info_start_stop},
	{.ops = 0x1C, .devkey = "OOOOOOOOOOOOOOOO",
	 .info_op_name = "RECEIVE DIAGNOSTIC RESULTS",
	 .info_data_direction = SCST_DATA_READ,
	 .info_op_flags = SCST_WRITE_EXCL_ALLOWED,
	 .info_len_off = 3, .info_len_len = 2,
	 .get_cdb_info = get_cdb_info_len_2},
	{.ops = 0x1D, .devkey = "MMMMMMMMMMMMMMMM",
	 .info_op_name = "SEND DIAGNOSTIC",
	 .info_data_direction = SCST_DATA_WRITE,
	 .info_op_flags = FLAG_NONE,
	 .info_len_off = 3, .info_len_len = 2,
	 .get_cdb_info = get_cdb_info_len_2},
	{.ops = 0x1E, .devkey = "OOOOOOOOOOOOOOOO",
	 .info_op_name = "PREVENT ALLOW MEDIUM REMOVAL",
	 .info_data_direction = SCST_DATA_NONE,
	 .info_op_flags = SCST_LONG_TIMEOUT,
	 .get_cdb_info = get_cdb_info_prevent_allow_medium_removal},
	{.ops = 0x1F, .devkey = "            O   ",
	 .info_op_name = "PORT STATUS",
	 .info_data_direction = SCST_DATA_NONE,
	 .info_op_flags = FLAG_NONE,
	 .get_cdb_info = get_cdb_info_none},

	 /* 10-bytes length CDB */
	{.ops = 0x23, .devkey = "V   VV V        ",
	 .info_op_name = "READ FORMAT CAPACITY",
	 .info_data_direction = SCST_DATA_READ,
	 .info_op_flags = FLAG_NONE,
	 .info_len_off = 7, .info_len_len = 2,
	 .get_cdb_info = get_cdb_info_len_2},
	{.ops = 0x24, .devkey = "    VVM         ",
	 .info_op_name = "SET WINDOW",
	 .info_data_direction = SCST_DATA_WRITE,
	 .info_op_flags = FLAG_NONE,
	 .info_len_off = 6, .info_len_len = 3,
	 .get_cdb_info = get_cdb_info_len_3},
	{.ops = 0x25, .devkey = "M   MM M        ",
	 .info_op_name = "READ CAPACITY",
	 .info_data_direction = SCST_DATA_READ,
	 .info_op_flags = SCST_IMPLICIT_HQ|SCST_REG_RESERVE_ALLOWED|
		SCST_WRITE_EXCL_ALLOWED|SCST_EXCL_ACCESS_ALLOWED,
	 .get_cdb_info = get_cdb_info_read_capacity},
	{.ops = 0x25, .devkey = "      O         ",
	 .info_op_name = "GET WINDOW",
	 .info_data_direction = SCST_DATA_READ,
	 .info_op_flags = FLAG_NONE,
	 .info_len_off = 6, .info_len_len = 3,
	 .get_cdb_info = get_cdb_info_len_3},
	{.ops = 0x28, .devkey = "M   MMMM        ",
	 .info_op_name = "READ(10)",
	 .info_data_direction = SCST_DATA_READ,
	 .info_op_flags = SCST_TRANSFER_LEN_TYPE_FIXED|
#ifdef CONFIG_SCST_TEST_IO_IN_SIRQ
			 SCST_TEST_IO_IN_SIRQ_ALLOWED|
#endif
			 SCST_WRITE_EXCL_ALLOWED,
	 .info_lba_off = 2, .info_lba_len = 4,
	 .info_len_off = 7, .info_len_len = 2,
	 .get_cdb_info = get_cdb_info_read_10},
	{.ops = 0x28, .devkey = "         O      ",
	 .info_op_name = "GET MESSAGE(10)",
	 .info_data_direction = SCST_DATA_READ,
	 .info_op_flags = FLAG_NONE,
	 .info_len_off = 7, .info_len_len = 2,
	 .get_cdb_info = get_cdb_info_len_2},
	{.ops = 0x29, .devkey = "V   VV O        ",
	 .info_op_name = "READ GENERATION",
	 .info_data_direction = SCST_DATA_READ,
	 .info_op_flags = FLAG_NONE,
	 .info_len_off = 8, .info_len_len = 1,
	 .get_cdb_info = get_cdb_info_len_1},
	{.ops = 0x2A, .devkey = "O   MO M        ",
	 .info_op_name = "WRITE(10)",
	 .info_data_direction = SCST_DATA_WRITE,
	 .info_op_flags = SCST_TRANSFER_LEN_TYPE_FIXED|
#ifdef CONFIG_SCST_TEST_IO_IN_SIRQ
			  SCST_TEST_IO_IN_SIRQ_ALLOWED|
#endif
			  SCST_WRITE_MEDIUM,
	 .info_lba_off = 2, .info_lba_len = 4,
	 .info_len_off = 7, .info_len_len = 2,
	 .get_cdb_info = get_cdb_info_lba_4_len_2_wrprotect},
	{.ops = 0x2A, .devkey = "         O      ",
	 .info_op_name = "SEND MESSAGE(10)",
	 .info_data_direction = SCST_DATA_WRITE,
	 .info_op_flags = FLAG_NONE,
	 .info_len_off = 7, .info_len_len = 2,
	 .get_cdb_info = get_cdb_info_len_2},
	{.ops = 0x2A, .devkey = "      O         ",
	 .info_op_name = "SEND(10)",
	 .info_data_direction = SCST_DATA_WRITE,
	 .info_op_flags = FLAG_NONE,
	 .info_len_off = 7, .info_len_len = 2,
	 .get_cdb_info = get_cdb_info_len_2},
	{.ops = 0x2B, .devkey = " O              ",
	 .info_op_name = "LOCATE",
	 .info_data_direction = SCST_DATA_NONE,
	 .info_op_flags = SCST_LONG_TIMEOUT|SCST_WRITE_EXCL_ALLOWED,
	 .get_cdb_info = get_cdb_info_none},
	{.ops = 0x2B, .devkey = "        O       ",
	 .info_op_name = "POSITION TO ELEMENT",
	 .info_data_direction = SCST_DATA_NONE,
	 .info_op_flags = SCST_LONG_TIMEOUT,
	 .get_cdb_info = get_cdb_info_none},
	{.ops = 0x2B, .devkey = "O   OO O        ",
	 .info_op_name = "SEEK(10)",
	 .info_data_direction = SCST_DATA_NONE,
	 .info_op_flags = FLAG_NONE,
	 .info_lba_off = 2, .info_lba_len = 4,
	 .get_cdb_info = get_cdb_info_lba_4_none},
	{.ops = 0x2C, .devkey = "V    O O        ",
	 .info_op_name = "ERASE(10)",
	 .info_data_direction = SCST_DATA_NONE,
	 .info_op_flags = SCST_LONG_TIMEOUT|SCST_WRITE_MEDIUM,
	 .get_cdb_info = get_cdb_info_none},
	{.ops = 0x2D, .devkey = "V   O  O        ",
	 .info_op_name = "READ UPDATED BLOCK",
	 .info_data_direction = SCST_DATA_READ,
	 .info_op_flags = SCST_TRANSFER_LEN_TYPE_FIXED,
	 .get_cdb_info = get_cdb_info_single},
	{.ops = 0x2E, .devkey = "O   OO O        ",
	 .info_op_name = "WRITE AND VERIFY(10)",
	 .info_data_direction = SCST_DATA_WRITE,
	 .info_op_flags = SCST_TRANSFER_LEN_TYPE_FIXED|SCST_WRITE_MEDIUM,
	 .info_lba_off = 2, .info_lba_len = 4,
	 .info_len_off = 7, .info_len_len = 2,
	 .get_cdb_info = get_cdb_info_lba_4_len_2_wrprotect},
	{.ops = 0x2F, .devkey = "O   OO O        ",
	 .info_op_name = "VERIFY(10)",
	 .info_data_direction = SCST_DATA_UNKNOWN,
	 .info_op_flags = SCST_TRANSFER_LEN_TYPE_FIXED|SCST_WRITE_EXCL_ALLOWED,
	 .info_lba_off = 2, .info_lba_len = 4,
	 .info_len_off = 7, .info_len_len = 2,
	 .get_cdb_info = get_cdb_info_verify10},
	{.ops = 0x33, .devkey = "    OO O        ",
	 .info_op_name = "SET LIMITS(10)",
	 .info_data_direction = SCST_DATA_NONE,
	 .info_op_flags = FLAG_NONE,
	 .get_cdb_info = get_cdb_info_none},
	{.ops = 0x34, .devkey = " O              ",
	 .info_op_name = "READ POSITION",
	 .info_data_direction = SCST_DATA_READ,
	 .info_op_flags = SCST_SMALL_TIMEOUT|SCST_WRITE_EXCL_ALLOWED,
	 .info_len_off = 7, .info_len_len = 2,
	 .get_cdb_info = get_cdb_info_read_pos},
	{.ops = 0x34, .devkey = "      O         ",
	 .info_op_name = "GET DATA BUFFER STATUS",
	 .info_data_direction = SCST_DATA_READ,
	 .info_op_flags = FLAG_NONE,
	 .info_len_off = 7, .info_len_len = 2,
	 .get_cdb_info = get_cdb_info_len_2},
	{.ops = 0x34, .devkey = "O   OO O        ",
	 .info_op_name = "PRE-FETCH",
	 .info_data_direction = SCST_DATA_NONE,
	 .info_op_flags = SCST_WRITE_EXCL_ALLOWED,
	 .info_lba_off = 2, .info_lba_len = 4,
	 .info_len_off = 7, .info_len_len = 2,
	 .get_cdb_info = get_cdb_info_lba_4_none},
	{.ops = 0x35, .devkey = "O   OO O        ",
	 .info_op_name = "SYNCHRONIZE CACHE(10)",
	 .info_data_direction = SCST_DATA_NONE,
	 .info_op_flags = FLAG_NONE,
	 .info_lba_off = 2, .info_lba_len = 4,
	 .info_len_off = 7, .info_len_len = 2,
	 .get_cdb_info = get_cdb_info_lba_4_none},
	{.ops = 0x36, .devkey = "O   OO O        ",
	 .info_op_name = "LOCK UNLOCK CACHE",
	 .info_data_direction = SCST_DATA_NONE,
	 .info_op_flags = SCST_WRITE_EXCL_ALLOWED,
	 .get_cdb_info = get_cdb_info_none},
	{.ops = 0x37, .devkey = "O      O        ",
	 .info_op_name = "READ DEFECT DATA(10)",
	 .info_data_direction = SCST_DATA_READ,
	 .info_op_flags = SCST_WRITE_EXCL_ALLOWED,
	 .info_len_off = 7, .info_len_len = 2,
	 .get_cdb_info = get_cdb_info_len_2},
	{.ops = 0x37, .devkey = "        O       ",
	 .info_op_name = "INIT ELEMENT STATUS WRANGE",
	 .info_data_direction = SCST_DATA_NONE,
	 .info_op_flags = SCST_LONG_TIMEOUT,
	 .get_cdb_info = get_cdb_info_none},
	{.ops = 0x38, .devkey = "    O  O        ",
	 .info_op_name = "MEDIUM SCAN",
	 .info_data_direction = SCST_DATA_READ,
	 .info_op_flags = FLAG_NONE,
	 .info_len_off = 8, .info_len_len = 1,
	 .get_cdb_info = get_cdb_info_len_1},
	{.ops = 0x3B, .devkey = "OOOOOOOOOOOOOOOO",
	 .info_op_name = "WRITE BUFFER",
	 .info_data_direction = SCST_DATA_WRITE,
	 .info_op_flags = SCST_SMALL_TIMEOUT,
	 .info_len_off = 6, .info_len_len = 3,
	 .get_cdb_info = get_cdb_info_len_3},
	{.ops = 0x3C, .devkey = "OOOOOOOOOOOOOOOO",
	 .info_op_name = "READ BUFFER",
	 .info_data_direction = SCST_DATA_READ,
	 .info_op_flags = SCST_SMALL_TIMEOUT |
		 SCST_WRITE_EXCL_ALLOWED,
	 .info_len_off = 6, .info_len_len = 3,
	 .get_cdb_info = get_cdb_info_len_3},
	{.ops = 0x3D, .devkey = "    O  O        ",
	 .info_op_name = "UPDATE BLOCK",
	 .info_data_direction = SCST_DATA_WRITE,
	 .info_op_flags = SCST_TRANSFER_LEN_TYPE_FIXED,
	 .get_cdb_info = get_cdb_info_single},
	{.ops = 0x3E, .devkey = "O   OO O        ",
	 .info_op_name = "READ LONG",
	 .info_data_direction = SCST_DATA_READ,
	 .info_op_flags = FLAG_NONE,
	 .info_lba_off = 2, .info_lba_len = 4,
	 .info_len_off = 7, .info_len_len = 2,
	 .get_cdb_info = get_cdb_info_lba_4_len_2},
	{.ops = 0x3F, .devkey = "O   O  O        ",
	 .info_op_name = "WRITE LONG",
	 .info_data_direction = SCST_DATA_WRITE,
	 .info_op_flags = SCST_WRITE_MEDIUM,
	 .info_lba_off = 2, .info_lba_len = 4,
	 .info_len_off = 7, .info_len_len = 2,
	 .get_cdb_info = get_cdb_info_lba_4_len_2},
	{.ops = 0x40, .devkey = "OOOOOOOOOO      ",
	 .info_op_name = "CHANGE DEFINITION",
	 .info_data_direction = SCST_DATA_WRITE,
	 .info_op_flags = SCST_SMALL_TIMEOUT,
	 .info_len_off = 8, .info_len_len = 1,
	 .get_cdb_info = get_cdb_info_len_1},
	{.ops = 0x41, .devkey = "O               ",
	 .info_op_name = "WRITE SAME(10)",
	 .info_data_direction = SCST_DATA_WRITE,
	 .info_op_flags = SCST_TRANSFER_LEN_TYPE_FIXED|SCST_WRITE_MEDIUM,
	 .info_lba_off = 2, .info_lba_len = 4,
	 .info_len_off = 7, .info_len_len = 2,
	 .get_cdb_info = get_cdb_info_write_same10},
	{.ops = 0x42, .devkey = "     O          ",
	 .info_op_name = "READ SUB-CHANNEL",
	 .info_data_direction = SCST_DATA_READ,
	 .info_op_flags = FLAG_NONE,
	 .info_len_off = 7, .info_len_len = 2,
	 .get_cdb_info = get_cdb_info_len_2},
	{.ops = 0x42, .devkey = "O               ",
	 .info_op_name = "UNMAP",
	 .info_data_direction = SCST_DATA_WRITE,
	 .info_op_flags = SCST_WRITE_MEDIUM|SCST_DESCRIPTORS_BASED,
	 .info_len_off = 7, .info_len_len = 2,
	 .get_cdb_info = get_cdb_info_len_2},
	{.ops = 0x43, .devkey = "     O          ",
	 .info_op_name = "READ TOC/PMA/ATIP",
	 .info_data_direction = SCST_DATA_READ,
	 .info_op_flags = FLAG_NONE,
	 .info_len_off = 7, .info_len_len = 2,
	 .get_cdb_info = get_cdb_info_len_2},
	{.ops = 0x44, .devkey = " M              ",
	 .info_op_name = "REPORT DENSITY SUPPORT",
	 .info_data_direction = SCST_DATA_READ,
	 .info_op_flags = SCST_REG_RESERVE_ALLOWED|SCST_WRITE_EXCL_ALLOWED|
			SCST_EXCL_ACCESS_ALLOWED,
	 .info_len_off = 7, .info_len_len = 2,
	 .get_cdb_info = get_cdb_info_len_2},
	{.ops = 0x44, .devkey = "     O          ",
	 .info_op_name = "READ HEADER",
	 .info_data_direction = SCST_DATA_READ,
	 .info_op_flags = FLAG_NONE,
	 .info_len_off = 7, .info_len_len = 2,
	 .get_cdb_info = get_cdb_info_len_2},
	{.ops = 0x45, .devkey = "     O          ",
	 .info_op_name = "PLAY AUDIO(10)",
	 .info_data_direction = SCST_DATA_NONE,
	 .info_op_flags = FLAG_NONE,
	 .get_cdb_info = get_cdb_info_none},
	{.ops = 0x46, .devkey = "     O          ",
	 .info_op_name = "GET CONFIGURATION",
	 .info_data_direction = SCST_DATA_READ,
	 .info_op_flags = FLAG_NONE,
	 .info_len_off = 7, .info_len_len = 2,
	 .get_cdb_info = get_cdb_info_len_2},
	{.ops = 0x47, .devkey = "     O          ",
	 .info_op_name = "PLAY AUDIO MSF",
	 .info_data_direction = SCST_DATA_NONE,
	 .info_op_flags = FLAG_NONE,
	 .get_cdb_info = get_cdb_info_none},
	{.ops = 0x48, .devkey = "     O          ",
	 .info_op_name = "PLAY AUDIO TRACK INDEX",
	 .info_data_direction = SCST_DATA_NONE,
	 .info_op_flags = FLAG_NONE,
	 .get_cdb_info = get_cdb_info_none},
	{.ops = 0x49, .devkey = "     O          ",
	 .info_op_name = "PLAY TRACK RELATIVE(10)",
	 .info_data_direction = SCST_DATA_NONE,
	 .info_op_flags = FLAG_NONE,
	 .get_cdb_info = get_cdb_info_none},
	{.ops = 0x4A, .devkey = "     O          ",
	 .info_op_name = "GET EVENT STATUS NOTIFICATION",
	 .info_data_direction = SCST_DATA_READ,
	 .info_op_flags = FLAG_NONE,
	 .info_len_off = 7, .info_len_len = 2,
	 .get_cdb_info = get_cdb_info_len_2},
	{.ops = 0x4B, .devkey = "     O          ",
	 .info_op_name = "PAUSE/RESUME",
	 .info_data_direction = SCST_DATA_NONE,
	 .info_op_flags = FLAG_NONE,
	 .get_cdb_info = get_cdb_info_none},
	{.ops = 0x4C, .devkey = "OOOOOOOOOOOOOOOO",
	 .info_op_name = "LOG SELECT",
	 .info_data_direction = SCST_DATA_WRITE,
	 .info_op_flags = SCST_STRICTLY_SERIALIZED,
	 .info_len_off = 7, .info_len_len = 2,
	 .get_cdb_info = get_cdb_info_len_2},
	{.ops = 0x4D, .devkey = "OOOOOOOOOOOOOOOO",
	 .info_op_name = "LOG SENSE",
	 .info_data_direction = SCST_DATA_READ,
	 .info_op_flags = SCST_SMALL_TIMEOUT|SCST_REG_RESERVE_ALLOWED|
			SCST_WRITE_EXCL_ALLOWED|SCST_EXCL_ACCESS_ALLOWED,
	 .info_len_off = 7, .info_len_len = 2,
	 .get_cdb_info = get_cdb_info_len_2},
	{.ops = 0x4E, .devkey = "     O          ",
	 .info_op_name = "STOP PLAY/SCAN",
	 .info_data_direction = SCST_DATA_NONE,
	 .info_op_flags = FLAG_NONE,
	 .get_cdb_info = get_cdb_info_none},
	{.ops = 0x50, .devkey = "O               ",
	 .info_op_name = "XDWRITE(10)",
	 .info_data_direction = SCST_DATA_WRITE,
	 .info_op_flags = SCST_WRITE_MEDIUM,
	 .info_lba_off = 2, .info_lba_len = 4,
	 .info_len_off = 7, .info_len_len = 2,
	 .get_cdb_info = get_cdb_info_lba_4_len_2_wrprotect},
	{.ops = 0x51, .devkey = "     O          ",
	 .info_op_name = "READ DISC INFORMATION",
	 .info_data_direction = SCST_DATA_READ,
	 .info_op_flags = FLAG_NONE,
	 .info_len_off = 7, .info_len_len = 2,
	 .get_cdb_info = get_cdb_info_len_2},
	{.ops = 0x51, .devkey = "O               ",
	 .info_op_name = "XPWRITE",
	 .info_data_direction = SCST_DATA_WRITE,
	 .info_op_flags = SCST_WRITE_MEDIUM,
	 .info_lba_off = 2, .info_lba_len = 4,
	 .info_len_off = 7, .info_len_len = 2,
	 .get_cdb_info = get_cdb_info_lba_4_len_2},
	{.ops = 0x52, .devkey = "     O          ",
	 .info_op_name = "READ TRACK INFORMATION",
	 .info_data_direction = SCST_DATA_READ,
	 .info_op_flags = FLAG_NONE,
	 .info_len_off = 7, .info_len_len = 2,
	 .get_cdb_info = get_cdb_info_len_2},
	{.ops = 0x53, .devkey = "O               ",
	 .info_op_name = "XDWRITEREAD(10)",
	 .info_data_direction = SCST_DATA_BIDI,
	 .info_op_flags = SCST_TRANSFER_LEN_TYPE_FIXED|SCST_WRITE_MEDIUM,
	 .info_lba_off = 2, .info_lba_len = 4,
	 .info_len_off = 7, .info_len_len = 2,
	 .get_cdb_info = get_cdb_info_bidi_lba_4_len_2},
	{.ops = 0x53, .devkey = "     O          ",
	 .info_op_name = "RESERVE TRACK",
	 .info_data_direction = SCST_DATA_NONE,
	 .info_op_flags = FLAG_NONE,
	 .get_cdb_info = get_cdb_info_none},
	{.ops = 0x54, .devkey = "     O          ",
	 .info_op_name = "SEND OPC INFORMATION",
	 .info_data_direction = SCST_DATA_WRITE,
	 .info_op_flags = FLAG_NONE,
	 .info_len_off = 7, .info_len_len = 2,
	 .get_cdb_info = get_cdb_info_len_2},
	{.ops = 0x55, .devkey = "OOOOOOOOOOOOOOOO",
	 .info_op_name = "MODE SELECT(10)",
	 .info_data_direction = SCST_DATA_WRITE,
	 .info_op_flags = SCST_STRICTLY_SERIALIZED,
	 .info_len_off = 7, .info_len_len = 2,
	 .get_cdb_info = get_cdb_info_len_2},
	{.ops = 0x56, .devkey = "OOOOOOOOOOOOOOOO",
	 .info_op_name = "RESERVE(10)",
	 .info_data_direction = SCST_DATA_NONE,
	 .info_op_flags = SCST_SMALL_TIMEOUT|SCST_LOCAL_CMD|SCST_SERIALIZED|
			SCST_WRITE_EXCL_ALLOWED|SCST_EXCL_ACCESS_ALLOWED,
	 .get_cdb_info = get_cdb_info_none},
	{.ops = 0x57, .devkey = "OOOOOOOOOOOOOOOO",
	 .info_op_name = "RELEASE(10)",
	 .info_data_direction = SCST_DATA_NONE,
	 .info_op_flags = SCST_SMALL_TIMEOUT|SCST_LOCAL_CMD|SCST_SERIALIZED|
			SCST_REG_RESERVE_ALLOWED|SCST_WRITE_EXCL_ALLOWED|
			SCST_EXCL_ACCESS_ALLOWED,
	 .get_cdb_info = get_cdb_info_none},
	{.ops = 0x58, .devkey = "     O          ",
	 .info_op_name = "REPAIR TRACK",
	 .info_data_direction = SCST_DATA_NONE,
	 .info_op_flags = SCST_WRITE_MEDIUM,
	 .get_cdb_info = get_cdb_info_none},
	{.ops = 0x5A, .devkey = "OOOOOOOOOOOOOOOO",
	 .info_op_name = "MODE SENSE(10)",
	 .info_data_direction = SCST_DATA_READ,
	 .info_op_flags = SCST_SMALL_TIMEOUT |
		 SCST_WRITE_EXCL_ALLOWED,
	 .info_len_off = 7, .info_len_len = 2,
	 .get_cdb_info = get_cdb_info_len_2},
	{.ops = 0x5B, .devkey = "     O          ",
	 .info_op_name = "CLOSE TRACK/SESSION",
	 .info_data_direction = SCST_DATA_NONE,
	 .info_op_flags = FLAG_NONE,
	 .get_cdb_info = get_cdb_info_none},
	{.ops = 0x5C, .devkey = "     O          ",
	 .info_op_name = "READ BUFFER CAPACITY",
	 .info_data_direction = SCST_DATA_READ,
	 .info_op_flags = FLAG_NONE,
	 .info_len_off = 7, .info_len_len = 2,
	 .get_cdb_info = get_cdb_info_len_2},
	{.ops = 0x5D, .devkey = "     O          ",
	 .info_op_name = "SEND CUE SHEET",
	 .info_data_direction = SCST_DATA_WRITE,
	 .info_op_flags = FLAG_NONE,
	 .info_len_off = 6, .info_len_len = 3,
	 .get_cdb_info = get_cdb_info_len_3},
	{.ops = 0x5E, .devkey = "OOOOO OOOO      ",
	 .info_op_name = "PERSISTENT RESERVE IN",
	 .info_data_direction = SCST_DATA_READ,
	 .info_op_flags = SCST_SMALL_TIMEOUT|SCST_LOCAL_CMD|SCST_SERIALIZED|
			SCST_WRITE_EXCL_ALLOWED|SCST_EXCL_ACCESS_ALLOWED,
	 .info_len_off = 5, .info_len_len = 4,
	 .get_cdb_info = get_cdb_info_len_4},
	{.ops = 0x5F, .devkey = "OOOOO OOOO      ",
	 .info_op_name = "PERSISTENT RESERVE OUT",
	 .info_data_direction = SCST_DATA_WRITE,
	 .info_op_flags = SCST_SMALL_TIMEOUT|SCST_LOCAL_CMD|SCST_SERIALIZED|
			SCST_WRITE_EXCL_ALLOWED|SCST_EXCL_ACCESS_ALLOWED,
	 .info_len_off = 5, .info_len_len = 4,
	 .get_cdb_info = get_cdb_info_len_4},

	/* Variable length CDBs */
	{.ops = 0x7F, .devkey = "O               ",
	 .info_op_name = "VAR LEN CDB",
	 .info_data_direction = SCST_DATA_UNKNOWN,
	 .info_op_flags = 0,
	 .get_cdb_info = get_cdb_info_var_len},

	/* 16-bytes length CDB */
	{.ops = 0x80, .devkey = " O              ",
	 .info_op_name = "WRITE FILEMARKS(16)",
	 .info_data_direction = SCST_DATA_NONE,
	 .info_op_flags = SCST_WRITE_MEDIUM,
	 .get_cdb_info = get_cdb_info_none},
	{.ops = 0x81, .devkey = "O   OO O        ",
	 .info_op_name = "REBUILD",
	 .info_data_direction = SCST_DATA_WRITE,
	 .info_op_flags = SCST_WRITE_MEDIUM,
	 .info_len_off = 10, .info_len_len = 4,
	 .get_cdb_info = get_cdb_info_len_4},
	{.ops = 0x82, .devkey = "O   OO O        ",
	 .info_op_name = "REGENERATE",
	 .info_data_direction = SCST_DATA_WRITE,
	 .info_op_flags = SCST_WRITE_MEDIUM,
	 .info_len_off = 10, .info_len_len = 4,
	 .get_cdb_info = get_cdb_info_len_4},
	{.ops = 0x83, .devkey = "OOOOOOOOOOOOOOOO",
	 .info_op_name = "EXTENDED COPY",
	 .info_data_direction = SCST_DATA_WRITE,
	 .info_op_flags = SCST_WRITE_MEDIUM,
	 .info_len_off = 10, .info_len_len = 4,
	 .get_cdb_info = get_cdb_info_len_4},
	{.ops = 0x84, .devkey = "OOOOOOOOOOOOOOOO",
	 .info_op_name = "RECEIVE COPY RESULT",
	 .info_data_direction = SCST_DATA_READ,
	 .info_op_flags = SCST_WRITE_EXCL_ALLOWED|SCST_EXCL_ACCESS_ALLOWED,
	 .info_len_off = 10, .info_len_len = 4,
	 .get_cdb_info = get_cdb_info_len_4},
	{.ops = 0x85, .devkey = "O    O        O ",
	 .info_op_name = "ATA PASS-THROUGH(16)",
	 .info_data_direction = SCST_DATA_NONE,
	 .info_op_flags = FLAG_NONE,
	 .info_lba_off = 7, .info_lba_len = 6,
	 .get_cdb_info = get_cdb_info_apt},
	{.ops = 0x86, .devkey = "OOOOOOOOOO      ",
	 .info_op_name = "ACCESS CONTROL IN",
	 .info_data_direction = SCST_DATA_NONE,
	 .info_op_flags = SCST_REG_RESERVE_ALLOWED|SCST_WRITE_EXCL_ALLOWED|
				SCST_EXCL_ACCESS_ALLOWED,
	 .get_cdb_info = get_cdb_info_none},
	{.ops = 0x87, .devkey = "OOOOOOOOOO      ",
	 .info_op_name = "ACCESS CONTROL OUT",
	 .info_data_direction = SCST_DATA_NONE,
	 .info_op_flags = SCST_REG_RESERVE_ALLOWED|SCST_WRITE_EXCL_ALLOWED|
				SCST_EXCL_ACCESS_ALLOWED,
	 .get_cdb_info = get_cdb_info_none},
	{.ops = 0x88, .devkey = "M   MMMM        ",
	 .info_op_name = "READ(16)",
	 .info_data_direction = SCST_DATA_READ,
	 .info_op_flags = SCST_TRANSFER_LEN_TYPE_FIXED|
#ifdef CONFIG_SCST_TEST_IO_IN_SIRQ
			 SCST_TEST_IO_IN_SIRQ_ALLOWED|
#endif
			 SCST_WRITE_EXCL_ALLOWED,
	 .info_lba_off = 2, .info_lba_len = 8,
	 .info_len_off = 10, .info_len_len = 4,
	 .get_cdb_info = get_cdb_info_read_16},
	{.ops = 0x89, .devkey = "O               ",
	 .info_op_name = "COMPARE AND WRITE",
	 .info_data_direction = SCST_DATA_WRITE,
	 .info_op_flags = SCST_TRANSFER_LEN_TYPE_FIXED|SCST_WRITE_MEDIUM|
			  SCST_SERIALIZED,
	 .info_lba_off = 2, .info_lba_len = 8,
	 .info_len_off = 13, .info_len_len = 1,
	 .get_cdb_info = get_cdb_info_compare_and_write},
	{.ops = 0x8A, .devkey = "O   OO O        ",
	 .info_op_name = "WRITE(16)",
	 .info_data_direction = SCST_DATA_WRITE,
	 .info_op_flags = SCST_TRANSFER_LEN_TYPE_FIXED|
#ifdef CONFIG_SCST_TEST_IO_IN_SIRQ
			  SCST_TEST_IO_IN_SIRQ_ALLOWED|
#endif
			  SCST_WRITE_MEDIUM,
	 .info_lba_off = 2, .info_lba_len = 8,
	 .info_len_off = 10, .info_len_len = 4,
	 .get_cdb_info = get_cdb_info_lba_8_len_4_wrprotect},
	{.ops = 0x8C, .devkey = " OOOOOOOOO      ",
	 .info_op_name = "READ ATTRIBUTE",
	 .info_data_direction = SCST_DATA_READ,
	 .info_op_flags = SCST_WRITE_EXCL_ALLOWED,
	 .info_len_off = 10, .info_len_len = 4,
	 .get_cdb_info = get_cdb_info_len_4},
	{.ops = 0x8D, .devkey = " OOOOOOOOO      ",
	 .info_op_name = "WRITE ATTRIBUTE",
	 .info_data_direction = SCST_DATA_WRITE,
	 .info_op_flags = SCST_WRITE_MEDIUM,
	 .info_len_off = 10, .info_len_len = 4,
	 .get_cdb_info = get_cdb_info_len_4},
	{.ops = 0x8E, .devkey = "O   OO O        ",
	 .info_op_name = "WRITE AND VERIFY(16)",
	 .info_data_direction = SCST_DATA_WRITE,
	 .info_op_flags = SCST_TRANSFER_LEN_TYPE_FIXED|SCST_WRITE_MEDIUM,
	 .info_lba_off = 2, .info_lba_len = 8,
	 .info_len_off = 10, .info_len_len = 4,
	 .get_cdb_info = get_cdb_info_lba_8_len_4_wrprotect},
	{.ops = 0x8F, .devkey = "O   OO O        ",
	 .info_op_name = "VERIFY(16)",
	 .info_data_direction = SCST_DATA_UNKNOWN,
	 .info_op_flags = SCST_TRANSFER_LEN_TYPE_FIXED|SCST_WRITE_EXCL_ALLOWED,
	 .info_lba_off = 2, .info_lba_len = 8,
	 .info_len_off = 10, .info_len_len = 4,
	 .get_cdb_info = get_cdb_info_verify16},
	{.ops = 0x90, .devkey = "O   OO O        ",
	 .info_op_name = "PRE-FETCH(16)",
	 .info_data_direction = SCST_DATA_NONE,
	 .info_op_flags = SCST_WRITE_EXCL_ALLOWED,
	 .info_lba_off = 2, .info_lba_len = 8,
	 .get_cdb_info = get_cdb_info_lba_8_none},
	{.ops = 0x91, .devkey = "O   OO O        ",
	 .info_op_name = "SYNCHRONIZE CACHE(16)",
	 .info_data_direction = SCST_DATA_NONE,
	 .info_op_flags = FLAG_NONE,
	 .info_lba_off = 2, .info_lba_len = 8,
	 .info_len_off = 10, .info_len_len = 4,
	 .get_cdb_info = get_cdb_info_lba_8_none},
	{.ops = 0x91, .devkey = " M              ",
	 .info_op_name = "SPACE(16)",
	 .info_data_direction = SCST_DATA_NONE,
	 .info_op_flags = SCST_LONG_TIMEOUT|SCST_WRITE_EXCL_ALLOWED,
	 .get_cdb_info = get_cdb_info_none},
	{.ops = 0x92, .devkey = "O   OO O        ",
	 .info_op_name = "LOCK UNLOCK CACHE(16)",
	 .info_data_direction = SCST_DATA_NONE,
	 .info_op_flags = FLAG_NONE,
	 .get_cdb_info = get_cdb_info_none},
	{.ops = 0x92, .devkey = " O              ",
	 .info_op_name = "LOCATE(16)",
	 .info_data_direction = SCST_DATA_NONE,
	 .info_op_flags = SCST_LONG_TIMEOUT|SCST_WRITE_EXCL_ALLOWED,
	 .get_cdb_info = get_cdb_info_none},
	{.ops = 0x93, .devkey = "O               ",
	 .info_op_name = "WRITE SAME(16)",
	 .info_data_direction = SCST_DATA_WRITE,
	 .info_op_flags = SCST_TRANSFER_LEN_TYPE_FIXED|SCST_WRITE_MEDIUM,
	 .info_lba_off = 2, .info_lba_len = 8,
	 .info_len_off = 10, .info_len_len = 4,
	 .get_cdb_info = get_cdb_info_write_same16},
	{.ops = 0x93, .devkey = " M              ",
	 .info_op_name = "ERASE(16)",
	 .info_data_direction = SCST_DATA_NONE,
	 .info_op_flags = SCST_LONG_TIMEOUT|SCST_WRITE_MEDIUM,
	 .get_cdb_info = get_cdb_info_none},
	{.ops = 0x9E, .devkey = "O               ",
	 .info_op_name = "SERVICE ACTION IN",
	 .info_data_direction = SCST_DATA_READ,
	 .info_op_flags = FLAG_NONE,
	 .get_cdb_info = get_cdb_info_serv_act_in},

	/* 12-bytes length CDB */
	{.ops = 0xA0, .devkey = "VVVVVVVVVV  M   ",
	 .info_op_name = "REPORT LUNS",
	 .info_data_direction = SCST_DATA_READ,
	 .info_op_flags = SCST_SMALL_TIMEOUT|SCST_IMPLICIT_HQ|SCST_SKIP_UA|
			 SCST_FULLY_LOCAL_CMD|SCST_LOCAL_CMD|
			 SCST_REG_RESERVE_ALLOWED|
			 SCST_WRITE_EXCL_ALLOWED|SCST_EXCL_ACCESS_ALLOWED,
	 .info_len_off = 6, .info_len_len = 4,
	 .get_cdb_info = get_cdb_info_len_4},
	{.ops = 0xA1, .devkey = "O    O        O ",
	 .info_op_name = "ATA PASS-THROUGH(12)",
	 .info_data_direction = SCST_DATA_NONE,
	 .info_op_flags = FLAG_NONE,
	 .info_lba_off = 5, .info_lba_len = 3,
	 .get_cdb_info = get_cdb_info_apt},
	{.ops = 0xA1, .devkey = "     O          ",
	 .info_op_name = "BLANK",
	 .info_data_direction = SCST_DATA_NONE,
	 .info_op_flags = SCST_LONG_TIMEOUT,
	 .get_cdb_info = get_cdb_info_none},
	{.ops = 0xA2, .devkey = "OO   O          ",
	 .info_op_name = "SECURITY PROTOCOL IN",
	 .info_data_direction = SCST_DATA_READ,
	 .info_op_flags = SCST_REG_RESERVE_ALLOWED|SCST_WRITE_EXCL_ALLOWED,
	 .info_len_off = 6, .info_len_len = 4,
	 .get_cdb_info = get_cdb_info_len_4},
	{.ops = 0xA3, .devkey = "     O          ",
	 .info_op_name = "SEND KEY",
	 .info_data_direction = SCST_DATA_WRITE,
	 .info_op_flags = FLAG_NONE,
	 .info_len_off = 8, .info_len_len = 2,
	 .get_cdb_info = get_cdb_info_len_2},
	{.ops = 0xA3, .devkey = "OOO O OOOO  MO O",
	 .info_op_name = "MAINTENANCE(IN)",
	 .info_data_direction = SCST_DATA_READ,
	 .info_op_flags = FLAG_NONE,
	 .info_len_off = 6, .info_len_len = 4,
	 .get_cdb_info = get_cdb_info_min},
	{.ops = 0xA4, .devkey = "     O          ",
	 .info_op_name = "REPORT KEY",
	 .info_data_direction = SCST_DATA_READ,
	 .info_op_flags = FLAG_NONE,
	 .info_len_off = 8, .info_len_len = 2,
	 .get_cdb_info = get_cdb_info_len_2},
	{.ops = 0xA4, .devkey = "            O   ",
	 .info_op_name = "MAINTENANCE(OUT)",
	 .info_data_direction = SCST_DATA_WRITE,
	 .info_op_flags = FLAG_NONE,
	 .info_len_off = 6, .info_len_len = 4,
	 .get_cdb_info = get_cdb_info_len_4},
	{.ops = 0xA5, .devkey = "        M       ",
	 .info_op_name = "MOVE MEDIUM",
	 .info_data_direction = SCST_DATA_NONE,
	 .info_op_flags = SCST_LONG_TIMEOUT,
	 .get_cdb_info = get_cdb_info_none},
	{.ops = 0xA5, .devkey = "     O          ",
	 .info_op_name = "PLAY AUDIO(12)",
	 .info_data_direction = SCST_DATA_NONE,
	 .info_op_flags = FLAG_NONE,
	 .get_cdb_info = get_cdb_info_none},
	{.ops = 0xA6, .devkey = "     O  O       ",
	 .info_op_name = "EXCHANGE/LOAD/UNLOAD MEDIUM",
	 .info_data_direction = SCST_DATA_NONE,
	 .info_op_flags = SCST_LONG_TIMEOUT,
	 .get_cdb_info = get_cdb_info_none},
	{.ops = 0xA7, .devkey = "     O          ",
	 .info_op_name = "SET READ AHEAD",
	 .info_data_direction = SCST_DATA_NONE,
	 .info_op_flags = FLAG_NONE,
	 .get_cdb_info = get_cdb_info_none},
	{.ops = 0xA8, .devkey = "         O      ",
	 .info_op_name = "GET MESSAGE(12)",
	 .info_data_direction = SCST_DATA_READ,
	 .info_op_flags = FLAG_NONE,
	 .info_len_off = 6, .info_len_len = 4,
	 .get_cdb_info = get_cdb_info_len_4},
	{.ops = 0xA8, .devkey = "O   OO O        ",
	 .info_op_name = "READ(12)",
	 .info_data_direction = SCST_DATA_READ,
	 .info_op_flags = SCST_TRANSFER_LEN_TYPE_FIXED|
#ifdef CONFIG_SCST_TEST_IO_IN_SIRQ
			 SCST_TEST_IO_IN_SIRQ_ALLOWED|
#endif
			 SCST_WRITE_EXCL_ALLOWED,
	 .info_lba_off = 2, .info_lba_len = 4,
	 .info_len_off = 6, .info_len_len = 4,
	 .get_cdb_info = get_cdb_info_lba_4_len_4_rdprotect},
	{.ops = 0xA9, .devkey = "     O          ",
	 .info_op_name = "PLAY TRACK RELATIVE(12)",
	 .info_data_direction = SCST_DATA_NONE,
	 .info_op_flags = FLAG_NONE,
	 .get_cdb_info = get_cdb_info_none},
	{.ops = 0xAA, .devkey = "O   OO O        ",
	 .info_op_name = "WRITE(12)",
	 .info_data_direction = SCST_DATA_WRITE,
	 .info_op_flags = SCST_TRANSFER_LEN_TYPE_FIXED|
#ifdef CONFIG_SCST_TEST_IO_IN_SIRQ
			  SCST_TEST_IO_IN_SIRQ_ALLOWED|
#endif
			  SCST_WRITE_MEDIUM,
	 .info_lba_off = 2, .info_lba_len = 4,
	 .info_len_off = 6, .info_len_len = 4,
	 .get_cdb_info = get_cdb_info_lba_4_len_4_wrprotect},
	{.ops = 0xAA, .devkey = "         O      ",
	 .info_op_name = "SEND MESSAGE(12)",
	 .info_data_direction = SCST_DATA_WRITE,
	 .info_op_flags = FLAG_NONE,
	 .info_len_off = 6, .info_len_len = 4,
	 .get_cdb_info = get_cdb_info_len_4},
	{.ops = 0xAC, .devkey = "       O        ",
	 .info_op_name = "ERASE(12)",
	 .info_data_direction = SCST_DATA_NONE,
	 .info_op_flags = SCST_WRITE_MEDIUM,
	 .get_cdb_info = get_cdb_info_none},
	{.ops = 0xAC, .devkey = "     M          ",
	 .info_op_name = "GET PERFORMANCE",
	 .info_data_direction = SCST_DATA_READ,
	 .info_op_flags = SCST_UNKNOWN_LENGTH,
	 .get_cdb_info = get_cdb_info_none},
	{.ops = 0xAD, .devkey = "     O          ",
	 .info_op_name = "READ DVD STRUCTURE",
	 .info_data_direction = SCST_DATA_READ,
	 .info_op_flags = FLAG_NONE,
	 .info_len_off = 8, .info_len_len = 2,
	 .get_cdb_info = get_cdb_info_len_2},
	{.ops = 0xAE, .devkey = "O   OO O        ",
	 .info_op_name = "WRITE AND VERIFY(12)",
	 .info_data_direction = SCST_DATA_WRITE,
	 .info_op_flags = SCST_TRANSFER_LEN_TYPE_FIXED|SCST_WRITE_MEDIUM,
	 .info_lba_off = 2, .info_lba_len = 4,
	 .info_len_off = 6, .info_len_len = 4,
	 .get_cdb_info = get_cdb_info_lba_4_len_4_wrprotect},
	{.ops = 0xAF, .devkey = "O   OO O        ",
	 .info_op_name = "VERIFY(12)",
	 .info_data_direction = SCST_DATA_UNKNOWN,
	 .info_op_flags = SCST_TRANSFER_LEN_TYPE_FIXED|SCST_WRITE_EXCL_ALLOWED,
	 .info_lba_off = 2, .info_lba_len = 4,
	 .info_len_off = 6, .info_len_len = 4,
	 .get_cdb_info = get_cdb_info_verify12},
	{.ops = 0xB3, .devkey = "    OO O        ",
	 .info_op_name = "SET LIMITS(12)",
	 .info_data_direction = SCST_DATA_NONE,
	 .info_op_flags = FLAG_NONE,
	 .get_cdb_info = get_cdb_info_none},
	{.ops = 0xB5, .devkey = "OO   O          ",
	 .info_op_name = "SECURITY PROTOCOL OUT",
	 .info_data_direction = SCST_DATA_WRITE,
	 .info_op_flags = FLAG_NONE,
	 .info_len_off = 6, .info_len_len = 4,
	 .get_cdb_info = get_cdb_info_len_4},
	{.ops = 0xB5, .devkey = "        O       ",
	 .info_op_name = "REQUEST VOLUME ELEMENT ADDRESS",
	 .info_data_direction = SCST_DATA_READ,
	 .info_op_flags = FLAG_NONE,
	 .info_len_off = 7, .info_len_len = 3,
	 .get_cdb_info = get_cdb_info_len_3},
	{.ops = 0xB6, .devkey = "        O       ",
	 .info_op_name = "SEND VOLUME TAG",
	 .info_data_direction = SCST_DATA_WRITE,
	 .info_op_flags = FLAG_NONE,
	 .info_len_off = 9, .info_len_len = 1,
	 .get_cdb_info = get_cdb_info_len_1},
	{.ops = 0xB6, .devkey = "     M         ",
	 .info_op_name = "SET STREAMING",
	 .info_data_direction = SCST_DATA_WRITE,
	 .info_op_flags = FLAG_NONE,
	 .info_len_off = 9, .info_len_len = 2,
	 .get_cdb_info = get_cdb_info_len_2},
	{.ops = 0xB7, .devkey = "O      O        ",
	 .info_op_name = "READ DEFECT DATA(12)",
	 .info_data_direction = SCST_DATA_READ,
	 .info_op_flags = SCST_WRITE_EXCL_ALLOWED,
	 .info_len_off = 9, .info_len_len = 1,
	 .get_cdb_info = get_cdb_info_len_1},
	{.ops = 0xB8, .devkey = "        O       ",
	 .info_op_name = "READ ELEMENT STATUS",
	 .info_data_direction = SCST_DATA_READ,
	 .info_op_flags = FLAG_NONE,
	 .info_len_off = 7, .info_len_len = 3,
	 .get_cdb_info = get_cdb_info_len_3_read_elem_stat},
	{.ops = 0xB9, .devkey = "     O          ",
	 .info_op_name = "READ CD MSF",
	 .info_data_direction = SCST_DATA_READ,
	 .info_op_flags = SCST_UNKNOWN_LENGTH,
	 .get_cdb_info = get_cdb_info_none},
	{.ops = 0xBA, .devkey = "     O          ",
	 .info_op_name = "SCAN",
	 .info_data_direction = SCST_DATA_NONE,
	 .info_op_flags = SCST_LONG_TIMEOUT,
	 .get_cdb_info = get_cdb_info_none},
	{.ops = 0xBA, .devkey = "            O   ",
	 .info_op_name = "REDUNDANCY GROUP(IN)",
	 .info_data_direction = SCST_DATA_READ,
	 .info_op_flags = FLAG_NONE,
	 .info_len_off = 6, .info_len_len = 4,
	 .get_cdb_info = get_cdb_info_len_4},
	{.ops = 0xBB, .devkey = "     O          ",
	 .info_op_name = "SET SPEED",
	 .info_data_direction = SCST_DATA_NONE,
	 .info_op_flags = FLAG_NONE,
	 .get_cdb_info = get_cdb_info_none},
	{.ops = 0xBB, .devkey = "            O   ",
	 .info_op_name = "REDUNDANCY GROUP(OUT)",
	 .info_data_direction = SCST_DATA_WRITE,
	 .info_op_flags = FLAG_NONE,
	 .info_len_off = 6, .info_len_len = 4,
	 .get_cdb_info = get_cdb_info_len_4},
	{.ops = 0xBC, .devkey = "            O   ",
	 .info_op_name = "SPARE(IN)",
	 .info_data_direction = SCST_DATA_READ,
	 .info_op_flags = FLAG_NONE,
	 .info_len_off = 6, .info_len_len = 4,
	 .get_cdb_info = get_cdb_info_len_4},
	{.ops = 0xBD, .devkey = "     O          ",
	 .info_op_name = "MECHANISM STATUS",
	 .info_data_direction = SCST_DATA_READ,
	 .info_op_flags = FLAG_NONE,
	 .info_len_off = 8, .info_len_len = 2,
	 .get_cdb_info = get_cdb_info_len_2},
	{.ops = 0xBD, .devkey = "            O   ",
	 .info_op_name = "SPARE(OUT)",
	 .info_data_direction = SCST_DATA_WRITE,
	 .info_op_flags = FLAG_NONE,
	 .info_len_off = 6, .info_len_len = 4,
	 .get_cdb_info = get_cdb_info_len_4},
	{.ops = 0xBE, .devkey = "     O          ",
	 .info_op_name = "READ CD",
	 .info_data_direction = SCST_DATA_READ,
	 .info_op_flags = SCST_TRANSFER_LEN_TYPE_FIXED,
	 .info_len_off = 6, .info_len_len = 3,
	 .get_cdb_info = get_cdb_info_len_3},
	{.ops = 0xBE, .devkey = "            O   ",
	 .info_op_name = "VOLUME SET(IN)",
	 .info_data_direction = SCST_DATA_READ,
	 .info_op_flags = FLAG_NONE,
	 .info_len_off = 6, .info_len_len = 4,
	 .get_cdb_info = get_cdb_info_len_4},
	{.ops = 0xBF, .devkey = "     O          ",
	 .info_op_name = "SEND DVD STRUCTUE",
	 .info_data_direction = SCST_DATA_WRITE,
	 .info_op_flags = FLAG_NONE,
	 .info_len_off = 8, .info_len_len = 4,
	 .get_cdb_info = get_cdb_info_len_2},
	{.ops = 0xBF, .devkey = "            O   ",
	 .info_op_name = "VOLUME SET(OUT)",
	 .info_data_direction = SCST_DATA_WRITE,
	 .info_op_flags = FLAG_NONE,
	 .info_len_off = 6, .info_len_len = 4,
	 .get_cdb_info = get_cdb_info_len_4},
	{.ops = 0xE7, .devkey = "        V       ",
	 .info_op_name = "INIT ELEMENT STATUS WRANGE",
	 .info_data_direction = SCST_DATA_NONE,
	 .info_op_flags = SCST_LONG_TIMEOUT,
	 .get_cdb_info = get_cdb_info_len_10}
};

#define SCST_CDB_TBL_SIZE	((int)ARRAY_SIZE(scst_scsi_op_table))

static void scst_del_tgt_dev(struct scst_tgt_dev *tgt_dev);
static void scst_free_tgt_dev(struct scst_tgt_dev *tgt_dev);
static void scst_check_internal_sense(struct scst_device *dev, int result,
	uint8_t *sense, int sense_len);
static void scst_queue_report_luns_changed_UA(struct scst_session *sess,
	int flags);
static void __scst_check_set_UA(struct scst_tgt_dev *tgt_dev,
	const uint8_t *sense, int sense_len, int flags);
static void scst_alloc_set_UA(struct scst_tgt_dev *tgt_dev,
	const uint8_t *sense, int sense_len, int flags);
static void scst_free_all_UA(struct scst_tgt_dev *tgt_dev);
static void scst_release_space(struct scst_cmd *cmd);
static void scst_clear_reservation(struct scst_tgt_dev *tgt_dev);
static int scst_alloc_add_tgt_dev(struct scst_session *sess,
	struct scst_acg_dev *acg_dev, struct scst_tgt_dev **out_tgt_dev);
static void scst_tgt_retry_timer_fn(unsigned long arg);

#ifdef CONFIG_SCST_DEBUG_TM
static void tm_dbg_init_tgt_dev(struct scst_tgt_dev *tgt_dev);
static void tm_dbg_deinit_tgt_dev(struct scst_tgt_dev *tgt_dev);
#else
static inline void tm_dbg_init_tgt_dev(struct scst_tgt_dev *tgt_dev) {}
static inline void tm_dbg_deinit_tgt_dev(struct scst_tgt_dev *tgt_dev) {}
#endif /* CONFIG_SCST_DEBUG_TM */

/**
 * scst_alloc_sense() - allocate sense buffer for command
 *
 * Allocates, if necessary, sense buffer for command. Returns 0 on success
 * and error code otherwise. Parameter "atomic" should be non-0 if the
 * function called in atomic context.
 */
int scst_alloc_sense(struct scst_cmd *cmd, int atomic)
{
	int res = 0;
	gfp_t gfp_mask = atomic ? GFP_ATOMIC : (cmd->cmd_gfp_mask|__GFP_NOFAIL);

	TRACE_ENTRY();

	if (cmd->sense != NULL)
		goto memzero;

	cmd->sense = mempool_alloc(scst_sense_mempool, gfp_mask);
	if (cmd->sense == NULL) {
		PRINT_CRIT_ERROR("Sense memory allocation failed (op %s). "
			"The sense data will be lost!!", scst_get_opcode_name(cmd));
		res = -ENOMEM;
		goto out;
	}

	cmd->sense_buflen = SCST_SENSE_BUFFERSIZE;

memzero:
	cmd->sense_valid_len = 0;
	memset(cmd->sense, 0, cmd->sense_buflen);

out:
	TRACE_EXIT_RES(res);
	return res;
}
EXPORT_SYMBOL(scst_alloc_sense);

/**
 * scst_alloc_set_sense() - allocate and fill sense buffer for command
 *
 * Allocates, if necessary, sense buffer for command and copies in
 * it data from the supplied sense buffer. Returns 0 on success
 * and error code otherwise.
 */
int scst_alloc_set_sense(struct scst_cmd *cmd, int atomic,
	const uint8_t *sense, unsigned int len)
{
	int res;

	TRACE_ENTRY();

	/*
	 * We don't check here if the existing sense is valid or not, because
	 * we suppose the caller did it based on cmd->status.
	 */

	res = scst_alloc_sense(cmd, atomic);
	if (res != 0) {
		PRINT_BUFFER("Lost sense", sense, len);
		goto out;
	}

	cmd->sense_valid_len = len;
	if (cmd->sense_buflen < len) {
		PRINT_WARNING("Sense truncated (needed %d), shall you increase "
			"SCST_SENSE_BUFFERSIZE? Op: %s", len,
			scst_get_opcode_name(cmd));
		cmd->sense_valid_len = cmd->sense_buflen;
	}

	memcpy(cmd->sense, sense, cmd->sense_valid_len);
	TRACE_BUFFER("Sense set", cmd->sense, cmd->sense_valid_len);

out:
	TRACE_EXIT_RES(res);
	return res;
}
EXPORT_SYMBOL(scst_alloc_set_sense);

/**
 * scst_set_cmd_error_status() - set error SCSI status
 * @cmd:	SCST command
 * @status:	SCSI status to set
 *
 * Description:
 *    Sets error SCSI status in the command and prepares it for returning it.
 *    Returns 0 on success, error code otherwise.
 */
int scst_set_cmd_error_status(struct scst_cmd *cmd, int status)
{
	int res = 0;

	TRACE_ENTRY();

	if (status == SAM_STAT_RESERVATION_CONFLICT) {
		TRACE(TRACE_SCSI|TRACE_MINOR, "Reservation conflict (dev %s, "
			"initiator %s, tgt_id %d)",
			cmd->dev ? cmd->dev->virt_name : NULL,
			cmd->sess->initiator_name, cmd->tgt->rel_tgt_id);
	}

	if (cmd->status != 0) {
		TRACE_MGMT_DBG("cmd %p already has status %x set", cmd,
			cmd->status);
		res = -EEXIST;
		goto out;
	}

	cmd->status = status;
	cmd->host_status = DID_OK;

	cmd->dbl_ua_orig_resp_data_len = cmd->resp_data_len;
	cmd->dbl_ua_orig_data_direction = cmd->data_direction;

	cmd->data_direction = SCST_DATA_NONE;
	cmd->resp_data_len = 0;
	cmd->resid_possible = 1;
	cmd->is_send_status = 1;

	cmd->completed = 1;

out:
	TRACE_EXIT_RES(res);
	return res;
}
EXPORT_SYMBOL(scst_set_cmd_error_status);

static int scst_set_lun_not_supported_request_sense(struct scst_cmd *cmd,
	int key, int asc, int ascq)
{
	int res;
	int sense_len, len;
	struct scatterlist *sg;

	TRACE_ENTRY();

	if (cmd->status != 0) {
		TRACE_MGMT_DBG("cmd %p already has status %x set", cmd,
			cmd->status);
		res = -EEXIST;
		goto out;
	}

	if ((cmd->sg != NULL) && scst_sense_valid(sg_virt(cmd->sg))) {
		TRACE_MGMT_DBG("cmd %p already has sense set", cmd);
		res = -EEXIST;
		goto out;
	}

	if (cmd->sg == NULL) {
		/*
		 * If target driver preparing data buffer using tgt_alloc_data_buf()
		 * callback, it is responsible to copy the sense to its buffer
		 * in xmit_response().
		 */
		if (cmd->tgt_i_data_buf_alloced && (cmd->tgt_i_sg != NULL)) {
			cmd->sg = cmd->tgt_i_sg;
			cmd->sg_cnt = cmd->tgt_i_sg_cnt;
			TRACE_MEM("Tgt sg used for sense for cmd %p", cmd);
			goto go;
		}

		if (cmd->bufflen == 0)
			cmd->bufflen = cmd->cdb[4];

		cmd->sg = scst_alloc_sg(cmd->bufflen, GFP_ATOMIC, &cmd->sg_cnt);
		if (cmd->sg == NULL) {
			PRINT_ERROR("Unable to alloc sg for REQUEST SENSE"
				"(sense %x/%x/%x)", key, asc, ascq);
			res = 1;
			goto out;
		}

		TRACE_MEM("sg %p alloced for sense for cmd %p (cnt %d, "
			"len %d)", cmd->sg, cmd, cmd->sg_cnt, cmd->bufflen);
	}

go:
	sg = cmd->sg;
	len = sg->length;

	TRACE_MEM("sg %p (len %d) for sense for cmd %p", sg, len, cmd);

	sense_len = scst_set_sense(sg_virt(sg), len, cmd->cdb[1] & 1,
			key, asc, ascq);

	TRACE_BUFFER("Sense set", sg_virt(sg), sense_len);

	cmd->data_direction = SCST_DATA_READ;
	scst_set_resp_data_len(cmd, sense_len);

	res = 0;
	cmd->completed = 1;
	cmd->resid_possible = 1;

out:
	TRACE_EXIT_RES(res);
	return res;
}

static int scst_set_lun_not_supported_inquiry(struct scst_cmd *cmd)
{
	int res;
	uint8_t *buf;
	struct scatterlist *sg;
	int len;

	TRACE_ENTRY();

	if (cmd->status != 0) {
		TRACE_MGMT_DBG("cmd %p already has status %x set", cmd,
			cmd->status);
		res = -EEXIST;
		goto out;
	}

	if (cmd->sg == NULL) {
		if (cmd->bufflen == 0)
			cmd->bufflen = min_t(int, 36, get_unaligned_be16(&cmd->cdb[3]));

		/*
		 * If target driver preparing data buffer using tgt_alloc_data_buf()
		 * callback, it is responsible to copy the sense to its buffer
		 * in xmit_response().
		 */
		if (cmd->tgt_i_data_buf_alloced && (cmd->tgt_i_sg != NULL)) {
			cmd->sg = cmd->tgt_i_sg;
			cmd->sg_cnt = cmd->tgt_i_sg_cnt;
			TRACE_MEM("Tgt used for INQUIRY for not supported "
				"LUN for cmd %p", cmd);
			goto go;
		}

		cmd->sg = scst_alloc_sg(cmd->bufflen, GFP_ATOMIC, &cmd->sg_cnt);
		if (cmd->sg == NULL) {
			PRINT_ERROR("%s", "Unable to alloc sg for INQUIRY "
				"for not supported LUN");
			res = 1;
			goto out;
		}

		TRACE_MEM("sg %p alloced for INQUIRY for not supported LUN for "
			"cmd %p (cnt %d, len %d)", cmd->sg, cmd, cmd->sg_cnt,
			cmd->bufflen);
	}

go:
	sg = cmd->sg;
	len = sg->length;

	TRACE_MEM("sg %p (len %d) for INQUIRY for cmd %p", sg, len, cmd);

	buf = sg_virt(sg);
	len = min_t(int, 36, len);

	memset(buf, 0, len);
	buf[0] = 0x7F; /* Peripheral qualifier 011b, Peripheral device type 1Fh */
	buf[4] = len - 4;

	TRACE_BUFFER("INQUIRY for not supported LUN set", buf, len);

	cmd->data_direction = SCST_DATA_READ;
	scst_set_resp_data_len(cmd, len);

	res = 0;
	cmd->completed = 1;
	cmd->resid_possible = 1;

out:
	TRACE_EXIT_RES(res);
	return res;
}

/**
 * scst_set_cmd_error() - set error in the command and fill the sense buffer.
 *
 * Sets error in the command and fill the sense buffer. Returns 0 on success,
 * error code otherwise.
 */
int scst_set_cmd_error(struct scst_cmd *cmd, int key, int asc, int ascq)
{
	int res;

	TRACE_ENTRY();

	/*
	 * We need for LOGICAL UNIT NOT SUPPORTED special handling for
	 * REQUEST SENSE and INQUIRY.
	 */
	if ((key == ILLEGAL_REQUEST) && (asc == 0x25) && (ascq == 0)) {
		if (cmd->cdb[0] == REQUEST_SENSE)
			res = scst_set_lun_not_supported_request_sense(cmd,
				key, asc, ascq);
		else if (cmd->cdb[0] == INQUIRY)
			res = scst_set_lun_not_supported_inquiry(cmd);
		else
			goto do_sense;

		if (res > 0)
			goto do_sense;
		else
			goto out;
	}

do_sense:
	res = scst_set_cmd_error_status(cmd, SAM_STAT_CHECK_CONDITION);
	if (res != 0)
		goto out;

	res = scst_alloc_sense(cmd, 1);
	if (res != 0) {
		PRINT_ERROR("Lost sense data (key %x, asc %x, ascq %x)",
			key, asc, ascq);
		goto out;
	}

	cmd->sense_valid_len = scst_set_sense(cmd->sense, cmd->sense_buflen,
		scst_get_cmd_dev_d_sense(cmd), key, asc, ascq);

out:
	TRACE_EXIT_RES(res);
	return res;
}
EXPORT_SYMBOL(scst_set_cmd_error);

int scst_set_cmd_error_and_inf(struct scst_cmd *cmd, int key, int asc,
				int ascq, uint64_t information)
{
	int res;

	res = scst_set_cmd_error(cmd, key, asc, ascq);
	if (res)
		goto out;

	switch (cmd->sense[0] & 0x7f) {
	case 0x70:
		/* Fixed format */
		cmd->sense[0] |= 0x80; /* Information field is valid */
		put_unaligned_be32(information, &cmd->sense[3]);
		break;
	case 0x72:
		/* Descriptor format */
		cmd->sense[7] = 12; /* additional sense length */
		cmd->sense[8 + 0] = 0; /* descriptor type: Information */
		cmd->sense[8 + 1] = 10; /* Additional length */
		cmd->sense[8 + 2] = 0x80; /* VALID */
		put_unaligned_be64(information, &cmd->sense[8 + 4]);
		break;
	default:
		sBUG();
	}

out:
	return res;
}
EXPORT_SYMBOL(scst_set_cmd_error_and_inf);

static void scst_fill_field_pointer_sense(uint8_t *fp_sense, int field_offs,
	int bit_offs, bool cdb)
{
	/* Sense key specific */
	fp_sense[0] = 0x80; /* SKSV */
	if (cdb)
		fp_sense[0] |= 0x40; /* C/D */
	if ((bit_offs & SCST_INVAL_FIELD_BIT_OFFS_VALID) != 0)
		fp_sense[0] |= (8 | (bit_offs & 7));
	put_unaligned_be16(field_offs, &fp_sense[1]);
	return;
}

static int scst_set_invalid_field_in(struct scst_cmd *cmd, int field_offs,
	int bit_offs, bool cdb)
{
	int res, asc = cdb ? 0x24 : 0x26; /* inval field in CDB or param list */
	int d_sense = scst_get_cmd_dev_d_sense(cmd);

	TRACE_ENTRY();

	TRACE_DBG("cmd %p, cdb %d, bit_offs %d, field_offs %d (d_sense %d)",
		cmd, cdb, bit_offs, field_offs, d_sense);

	res = scst_set_cmd_error_status(cmd, SAM_STAT_CHECK_CONDITION);
	if (res != 0)
		goto out;

	res = scst_alloc_sense(cmd, 1);
	if (res != 0) {
		PRINT_ERROR("Lost %s sense data", cdb ? "INVALID FIELD IN CDB" :
			"INVALID FIELD IN PARAMETERS LIST");
		goto out;
	}

	sBUG_ON(cmd->sense_buflen < 18);
	BUILD_BUG_ON(SCST_SENSE_BUFFERSIZE < 18);

	if (d_sense) {
		/* Descriptor format */
		cmd->sense[0] = 0x72;
		cmd->sense[1] = ILLEGAL_REQUEST;
		cmd->sense[2] = asc;
		cmd->sense[3] = 0; /* ASCQ */
		cmd->sense[7] = 8; /* additional Sense Length */
		cmd->sense[8] = 2; /* sense key specific descriptor */
		cmd->sense[9] = 6;
		scst_fill_field_pointer_sense(&cmd->sense[12], field_offs,
			bit_offs, cdb);
		cmd->sense_valid_len = 16;
	} else {
		/* Fixed format */
		cmd->sense[0] = 0x70;
		cmd->sense[2] = ILLEGAL_REQUEST;
		cmd->sense[7] = 0x0a; /* additional Sense Length */
		cmd->sense[12] = asc;
		cmd->sense[13] = 0; /* ASCQ */
		scst_fill_field_pointer_sense(&cmd->sense[15], field_offs,
			bit_offs, cdb);
		cmd->sense_valid_len = 18;
	}

	TRACE_BUFFER("Sense set", cmd->sense, cmd->sense_valid_len);

out:
	TRACE_EXIT_RES(res);
	return res;
}

int scst_set_invalid_field_in_cdb(struct scst_cmd *cmd, int field_offs,
	int bit_offs)
{
	return scst_set_invalid_field_in(cmd, field_offs, bit_offs, true);
}
EXPORT_SYMBOL(scst_set_invalid_field_in_cdb);

int scst_set_invalid_field_in_parm_list(struct scst_cmd *cmd, int field_offs,
	int bit_offs)
{
	return scst_set_invalid_field_in(cmd, field_offs, bit_offs, false);
}
EXPORT_SYMBOL(scst_set_invalid_field_in_parm_list);

/**
 * scst_set_sense() - set sense from KEY/ASC/ASCQ numbers
 *
 * Sets the corresponding fields in the sense buffer taking sense type
 * into account. Returns resulting sense length.
 */
int scst_set_sense(uint8_t *buffer, int len, bool d_sense,
	int key, int asc, int ascq)
{
	int res;

	sBUG_ON(len == 0);

	memset(buffer, 0, len);

	/*
	 * The RESPONSE CODE field shall be set to 70h in all unit attention
	 * condition sense data in which:
	 * a) the ADDITIONAL SENSE CODE field is set to 29h; or
	 * b) the additional sense code is set to MODE PARAMETERS CHANGED.
	 */
	if ((key == UNIT_ATTENTION) &&
	      ((asc == 0x29) || ((asc == 0x2A) && (ascq == 1))))
		d_sense = false;

	if (d_sense) {
		/* Descriptor format */
		if (len < 8) {
			PRINT_ERROR("Length %d of sense buffer too small to "
				"fit sense %x:%x:%x", len, key, asc, ascq);
		}

		buffer[0] = 0x72;		/* Response Code	*/
		if (len > 1)
			buffer[1] = key;	/* Sense Key		*/
		if (len > 2)
			buffer[2] = asc;	/* ASC			*/
		if (len > 3)
			buffer[3] = ascq;	/* ASCQ			*/
		res = 8;
	} else {
		/* Fixed format */
		if (len < 18) {
			PRINT_ERROR("Length %d of sense buffer too small to "
				"fit sense %x:%x:%x", len, key, asc, ascq);
		}

		buffer[0] = 0x70;		/* Response Code	*/
		if (len > 2)
			buffer[2] = key;	/* Sense Key		*/
		if (len > 7)
			buffer[7] = 0x0a;	/* Additional Sense Length */
		if (len > 12)
			buffer[12] = asc;	/* ASC			*/
		if (len > 13)
			buffer[13] = ascq;	/* ASCQ			*/
		res = 18;
	}

	TRACE_BUFFER("Sense set", buffer, res);
	return res;
}
EXPORT_SYMBOL(scst_set_sense);

/**
 * scst_analyze_sense() - analyze sense
 *
 * Returns true if sense matches to (key, asc, ascq) and false otherwise.
 * Valid_mask is one or several SCST_SENSE_*_VALID constants setting valid
 * (key, asc, ascq) values.
 */
bool scst_analyze_sense(const uint8_t *sense, int len, unsigned int valid_mask,
	int key, int asc, int ascq)
{
	bool res = false;

	/* Response Code */
	if ((scst_sense_response_code(sense) == 0x70) ||
	    (scst_sense_response_code(sense) == 0x71)) {
		/* Fixed format */

		/* Sense Key */
		if (valid_mask & SCST_SENSE_KEY_VALID) {
			if (len < 3)
				goto out;
			if (sense[2] != key)
				goto out;
		}

		/* ASC */
		if (valid_mask & SCST_SENSE_ASC_VALID) {
			if (len < 13)
				goto out;
			if (sense[12] != asc)
				goto out;
		}

		/* ASCQ */
		if (valid_mask & SCST_SENSE_ASCQ_VALID) {
			if (len < 14)
				goto out;
			if (sense[13] != ascq)
				goto out;
		}
	} else if ((scst_sense_response_code(sense) == 0x72) ||
		   (scst_sense_response_code(sense) == 0x73)) {
		/* Descriptor format */

		/* Sense Key */
		if (valid_mask & SCST_SENSE_KEY_VALID) {
			if (len < 2)
				goto out;
			if (sense[1] != key)
				goto out;
		}

		/* ASC */
		if (valid_mask & SCST_SENSE_ASC_VALID) {
			if (len < 3)
				goto out;
			if (sense[2] != asc)
				goto out;
		}

		/* ASCQ */
		if (valid_mask & SCST_SENSE_ASCQ_VALID) {
			if (len < 4)
				goto out;
			if (sense[3] != ascq)
				goto out;
		}
	} else {
		PRINT_ERROR("Unknown sense response code 0x%x",
			scst_sense_response_code(sense));
		goto out;
	}

	res = true;

out:
	TRACE_EXIT_RES((int)res);
	return res;
}
EXPORT_SYMBOL(scst_analyze_sense);

/**
 * scst_is_ua_sense() - determine if the sense is UA sense
 *
 * Returns true if the sense is valid and carrying a Unit
 * Attention or false otherwise.
 */
bool scst_is_ua_sense(const uint8_t *sense, int len)
{
	if (scst_sense_valid(sense))
		return scst_analyze_sense(sense, len,
			SCST_SENSE_KEY_VALID, UNIT_ATTENTION, 0, 0);
	else
		return false;
}
EXPORT_SYMBOL(scst_is_ua_sense);

bool scst_is_ua_global(const uint8_t *sense, int len)
{
	bool res;

	/* Changing it don't forget to change scst_requeue_ua() as well!! */

	if (scst_analyze_sense(sense, len, SCST_SENSE_ALL_VALID,
			SCST_LOAD_SENSE(scst_sense_reported_luns_data_changed)))
		res = true;
	else
		res = false;

	return res;
}

/**
 * scst_check_convert_sense() - check sense type and convert it if needed
 *
 * Checks if sense in the sense buffer, if any, is in the correct format.
 * If not, converts it in the correct format.
 *
 * WARNING! This function converts only RESPONSE CODE, ASC and ASC codes,
 * dropping enverything else, including corresponding descriptors from
 * descriptor format sense! ToDo: fix it.
 */
void scst_check_convert_sense(struct scst_cmd *cmd)
{
	bool d_sense;

	TRACE_ENTRY();

	if ((cmd->sense == NULL) || (cmd->status != SAM_STAT_CHECK_CONDITION))
		goto out;

	d_sense = scst_get_cmd_dev_d_sense(cmd);
	if (d_sense && ((scst_sense_response_code(cmd->sense) == 0x70) ||
			(scst_sense_response_code(cmd->sense) == 0x71)) &&
	    /*
	     * The RESPONSE CODE field shall be set to 70h in all unit attention
	     * condition sense data in which:
	     * a) the ADDITIONAL SENSE CODE field is set to 29h; or
	     * b) the additional sense code is set to MODE PARAMETERS CHANGED.
	     */
	    !((cmd->sense[2] == UNIT_ATTENTION) &&
	      ((cmd->sense[12] == 0x29) ||
	       ((cmd->sense[12] == 0x2A) && (cmd->sense[13] == 1))))) {
		TRACE_MGMT_DBG("Converting fixed sense to descriptor (cmd %p)", cmd);
		if ((cmd->sense_valid_len < 18)) {
			PRINT_ERROR("Sense too small to convert (%d, "
				"type: fixed)", cmd->sense_buflen);
			goto out;
		}
		cmd->sense_valid_len = scst_set_sense(cmd->sense, cmd->sense_buflen,
			d_sense, cmd->sense[2], cmd->sense[12], cmd->sense[13]);
	} else if (!d_sense && ((scst_sense_response_code(cmd->sense) == 0x72) ||
				(scst_sense_response_code(cmd->sense) == 0x73))) {
		TRACE_MGMT_DBG("Converting descriptor sense to fixed (cmd %p)",
			cmd);
		if ((cmd->sense_buflen < 18) || (cmd->sense_valid_len < 8)) {
			PRINT_ERROR("Sense too small to convert (%d, "
				"type: descriptor, valid %d)",
				cmd->sense_buflen, cmd->sense_valid_len);
			goto out;
		}
		cmd->sense_valid_len = scst_set_sense(cmd->sense,
			cmd->sense_buflen, d_sense,
			cmd->sense[1], cmd->sense[2], cmd->sense[3]);
	}

out:
	TRACE_EXIT();
	return;
}
EXPORT_SYMBOL(scst_check_convert_sense);

int scst_set_cmd_error_sense(struct scst_cmd *cmd, uint8_t *sense,
	unsigned int len)
{
	int res;

	TRACE_ENTRY();

	res = scst_set_cmd_error_status(cmd, SAM_STAT_CHECK_CONDITION);
	if (res != 0)
		goto out;

	res = scst_alloc_set_sense(cmd, 1, sense, len);

out:
	TRACE_EXIT_RES(res);
	return res;
}

/**
 * scst_set_busy() - set BUSY or TASK QUEUE FULL status
 *
 * Sets BUSY or TASK QUEUE FULL status depending on if this session has other
 * outstanding commands or not.
 */
void scst_set_busy(struct scst_cmd *cmd)
{
	int c = atomic_read(&cmd->sess->sess_cmd_count);

	TRACE_ENTRY();

	if ((c <= 1) || (cmd->sess->init_phase != SCST_SESS_IPH_READY))	{
		scst_set_cmd_error_status(cmd, SAM_STAT_BUSY);
		TRACE(TRACE_FLOW_CONTROL, "Sending BUSY status to initiator %s "
			"(cmds count %d, queue_type %x, sess->init_phase %d)",
			cmd->sess->initiator_name, c,
			cmd->queue_type, cmd->sess->init_phase);
	} else {
		scst_set_cmd_error_status(cmd, SAM_STAT_TASK_SET_FULL);
		TRACE(TRACE_FLOW_CONTROL, "Sending QUEUE_FULL status to "
			"initiator %s (cmds count %d, queue_type %x, "
			"sess->init_phase %d)", cmd->sess->initiator_name, c,
			cmd->queue_type, cmd->sess->init_phase);
	}

	TRACE_EXIT();
	return;
}
EXPORT_SYMBOL(scst_set_busy);

/**
 * scst_set_initial_UA() - set initial Unit Attention
 *
 * Sets initial Unit Attention on all devices of the session,
 * replacing default scst_sense_reset_UA
 */
void scst_set_initial_UA(struct scst_session *sess, int key, int asc, int ascq)
{
	int i;

	TRACE_ENTRY();

	TRACE_MGMT_DBG("Setting for sess %p initial UA %x/%x/%x", sess, key,
		asc, ascq);

	rcu_read_lock();
	for (i = 0; i < SESS_TGT_DEV_LIST_HASH_SIZE; i++) {
		struct list_head *head = &sess->sess_tgt_dev_list[i];
		struct scst_tgt_dev *tgt_dev;

		list_for_each_entry_rcu(tgt_dev, head,
					sess_tgt_dev_list_entry) {
			spin_lock_bh(&tgt_dev->tgt_dev_lock);
			if (!list_empty(&tgt_dev->UA_list)) {
				struct scst_tgt_dev_UA *ua;

				ua = list_first_entry(&tgt_dev->UA_list,
					typeof(*ua), UA_list_entry);
				if (scst_analyze_sense(ua->UA_sense_buffer,
						ua->UA_valid_sense_len,
						SCST_SENSE_ALL_VALID,
						SCST_LOAD_SENSE(scst_sense_reset_UA))) {
					ua->UA_valid_sense_len = scst_set_sense(
						ua->UA_sense_buffer,
						sizeof(ua->UA_sense_buffer),
						tgt_dev->dev->d_sense,
						key, asc, ascq);
				} else
					PRINT_ERROR("%s",
						"The first UA isn't RESET UA");
			} else
				PRINT_ERROR("%s", "There's no RESET UA to "
					"replace");
			spin_unlock_bh(&tgt_dev->tgt_dev_lock);
		}
	}
	rcu_read_unlock();

	TRACE_EXIT();
	return;
}
EXPORT_SYMBOL(scst_set_initial_UA);

struct scst_aen *scst_alloc_aen(struct scst_session *sess,
	uint64_t unpacked_lun)
{
	struct scst_aen *aen;

	TRACE_ENTRY();

	aen = mempool_alloc(scst_aen_mempool, GFP_KERNEL);
	if (aen == NULL) {
		PRINT_ERROR("AEN memory allocation failed. Corresponding "
			"event notification will not be performed (initiator "
			"%s)", sess->initiator_name);
		goto out;
	}
	memset(aen, 0, sizeof(*aen));

	aen->sess = sess;
	scst_sess_get(sess);

	aen->lun = scst_pack_lun(unpacked_lun, sess->acg->addr_method);

out:
	TRACE_EXIT_HRES((unsigned long)aen);
	return aen;
}

void scst_free_aen(struct scst_aen *aen)
{
	TRACE_ENTRY();

	scst_sess_put(aen->sess);
	mempool_free(aen, scst_aen_mempool);

	TRACE_EXIT();
	return;
}

#ifdef CONFIG_SCST_EXTRACHECKS
static bool scst_is_active_tgt_dev(struct scst_tgt_dev *tgt_dev)
{
	bool is_active;

	rcu_read_lock();
	is_active = scst_lookup_tgt_dev(tgt_dev->sess, tgt_dev->lun) == tgt_dev;
	rcu_read_unlock();

	return is_active;
}
#endif

/*
 * The caller must ensure that tgt_dev does not disappear while this function
 * is in progress.
 */
void scst_gen_aen_or_ua(struct scst_tgt_dev *tgt_dev,
	int key, int asc, int ascq)
{
	struct scst_session *sess = tgt_dev->sess;
	struct scst_tgt_template *tgtt = sess->tgt->tgtt;
	uint8_t sense_buffer[SCST_STANDARD_SENSE_LEN];
	int sl;

	TRACE_ENTRY();

	if (sess->init_phase != SCST_SESS_IPH_READY ||
	    sess->shut_phase != SCST_SESS_SPH_READY)
		goto out;

	if (tgtt->report_aen != NULL) {
		struct scst_aen *aen;
		int rc;

		aen = scst_alloc_aen(sess, tgt_dev->lun);
		if (aen == NULL)
			goto queue_ua;

		aen->event_fn = SCST_AEN_SCSI;
		aen->aen_sense_len = scst_set_sense(aen->aen_sense,
			sizeof(aen->aen_sense), tgt_dev->dev->d_sense,
			key, asc, ascq);

		TRACE_DBG("Calling target's %s report_aen(%p)",
			tgtt->name, aen);
		rc = tgtt->report_aen(aen);
		TRACE_DBG("Target's %s report_aen(%p) returned %d",
			tgtt->name, aen, rc);
		if (rc == SCST_AEN_RES_SUCCESS)
			goto out;

		scst_free_aen(aen);
	}

queue_ua:
	TRACE_MGMT_DBG("AEN not supported, queueing plain UA (tgt_dev %p)",
		tgt_dev);
	sl = scst_set_sense(sense_buffer, sizeof(sense_buffer),
		tgt_dev->dev->d_sense, key, asc, ascq);
	scst_check_set_UA(tgt_dev, sense_buffer, sl, 0);

out:
	TRACE_EXIT();
	return;
}

/**
 * scst_capacity_data_changed() - notify SCST about device capacity change
 *
 * Notifies SCST core that dev has changed its capacity. Called under no locks.
 */
void scst_capacity_data_changed(struct scst_device *dev)
{
	struct scst_tgt_dev *tgt_dev;

	TRACE_ENTRY();

	if (dev->type != TYPE_DISK) {
		TRACE_MGMT_DBG("Device type %d isn't for CAPACITY DATA "
			"CHANGED UA", dev->type);
		goto out;
	}

	TRACE_MGMT_DBG("CAPACITY DATA CHANGED (dev %p)", dev);

	mutex_lock(&scst_mutex);

	list_for_each_entry(tgt_dev, &dev->dev_tgt_dev_list,
			    dev_tgt_dev_list_entry) {
		scst_gen_aen_or_ua(tgt_dev,
			SCST_LOAD_SENSE(scst_sense_capacity_data_changed));
	}

	mutex_unlock(&scst_mutex);

out:
	TRACE_EXIT();
	return;
}
EXPORT_SYMBOL_GPL(scst_capacity_data_changed);

static inline bool scst_is_report_luns_changed_type(int type)
{
	switch (type) {
	case TYPE_DISK:
	case TYPE_TAPE:
	case TYPE_PRINTER:
	case TYPE_PROCESSOR:
	case TYPE_WORM:
	case TYPE_ROM:
	case TYPE_SCANNER:
	case TYPE_MOD:
	case TYPE_MEDIUM_CHANGER:
	case TYPE_RAID:
	case TYPE_ENCLOSURE:
		return true;
	default:
		return false;
	}
}

static void scst_queue_report_luns_changed_UA(struct scst_session *sess,
					      int flags)
{
	uint8_t sense_buffer[SCST_STANDARD_SENSE_LEN];
	struct list_head *head;
	struct scst_tgt_dev *tgt_dev;
	int i;

	TRACE_ENTRY();

	TRACE_MGMT_DBG("Queueing REPORTED LUNS DATA CHANGED UA "
		"(sess %p)", sess);

	local_bh_disable();

	rcu_read_lock();

#if !defined(__CHECKER__)
	for (i = 0; i < SESS_TGT_DEV_LIST_HASH_SIZE; i++) {
		head = &sess->sess_tgt_dev_list[i];

		list_for_each_entry_rcu(tgt_dev, head,
				sess_tgt_dev_list_entry) {
			/* Lockdep triggers here a false positive.. */
			spin_lock(&tgt_dev->tgt_dev_lock);
		}
	}
#endif

	for (i = 0; i < SESS_TGT_DEV_LIST_HASH_SIZE; i++) {
		head = &sess->sess_tgt_dev_list[i];

		list_for_each_entry_rcu(tgt_dev, head,
					sess_tgt_dev_list_entry) {
			int sl;

			if (!scst_is_report_luns_changed_type(
					tgt_dev->dev->type))
				continue;

			sl = scst_set_sense(sense_buffer, sizeof(sense_buffer),
				tgt_dev->dev->d_sense,
				SCST_LOAD_SENSE(scst_sense_reported_luns_data_changed));

			__scst_check_set_UA(tgt_dev, sense_buffer,
				sl, flags | SCST_SET_UA_FLAG_GLOBAL);
		}
	}

#if !defined(__CHECKER__)
	for (i = SESS_TGT_DEV_LIST_HASH_SIZE-1; i >= 0; i--) {
		head = &sess->sess_tgt_dev_list[i];

		list_for_each_entry_rcu(tgt_dev, head,
					sess_tgt_dev_list_entry) {
			spin_unlock(&tgt_dev->tgt_dev_lock);
		}
	}
#endif

	rcu_read_unlock();

	local_bh_enable();

	TRACE_EXIT();
	return;
}

static void scst_report_luns_changed_sess(struct scst_session *sess)
{
	int i;
	struct scst_tgt_template *tgtt = sess->tgt->tgtt;
	int d_sense = 0;
	uint64_t lun = 0;

	TRACE_ENTRY();

	if ((sess->init_phase != SCST_SESS_IPH_READY) ||
	    (sess->shut_phase != SCST_SESS_SPH_READY))
		goto out;

	TRACE_DBG("REPORTED LUNS DATA CHANGED (sess %p)", sess);

	rcu_read_lock();
	for (i = 0; i < SESS_TGT_DEV_LIST_HASH_SIZE; i++) {
		struct list_head *head;
		struct scst_tgt_dev *tgt_dev;

		head = &sess->sess_tgt_dev_list[i];

		list_for_each_entry_rcu(tgt_dev, head,
				sess_tgt_dev_list_entry) {
			if (scst_is_report_luns_changed_type(
					tgt_dev->dev->type)) {
				lun = tgt_dev->lun;
				d_sense = tgt_dev->dev->d_sense;
				goto found;
			}
		}
	}

found:
	rcu_read_unlock();

	if (tgtt->report_aen != NULL) {
		struct scst_aen *aen;
		int rc;

		aen = scst_alloc_aen(sess, lun);
		if (aen == NULL)
			goto queue_ua;

		aen->event_fn = SCST_AEN_SCSI;
		aen->aen_sense_len = scst_set_sense(aen->aen_sense,
			sizeof(aen->aen_sense), d_sense,
			SCST_LOAD_SENSE(scst_sense_reported_luns_data_changed));

		TRACE_DBG("Calling target's %s report_aen(%p)",
			tgtt->name, aen);
		rc = tgtt->report_aen(aen);
		TRACE_DBG("Target's %s report_aen(%p) returned %d",
			tgtt->name, aen, rc);
		if (rc == SCST_AEN_RES_SUCCESS)
			goto out;

		scst_free_aen(aen);
	}

queue_ua:
	scst_queue_report_luns_changed_UA(sess, 0);

out:
	TRACE_EXIT();
	return;
}

void scst_report_luns_changed(struct scst_acg *acg)
{
	struct scst_session *sess;

	TRACE_ENTRY();

	/* To protect acg_sess_list */
	lockdep_assert_held(&scst_mutex);

	TRACE_DBG("REPORTED LUNS DATA CHANGED (acg %s)", acg->acg_name);

	list_for_each_entry(sess, &acg->acg_sess_list, acg_sess_list_entry) {
		scst_report_luns_changed_sess(sess);
	}

	TRACE_EXIT();
	return;
}

/**
 * scst_aen_done() - AEN processing done
 *
 * Notifies SCST that the driver has sent the AEN and it
 * can be freed now. Don't forget to set the delivery status, if it
 * isn't success, using scst_set_aen_delivery_status() before calling
 * this function.
 */
void scst_aen_done(struct scst_aen *aen)
{
	TRACE_ENTRY();

	TRACE_MGMT_DBG("AEN %p (fn %d) done (initiator %s)", aen,
		aen->event_fn, aen->sess->initiator_name);

	if (aen->delivery_status == SCST_AEN_RES_SUCCESS)
		goto out_free;

	if (aen->event_fn != SCST_AEN_SCSI)
		goto out_free;

	TRACE_MGMT_DBG("Delivery of SCSI AEN failed (initiator %s)",
		aen->sess->initiator_name);

	if (scst_analyze_sense(aen->aen_sense, aen->aen_sense_len,
			SCST_SENSE_ALL_VALID, SCST_LOAD_SENSE(
				scst_sense_reported_luns_data_changed))) {
		scst_queue_report_luns_changed_UA(aen->sess,
			SCST_SET_UA_FLAG_AT_HEAD);
	} else {
		struct scst_session *sess = aen->sess;
		struct scst_tgt_dev *tgt_dev;
		uint64_t lun;

		lun = scst_unpack_lun((uint8_t *)&aen->lun, sizeof(aen->lun));

		rcu_read_lock();
		/* tgt_dev might get dead, so we need to reseek it */
		tgt_dev = scst_lookup_tgt_dev(sess, lun);
		if (tgt_dev) {
			TRACE_MGMT_DBG("Requeuing failed AEN UA for tgt_dev %p",
				       tgt_dev);
			scst_check_set_UA(tgt_dev, aen->aen_sense,
					  aen->aen_sense_len,
					  SCST_SET_UA_FLAG_AT_HEAD);
		}
		rcu_read_unlock();
	}

out_free:
	scst_free_aen(aen);

	TRACE_EXIT();
	return;
}
EXPORT_SYMBOL(scst_aen_done);

void scst_requeue_ua(struct scst_cmd *cmd, const uint8_t *buf, int size)
{
	TRACE_ENTRY();

	if (buf == NULL) {
		buf = cmd->sense;
		size = cmd->sense_valid_len;
	}

	if (scst_analyze_sense(buf, size, SCST_SENSE_ALL_VALID,
			SCST_LOAD_SENSE(scst_sense_reported_luns_data_changed))) {
		TRACE_MGMT_DBG("Requeuing REPORTED LUNS DATA CHANGED UA "
			"for delivery failed cmd %p", cmd);
		scst_queue_report_luns_changed_UA(cmd->sess,
			SCST_SET_UA_FLAG_AT_HEAD);
	} else {
		TRACE_MGMT_DBG("Requeuing UA for delivery failed cmd %p", cmd);
		scst_check_set_UA(cmd->tgt_dev, buf, size, SCST_SET_UA_FLAG_AT_HEAD);
	}

	TRACE_EXIT();
	return;
}

/* The activity supposed to be suspended and scst_mutex held */
static void scst_check_reassign_sess(struct scst_session *sess)
{
	struct scst_acg *acg, *old_acg;
	struct scst_acg_dev *acg_dev;
	int i, rc;
	struct list_head *head;
	struct scst_tgt_dev *tgt_dev;
	bool luns_changed = false;
	bool add_failed, something_freed;

	TRACE_ENTRY();

	if (sess->shut_phase != SCST_SESS_SPH_READY)
		goto out;

	TRACE_DBG("Checking reassignment for sess %p (initiator %s)",
		sess, sess->initiator_name);

	acg = scst_find_acg(sess);
	if (acg == sess->acg) {
		TRACE_DBG("No reassignment for sess %p", sess);
		goto out;
	}

	PRINT_INFO("sess %p (initiator %s) will be reassigned from acg %s to "
		"acg %s", sess, sess->initiator_name, sess->acg->acg_name,
		acg->acg_name);

	old_acg = sess->acg;
	sess->acg = NULL; /* to catch implicit dependencies earlier */

retry_add:
	add_failed = false;
	list_for_each_entry(acg_dev, &acg->acg_dev_list, acg_dev_list_entry) {
		bool inq_changed_ua_needed = false;

		mutex_lock(&sess->tgt_dev_list_mutex);
		for (i = 0; i < SESS_TGT_DEV_LIST_HASH_SIZE; i++) {
			head = &sess->sess_tgt_dev_list[i];

			list_for_each_entry_rcu(tgt_dev, head,
					sess_tgt_dev_list_entry) {
				if ((tgt_dev->dev == acg_dev->dev) &&
				    (tgt_dev->lun == acg_dev->lun) &&
				    (tgt_dev->acg_dev->acg_dev_rd_only == acg_dev->acg_dev_rd_only)) {
					TRACE_MGMT_DBG("sess %p: tgt_dev %p for "
						"LUN %lld stays the same",
						sess, tgt_dev,
						(unsigned long long)tgt_dev->lun);
					tgt_dev->acg_dev = acg_dev;
					mutex_unlock(&sess->tgt_dev_list_mutex);

					goto next;
				} else if (tgt_dev->lun == acg_dev->lun) {
					TRACE_MGMT_DBG("Replacing LUN %lld",
						(long long)tgt_dev->lun);
					scst_del_tgt_dev(tgt_dev);
					scst_free_tgt_dev(tgt_dev);
					inq_changed_ua_needed = 1;
					break;
				}
			}
		}
		mutex_unlock(&sess->tgt_dev_list_mutex);

		luns_changed = true;

		TRACE_MGMT_DBG("sess %p: Allocing new tgt_dev for LUN %lld",
			sess, (unsigned long long)acg_dev->lun);

		rc = scst_alloc_add_tgt_dev(sess, acg_dev, &tgt_dev);
		if (rc == -EPERM)
			continue;
		else if (rc != 0) {
			add_failed = true;
			break;
		}

		tgt_dev->inq_changed_ua_needed = inq_changed_ua_needed;
next:
		continue;
	}

	something_freed = false;

	mutex_lock(&sess->tgt_dev_list_mutex);
	for (i = 0; i < SESS_TGT_DEV_LIST_HASH_SIZE; i++) {
		struct scst_tgt_dev *t;
		head = &sess->sess_tgt_dev_list[i];

		list_for_each_entry_safe(tgt_dev, t, head,
					sess_tgt_dev_list_entry) {
			if (tgt_dev->acg_dev->acg != acg) {
				TRACE_MGMT_DBG("sess %p: Deleting not used "
					"tgt_dev %p for LUN %lld",
					sess, tgt_dev,
					(unsigned long long)tgt_dev->lun);
				luns_changed = true;
				something_freed = true;
				scst_del_tgt_dev(tgt_dev);
				scst_free_tgt_dev(tgt_dev);
			}
		}
	}
	mutex_unlock(&sess->tgt_dev_list_mutex);

	if (add_failed && something_freed) {
		TRACE_MGMT_DBG("sess %p: Retrying adding new tgt_devs", sess);
		goto retry_add;
	}

	sess->acg = acg;

	TRACE_DBG("Moving sess %p from acg %s to acg %s", sess,
		old_acg->acg_name, acg->acg_name);
	list_move_tail(&sess->acg_sess_list_entry, &acg->acg_sess_list);
	scst_get_acg(acg);
	scst_put_acg(old_acg);

#ifndef CONFIG_SCST_PROC
	scst_recreate_sess_luns_link(sess);
	/* Ignore possible error, since we can't do anything on it */
#endif

	if (luns_changed) {
		scst_report_luns_changed_sess(sess);

		rcu_read_lock();
		for (i = 0; i < SESS_TGT_DEV_LIST_HASH_SIZE; i++) {
			head = &sess->sess_tgt_dev_list[i];

			list_for_each_entry_rcu(tgt_dev, head,
					sess_tgt_dev_list_entry) {
				if (tgt_dev->inq_changed_ua_needed) {
					TRACE_MGMT_DBG("sess %p: Setting "
						"INQUIRY DATA HAS CHANGED UA "
						"(tgt_dev %p)", sess, tgt_dev);

					tgt_dev->inq_changed_ua_needed = 0;

					scst_gen_aen_or_ua(tgt_dev,
						SCST_LOAD_SENSE(scst_sense_inquiry_data_changed));
				}
			}
		}
		rcu_read_unlock();
	}

out:
	TRACE_EXIT();
	return;
}

/* The activity supposed to be suspended and scst_mutex held */
void scst_check_reassign_sessions(void)
{
	struct scst_tgt_template *tgtt;

	TRACE_ENTRY();

	list_for_each_entry(tgtt, &scst_template_list, scst_template_list_entry) {
		struct scst_tgt *tgt;
		list_for_each_entry(tgt, &tgtt->tgt_list, tgt_list_entry) {
			struct scst_session *sess;
			list_for_each_entry(sess, &tgt->sess_list,
						sess_list_entry) {
				scst_check_reassign_sess(sess);
			}
		}
	}

	TRACE_EXIT();
	return;
}

int scst_get_cmd_abnormal_done_state(struct scst_cmd *cmd)
{
	int res;
	bool trace = false;

	TRACE_ENTRY();

	switch (cmd->state) {
	case SCST_CMD_STATE_INIT_WAIT:
	case SCST_CMD_STATE_INIT:
	case SCST_CMD_STATE_PARSE:
		if (cmd->preprocessing_only) {
			res = SCST_CMD_STATE_PREPROCESSING_DONE;
			break;
		}
		trace = true;
		/* go through */
	case SCST_CMD_STATE_DEV_DONE:
		if (cmd->internal)
			res = SCST_CMD_STATE_FINISHED_INTERNAL;
		else
			res = SCST_CMD_STATE_PRE_XMIT_RESP1;
		break;

	case SCST_CMD_STATE_PRE_DEV_DONE:
	case SCST_CMD_STATE_MODE_SELECT_CHECKS:
		res = SCST_CMD_STATE_DEV_DONE;
		break;

	case SCST_CMD_STATE_PRE_XMIT_RESP1:
		res = SCST_CMD_STATE_PRE_XMIT_RESP2;
		break;

	case SCST_CMD_STATE_PRE_XMIT_RESP2:
		res = SCST_CMD_STATE_XMIT_RESP;
		break;

	case SCST_CMD_STATE_PREPROCESSING_DONE:
	case SCST_CMD_STATE_PREPROCESSING_DONE_CALLED:
		if (cmd->tgt_dev == NULL) {
			trace = true;
			res = SCST_CMD_STATE_PRE_XMIT_RESP1;
		} else
			res = SCST_CMD_STATE_PRE_DEV_DONE;
		break;

	case SCST_CMD_STATE_PREPARE_SPACE:
		if (cmd->preprocessing_only) {
			res = SCST_CMD_STATE_PREPROCESSING_DONE;
			break;
		} /* else go through */
	case SCST_CMD_STATE_RDY_TO_XFER:
	case SCST_CMD_STATE_DATA_WAIT:
	case SCST_CMD_STATE_TGT_PRE_EXEC:
	case SCST_CMD_STATE_EXEC_CHECK_BLOCKING:
	case SCST_CMD_STATE_EXEC_CHECK_SN:
	case SCST_CMD_STATE_LOCAL_EXEC:
	case SCST_CMD_STATE_REAL_EXEC:
	case SCST_CMD_STATE_EXEC_WAIT:
		res = SCST_CMD_STATE_PRE_DEV_DONE;
		break;

	default:
		PRINT_CRIT_ERROR("Wrong cmd state %d (cmd %p, op %s)",
			cmd->state, cmd, scst_get_opcode_name(cmd));
		sBUG();
#if defined(RHEL_MAJOR) && RHEL_MAJOR -0 < 6
		/* Invalid state to suppress a compiler warning */
		res = SCST_CMD_STATE_LAST_ACTIVE;
#endif
	}

	if (trace) {
		/*
		 * Little hack to trace completion of commands, which are
		 * going to bypass normal tracing on SCST_CMD_STATE_PRE_DEV_DONE
		 */
		TRACE(TRACE_SCSI, "cmd %p, status %x, msg_status %x, host_status %x, "
			"driver_status %x, resp_data_len %d", cmd, cmd->status,
			cmd->msg_status, cmd->host_status, cmd->driver_status,
			cmd->resp_data_len);
		if (unlikely(cmd->status == SAM_STAT_CHECK_CONDITION) &&
		    scst_sense_valid(cmd->sense)) {
			PRINT_BUFF_FLAG(TRACE_SCSI, "Sense", cmd->sense,
				cmd->sense_valid_len);
		}
	}

	TRACE_EXIT_RES(res);
	return res;
}
EXPORT_SYMBOL_GPL(scst_get_cmd_abnormal_done_state);

/**
 * scst_set_cmd_abnormal_done_state() - set command's next abnormal done state
 *
 * Sets state of the SCSI target state machine to abnormally complete command
 * ASAP.
 */
void scst_set_cmd_abnormal_done_state(struct scst_cmd *cmd)
{
	TRACE_ENTRY();

#ifdef CONFIG_SCST_EXTRACHECKS
	switch (cmd->state) {
	case SCST_CMD_STATE_XMIT_RESP:
	case SCST_CMD_STATE_FINISHED:
	case SCST_CMD_STATE_FINISHED_INTERNAL:
	case SCST_CMD_STATE_XMIT_WAIT:
		PRINT_CRIT_ERROR("Wrong cmd state %d (cmd %p, op %s)",
			cmd->state, cmd, scst_get_opcode_name(cmd));
		sBUG();
	}
#endif

	cmd->state = scst_get_cmd_abnormal_done_state(cmd);

	switch (cmd->state) {
	case SCST_CMD_STATE_INIT_WAIT:
	case SCST_CMD_STATE_INIT:
	case SCST_CMD_STATE_PARSE:
	case SCST_CMD_STATE_PREPROCESSING_DONE:
	case SCST_CMD_STATE_PREPROCESSING_DONE_CALLED:
	case SCST_CMD_STATE_PREPARE_SPACE:
	case SCST_CMD_STATE_RDY_TO_XFER:
	case SCST_CMD_STATE_DATA_WAIT:
		cmd->write_len = 0;
		cmd->resid_possible = 1;
		break;
	case SCST_CMD_STATE_TGT_PRE_EXEC:
	case SCST_CMD_STATE_EXEC_CHECK_SN:
	case SCST_CMD_STATE_EXEC_CHECK_BLOCKING:
	case SCST_CMD_STATE_LOCAL_EXEC:
	case SCST_CMD_STATE_REAL_EXEC:
	case SCST_CMD_STATE_EXEC_WAIT:
	case SCST_CMD_STATE_DEV_DONE:
	case SCST_CMD_STATE_PRE_DEV_DONE:
	case SCST_CMD_STATE_MODE_SELECT_CHECKS:
	case SCST_CMD_STATE_PRE_XMIT_RESP1:
	case SCST_CMD_STATE_PRE_XMIT_RESP2:
	case SCST_CMD_STATE_FINISHED_INTERNAL:
		break;
	default:
		PRINT_CRIT_ERROR("Wrong cmd state %d (cmd %p, op %s)",
			cmd->state, cmd, scst_get_opcode_name(cmd));
		sBUG();
		break;
	}

#ifdef CONFIG_SCST_EXTRACHECKS
	if (((cmd->state != SCST_CMD_STATE_PRE_XMIT_RESP1) &&
	     (cmd->state != SCST_CMD_STATE_PREPROCESSING_DONE)) &&
		   (cmd->tgt_dev == NULL) && !cmd->internal) {
		PRINT_CRIT_ERROR("Wrong not inited cmd state %d (cmd %p, "
			"op %s)", cmd->state, cmd, scst_get_opcode_name(cmd));
		sBUG();
	}
#endif

	TRACE_EXIT();
	return;
}
EXPORT_SYMBOL_GPL(scst_set_cmd_abnormal_done_state);

#if defined(CONFIG_SCST_DEBUG) || defined(CONFIG_SCST_TRACING)
const char *scst_get_opcode_name(struct scst_cmd *cmd)
{
	if (cmd->op_name)
		return cmd->op_name;
	else {
		scnprintf(cmd->not_parsed_op_name,
			sizeof(cmd->not_parsed_op_name), "0x%x", cmd->cdb[0]);
		return cmd->not_parsed_op_name;
	}
}
EXPORT_SYMBOL(scst_get_opcode_name);
#endif

void scst_zero_write_rest(struct scst_cmd *cmd)
{
	int len, offs = 0;
	uint8_t *buf;

	TRACE_ENTRY();

	len = scst_get_sg_buf_first(cmd, &buf, *cmd->write_sg,
			*cmd->write_sg_cnt);
	while (len > 0) {
		int cur_offs;

		if (offs + len <= cmd->write_len)
			goto next;
		else if (offs >= cmd->write_len)
			cur_offs = 0;
		else
			cur_offs = cmd->write_len - offs;

		memset(&buf[cur_offs], 0, len - cur_offs);

next:
		offs += len;
		scst_put_sg_buf(cmd, buf, *cmd->write_sg, *cmd->write_sg_cnt);
		len = scst_get_sg_buf_next(cmd, &buf, *cmd->write_sg,
					*cmd->write_sg_cnt);
	}

	TRACE_EXIT();
	return;
}

static bool __scst_adjust_sg(struct scst_cmd *cmd, struct scatterlist *sg,
	int *sg_cnt, int adjust_len, struct scst_orig_sg_data *orig_sg)
{
	struct scatterlist *sgi;
	int i, l;
	bool res = false;

	TRACE_ENTRY();

	l = 0;
	for_each_sg(sg, sgi, *sg_cnt, i) {
#if LINUX_VERSION_CODE >= KERNEL_VERSION(2, 6, 24)
		TRACE_DBG("i %d, sg_cnt %d, sg %p, page_link %lx, len %d", i,
			*sg_cnt, sg, sgi->page_link, sgi->length);
#else
		TRACE_DBG("i %d, sg_cnt %d, sg %p, page_link %lx", i,
			*sg_cnt, sg, 0UL);
#endif
		l += sgi->length;
		if (l >= adjust_len) {
			int left = adjust_len - (l - sgi->length);

			TRACE_DBG_FLAG(TRACE_SG_OP|TRACE_MEMORY|TRACE_DEBUG,
				"cmd %p (tag %llu), sg %p, sg_cnt %d, "
				"adjust_len %d, i %d, sg[j].length %d, left %d",
				cmd, (unsigned long long int)cmd->tag,
				sg, *sg_cnt, adjust_len, i,
				sgi->length, left);

			orig_sg->p_orig_sg_cnt = sg_cnt;
			orig_sg->orig_sg_cnt = *sg_cnt;
			orig_sg->orig_sg_entry = sgi;
			orig_sg->orig_entry_offs = sgi->offset;
			orig_sg->orig_entry_len = sgi->length;
			*sg_cnt = (left > 0) ? i+1 : i;
			sgi->length = left;
			res = true;
			break;
		}
	}

	TRACE_EXIT_RES(res);
	return res;
}

/*
 * Makes cmd's SG shorter on adjust_len bytes. Reg_sg is true for cmd->sg
 * and false for cmd->write_sg.
 */
static void scst_adjust_sg(struct scst_cmd *cmd, bool reg_sg,
	int adjust_len)
{
	struct scatterlist *sg;
	int *sg_cnt;
	bool adjust_dif;

	TRACE_ENTRY();

	EXTRACHECKS_BUG_ON(cmd->sg_buff_modified || cmd->dif_sg_buff_modified);

	if (reg_sg) {
		sg = cmd->sg;
		sg_cnt = &cmd->sg_cnt;
		adjust_dif = (cmd->dif_sg != NULL);
	} else {
		sg = *cmd->write_sg;
		sg_cnt = cmd->write_sg_cnt;
		if (sg == cmd->sg)
			adjust_dif = (cmd->dif_sg != NULL);
		else
			adjust_dif = false;
	}

	TRACE_DBG("reg_sg %d, adjust_len %d, adjust_dif %d", reg_sg,
		adjust_len, adjust_dif);

	cmd->sg_buff_modified = !!__scst_adjust_sg(cmd, sg, sg_cnt, adjust_len,
					&cmd->orig_sg);

	if (adjust_dif) {
		adjust_len >>= (cmd->dev->block_shift - SCST_DIF_TAG_SHIFT);
		TRACE_DBG("DIF adjust_len %d", adjust_len);
		cmd->dif_sg_buff_modified = __scst_adjust_sg(cmd, cmd->dif_sg,
						&cmd->dif_sg_cnt, adjust_len,
						&cmd->orig_dif_sg);
	}

	TRACE_EXIT();
	return;
}

/**
 * scst_restore_sg_buff() - restores modified sg buffer
 *
 * Restores modified sg buffer in the original state.
 */
void scst_restore_sg_buff(struct scst_cmd *cmd)
{
	TRACE_DBG_FLAG(TRACE_DEBUG|TRACE_MEMORY, "cmd %p, sg %p, DATA: "
		"orig_sg_entry %p, orig_entry_offs %d, orig_entry_len %d, "
		"orig_sg_cnt %d, DIF: orig_sg_entry %p, "
		"orig_entry_offs %d, orig_entry_len %d, orig_sg_cnt %d", cmd,
		cmd->sg, cmd->orig_sg.orig_sg_entry, cmd->orig_sg.orig_entry_offs,
		cmd->orig_sg.orig_entry_len, cmd->orig_sg.orig_sg_cnt,
		cmd->orig_dif_sg.orig_sg_entry, cmd->orig_dif_sg.orig_entry_offs,
		cmd->orig_dif_sg.orig_entry_len, cmd->orig_dif_sg.orig_sg_cnt);

	EXTRACHECKS_BUG_ON(!(cmd->sg_buff_modified || cmd->dif_sg_buff_modified));

	if (cmd->sg_buff_modified) {
		cmd->orig_sg.orig_sg_entry->offset = cmd->orig_sg.orig_entry_offs;
		cmd->orig_sg.orig_sg_entry->length = cmd->orig_sg.orig_entry_len;
		*cmd->orig_sg.p_orig_sg_cnt = cmd->orig_sg.orig_sg_cnt;
	}

	if (cmd->dif_sg_buff_modified) {
		cmd->orig_dif_sg.orig_sg_entry->offset = cmd->orig_dif_sg.orig_entry_offs;
		cmd->orig_dif_sg.orig_sg_entry->length = cmd->orig_dif_sg.orig_entry_len;
		*cmd->orig_dif_sg.p_orig_sg_cnt = cmd->orig_dif_sg.orig_sg_cnt;
	}

	cmd->sg_buff_modified = 0;
	cmd->dif_sg_buff_modified = 0;
}
EXPORT_SYMBOL(scst_restore_sg_buff);

/**
 * scst_set_resp_data_len() - set response data length
 *
 * Sets response data length for cmd and truncates its SG vector accordingly.
 *
 * The cmd->resp_data_len must not be set directly, it must be set only
 * using this function. Value of resp_data_len must be <= cmd->bufflen.
 */
void scst_set_resp_data_len(struct scst_cmd *cmd, int resp_data_len)
{
	TRACE_ENTRY();

	scst_check_restore_sg_buff(cmd);
	cmd->resp_data_len = resp_data_len;

	if (resp_data_len == cmd->bufflen)
		goto out;

	TRACE_DBG("cmd %p, resp_data_len %d", cmd, resp_data_len);

	if (unlikely(resp_data_len > cmd->bufflen)) {
		PRINT_ERROR("Too big response data len %d (max %d), limiting "
			"it to the max (dev %s)", resp_data_len, cmd->bufflen,
			cmd->dev ? cmd->dev->virt_name : "(no LUN)");
		/*
		 * It's a bug in the lower level code, so dump stack to know
		 * who is the cause
		 */
		dump_stack();
		cmd->resp_data_len = cmd->bufflen;
		goto out;
	}

	scst_adjust_sg(cmd, true, resp_data_len);

	cmd->resid_possible = 1;

out:
	TRACE_EXIT();
	return;
}
EXPORT_SYMBOL_GPL(scst_set_resp_data_len);

void scst_limit_sg_write_len(struct scst_cmd *cmd)
{
	TRACE_ENTRY();

	TRACE_MEM("Limiting sg write len to %d (cmd %p, sg %p, sg_cnt %d)",
		cmd->write_len, cmd, *cmd->write_sg, *cmd->write_sg_cnt);

	scst_check_restore_sg_buff(cmd);
	scst_adjust_sg(cmd, false, cmd->write_len);

	TRACE_EXIT();
	return;
}

static int scst_full_len_to_data_len(int full_len, int block_shift)
{
	int rem, res;

	res = full_len << block_shift;
	rem = do_div(res, (1 << block_shift) + (1 << SCST_DIF_TAG_SHIFT));
	if (unlikely(rem != 0))
		TRACE(TRACE_MINOR, "Reminder %d for full len! (full len%d)",
			rem, full_len);

	TRACE_DBG("data len %d (full %d)", res, full_len);

	return res;
}

/*
 * Returns data expected transfer length, i.e. expected transfer length,
 * adjusted on DIF tags expected transfer length, if any.
 *
 * Very expensive, don't call on fast path!
 */
int scst_cmd_get_expected_transfer_len_data(struct scst_cmd *cmd)
{
	int rem, res;

	if (!cmd->tgt_dif_data_expected)
		return cmd->expected_transfer_len_full;

	res = cmd->expected_transfer_len_full << cmd->dev->block_shift;
	rem = do_div(res, cmd->dev->block_size + (1 << SCST_DIF_TAG_SHIFT));
	if (unlikely(rem != 0))
		TRACE(TRACE_MINOR, "Reminder %d for expected transfer len "
			"data! (cmd %p, op %s, expected len full %d)", rem,
			cmd, scst_get_opcode_name(cmd),
			cmd->expected_transfer_len_full);

	TRACE_DBG("Expected transfer len data %d (cmd %p)", res, cmd);

	return res;
}

/*
 * Returns DIF tags expected transfer length.
 *
 * Very expensive, don't call on fast path!
 */
int scst_cmd_get_expected_transfer_len_dif(struct scst_cmd *cmd)
{
	int rem, res;

	if (!cmd->tgt_dif_data_expected)
		return 0;

	res = cmd->expected_transfer_len_full << SCST_DIF_TAG_SHIFT;
	rem = do_div(res, cmd->dev->block_size + (1 << SCST_DIF_TAG_SHIFT));
	if (unlikely(rem != 0))
		TRACE(TRACE_MINOR, "Reminder %d for expected transfer len dif! "
			"(cmd %p, op %s, expected len full %d)", rem, cmd,
			scst_get_opcode_name(cmd), cmd->expected_transfer_len_full);

	TRACE_DBG("Expected transfer len DIF %d (cmd %p)", res, cmd);

	return res;
}

void scst_adjust_resp_data_len(struct scst_cmd *cmd)
{
	TRACE_ENTRY();

	if (!cmd->expected_values_set) {
		cmd->adjusted_resp_data_len = cmd->resp_data_len;
		goto out;
	}

	cmd->adjusted_resp_data_len = min(cmd->resp_data_len,
				scst_cmd_get_expected_transfer_len_data(cmd));

	if (cmd->adjusted_resp_data_len != cmd->resp_data_len) {
		TRACE_MEM("Adjusting resp_data_len to %d (cmd %p, sg %p, "
			"sg_cnt %d)", cmd->adjusted_resp_data_len, cmd, cmd->sg,
			cmd->sg_cnt);
		scst_check_restore_sg_buff(cmd);
		scst_adjust_sg(cmd, true, cmd->adjusted_resp_data_len);
	}

out:
	TRACE_EXIT();
	return;
}

/**
 * scst_cmd_set_write_not_received_data_len() - sets cmd's not received len
 *
 * Sets cmd's not received data length. Also automatically sets resid_possible.
 */
void scst_cmd_set_write_not_received_data_len(struct scst_cmd *cmd,
	int not_received)
{
	TRACE_ENTRY();

	cmd->write_not_received_set = 1;

	if (!cmd->expected_values_set) {
		/*
		 * No expected values set, so no residuals processing.
		 * It can happen if a command preliminary completed before
		 * target driver had a chance to set expected values.
		 */
		TRACE_MGMT_DBG("No expected values set, ignoring (cmd %p)", cmd);
		goto out;
	}

	cmd->resid_possible = 1;

	if ((cmd->expected_data_direction & SCST_DATA_READ) &&
	    (cmd->expected_data_direction & SCST_DATA_WRITE)) {
		cmd->write_len = cmd->expected_out_transfer_len - not_received;
		if (cmd->write_len == cmd->out_bufflen)
			goto out;
	} else if (cmd->expected_data_direction & SCST_DATA_WRITE) {
		cmd->write_len = cmd->expected_transfer_len_full - not_received;
		if (cmd->tgt_dif_data_expected)
			cmd->write_len = scst_full_len_to_data_len(cmd->write_len,
						cmd->dev->block_shift);
		if (cmd->write_len == cmd->bufflen)
			goto out;
	}

	/*
	 * Write len now can be bigger cmd->(out_)bufflen, but that's OK,
	 * because it will be used to only calculate write residuals.
	 */

	TRACE_DBG("cmd %p, not_received %d, write_len %d", cmd, not_received,
		cmd->write_len);

	if (cmd->data_direction & SCST_DATA_WRITE)
		scst_limit_sg_write_len(cmd);

out:
	TRACE_EXIT();
	return;
}
EXPORT_SYMBOL(scst_cmd_set_write_not_received_data_len);

void scst_cmd_set_write_no_data_received(struct scst_cmd *cmd)
{
	int w;

	TRACE_ENTRY();

	EXTRACHECKS_BUG_ON(cmd->expected_values_set &&
		((cmd->expected_data_direction & SCST_DATA_WRITE) == 0));

	if ((cmd->expected_data_direction & SCST_DATA_READ) &&
	    (cmd->expected_data_direction & SCST_DATA_WRITE))
		w = cmd->expected_out_transfer_len;
	else
		w = cmd->expected_transfer_len_full;

	scst_cmd_set_write_not_received_data_len(cmd, w);

	TRACE_EXIT();
	return;
}

/**
 * __scst_get_resid() - returns residuals for cmd
 *
 * Returns residuals for command. Must not be called directly, use
 * scst_get_resid() instead.
 */
bool __scst_get_resid(struct scst_cmd *cmd, int *resid, int *bidi_out_resid)
{
	bool res;

	TRACE_ENTRY();

	*resid = 0;
	if (bidi_out_resid != NULL)
		*bidi_out_resid = 0;

	if (!cmd->expected_values_set) {
		/*
		 * No expected values set, so no residuals processing.
		 * It can happen if a command preliminary completed before
		 * target driver had a chance to set expected values.
		 */
		TRACE_MGMT_DBG("No expected values set, returning no residual "
			"(cmd %p)", cmd);
		res = false;
		goto out;
	}

	if (cmd->expected_data_direction & SCST_DATA_READ) {
		int resp = cmd->resp_data_len;
		if (cmd->tgt_dif_data_expected)
			resp += (resp >> cmd->dev->block_shift) << SCST_DIF_TAG_SHIFT;
		*resid = cmd->expected_transfer_len_full - resp;
		if ((cmd->expected_data_direction & SCST_DATA_WRITE) && bidi_out_resid) {
			if (cmd->write_len < cmd->expected_out_transfer_len)
				*bidi_out_resid = cmd->expected_out_transfer_len -
							cmd->write_len;
			else
				*bidi_out_resid = cmd->write_len - cmd->out_bufflen;
		}
	} else if (cmd->expected_data_direction & SCST_DATA_WRITE) {
		int wl = cmd->write_len;
		if (cmd->tgt_dif_data_expected)
			wl += (wl >> cmd->dev->block_shift) << SCST_DIF_TAG_SHIFT;
		if (wl < cmd->expected_transfer_len_full)
			*resid = cmd->expected_transfer_len_full - wl;
		else {
			*resid = cmd->write_len - cmd->bufflen;
			if (cmd->tgt_dif_data_expected) {
				int r = *resid;
				if (r < 0)
					r = -r;
				r += (r >> cmd->dev->block_shift) << SCST_DIF_TAG_SHIFT;
				if (*resid > 0)
					*resid = r;
				else
					*resid = -r;
			}
		}
	}

	res = true;

	TRACE_DBG("cmd %p, resid %d, bidi_out_resid %d (resp_data_len %d, "
		"expected_data_direction %d, write_len %d, bufflen %d, "
		"tgt_dif_data_expected %d)", cmd, *resid,
		bidi_out_resid ? *bidi_out_resid : 0, cmd->resp_data_len,
		cmd->expected_data_direction, cmd->write_len, cmd->bufflen,
		cmd->tgt_dif_data_expected);

out:
	TRACE_EXIT_RES(res);
	return res;
}
EXPORT_SYMBOL(__scst_get_resid);

/* No locks */
void scst_queue_retry_cmd(struct scst_cmd *cmd)
{
	struct scst_tgt *tgt = cmd->tgt;
	unsigned long flags;

	TRACE_ENTRY();

	spin_lock_irqsave(&tgt->tgt_lock, flags);

	tgt->retry_cmds++;

	TRACE_RETRY("Adding cmd %p to retry cmd list", cmd);
	list_add_tail(&cmd->cmd_list_entry, &tgt->retry_cmd_list);

	if (!tgt->retry_timer_active) {
		TRACE_DBG("Activating retry timer for tgt %p", tgt);
		tgt->retry_timer.expires = jiffies + SCST_TGT_RETRY_TIMEOUT;
		add_timer(&tgt->retry_timer);
		tgt->retry_timer_active = 1;
	}

	spin_unlock_irqrestore(&tgt->tgt_lock, flags);

	TRACE_EXIT();
	return;
}

/**
 * scst_update_hw_pending_start() - update commands pending start
 *
 * Updates the command's hw_pending_start as if it's just started hw pending.
 * Target drivers should call it if they received reply from this pending
 * command, but SCST core won't see it.
 */
void scst_update_hw_pending_start(struct scst_cmd *cmd)
{
	unsigned long flags;

	TRACE_ENTRY();

	/* To sync with scst_check_hw_pending_cmd() */
	spin_lock_irqsave(&cmd->sess->sess_list_lock, flags);
	cmd->hw_pending_start = jiffies;
	TRACE_MGMT_DBG("Updated hw_pending_start to %ld (cmd %p)",
		cmd->hw_pending_start, cmd);
	spin_unlock_irqrestore(&cmd->sess->sess_list_lock, flags);

	TRACE_EXIT();
	return;
}
EXPORT_SYMBOL_GPL(scst_update_hw_pending_start);

/*
 * Supposed to be called under sess_list_lock, but can release/reacquire it.
 * Returns 0 to continue, >0 to restart, <0 to break.
 */
static int scst_check_hw_pending_cmd(struct scst_cmd *cmd,
	unsigned long cur_time, unsigned long max_time,
	struct scst_session *sess, unsigned long *flags,
	struct scst_tgt_template *tgtt)
{
	int res = -1; /* break */

	TRACE_DBG("cmd %p, hw_pending %d, proc time %ld, "
		"pending time %ld", cmd, cmd->cmd_hw_pending,
		(long)(cur_time - cmd->start_time) / HZ,
		(long)(cur_time - cmd->hw_pending_start) / HZ);

	if (time_before(cur_time, cmd->start_time + max_time)) {
		/* Cmds are ordered, so no need to check more */
		goto out;
	}

	if (!cmd->cmd_hw_pending) {
		res = 0; /* continue */
		goto out;
	}

	if (time_before(cur_time, cmd->hw_pending_start + max_time)) {
		res = 0; /* continue */
		goto out;
	}

	TRACE(TRACE_MGMT, "Cmd %p HW pending for too long %ld (state %x)",
		cmd, (cur_time - cmd->hw_pending_start) / HZ,
		cmd->state);

	cmd->cmd_hw_pending = 0;

	spin_unlock_irqrestore(&sess->sess_list_lock, *flags);
	tgtt->on_hw_pending_cmd_timeout(cmd);
	spin_lock_irqsave(&sess->sess_list_lock, *flags);

	res = 1; /* restart */

out:
	TRACE_EXIT_RES(res);
	return res;
}

#if LINUX_VERSION_CODE < KERNEL_VERSION(2, 6, 20)
static void scst_hw_pending_work_fn(void *p)
#else
static void scst_hw_pending_work_fn(struct work_struct *work)
#endif
{
#if LINUX_VERSION_CODE < KERNEL_VERSION(2, 6, 20)
	struct scst_session *sess = (struct scst_session *)p;
#else
	struct scst_session *sess = container_of(work, struct scst_session,
						 hw_pending_work.work);
#endif
	struct scst_tgt_template *tgtt = sess->tgt->tgtt;
	struct scst_cmd *cmd;
	unsigned long cur_time = jiffies;
	unsigned long flags;
	unsigned long max_time = tgtt->max_hw_pending_time * HZ;

	TRACE_ENTRY();

	TRACE_DBG("HW pending work (sess %p, max time %ld)", sess, max_time/HZ);

	clear_bit(SCST_SESS_HW_PENDING_WORK_SCHEDULED, &sess->sess_aflags);

	spin_lock_irqsave(&sess->sess_list_lock, flags);

restart:
	list_for_each_entry(cmd, &sess->sess_cmd_list, sess_cmd_list_entry) {
		int rc;

		rc = scst_check_hw_pending_cmd(cmd, cur_time, max_time, sess,
					&flags, tgtt);
		if (rc < 0)
			break;
		else if (rc == 0)
			continue;
		else
			goto restart;
	}

	if (!list_empty(&sess->sess_cmd_list)) {
		/*
		 * For stuck cmds if there is no activity we might need to have
		 * one more run to release them, so reschedule once again.
		 */
		TRACE_DBG("Sched HW pending work for sess %p (max time %d)",
			sess, tgtt->max_hw_pending_time);
		set_bit(SCST_SESS_HW_PENDING_WORK_SCHEDULED, &sess->sess_aflags);
		schedule_delayed_work(&sess->hw_pending_work,
				tgtt->max_hw_pending_time * HZ);
	}

	spin_unlock_irqrestore(&sess->sess_list_lock, flags);

	TRACE_EXIT();
	return;
}

static bool __scst_is_relative_target_port_id_unique(uint16_t id,
	const struct scst_tgt *t)
{
	bool res = true;
	struct scst_tgt_template *tgtt;

	TRACE_ENTRY();

	list_for_each_entry(tgtt, &scst_template_list,
				scst_template_list_entry) {
		struct scst_tgt *tgt;
		list_for_each_entry(tgt, &tgtt->tgt_list, tgt_list_entry) {
			if (tgt == t)
				continue;
			if ((tgt->tgtt->is_target_enabled != NULL) &&
			     !tgt->tgtt->is_target_enabled(tgt))
				continue;
			if (id == tgt->rel_tgt_id) {
				res = false;
				break;
			}
		}
	}

	TRACE_EXIT_RES(res);
	return res;
}

/* scst_mutex supposed to be locked */
bool scst_is_relative_target_port_id_unique(uint16_t id,
	const struct scst_tgt *t)
{
	bool res;

	TRACE_ENTRY();

	mutex_lock(&scst_mutex);
	res = __scst_is_relative_target_port_id_unique(id, t);
	mutex_unlock(&scst_mutex);

	TRACE_EXIT_RES(res);
	return res;
}

int gen_relative_target_port_id(uint16_t *id)
{
	int res = -EOVERFLOW;
	static unsigned long rti = SCST_MIN_REL_TGT_ID, rti_prev;

	TRACE_ENTRY();

	res = mutex_lock_interruptible(&scst_mutex);
	if (res != 0)
		goto out;

	rti_prev = rti;
	do {
		if (__scst_is_relative_target_port_id_unique(rti, NULL)) {
			*id = (uint16_t)rti++;
			res = 0;
			goto out_unlock;
		}
		rti++;
		if (rti > SCST_MAX_REL_TGT_ID)
			rti = SCST_MIN_REL_TGT_ID;
	} while (rti != rti_prev);

	PRINT_ERROR("%s", "Unable to create unique relative target port id");

out_unlock:
	mutex_unlock(&scst_mutex);

out:
	TRACE_EXIT_RES(res);
	return res;
}

/* No locks */
int scst_alloc_tgt(struct scst_tgt_template *tgtt, struct scst_tgt **tgt)
{
	struct scst_tgt *t;
	int res = 0;

	TRACE_ENTRY();

	t = kmem_cache_zalloc(scst_tgt_cachep, GFP_KERNEL);
	if (t == NULL) {
		PRINT_ERROR("%s", "Allocation of tgt failed");
		res = -ENOMEM;
		goto out;
	}

	INIT_LIST_HEAD(&t->sess_list);
	INIT_LIST_HEAD(&t->sysfs_sess_list);
	init_waitqueue_head(&t->unreg_waitQ);
	t->tgtt = tgtt;
	t->sg_tablesize = tgtt->sg_tablesize;
	t->tgt_dif_supported = tgtt->dif_supported;
	t->tgt_hw_dif_type1_supported = tgtt->hw_dif_type1_supported;
	t->tgt_hw_dif_type2_supported = tgtt->hw_dif_type2_supported;
	t->tgt_hw_dif_type3_supported = tgtt->hw_dif_type3_supported;
	t->tgt_hw_dif_ip_supported = tgtt->hw_dif_ip_supported;
	t->tgt_hw_dif_same_sg_layout_required = tgtt->hw_dif_same_sg_layout_required;
	t->tgt_supported_dif_block_sizes = tgtt->supported_dif_block_sizes;
	spin_lock_init(&t->tgt_lock);
	INIT_LIST_HEAD(&t->retry_cmd_list);
	init_timer(&t->retry_timer);
	t->retry_timer.data = (unsigned long)t;
	t->retry_timer.function = scst_tgt_retry_timer_fn;
	atomic_set(&t->tgt_dif_app_failed_tgt, 0);
	atomic_set(&t->tgt_dif_ref_failed_tgt, 0);
	atomic_set(&t->tgt_dif_guard_failed_tgt, 0);
	atomic_set(&t->tgt_dif_app_failed_scst, 0);
	atomic_set(&t->tgt_dif_ref_failed_scst, 0);
	atomic_set(&t->tgt_dif_guard_failed_scst, 0);
	atomic_set(&t->tgt_dif_app_failed_dev, 0);
	atomic_set(&t->tgt_dif_ref_failed_dev, 0);
	atomic_set(&t->tgt_dif_guard_failed_dev, 0);

#ifdef CONFIG_SCST_PROC
	res = gen_relative_target_port_id(&t->rel_tgt_id);
	if (res != 0) {
		scst_free_tgt(t);
		goto out;
	}
#else
	INIT_LIST_HEAD(&t->tgt_acg_list);
#endif

	*tgt = t;

out:
	TRACE_EXIT_HRES(res);
	return res;
}

/* No locks */
void scst_free_tgt(struct scst_tgt *tgt)
{
	TRACE_ENTRY();

	kfree(tgt->tgt_name);
	kfree(tgt->tgt_comment);
#ifdef CONFIG_SCST_PROC
	kfree(tgt->default_group_name);
#endif

	kmem_cache_free(scst_tgt_cachep, tgt);

	TRACE_EXIT();
	return;
}

static void scst_init_order_data(struct scst_order_data *order_data)
{
	int i;
	spin_lock_init(&order_data->sn_lock);
	INIT_LIST_HEAD(&order_data->deferred_cmd_list);
	INIT_LIST_HEAD(&order_data->skipped_sn_list);
	order_data->curr_sn = (typeof(order_data->curr_sn))(-20);
	order_data->expected_sn = order_data->curr_sn;
	order_data->cur_sn_slot = &order_data->sn_slots[0];
	for (i = 0; i < (int)ARRAY_SIZE(order_data->sn_slots); i++)
		atomic_set(&order_data->sn_slots[i], 0);
	spin_lock_init(&order_data->init_done_lock);
	return;
}

static int scst_dif_none(struct scst_cmd *cmd);
#ifdef CONFIG_SCST_DIF_INJECT_CORRUPTED_TAGS
static int scst_dif_none_type1(struct scst_cmd *cmd);
#else
#define scst_dif_none_type1 scst_dif_none
#endif

/* Called under scst_mutex and suspended activity */
int scst_alloc_device(gfp_t gfp_mask, struct scst_device **out_dev)
{
	struct scst_device *dev;
	int res = 0;

	TRACE_ENTRY();

	dev = kmem_cache_zalloc(scst_dev_cachep, gfp_mask);
	if (dev == NULL) {
		PRINT_ERROR("%s", "Allocation of scst_device failed");
		res = -ENOMEM;
		goto out;
	}

	dev->handler = &scst_null_devtype;
#ifdef CONFIG_SCST_PER_DEVICE_CMD_COUNT_LIMIT
	atomic_set(&dev->dev_cmd_count, 0);
#endif
	scst_init_mem_lim(&dev->dev_mem_lim);
	spin_lock_init(&dev->dev_lock);
	INIT_LIST_HEAD(&dev->blocked_cmd_list);
	INIT_LIST_HEAD(&dev->dev_tgt_dev_list);
	INIT_LIST_HEAD(&dev->dev_acg_dev_list);
	dev->dev_double_ua_possible = 1;
	dev->queue_alg = SCST_QUEUE_ALG_1_UNRESTRICTED_REORDER;

	scst_pr_init(dev);

	BUILD_BUG_ON(SCST_DIF_NO_CHECK_APP_TAG != 0);
	dev->dev_dif_static_app_tag = SCST_DIF_NO_CHECK_APP_TAG;
	dev->dev_dif_static_app_ref_tag = SCST_DIF_NO_CHECK_APP_TAG;
	dev->dev_dif_fn = scst_dif_none;

	scst_init_order_data(&dev->dev_order_data);

	scst_init_threads(&dev->dev_cmd_threads);

	*out_dev = dev;

out:
	TRACE_EXIT_RES(res);
	return res;
}

void scst_free_device(struct scst_device *dev)
{
	TRACE_ENTRY();

#ifdef CONFIG_SCST_EXTRACHECKS
	if (!list_empty(&dev->dev_tgt_dev_list) ||
	    !list_empty(&dev->dev_acg_dev_list)) {
		PRINT_CRIT_ERROR("%s: dev_tgt_dev_list or dev_acg_dev_list "
			"is not empty!", __func__);
		sBUG();
	}
#endif

	scst_deinit_threads(&dev->dev_cmd_threads);

	scst_pr_cleanup(dev);

	kfree(dev->virt_name);
	kmem_cache_free(scst_dev_cachep, dev);

	TRACE_EXIT();
	return;
}

bool scst_device_is_exported(struct scst_device *dev)
{
	lockdep_assert_held(&scst_mutex);

	WARN_ON_ONCE(!dev->dev_tgt_dev_list.next);

	return !list_empty(&dev->dev_tgt_dev_list);
}

/**
 * scst_init_mem_lim - initialize memory limits structure
 *
 * Initializes memory limits structure mem_lim according to
 * the current system configuration. This structure should be latter used
 * to track and limit allocated by one or more SGV pools memory.
 */
void scst_init_mem_lim(struct scst_mem_lim *mem_lim)
{
	atomic_set(&mem_lim->alloced_pages, 0);
	mem_lim->max_allowed_pages =
		((uint64_t)scst_max_dev_cmd_mem << 10) >> (PAGE_SHIFT - 10);
}
EXPORT_SYMBOL_GPL(scst_init_mem_lim);

static struct scst_acg_dev *scst_alloc_acg_dev(struct scst_acg *acg,
					struct scst_device *dev, uint64_t lun)
{
	struct scst_acg_dev *res;

	TRACE_ENTRY();

	res = kmem_cache_zalloc(scst_acgd_cachep, GFP_KERNEL);
	if (res == NULL) {
		PRINT_ERROR("%s", "Allocation of scst_acg_dev failed");
		goto out;
	}

	res->dev = dev;
	res->acg = acg;
	res->lun = lun;

out:
	TRACE_EXIT_HRES(res);
	return res;
}

/*
 * The activity supposed to be suspended and scst_mutex held or the
 * corresponding target supposed to be stopped.
 */
static void scst_del_acg_dev(struct scst_acg_dev *acg_dev,
			     bool del_acg_dev_list, bool del_sysfs)
{
	TRACE_DBG("Removing acg_dev %p from dev_acg_dev_list", acg_dev);
	list_del(&acg_dev->dev_acg_dev_list_entry);

	if (del_acg_dev_list) {
		TRACE_DBG("Removing acg_dev %p from acg_dev_list", acg_dev);
		list_del(&acg_dev->acg_dev_list_entry);
	}

	if (del_sysfs)
		scst_acg_dev_sysfs_del(acg_dev);
}

/*
 * The activity supposed to be suspended and scst_mutex held or the
 * corresponding target supposed to be stopped.
 */
static void scst_free_acg_dev(struct scst_acg_dev *acg_dev)
{
	kmem_cache_free(scst_acgd_cachep, acg_dev);
}

/*
 * The activity supposed to be suspended and scst_mutex held or the
 * corresponding target supposed to be stopped.
 */
static void scst_del_free_acg_dev(struct scst_acg_dev *acg_dev, bool del_sysfs)
{
	TRACE_ENTRY();
	scst_del_acg_dev(acg_dev, true, del_sysfs);
	scst_free_acg_dev(acg_dev);
	TRACE_EXIT();
	return;
}

static int scst_check_dif_compatibility(const struct scst_acg *acg,
	const struct scst_device *dev)
{
	int res = -EINVAL;
	struct scst_tgt *tgt;
	const int *p;
	bool supported;

	TRACE_ENTRY();

	if (dev->dev_dif_mode == SCST_DIF_MODE_NONE)
		goto out_ok;

	tgt = acg->tgt;

	if (!tgt->tgt_dif_supported) {
		PRINT_ERROR("Target %s doesn't support T10-PI (device %s)",
			tgt->tgt_name, dev->virt_name);
		goto out;
	}

	if (dev->dev_dif_mode & SCST_DIF_MODE_TGT) {
		if ((dev->dev_dif_type == 1) && !tgt->tgt_hw_dif_type1_supported) {
			PRINT_ERROR("Target %s doesn't support type 1 "
				"protection TGT mode (device %s)", tgt->tgt_name,
				dev->virt_name);
			goto out;
		}

		if ((dev->dev_dif_type == 2) && !tgt->tgt_hw_dif_type2_supported) {
			PRINT_ERROR("Target %s doesn't support type 2 "
				"protection TGT mode (device %s)", tgt->tgt_name,
				dev->virt_name);
			goto out;
		}

		if ((dev->dev_dif_type == 3) && !tgt->tgt_hw_dif_type3_supported) {
			PRINT_ERROR("Target %s doesn't support type 3 "
				"protection TGT mode (device %s)", tgt->tgt_name,
				dev->virt_name);
			goto out;
		}
	}

	if (tgt->tgt_supported_dif_block_sizes == NULL)
		goto out_ok;

	p = tgt->tgt_supported_dif_block_sizes;
	supported = false;
	while (*p != 0) {
		if (*p == dev->block_size) {
			supported = true;
			break;
		}
		p++;
	}
	if (!supported) {
		PRINT_ERROR("Target %s doesn't support block size %d of "
			"device %s", tgt->tgt_name, dev->block_size, dev->virt_name);
		goto out;
	}

out_ok:
	res = 0;

out:
	TRACE_EXIT_RES(res);
	return res;
}

/* The activity supposed to be suspended and scst_mutex held */
int scst_acg_add_lun(struct scst_acg *acg, struct kobject *parent,
	struct scst_device *dev, uint64_t lun, int read_only,
	bool gen_scst_report_luns_changed, struct scst_acg_dev **out_acg_dev)
{
	int res;
	struct scst_acg_dev *acg_dev;
	struct scst_tgt_dev *tgt_dev, *tt;
	struct scst_session *sess;
	LIST_HEAD(tmp_tgt_dev_list);

	TRACE_ENTRY();

	INIT_LIST_HEAD(&tmp_tgt_dev_list);

	res = scst_check_dif_compatibility(acg, dev);
	if (res != 0)
		goto out;

	acg_dev = scst_alloc_acg_dev(acg, dev, lun);
	if (acg_dev == NULL) {
		res = -ENOMEM;
		goto out;
	}
	acg_dev->acg_dev_rd_only = read_only;
	if (dev->dev_dif_mode & SCST_DIF_MODE_DEV_STORE) {
		/* Devices are allowed to store only CRCs */
		acg_dev->acg_dev_dif_guard_format = SCST_DIF_GUARD_FORMAT_CRC;
	} else
		acg_dev->acg_dev_dif_guard_format =
			acg->tgt->tgt_hw_dif_ip_supported && !dev->dev_dif_ip_not_supported ?
							SCST_DIF_GUARD_FORMAT_IP :
							SCST_DIF_GUARD_FORMAT_CRC;

	TRACE_DBG("Adding acg_dev %p to acg_dev_list and dev_acg_dev_list",
		acg_dev);
	list_add_tail(&acg_dev->acg_dev_list_entry, &acg->acg_dev_list);
	list_add_tail(&acg_dev->dev_acg_dev_list_entry, &dev->dev_acg_dev_list);

	list_for_each_entry(sess, &acg->acg_sess_list, acg_sess_list_entry) {
		res = scst_alloc_add_tgt_dev(sess, acg_dev, &tgt_dev);
		if (res == -EPERM)
			continue;
		else if (res != 0)
			goto out_free;

		list_add_tail(&tgt_dev->extra_tgt_dev_list_entry,
			      &tmp_tgt_dev_list);
	}

	res = scst_acg_dev_sysfs_create(acg_dev, parent);
	if (res != 0)
		goto out_free;

	if (gen_scst_report_luns_changed)
		scst_report_luns_changed(acg);

	PRINT_INFO("Added device %s to group %s (LUN %lld, "
		"rd_only %d) to target %s", dev->virt_name, acg->acg_name,
		lun, read_only, acg->tgt ? acg->tgt->tgt_name : "?");

	if (out_acg_dev != NULL)
		*out_acg_dev = acg_dev;

out:
	TRACE_EXIT_RES(res);
	return res;

out_free:
	list_for_each_entry_safe(tgt_dev, tt, &tmp_tgt_dev_list,
			 extra_tgt_dev_list_entry) {
		scst_free_tgt_dev(tgt_dev);
	}
	scst_del_free_acg_dev(acg_dev, false);
	goto out;
}

static struct scst_acg_dev *__scst_acg_del_lun(struct scst_acg *acg,
					       uint64_t lun,
					       struct list_head *tgt_dev_list)
{
	struct scst_acg_dev *acg_dev = NULL, *a;
	struct scst_tgt_dev *tgt_dev, *tt;
	struct scst_session *sess;

	lockdep_assert_held(&scst_mutex);

	INIT_LIST_HEAD(tgt_dev_list);

	list_for_each_entry(a, &acg->acg_dev_list, acg_dev_list_entry) {
		if (a->lun == lun) {
			acg_dev = a;
			break;
		}
	}
	if (acg_dev == NULL)
		goto out;

	list_for_each_entry_safe(tgt_dev, tt, &acg_dev->dev->dev_tgt_dev_list,
			 dev_tgt_dev_list_entry) {
		if (tgt_dev->acg_dev == acg_dev) {
			sess = tgt_dev->sess;

			mutex_lock(&sess->tgt_dev_list_mutex);
			scst_del_tgt_dev(tgt_dev);
			mutex_unlock(&sess->tgt_dev_list_mutex);

			list_add_tail(&tgt_dev->extra_tgt_dev_list_entry,
				      tgt_dev_list);
		}
	}

	scst_del_acg_dev(acg_dev, true, true);

out:
	return acg_dev;
}

static int scst_tgt_devs_cmds(struct list_head *tgt_dev_list)
{
	struct scst_tgt_dev *tgt_dev;
	int res = 0;

	list_for_each_entry(tgt_dev, tgt_dev_list, extra_tgt_dev_list_entry)
		res += atomic_read(&tgt_dev->tgt_dev_cmd_count);

	return res;
}

static void scst_wait_for_tgt_devs(struct list_head *tgt_dev_list)
{
	while (scst_tgt_devs_cmds(tgt_dev_list) > 0)
		mdelay(100);
}

int scst_acg_del_lun(struct scst_acg *acg, uint64_t lun,
	bool gen_scst_report_luns_changed)
{
	int res = -EINVAL;
	struct scst_acg_dev *acg_dev;
	struct scst_tgt_dev *tgt_dev, *tt;
	struct list_head tgt_dev_list;

	TRACE_ENTRY();

	lockdep_assert_held(&scst_mutex);

	acg_dev = __scst_acg_del_lun(acg, lun, &tgt_dev_list);
	if (acg_dev == NULL) {
		PRINT_ERROR("Device is not found in group %s", acg->acg_name);
		goto out;
	}

	if (gen_scst_report_luns_changed)
		scst_report_luns_changed(acg);

	mutex_unlock(&scst_mutex);

	scst_wait_for_tgt_devs(&tgt_dev_list);

	mutex_lock(&scst_mutex);

	list_for_each_entry_safe(tgt_dev, tt, &tgt_dev_list,
				 extra_tgt_dev_list_entry) {
		scst_free_tgt_dev(tgt_dev);
	}
	scst_free_acg_dev(acg_dev);

	res = 0;

	PRINT_INFO("Removed LUN %lld from group %s (target %s)",
		lun, acg->acg_name, acg->tgt ? acg->tgt->tgt_name : "?");

out:
	TRACE_EXIT_RES(res);
	return res;
}

int scst_acg_repl_lun(struct scst_acg *acg, struct kobject *parent,
		      struct scst_device *dev, uint64_t lun,
		      bool read_only)
{
	struct scst_acg_dev *acg_dev;
	struct scst_tgt_dev *tgt_dev, *tt;
	struct list_head tgt_dev_list;
	int res = -EINVAL;

	TRACE_ENTRY();

	lockdep_assert_held(&scst_mutex);

	acg_dev = __scst_acg_del_lun(acg, lun, &tgt_dev_list);

	res = scst_acg_add_lun(acg, parent, dev, lun, read_only, !acg_dev,
			       NULL);
	if (res != 0)
		goto out;

	if (acg_dev) {
		list_for_each_entry(tgt_dev, &dev->dev_tgt_dev_list,
				    dev_tgt_dev_list_entry) {
			if (tgt_dev->acg_dev->acg == acg &&
			    tgt_dev->lun == lun) {
				TRACE_MGMT_DBG("INQUIRY DATA HAS CHANGED"
					       " on tgt_dev %p", tgt_dev);
				scst_gen_aen_or_ua(tgt_dev,
					SCST_LOAD_SENSE(scst_sense_inquiry_data_changed));
			}
		}
	}
	mutex_unlock(&scst_mutex);

	scst_wait_for_tgt_devs(&tgt_dev_list);

	mutex_lock(&scst_mutex);
	list_for_each_entry_safe(tgt_dev, tt, &tgt_dev_list,
				 extra_tgt_dev_list_entry) {
		scst_free_tgt_dev(tgt_dev);
	}
	scst_free_acg_dev(acg_dev);

out:
	TRACE_EXIT_RES(res);
	return res;
}

/* The activity supposed to be suspended and scst_mutex held */
struct scst_acg *scst_alloc_add_acg(struct scst_tgt *tgt,
	const char *acg_name, bool tgt_acg)
{
	struct scst_acg *acg;

	TRACE_ENTRY();

	acg = kzalloc(sizeof(*acg), GFP_KERNEL);
	if (acg == NULL) {
		PRINT_ERROR("%s", "Allocation of acg failed");
		goto out;
	}

	kref_init(&acg->acg_kref);
	INIT_WORK(&acg->put_work, scst_put_acg_work);
	acg->tgt = tgt;
	INIT_LIST_HEAD(&acg->acg_dev_list);
	INIT_LIST_HEAD(&acg->acg_sess_list);
	INIT_LIST_HEAD(&acg->acn_list);
	cpumask_copy(&acg->acg_cpu_mask, &default_cpu_mask);
	acg->acg_name = kstrdup(acg_name, GFP_KERNEL);
	if (acg->acg_name == NULL) {
		PRINT_ERROR("%s", "Allocation of acg_name failed");
		goto out_free;
	}

#ifdef CONFIG_SCST_PROC
	acg->addr_method = tgt && tgt->tgtt ? tgt->tgtt->preferred_addr_method
		: SCST_LUN_ADDR_METHOD_PERIPHERAL;

	TRACE_DBG("Adding acg %s to scst_acg_list", acg_name);
	list_add_tail(&acg->acg_list_entry, &scst_acg_list);

	scst_check_reassign_sessions();
#else
	acg->addr_method = tgt->tgtt->preferred_addr_method;

	if (tgt_acg) {
		int rc;

		TRACE_DBG("Adding acg '%s' to device '%s' acg_list", acg_name,
			tgt->tgt_name);
		list_add_tail(&acg->acg_list_entry, &tgt->tgt_acg_list);
		acg->tgt_acg = 1;

		rc = scst_acg_sysfs_create(tgt, acg);
		if (rc != 0)
			goto out_del;
	}
#endif

	kobject_get(&tgt->tgt_kobj);

out:
	TRACE_EXIT_HRES(acg);
	return acg;

#ifndef CONFIG_SCST_PROC
out_del:
	list_del(&acg->acg_list_entry);
#endif

out_free:
	kfree(acg);
	acg = NULL;
	goto out;
}

/**
 * scst_del_acg - delete an ACG from the per-target ACG list and from sysfs
 *
 * The caller must hold scst_mutex and activity must have been suspended.
 *
 * Note: It is the responsibility of the caller to make sure that
 * scst_put_acg() gets invoked.
 */
static void scst_del_acg(struct scst_acg *acg)
{
	struct scst_acn *acn, *acnt;
	struct scst_acg_dev *acg_dev, *acg_dev_tmp;

	scst_assert_activity_suspended();
	lockdep_assert_held(&scst_mutex);

	list_for_each_entry_safe(acg_dev, acg_dev_tmp, &acg->acg_dev_list,
				 acg_dev_list_entry)
		scst_del_acg_dev(acg_dev, false, true);

	list_for_each_entry_safe(acn, acnt, &acg->acn_list, acn_list_entry)
		scst_del_acn(acn);

#ifdef CONFIG_SCST_PROC
	list_del(&acg->acg_list_entry);
#else
	if (acg->tgt_acg) {
		TRACE_DBG("Removing acg %s from list", acg->acg_name);
		list_del(&acg->acg_list_entry);

		scst_acg_sysfs_del(acg);
	} else {
		acg->tgt->default_acg = NULL;
	}
#endif
}

/**
 * scst_free_acg - free an ACG
 *
 * The caller must hold scst_mutex and activity must have been suspended.
 */
static void scst_free_acg(struct scst_acg *acg)
{
	struct scst_acg_dev *acg_dev, *acg_dev_tmp;
	struct scst_acn *acn, *acnt;
<<<<<<< HEAD
	struct scst_session *sess;
=======
	struct scst_tgt *tgt = acg->tgt;
>>>>>>> 8fdd45a8

	TRACE_DBG("Freeing acg %s/%s", tgt->tgt_name, acg->acg_name);

	list_for_each_entry_safe(acg_dev, acg_dev_tmp, &acg->acg_dev_list,
			acg_dev_list_entry) {
		struct scst_tgt_dev *tgt_dev, *tt;
		list_for_each_entry_safe(tgt_dev, tt,
				 &acg_dev->dev->dev_tgt_dev_list,
				 dev_tgt_dev_list_entry) {
			if (tgt_dev->acg_dev == acg_dev) {
				sess = tgt_dev->sess;

				mutex_lock(&sess->tgt_dev_list_mutex);
				scst_del_tgt_dev(tgt_dev);
				mutex_unlock(&sess->tgt_dev_list_mutex);

				scst_free_tgt_dev(tgt_dev);
			}
		}
		scst_free_acg_dev(acg_dev);
	}

	list_for_each_entry_safe(acn, acnt, &acg->acn_list, acn_list_entry) {
		scst_free_acn(acn,
			list_is_last(&acn->acn_list_entry, &acg->acn_list));
	}

	kfree(acg->acg_name);
	kfree(acg);

	kobject_put(&tgt->tgt_kobj);
}

static void scst_release_acg(struct kref *kref)
{
	struct scst_acg *acg = container_of(kref, struct scst_acg, acg_kref);

	scst_free_acg(acg);
}

static void scst_put_acg_work(struct work_struct *work)
{
	struct scst_acg *acg = container_of(work, typeof(*acg), put_work);

	kref_put(&acg->acg_kref, scst_release_acg);
}

void scst_put_acg(struct scst_acg *acg)
{
	/*
	 * Schedule the kref_put() call instead of invoking it directly to
	 * avoid deep recursion and a stack overflow.
	 */
	queue_work(scst_release_acg_wq, &acg->put_work);
}

void scst_get_acg(struct scst_acg *acg)
{
	kref_get(&acg->acg_kref);
}

/**
 * scst_close_del_free_acg - close sessions, delete and free an ACG
 *
 * The caller must hold scst_mutex and activity must have been suspended.
 *
 * Note: deleting and freeing the ACG happens asynchronously. Each time a
 * session is closed the ACG reference count is decremented, and if that
 * reference count drops to zero the ACG is freed.
 */
int scst_del_free_acg(struct scst_acg *acg, bool close_sessions)
{
	struct scst_tgt *tgt = acg->tgt;
	struct scst_session *sess, *sess_tmp;

	scst_assert_activity_suspended();
	lockdep_assert_held(&scst_mutex);

	if ((!close_sessions && !list_empty(&acg->acg_sess_list)) ||
	    (close_sessions && !tgt->tgtt->close_session))
		return -EBUSY;

	scst_del_acg(acg);

	if (close_sessions) {
		TRACE_DBG("Closing sessions for group %s/%s", tgt->tgt_name,
			  acg->acg_name);
		list_for_each_entry_safe(sess, sess_tmp, &acg->acg_sess_list,
					 acg_sess_list_entry) {
			TRACE_DBG("Closing session %s/%s/%s", tgt->tgt_name,
				  acg->acg_name, sess->initiator_name);
			tgt->tgtt->close_session(sess);
		}
	}

	scst_put_acg(acg);

	return 0;
}

#ifndef CONFIG_SCST_PROC

/* The activity supposed to be suspended and scst_mutex held */
struct scst_acg *scst_tgt_find_acg(struct scst_tgt *tgt, const char *name)
{
	struct scst_acg *acg, *acg_ret = NULL;

	TRACE_ENTRY();

	list_for_each_entry(acg, &tgt->tgt_acg_list, acg_list_entry) {
		if (strcmp(acg->acg_name, name) == 0) {
			acg_ret = acg;
			break;
		}
	}

	TRACE_EXIT();
	return acg_ret;
}

#endif

/* scst_mutex supposed to be held */
static struct scst_tgt_dev *scst_find_shared_io_tgt_dev(
	struct scst_tgt_dev *tgt_dev)
{
	struct scst_cmd_threads *a;
	struct scst_tgt_dev *res = NULL;
	struct scst_session *sess = tgt_dev->sess;
	struct scst_acg *acg = tgt_dev->acg_dev->acg;
	struct scst_tgt_dev *t;

	TRACE_ENTRY();

	TRACE_DBG("tgt_dev %s (acg %p, io_grouping_type %d)",
		sess->initiator_name, acg, acg->acg_io_grouping_type);

	switch (acg->acg_io_grouping_type) {
	case SCST_IO_GROUPING_AUTO:
		if (sess->initiator_name == NULL)
			goto out;

		list_for_each_entry(t, &tgt_dev->dev->dev_tgt_dev_list,
				dev_tgt_dev_list_entry) {
			if ((t == tgt_dev) ||
			    (t->sess->initiator_name == NULL) ||
			    (t->active_cmd_threads == NULL))
				continue;

			TRACE_DBG("t %s", t->sess->initiator_name);

			/* We check other ACG's as well */

			if (strcmp(t->sess->initiator_name,
				   sess->initiator_name) == 0)
				goto found;
		}
		break;

	case SCST_IO_GROUPING_THIS_GROUP_ONLY:
		list_for_each_entry(t, &tgt_dev->dev->dev_tgt_dev_list,
				dev_tgt_dev_list_entry) {
			if ((t == tgt_dev) || (t->active_cmd_threads == NULL))
				continue;

			TRACE_DBG("t %s (acg %p)", t->sess->initiator_name,
				t->acg_dev->acg);

			if (t->acg_dev->acg == acg)
				goto found;
		}
		break;

	case SCST_IO_GROUPING_NEVER:
		goto out;

	default:
		list_for_each_entry(t, &tgt_dev->dev->dev_tgt_dev_list,
				dev_tgt_dev_list_entry) {
			if ((t == tgt_dev) || (t->active_cmd_threads == NULL))
				continue;

			TRACE_DBG("t %s (acg %p, io_grouping_type %d)",
				t->sess->initiator_name, t->acg_dev->acg,
				t->acg_dev->acg->acg_io_grouping_type);

			if (t->acg_dev->acg->acg_io_grouping_type ==
					acg->acg_io_grouping_type)
				goto found;
		}
		break;
	}

out:
	TRACE_EXIT_HRES((unsigned long)res);
	return res;

found:
	res = t;
	a = t->active_cmd_threads;
	if (a == &scst_main_cmd_threads) {
		TRACE_DBG("Going to share async IO context %p (res %p, "
			"ini %s, dev %s, grouping type %d)",
			t->aic_keeper->aic, res, t->sess->initiator_name,
			t->dev->virt_name,
			t->acg_dev->acg->acg_io_grouping_type);
	} else {
		wait_event(a->ioctx_wq, a->io_context_ready);
		smp_rmb();
		TRACE_DBG("Going to share IO context %p (res %p, ini %s, "
			"dev %s, cmd_threads %p, grouping type %d)",
			res->active_cmd_threads->io_context, res,
			t->sess->initiator_name, t->dev->virt_name,
			t->active_cmd_threads,
			t->acg_dev->acg->acg_io_grouping_type);
	}
	goto out;
}

enum scst_dev_type_threads_pool_type scst_parse_threads_pool_type(const char *p,
	int len)
{
	enum scst_dev_type_threads_pool_type res;

	if (strncasecmp(p, SCST_THREADS_POOL_PER_INITIATOR_STR,
			min_t(int, strlen(SCST_THREADS_POOL_PER_INITIATOR_STR),
				len)) == 0)
		res = SCST_THREADS_POOL_PER_INITIATOR;
	else if (strncasecmp(p, SCST_THREADS_POOL_SHARED_STR,
			min_t(int, strlen(SCST_THREADS_POOL_SHARED_STR),
				len)) == 0)
		res = SCST_THREADS_POOL_SHARED;
	else {
		PRINT_ERROR("Unknown threads pool type %s", p);
		res = SCST_THREADS_POOL_TYPE_INVALID;
	}

	return res;
}

static int scst_ioc_keeper_thread(void *arg)
{
	struct scst_async_io_context_keeper *aic_keeper =
		(struct scst_async_io_context_keeper *)arg;

	TRACE_ENTRY();

	TRACE_MGMT_DBG("AIC %p keeper thread %s  started", aic_keeper, current->comm);

	current->flags |= PF_NOFREEZE;

	sBUG_ON(aic_keeper->aic != NULL);

#if LINUX_VERSION_CODE >= KERNEL_VERSION(2, 6, 25)
#if LINUX_VERSION_CODE >= KERNEL_VERSION(3, 3, 0)
	aic_keeper->aic = get_task_io_context(current, GFP_KERNEL, NUMA_NO_NODE);
#else
	aic_keeper->aic = get_io_context(GFP_KERNEL, -1);
#endif
#endif
	TRACE_DBG("Alloced new async IO context %p (aic %p)",
		aic_keeper->aic, aic_keeper);

	/* We have our own ref counting */
	put_io_context(aic_keeper->aic);

	/* We are ready */
	aic_keeper->aic_ready = true;
	wake_up_all(&aic_keeper->aic_keeper_waitQ);

	wait_event_interruptible(aic_keeper->aic_keeper_waitQ,
		kthread_should_stop());

	TRACE_MGMT_DBG("AIC %p keeper thread %s finished", aic_keeper,
		current->comm);

	TRACE_EXIT();
	return 0;
}

/* scst_mutex supposed to be held */
int scst_tgt_dev_setup_threads(struct scst_tgt_dev *tgt_dev)
{
	int res = 0;
	struct scst_session *sess = tgt_dev->sess;
	struct scst_tgt_template *tgtt = sess->tgt->tgtt;
	struct scst_device *dev = tgt_dev->dev;
	struct scst_async_io_context_keeper *aic_keeper;

	TRACE_ENTRY();

	if (dev->threads_num < 0)
		goto out;

	if (dev->threads_num == 0) {
		struct scst_tgt_dev *shared_io_tgt_dev;
		tgt_dev->active_cmd_threads = &scst_main_cmd_threads;

		shared_io_tgt_dev = scst_find_shared_io_tgt_dev(tgt_dev);
		if (shared_io_tgt_dev != NULL) {
			aic_keeper = shared_io_tgt_dev->aic_keeper;
			kref_get(&aic_keeper->aic_keeper_kref);

			TRACE_DBG("Linking async io context %p "
				"for shared tgt_dev %p (dev %s)",
				aic_keeper->aic, tgt_dev,
				tgt_dev->dev->virt_name);
		} else {
			/* Create new context */
			aic_keeper = kzalloc(sizeof(*aic_keeper), GFP_KERNEL);
			if (aic_keeper == NULL) {
				PRINT_ERROR("Unable to alloc aic_keeper "
					"(size %zd)", sizeof(*aic_keeper));
				res = -ENOMEM;
				goto out;
			}

			kref_init(&aic_keeper->aic_keeper_kref);
			init_waitqueue_head(&aic_keeper->aic_keeper_waitQ);

			aic_keeper->aic_keeper_thr =
				kthread_run(scst_ioc_keeper_thread,
					aic_keeper, "aic_keeper");
			if (IS_ERR(aic_keeper->aic_keeper_thr)) {
				PRINT_ERROR("Error running ioc_keeper "
					"thread (tgt_dev %p)", tgt_dev);
				res = PTR_ERR(aic_keeper->aic_keeper_thr);
				goto out_free_keeper;
			}

			wait_event(aic_keeper->aic_keeper_waitQ,
				aic_keeper->aic_ready);

			TRACE_DBG("Created async io context %p "
				"for not shared tgt_dev %p (dev %s)",
				aic_keeper->aic, tgt_dev,
				tgt_dev->dev->virt_name);
		}

		tgt_dev->async_io_context = aic_keeper->aic;
		tgt_dev->aic_keeper = aic_keeper;

		res = scst_add_threads(tgt_dev->active_cmd_threads, NULL, NULL,
				       tgtt->threads_num);
		goto out;
	}

	switch (dev->threads_pool_type) {
	case SCST_THREADS_POOL_PER_INITIATOR:
	{
		struct scst_tgt_dev *shared_io_tgt_dev;

		scst_init_threads(&tgt_dev->tgt_dev_cmd_threads);

		tgt_dev->active_cmd_threads = &tgt_dev->tgt_dev_cmd_threads;

		shared_io_tgt_dev = scst_find_shared_io_tgt_dev(tgt_dev);
		if (shared_io_tgt_dev != NULL) {
			TRACE_DBG("Linking io context %p for "
				"shared tgt_dev %p (cmd_threads %p)",
				shared_io_tgt_dev->active_cmd_threads->io_context,
				tgt_dev, tgt_dev->active_cmd_threads);
			/* It's ref counted via threads */
			tgt_dev->active_cmd_threads->io_context =
				shared_io_tgt_dev->active_cmd_threads->io_context;
		}

		res = scst_add_threads(tgt_dev->active_cmd_threads, NULL,
				       tgt_dev,
				       dev->threads_num + tgtt->threads_num);
		if (res != 0) {
			/* Let's clear here, because no threads could be run */
			tgt_dev->active_cmd_threads->io_context = NULL;
		}
		break;
	}
	case SCST_THREADS_POOL_SHARED:
	{
		tgt_dev->active_cmd_threads = &dev->dev_cmd_threads;

		res = scst_add_threads(tgt_dev->active_cmd_threads, dev, NULL,
				       tgtt->threads_num);
		break;
	}
	default:
		PRINT_CRIT_ERROR("Unknown threads pool type %d (dev %s)",
			dev->threads_pool_type, dev->virt_name);
		sBUG();
		break;
	}

out:
	if (res == 0)
		tm_dbg_init_tgt_dev(tgt_dev);

	TRACE_EXIT_RES(res);
	return res;

out_free_keeper:
	kfree(aic_keeper);
	goto out;
}

static void scst_aic_keeper_release(struct kref *kref)
{
	struct scst_async_io_context_keeper *aic_keeper;

	TRACE_ENTRY();

	aic_keeper = container_of(kref, struct scst_async_io_context_keeper,
			aic_keeper_kref);

	kthread_stop(aic_keeper->aic_keeper_thr);

	kfree(aic_keeper);

	TRACE_EXIT();
	return;
}

/* scst_mutex supposed to be held */
void scst_tgt_dev_stop_threads(struct scst_tgt_dev *tgt_dev)
{
	struct scst_tgt_template *tgtt = tgt_dev->sess->tgt->tgtt;

	TRACE_ENTRY();

	if (tgt_dev->dev->threads_num < 0)
		goto out_deinit;

	if (tgt_dev->active_cmd_threads == &scst_main_cmd_threads) {
		/* Global async threads */
		kref_put(&tgt_dev->aic_keeper->aic_keeper_kref,
			scst_aic_keeper_release);
		tgt_dev->async_io_context = NULL;
		tgt_dev->aic_keeper = NULL;
	} else if (tgt_dev->active_cmd_threads == &tgt_dev->dev->dev_cmd_threads) {
		/* Per device shared threads */
		scst_del_threads(tgt_dev->active_cmd_threads,
				 tgtt->threads_num);
	} else if (tgt_dev->active_cmd_threads == &tgt_dev->tgt_dev_cmd_threads) {
		/* Per tgt_dev threads */
		scst_del_threads(tgt_dev->active_cmd_threads, -1);
		scst_deinit_threads(&tgt_dev->tgt_dev_cmd_threads);
	} /* else no threads (not yet initialized, e.g.) */

out_deinit:
	tm_dbg_deinit_tgt_dev(tgt_dev);
	tgt_dev->active_cmd_threads = NULL;

	TRACE_EXIT();
	return;
}

static __be16 scst_dif_crc_fn(const void *data, unsigned int len);
static __be16 scst_dif_ip_fn(const void *data, unsigned int len);

/*
 * scst_mutex supposed to be held, there must not be parallel activity in this
 * session. May be invoked from inside scst_check_reassign_sessions() which
 * means that sess->acg can be NULL.
 */
static int scst_alloc_add_tgt_dev(struct scst_session *sess,
	struct scst_acg_dev *acg_dev, struct scst_tgt_dev **out_tgt_dev)
{
	int res = 0;
	struct scst_tgt_template *tgtt = sess->tgt->tgtt;
	int ini_sg, ini_unchecked_isa_dma, ini_use_clustering;
	struct scst_tgt_dev *tgt_dev;
	struct scst_device *dev = acg_dev->dev;
	struct list_head *head;
	int sl;
	uint8_t sense_buffer[SCST_STANDARD_SENSE_LEN];

	TRACE_ENTRY();

	tgt_dev = kmem_cache_zalloc(scst_tgtd_cachep, GFP_KERNEL);
	if (tgt_dev == NULL) {
		PRINT_ERROR("%s", "Allocation of scst_tgt_dev failed");
		res = -ENOMEM;
		goto out;
	}

	INIT_LIST_HEAD(&tgt_dev->sess_tgt_dev_list_entry);
	tgt_dev->dev = dev;
	tgt_dev->lun = acg_dev->lun;
	tgt_dev->acg_dev = acg_dev;
	tgt_dev->tgt_dev_rd_only = acg_dev->acg_dev_rd_only || dev->dev_rd_only;
	if (sess->tgt->tgt_forwarding)
		set_bit(SCST_TGT_DEV_FORWARDING, &tgt_dev->tgt_dev_flags);
	else
		clear_bit(SCST_TGT_DEV_FORWARDING, &tgt_dev->tgt_dev_flags);
	tgt_dev->hw_dif_same_sg_layout_required = sess->tgt->tgt_hw_dif_same_sg_layout_required;
	tgt_dev->tgt_dev_dif_guard_format = acg_dev->acg_dev_dif_guard_format;
	if (tgt_dev->tgt_dev_dif_guard_format == SCST_DIF_GUARD_FORMAT_IP)
		tgt_dev->tgt_dev_dif_crc_fn = scst_dif_ip_fn;
	else {
		EXTRACHECKS_BUG_ON(tgt_dev->tgt_dev_dif_guard_format != SCST_DIF_GUARD_FORMAT_CRC);
		tgt_dev->tgt_dev_dif_crc_fn = scst_dif_crc_fn;
	}
	atomic_set(&tgt_dev->tgt_dev_dif_app_failed_tgt, 0);
	atomic_set(&tgt_dev->tgt_dev_dif_ref_failed_tgt, 0);
	atomic_set(&tgt_dev->tgt_dev_dif_guard_failed_tgt, 0);
	atomic_set(&tgt_dev->tgt_dev_dif_app_failed_scst, 0);
	atomic_set(&tgt_dev->tgt_dev_dif_ref_failed_scst, 0);
	atomic_set(&tgt_dev->tgt_dev_dif_guard_failed_scst, 0);
	atomic_set(&tgt_dev->tgt_dev_dif_app_failed_dev, 0);
	atomic_set(&tgt_dev->tgt_dev_dif_ref_failed_dev, 0);
	atomic_set(&tgt_dev->tgt_dev_dif_guard_failed_dev, 0);

	tgt_dev->sess = sess;
	atomic_set(&tgt_dev->tgt_dev_cmd_count, 0);
	if (acg_dev->acg->acg_black_hole_type != SCST_ACG_BLACK_HOLE_NONE)
		set_bit(SCST_TGT_DEV_BLACK_HOLE, &tgt_dev->tgt_dev_flags);
	else
		clear_bit(SCST_TGT_DEV_BLACK_HOLE, &tgt_dev->tgt_dev_flags);

	scst_sgv_pool_use_norm(tgt_dev);

	if (dev->scsi_dev != NULL) {
		ini_sg = dev->scsi_dev->host->sg_tablesize;
		ini_unchecked_isa_dma = dev->scsi_dev->host->unchecked_isa_dma;
		ini_use_clustering = (dev->scsi_dev->host->use_clustering ==
				ENABLE_CLUSTERING);
	} else {
		ini_sg = (1 << 15) /* infinite */;
		ini_unchecked_isa_dma = 0;
		ini_use_clustering = 0;
	}
	tgt_dev->max_sg_cnt = min(ini_sg, sess->tgt->sg_tablesize);

	if ((sess->tgt->tgtt->use_clustering || ini_use_clustering) &&
	    !sess->tgt->tgtt->no_clustering &&
	    !(sess->tgt->tgt_hw_dif_same_sg_layout_required &&
	      (tgt_dev->dev->dev_dif_type != 0)))
		scst_sgv_pool_use_norm_clust(tgt_dev);

	if (sess->tgt->tgtt->unchecked_isa_dma || ini_unchecked_isa_dma)
		scst_sgv_pool_use_dma(tgt_dev);

	TRACE_MGMT_DBG("Device %s on SCST lun=%lld",
	       dev->virt_name, (unsigned long long int)tgt_dev->lun);

	spin_lock_init(&tgt_dev->tgt_dev_lock);
	INIT_LIST_HEAD(&tgt_dev->UA_list);

	scst_init_order_data(&tgt_dev->tgt_dev_order_data);
	if (dev->tst == SCST_TST_1_SEP_TASK_SETS)
		tgt_dev->curr_order_data = &tgt_dev->tgt_dev_order_data;
	else
		tgt_dev->curr_order_data = &dev->dev_order_data;

	if (dev->handler->parse_atomic &&
	    dev->handler->dev_alloc_data_buf_atomic &&
	    (sess->tgt->tgtt->preprocessing_done == NULL)) {
		if (sess->tgt->tgtt->rdy_to_xfer_atomic)
			tgt_dev->tgt_dev_after_init_wr_atomic = 1;
	}
	if (dev->handler->dev_done_atomic &&
	    sess->tgt->tgtt->xmit_response_atomic)
		tgt_dev->tgt_dev_after_exec_atomic = 1;

	sl = scst_set_sense(sense_buffer, sizeof(sense_buffer),
		dev->d_sense, SCST_LOAD_SENSE(scst_sense_reset_UA));
	scst_alloc_set_UA(tgt_dev, sense_buffer, sl, 0);

	if (sess->tgt->tgtt->get_initiator_port_transport_id == NULL) {
		if (!list_empty(&dev->dev_registrants_list)) {
			PRINT_WARNING("Initiators from target %s can't connect "
				"to device %s, because the device has PR "
				"registrants and the target doesn't support "
				"Persistent Reservations", sess->tgt->tgtt->name,
				dev->virt_name);
			res = -EPERM;
			goto out_free;
		}
		dev->not_pr_supporting_tgt_devs_num++;
	}

	res = scst_pr_init_tgt_dev(tgt_dev);
	if (res != 0)
		goto out_dec_free;

	res = scst_tgt_dev_setup_threads(tgt_dev);
	if (res != 0)
		goto out_pr_clear;

	if (dev->handler->attach_tgt) {
		TRACE_DBG("Calling dev handler's attach_tgt(%p)", tgt_dev);
		res = dev->handler->attach_tgt(tgt_dev);
		TRACE_DBG("%s", "Dev handler's attach_tgt() returned");
		if (res != 0) {
			PRINT_ERROR("Device handler's %s attach_tgt() "
			    "failed: %d", dev->handler->name, res);
			goto out_stop_threads;
		}
	}

	res = scst_tgt_dev_sysfs_create(tgt_dev);
	if (res != 0)
		goto out_detach;

	spin_lock_bh(&dev->dev_lock);
	list_add_tail(&tgt_dev->dev_tgt_dev_list_entry, &dev->dev_tgt_dev_list);
	spin_unlock_bh(&dev->dev_lock);

	mutex_lock(&sess->tgt_dev_list_mutex);
	head = &sess->sess_tgt_dev_list[SESS_TGT_DEV_LIST_HASH_FN(tgt_dev->lun)];
	list_add_tail_rcu(&tgt_dev->sess_tgt_dev_list_entry, head);
	mutex_unlock(&sess->tgt_dev_list_mutex);

	scst_tg_init_tgt_dev(tgt_dev);

	*out_tgt_dev = tgt_dev;

out:
	TRACE_EXIT_RES(res);
	return res;

out_detach:
	if (dev->handler->detach_tgt) {
		TRACE_DBG("Calling dev handler's detach_tgt(%p)",
		      tgt_dev);
		dev->handler->detach_tgt(tgt_dev);
		TRACE_DBG("%s", "Dev handler's detach_tgt() returned");
	}

out_stop_threads:
	scst_tgt_dev_stop_threads(tgt_dev);

out_pr_clear:
	scst_pr_clear_tgt_dev(tgt_dev);

out_dec_free:
	if (tgtt->get_initiator_port_transport_id == NULL)
		dev->not_pr_supporting_tgt_devs_num--;

out_free:
	scst_free_all_UA(tgt_dev);
	kmem_cache_free(scst_tgtd_cachep, tgt_dev);
	goto out;
}

/*
 * The caller must ensure that tgt_dev does not disappear while this function
 * is in progress.
 */
void scst_nexus_loss(struct scst_tgt_dev *tgt_dev, bool queue_UA)
{
	TRACE_ENTRY();

	if (queue_UA) {
		uint8_t sense_buffer[SCST_STANDARD_SENSE_LEN];
		int sl = scst_set_sense(sense_buffer, sizeof(sense_buffer),
				tgt_dev->dev->d_sense,
				SCST_LOAD_SENSE(scst_sense_nexus_loss_UA));
		scst_check_set_UA(tgt_dev, sense_buffer, sl,
			SCST_SET_UA_FLAG_AT_HEAD);
	}

	TRACE_EXIT();
	return;
}

static void scst_del_tgt_dev(struct scst_tgt_dev *tgt_dev)
{
	struct scst_device *dev = tgt_dev->dev;

	lockdep_assert_held(&scst_mutex);
#ifdef CONFIG_SCST_EXTRACHECKS
	if (scst_is_active_tgt_dev(tgt_dev))
		lockdep_assert_held(&tgt_dev->sess->tgt_dev_list_mutex);
#endif

	spin_lock_bh(&dev->dev_lock);
	list_del(&tgt_dev->dev_tgt_dev_list_entry);
	spin_unlock_bh(&dev->dev_lock);

	list_del_rcu(&tgt_dev->sess_tgt_dev_list_entry);

	scst_tgt_dev_sysfs_del(tgt_dev);
}

/* The caller must ensure that tgt_dev is not on sess_tgt_dev_list */
static void scst_free_tgt_dev(struct scst_tgt_dev *tgt_dev)
{
	struct scst_tgt_template *tgtt = tgt_dev->sess->tgt->tgtt;
	struct scst_device *dev = tgt_dev->dev;

	TRACE_ENTRY();

#ifdef CONFIG_SCST_EXTRACHECKS
	WARN_ON_ONCE(scst_is_active_tgt_dev(tgt_dev));
#endif
	WARN_ON_ONCE(atomic_read(&tgt_dev->tgt_dev_cmd_count) != 0);

	synchronize_rcu();

	if (tgtt->get_initiator_port_transport_id == NULL)
		dev->not_pr_supporting_tgt_devs_num--;

	scst_clear_reservation(tgt_dev);
	scst_pr_clear_tgt_dev(tgt_dev);
	scst_free_all_UA(tgt_dev);

	if (dev->handler && dev->handler->detach_tgt) {
		TRACE_DBG("Calling dev handler's detach_tgt(%p)",
		      tgt_dev);
		dev->handler->detach_tgt(tgt_dev);
		TRACE_DBG("%s", "Dev handler's detach_tgt() returned");
	}

	scst_tgt_dev_stop_threads(tgt_dev);

	kmem_cache_free(scst_tgtd_cachep, tgt_dev);

	TRACE_EXIT();
	return;
}

/* scst_mutex supposed to be held */
int scst_sess_alloc_tgt_devs(struct scst_session *sess)
{
	int res = 0;
	struct scst_acg_dev *acg_dev;
	struct scst_tgt_dev *tgt_dev;

	TRACE_ENTRY();

	list_for_each_entry(acg_dev, &sess->acg->acg_dev_list,
			acg_dev_list_entry) {
		res = scst_alloc_add_tgt_dev(sess, acg_dev, &tgt_dev);
		if (res == -EPERM)
			continue;
		else if (res != 0)
			goto out_free;
	}

out:
	TRACE_EXIT();
	return res;

out_free:
	scst_sess_free_tgt_devs(sess);
	goto out;
}

void scst_sess_free_tgt_devs(struct scst_session *sess)
{
	int i;
	struct scst_tgt_dev *tgt_dev, *t;

	TRACE_ENTRY();

	mutex_lock(&sess->tgt_dev_list_mutex);
	for (i = 0; i < SESS_TGT_DEV_LIST_HASH_SIZE; i++) {
		struct list_head *head = &sess->sess_tgt_dev_list[i];
		list_for_each_entry_safe(tgt_dev, t, head,
				sess_tgt_dev_list_entry) {
			scst_del_tgt_dev(tgt_dev);
			scst_free_tgt_dev(tgt_dev);
		}
		INIT_LIST_HEAD(head);
	}
	mutex_unlock(&sess->tgt_dev_list_mutex);

	TRACE_EXIT();
	return;
}

/* The activity supposed to be suspended and scst_mutex held */
int scst_acg_add_acn(struct scst_acg *acg, const char *name)
{
	int res = 0;
	struct scst_acn *acn;
	char *nm;

	TRACE_ENTRY();

	list_for_each_entry(acn, &acg->acn_list, acn_list_entry) {
		if (strcmp(acn->name, name) == 0) {
			PRINT_ERROR("Name %s already exists in group %s",
				name, acg->acg_name);
			res = -EEXIST;
			goto out;
		}
	}

	acn = kzalloc(sizeof(*acn), GFP_KERNEL);
	if (acn == NULL) {
		PRINT_ERROR("%s", "Unable to allocate scst_acn");
		res = -ENOMEM;
		goto out;
	}

	acn->acg = acg;

	nm = kstrdup(name, GFP_KERNEL);
	if (nm == NULL) {
		PRINT_ERROR("%s", "Unable to allocate scst_acn->name");
		res = -ENOMEM;
		goto out_free;
	}
	acn->name = nm;

	res = scst_acn_sysfs_create(acn);
	if (res != 0)
		goto out_free_nm;

	list_add_tail(&acn->acn_list_entry, &acg->acn_list);

out:
	if (res == 0) {
		PRINT_INFO("Added name %s to group %s (target %s)", name,
			acg->acg_name, acg->tgt ? acg->tgt->tgt_name : "?");
		scst_check_reassign_sessions();
	}

	TRACE_EXIT_RES(res);
	return res;

out_free_nm:
	kfree(nm);

out_free:
	kfree(acn);
	goto out;
}

/* The activity supposed to be suspended and scst_mutex held */
static void scst_del_acn(struct scst_acn *acn)
{
	list_del(&acn->acn_list_entry);

	scst_acn_sysfs_del(acn);
}

/* The activity supposed to be suspended and scst_mutex held */
static void scst_free_acn(struct scst_acn *acn, bool reassign)
{
	kfree(acn->name);
	kfree(acn);

	if (reassign)
		scst_check_reassign_sessions();
}

/* The activity supposed to be suspended and scst_mutex held */
void scst_del_free_acn(struct scst_acn *acn, bool reassign)
{
	TRACE_ENTRY();
	scst_del_acn(acn);
	scst_free_acn(acn, reassign);
	TRACE_EXIT();
	return;
}

/* The activity supposed to be suspended and scst_mutex held */
struct scst_acn *scst_find_acn(struct scst_acg *acg, const char *name)
{
	struct scst_acn *acn;

	TRACE_ENTRY();

	TRACE_DBG("Trying to find name '%s'", name);

	list_for_each_entry(acn, &acg->acn_list, acn_list_entry) {
		if (strcmp(acn->name, name) == 0) {
			TRACE_DBG("%s", "Found");
			goto out;
		}
	}
	acn = NULL;
out:
	TRACE_EXIT();
	return acn;
}

#ifdef CONFIG_SCST_PROC
/* The activity supposed to be suspended and scst_mutex held */
int scst_acg_remove_name(struct scst_acg *acg, const char *name, bool reassign)
{
	int res = -EINVAL;
	struct scst_acn *acn;

	TRACE_ENTRY();

	list_for_each_entry(acn, &acg->acn_list, acn_list_entry) {
		if (strcmp(acn->name, name) == 0) {
			scst_del_free_acn(acn, false);
			res = 0;
			break;
		}
	}

	if (res == 0) {
		PRINT_INFO("Removed name %s from group %s (target %s)", name,
			acg->acg_name, acg->tgt ? acg->tgt->tgt_name : "?");
		if (reassign)
			scst_check_reassign_sessions();
	} else
		PRINT_ERROR("Unable to find name '%s' in group '%s'", name,
			acg->acg_name);

	TRACE_EXIT_RES(res);
	return res;
}
#endif

static struct scst_cmd *scst_create_prepare_internal_cmd(
	struct scst_cmd *orig_cmd, const uint8_t *cdb,
	unsigned int cdb_len, enum scst_cmd_queue_type queue_type)
{
	struct scst_cmd *res;
	int rc;
	gfp_t gfp_mask = scst_cmd_atomic(orig_cmd) ? GFP_ATOMIC : orig_cmd->cmd_gfp_mask;
	unsigned long flags;

	TRACE_ENTRY();

	res = scst_alloc_cmd(cdb, cdb_len, gfp_mask);
	if (res == NULL)
		goto out;

	res->cmd_threads = orig_cmd->cmd_threads;
	res->sess = orig_cmd->sess;
	res->atomic = scst_cmd_atomic(orig_cmd);
	res->internal = 1;
	res->tgtt = orig_cmd->tgtt;
	res->tgt = orig_cmd->tgt;
	res->dev = orig_cmd->dev;
	res->devt = orig_cmd->devt;
	res->tgt_dev = orig_cmd->tgt_dev;
	res->cur_order_data = orig_cmd->tgt_dev->curr_order_data;
	res->lun = orig_cmd->lun;
	res->queue_type = queue_type;
	res->data_direction = SCST_DATA_UNKNOWN;

	/*
	 * We need to keep it here to be able to abort during TM processing.
	 * They should be aborted to (1) speed up TM processing and (2) to
	 * guarantee that after a TM command finished the affected device(s)
	 * is/are in a quiescent state with all affected commands finished and
	 * others - blocked.
	 */
	spin_lock_irqsave(&res->sess->sess_list_lock, flags);
	list_add_tail(&res->sess_cmd_list_entry, &res->sess->sess_cmd_list);
	spin_unlock_irqrestore(&res->sess->sess_list_lock, flags);

	scst_sess_get(res->sess);
	if (res->tgt_dev != NULL)
		res->cpu_cmd_counter = scst_get();

	scst_set_start_time(res);

	TRACE(TRACE_SCSI, "New internal cmd %p (op %s)", res,
		scst_get_opcode_name(res));

	rc = scst_pre_parse(res);
	sBUG_ON(rc != 0);

	res->state = SCST_CMD_STATE_PARSE;

out:
	TRACE_EXIT_HRES((unsigned long)res);
	return res;
}

static void scst_prelim_finish_internal_cmd(struct scst_cmd *cmd)
{
	unsigned long flags;

	TRACE_ENTRY();

	sBUG_ON(!cmd->internal);

	spin_lock_irqsave(&cmd->sess->sess_list_lock, flags);
	list_del(&cmd->sess_cmd_list_entry);
	spin_unlock_irqrestore(&cmd->sess->sess_list_lock, flags);

	__scst_cmd_put(cmd);

	TRACE_EXIT();
	return;
}

int scst_prepare_request_sense(struct scst_cmd *orig_cmd)
{
	int res = 0;
	static const uint8_t request_sense[6] = {
		REQUEST_SENSE, 0, 0, 0, SCST_SENSE_BUFFERSIZE, 0
	};
	struct scst_cmd *rs_cmd;

	TRACE_ENTRY();

	if (orig_cmd->sense != NULL) {
		TRACE_MEM("Releasing sense %p (orig_cmd %p)",
			orig_cmd->sense, orig_cmd);
		mempool_free(orig_cmd->sense, scst_sense_mempool);
		orig_cmd->sense = NULL;
	}

	rs_cmd = scst_create_prepare_internal_cmd(orig_cmd,
			request_sense, sizeof(request_sense),
			SCST_CMD_QUEUE_HEAD_OF_QUEUE);
	if (rs_cmd == NULL)
		goto out_error;

	rs_cmd->tgt_i_priv = orig_cmd;

	rs_cmd->cdb[1] |= scst_get_cmd_dev_d_sense(orig_cmd);
	rs_cmd->expected_data_direction = SCST_DATA_READ;
	rs_cmd->expected_transfer_len_full = SCST_SENSE_BUFFERSIZE;
	rs_cmd->expected_values_set = 1;

	TRACE_MGMT_DBG("Adding REQUEST SENSE cmd %p to head of active "
		"cmd list", rs_cmd);
	spin_lock_irq(&rs_cmd->cmd_threads->cmd_list_lock);
	list_add(&rs_cmd->cmd_list_entry, &rs_cmd->cmd_threads->active_cmd_list);
	wake_up(&rs_cmd->cmd_threads->cmd_list_waitQ);
	spin_unlock_irq(&rs_cmd->cmd_threads->cmd_list_lock);

out:
	TRACE_EXIT_RES(res);
	return res;

out_error:
	res = -1;
	goto out;
}

static void scst_complete_request_sense(struct scst_cmd *req_cmd)
{
	struct scst_cmd *orig_cmd = req_cmd->tgt_i_priv;
	uint8_t *buf;
	int len;

	TRACE_ENTRY();

	sBUG_ON(orig_cmd == NULL);

	len = scst_get_buf_full(req_cmd, &buf);

	if (scsi_status_is_good(req_cmd->status) && (len > 0) &&
	    scst_sense_valid(buf)) {
		TRACE(TRACE_SCSI|TRACE_MGMT_DEBUG, "REQUEST SENSE %p returned "
			"valid sense (orig cmd %s)", req_cmd, orig_cmd->op_name);
		PRINT_BUFF_FLAG(TRACE_SCSI|TRACE_MGMT_DEBUG, "Sense", buf, len);
		if (scst_no_sense(buf))
			PRINT_WARNING("REQUEST SENSE returned NO SENSE (orig "
				"cmd %s)", orig_cmd->op_name);
		scst_alloc_set_sense(orig_cmd, scst_cmd_atomic(req_cmd),
			buf, len);
	} else {
		if (test_bit(SCST_CMD_ABORTED, &req_cmd->cmd_flags) &&
		    !test_bit(SCST_CMD_ABORTED, &orig_cmd->cmd_flags)) {
			TRACE_MGMT_DBG("REQUEST SENSE %p was aborted, but "
				"orig_cmd %p - not, retry", req_cmd, orig_cmd);
		} else {
			PRINT_ERROR("%s", "Unable to get the sense via "
				"REQUEST SENSE, returning HARDWARE ERROR");
			scst_set_cmd_error(orig_cmd,
				SCST_LOAD_SENSE(scst_sense_internal_failure));
		}
	}

	if (len > 0)
		scst_put_buf_full(req_cmd, buf);

	TRACE_MGMT_DBG("Adding orig cmd %p to head of active "
		"cmd list", orig_cmd);
	spin_lock_irq(&orig_cmd->cmd_threads->cmd_list_lock);
	list_add(&orig_cmd->cmd_list_entry, &orig_cmd->cmd_threads->active_cmd_list);
	wake_up(&orig_cmd->cmd_threads->cmd_list_waitQ);
	spin_unlock_irq(&orig_cmd->cmd_threads->cmd_list_lock);

	TRACE_EXIT();
	return;
}

struct scst_write_same_priv {
	/* Must be the first for scst_finish_internal_cmd()! */
	scst_i_finish_fn_t ws_finish_fn;

	struct scst_cmd *ws_orig_cmd;

	struct mutex ws_mutex;

	int64_t ws_cur_lba; /* in blocks */
	int ws_left_to_send; /* in blocks */

	__be16 guard_tag;
	__be16 app_tag;
	uint32_t ref_tag;
	unsigned int dif_valid:1;
	unsigned int inc_ref_tag:1;

	int ws_max_each;/* in blocks */
	int ws_cur_in_flight;

	int ws_sg_cnt;
	struct scatterlist *ws_sg;
};

#ifdef CONFIG_SCST_EXTRACHECKS
static u64 sg_data_length(struct scatterlist *sgl, int nr)
{
	struct scatterlist *sg;
	u64 len = 0;
	int i;

	for_each_sg(sgl, sg, nr, i)
		len += sg->length;

	return len;
}
#endif

/* ws_mutex suppose to be locked */
static int scst_ws_push_single_write(struct scst_write_same_priv *wsp,
	int64_t lba, int blocks)
{
	struct scst_cmd *ws_cmd = wsp->ws_orig_cmd;
	struct scst_device *dev = ws_cmd->dev;
	struct scatterlist *ws_sg = wsp->ws_sg;
	int res;
	uint8_t write_cdb[32];
	int write_cdb_len;
	int len = blocks << ws_cmd->dev->block_shift;
	struct scst_cmd *cmd;
	bool needs_dif = wsp->dif_valid;

	TRACE_ENTRY();

#ifdef CONFIG_SCST_EXTRACHECKS
	if (len != sg_data_length(wsp->ws_sg, wsp->ws_sg_cnt))
		WARN_ONCE(true, "lba %lld: %d <> %lld\n", lba, len,
			  sg_data_length(wsp->ws_sg, wsp->ws_sg_cnt));
#endif

	if (unlikely(test_bit(SCST_CMD_ABORTED, &ws_cmd->cmd_flags)) ||
	    unlikely(ws_cmd->completed)) {
		TRACE_DBG("ws cmd %p aborted or completed (%d), aborting "
			"further write commands", ws_cmd, ws_cmd->completed);
		wsp->ws_left_to_send = 0;
		res = -EPIPE;
		goto out;
	}

	if (!needs_dif || (dev->dev_dif_type != 2)) {
		memset(write_cdb, 0, sizeof(write_cdb));
		write_cdb[0] = WRITE_16;
		write_cdb_len = 16;
		write_cdb[1] = ws_cmd->cdb[1];
		if (needs_dif) {
			uint8_t wrprotect = ws_cmd->cdb[1] & 0xE0;
			if (wrprotect == 0)
				wrprotect = 0x20;
			write_cdb[1] |= wrprotect;
		}
		put_unaligned_be64(lba, &write_cdb[2]);
		put_unaligned_be32(blocks, &write_cdb[10]);
	} else {
		/* There might be WRITE SAME(16) with WRPROTECT 0 here */
		uint8_t wrprotect;
		if (ws_cmd->cdb_len != 32)
			wrprotect = ws_cmd->cdb[1] & 0xE0;
		else
			wrprotect = ws_cmd->cdb[10] & 0xE0;
		if (wrprotect == 0)
			wrprotect = 0x20;
		write_cdb[0] = VARIABLE_LENGTH_CMD;
		put_unaligned_be16(SUBCODE_WRITE_32, &write_cdb[8]);
		write_cdb[7] = 0x18;
		write_cdb_len = 32;
		write_cdb[10] = ws_cmd->cdb[10];
		write_cdb[10] |= wrprotect;
		put_unaligned_be64(lba, &write_cdb[12]);
		put_unaligned_be32(blocks, &write_cdb[28]);
		put_unaligned_be32(wsp->ref_tag, &write_cdb[20]);
		put_unaligned(wsp->app_tag, &write_cdb[24]);
		write_cdb[26] = ws_cmd->cdb[26];
		write_cdb[27] = ws_cmd->cdb[27];
	}

	cmd = scst_create_prepare_internal_cmd(ws_cmd, write_cdb,
		write_cdb_len, SCST_CMD_QUEUE_SIMPLE);
	if (cmd == NULL) {
		res = -ENOMEM;
		goto out_busy;
	}

	cmd->expected_data_direction = SCST_DATA_WRITE;
	cmd->expected_transfer_len_full = len;
	cmd->expected_values_set = 1;

	cmd->tgt_i_priv = wsp;

	if (needs_dif) {
		struct scatterlist *dif_sg, *s;
		struct sgv_pool_obj *dif_sgv = NULL;
		int dif_bufflen, i, dif_sg_cnt = 0;

		TRACE_DBG("Allocating and filling DIF buff for cmd %p "
			"(ws_cmd %p)", cmd, ws_cmd);

		dif_bufflen = blocks << SCST_DIF_TAG_SHIFT;
		cmd->expected_transfer_len_full += dif_bufflen;

		dif_sg = sgv_pool_alloc(ws_cmd->tgt_dev->pool,
			dif_bufflen, GFP_KERNEL, 0, &dif_sg_cnt, &dif_sgv,
			&cmd->dev->dev_mem_lim, NULL);
		if (unlikely(dif_sg == NULL)) {
			TRACE(TRACE_OUT_OF_MEM, "Unable to alloc DIF sg "
				"for %d blocks", blocks);
			res = -ENOMEM;
			goto out_free_cmd;
		}
		cmd->out_sgv = dif_sgv; /* hacky, but it isn't used for WRITE(16/32) */
		cmd->tgt_i_dif_sg = dif_sg;
		cmd->tgt_i_dif_sg_cnt = dif_sg_cnt;

		TRACE_DBG("dif_sg %p, cnt %d", dif_sg, dif_sg_cnt);

		for_each_sg(dif_sg, s, dif_sg_cnt, i) {
			int left = (s->length - s->offset) >> SCST_DIF_TAG_SHIFT;
			struct t10_pi_tuple *t = sg_virt(s);
			TRACE_DBG("sg %p, offset %d, length %d, left %d", s,
				s->offset, s->length, left);
			while (left > 0) {
				t->app_tag = wsp->app_tag;
				t->ref_tag = cpu_to_be32(wsp->ref_tag);
				if (wsp->inc_ref_tag)
					wsp->ref_tag++;
				t->guard_tag = wsp->guard_tag;
				t++;
				left--;
			}
		}
	}

	cmd->tgt_i_sg = ws_sg;
	cmd->tgt_i_sg_cnt = wsp->ws_sg_cnt;
	cmd->tgt_i_data_buf_alloced = 1;

	wsp->ws_cur_lba += blocks;
	wsp->ws_left_to_send -= blocks;
	wsp->ws_cur_in_flight++;

	TRACE_DBG("Adding WRITE(16) cmd %p to active cmd list", cmd);
	spin_lock_irq(&cmd->cmd_threads->cmd_list_lock);
	list_add_tail(&cmd->cmd_list_entry, &cmd->cmd_threads->active_cmd_list);
	spin_unlock_irq(&cmd->cmd_threads->cmd_list_lock);

	res = 0;

out:
	TRACE_EXIT_RES(res);
	return res;

out_free_cmd:
	scst_prelim_finish_internal_cmd(cmd);

out_busy:
	scst_set_busy(ws_cmd);
	goto out;
}

static void scst_ws_finished(struct scst_write_same_priv *wsp)
{
	struct scst_cmd *ws_cmd = wsp->ws_orig_cmd;

	TRACE_ENTRY();

	TRACE_DBG("ws cmd %p finished with status %d", ws_cmd, ws_cmd->status);

	sBUG_ON(wsp->ws_cur_in_flight != 0);

	if (sg_page(&wsp->ws_sg[0]) != sg_page(ws_cmd->sg))
		__free_page(sg_page(&wsp->ws_sg[0]));
	kfree(wsp->ws_sg);
	kfree(wsp);

	ws_cmd->completed = 1; /* for success */
	ws_cmd->scst_cmd_done(ws_cmd, SCST_CMD_STATE_DEFAULT, SCST_CONTEXT_THREAD);

	TRACE_EXIT();
	return;
}

/*
 * If there is a tail with fewer segments than ws_max_each, adjust the SG
 * vector and submit a WRITE command for the tail after all other in-flight
 * commands have finished.
 */
static void scst_ws_process_tail(struct scst_write_same_priv *wsp)
{
	struct scst_cmd *ws_cmd = wsp->ws_orig_cmd;
	struct scatterlist *sg;
	unsigned left;
	int i;

	TRACE_ENTRY();

	lockdep_assert_held(&wsp->ws_mutex);
	EXTRACHECKS_BUG_ON(wsp->ws_cur_in_flight > 0);
	EXTRACHECKS_BUG_ON(wsp->ws_left_to_send >= wsp->ws_max_each);

	wsp->ws_max_each = wsp->ws_left_to_send;
	left = wsp->ws_left_to_send << ws_cmd->dev->block_shift;
	for_each_sg(wsp->ws_sg, sg, wsp->ws_sg_cnt, i) {
		u32 len = min(left, sg->length);

		if (sg->length > len) {
			TRACE_DBG("Processing WS tail of %d << %d = %d bytes - adjusted length of element %d from %d to %d",
				  wsp->ws_left_to_send,
				  ws_cmd->dev->block_shift,
				  wsp->ws_left_to_send <<
				  ws_cmd->dev->block_shift, i,
				  sg->length, len);
			sg->length = len;
			sg_mark_end(sg);
#if LINUX_VERSION_CODE < KERNEL_VERSION(3, 0, 0)
			/* Old versions of sg_mark_end() clear page_link. */
			BUG_ON(sg_page(sg) == NULL);
#endif
			wsp->ws_sg_cnt = i + 1;
			break;
		}
		left -= len;
	}

	TRACE_EXIT();
	return;
}

/* Must be called in a thread context and no locks */
static void scst_ws_write_cmd_finished(struct scst_cmd *cmd)
{
	struct scst_write_same_priv *wsp = cmd->tgt_i_priv;
	struct scst_cmd *ws_cmd = wsp->ws_orig_cmd;
	int rc, blocks;

	TRACE_ENTRY();

	TRACE_DBG("Write cmd %p finished (ws cmd %p, ws_cur_in_flight %d)",
		cmd, ws_cmd, wsp->ws_cur_in_flight);

	if (cmd->out_sgv != NULL)
		sgv_pool_free(cmd->out_sgv, &cmd->dev->dev_mem_lim);

	cmd->sg = NULL;
	cmd->sg_cnt = 0;

	mutex_lock(&wsp->ws_mutex);

	wsp->ws_cur_in_flight--;

	if (cmd->status != 0) {
		int rc;
		TRACE_DBG("Write cmd %p (ws cmd %p) finished not successfully",
			cmd, ws_cmd);
		sBUG_ON(cmd->resp_data_len != 0);
		if (cmd->status == SAM_STAT_CHECK_CONDITION)
			rc = scst_set_cmd_error_sense(ws_cmd, cmd->sense,
				cmd->sense_valid_len);
		else {
			sBUG_ON(cmd->sense != NULL);
			rc = scst_set_cmd_error_status(ws_cmd, cmd->status);
		}
		if (rc != 0) {
			/* Requeue possible UA */
			if (scst_is_ua_sense(cmd->sense, cmd->sense_valid_len))
				scst_requeue_ua(cmd, NULL, 0);
		}
	}

	if (wsp->ws_left_to_send == 0)
		goto out_check_finish;

	if (wsp->ws_left_to_send < wsp->ws_max_each) {
		if (wsp->ws_cur_in_flight > 0)
			goto out_check_finish;
		else
			scst_ws_process_tail(wsp);
	}

	blocks = min_t(int, wsp->ws_left_to_send, wsp->ws_max_each);

	rc = scst_ws_push_single_write(wsp, wsp->ws_cur_lba, blocks);
	if (rc != 0)
		goto out_check_finish;

	wake_up(&ws_cmd->cmd_threads->cmd_list_waitQ);

out_unlock:
	mutex_unlock(&wsp->ws_mutex);

out:
	TRACE_EXIT();
	return;

out_check_finish:
	if (wsp->ws_cur_in_flight > 0)
		goto out_unlock;

	mutex_unlock(&wsp->ws_mutex);
	scst_ws_finished(wsp);
	goto out;
}

/* Must be called in a thread context and no locks */
static void scst_ws_gen_writes(struct scst_write_same_priv *wsp)
{
	struct scst_cmd *ws_cmd = wsp->ws_orig_cmd;
	int cnt = 0;

	TRACE_ENTRY();

	mutex_lock(&wsp->ws_mutex);

	if (wsp->ws_left_to_send < wsp->ws_max_each)
		scst_ws_process_tail(wsp);

	while (wsp->ws_left_to_send >= wsp->ws_max_each &&
	       wsp->ws_cur_in_flight < SCST_MAX_IN_FLIGHT_INTERNAL_COMMANDS) {
		int rc;

		rc = scst_ws_push_single_write(wsp, wsp->ws_cur_lba,
					       wsp->ws_max_each);
		if (rc != 0)
			goto out_err;

		cnt++;
	}

out_wake:
	if (cnt != 0)
		wake_up(&ws_cmd->cmd_threads->cmd_list_waitQ);

	mutex_unlock(&wsp->ws_mutex);

out:
	TRACE_EXIT();
	return;

out_err:
	if (wsp->ws_cur_in_flight != 0)
		goto out_wake;
	else {
		mutex_unlock(&wsp->ws_mutex);
		scst_ws_finished(wsp);
		goto out;
	}
}

/*
 * Library function to perform WRITE SAME in a generic manner. On exit, cmd
 * always completed with sense set, if necessary.
 */
void scst_write_same(struct scst_cmd *cmd)
{
	struct scst_write_same_priv *wsp;
	int i, rc;
	struct page *pg = NULL;
	struct scatterlist *sg;
	unsigned int offset, length, mult, ws_sg_blocks, left;
	uint8_t ctrl_offs = (cmd->cdb_len < 32) ? 1 : 10;

	TRACE_ENTRY();

	if (unlikely(cmd->data_len <= 0)) {
		scst_set_invalid_field_in_cdb(cmd, cmd->len_off, 0);
		goto out_done;
	}

	if (cmd->sg_cnt != 1) {
		PRINT_WARNING("WRITE SAME must contain only single block of data "
			"in a single SG (cmd %p)", cmd);
		scst_set_cmd_error(cmd, SCST_LOAD_SENSE(scst_sense_parameter_value_invalid));
		goto out_done;
	}

	if (unlikely((cmd->cdb[ctrl_offs] & 0x6) != 0)) {
		TRACE(TRACE_MINOR, "LBDATA and/or PBDATA (ctrl %x) are not "
			"supported", cmd->cdb[ctrl_offs]);
		scst_set_invalid_field_in_cdb(cmd, ctrl_offs,
			SCST_INVAL_FIELD_BIT_OFFS_VALID | 1);
		goto out_done;
	}

	if (unlikely((uint64_t)cmd->data_len > cmd->dev->max_write_same_len)) {
		PRINT_WARNING("Invalid WRITE SAME data len %lld (max allowed "
			"%lld)", (long long)cmd->data_len,
			(long long)cmd->dev->max_write_same_len);
		scst_set_invalid_field_in_cdb(cmd, cmd->len_off, 0);
		goto out_done;
	}

	rc = scst_dif_process_write(cmd);
	if (unlikely(rc != 0))
		goto out_done;

	wsp = kzalloc(sizeof(*wsp), GFP_KERNEL);
	if (wsp == NULL) {
		PRINT_ERROR("Unable to allocate ws_priv (size %zd, cmd %p)",
			sizeof(*wsp), cmd);
		goto out_busy;
	}

	mutex_init(&wsp->ws_mutex);
	wsp->ws_finish_fn = scst_ws_write_cmd_finished;
	wsp->ws_orig_cmd = cmd;

	wsp->ws_cur_lba = cmd->lba;
	wsp->ws_left_to_send = cmd->data_len >> cmd->dev->block_shift;
	wsp->ws_max_each = SCST_MAX_EACH_INTERNAL_IO_SIZE >> cmd->dev->block_shift;

	if (cmd->bufflen <= PAGE_SIZE / 2)
		pg = alloc_page(GFP_KERNEL);
	if (pg) {
		struct page *src_pg;
		void *src, *dst;
		int k;

		mult = 0;
		src_pg = sg_page(cmd->sg);
		src = kmap(src_pg);
		dst = kmap(pg);
		for (k = 0; k < PAGE_SIZE; k += cmd->bufflen, mult++)
			memcpy(dst + k, src + cmd->sg->offset, cmd->bufflen);
		kunmap(pg);
		kunmap(src_pg);
		offset = 0;
		length = k;
	} else {
		pg = sg_page(cmd->sg);
		offset = cmd->sg->offset;
		length = cmd->sg->length;
		mult = 1;
	}

	ws_sg_blocks = min_t(int, wsp->ws_left_to_send, wsp->ws_max_each);
	wsp->ws_sg_cnt = (ws_sg_blocks + mult - 1) / mult;
	wsp->ws_sg = kmalloc(wsp->ws_sg_cnt * sizeof(*wsp->ws_sg), GFP_KERNEL);
	if (wsp->ws_sg == NULL) {
		PRINT_ERROR("Unable to alloc sg for %d entries", wsp->ws_sg_cnt);
		goto out_free;
	}
	sg_init_table(wsp->ws_sg, wsp->ws_sg_cnt);
	left = ws_sg_blocks << cmd->dev->block_shift;
	for_each_sg(wsp->ws_sg, sg, wsp->ws_sg_cnt, i) {
		u32 len = min(left, length);

		sg_set_page(sg, pg, len, offset);
		left -= len;
	}
	WARN_ON_ONCE(left != 0);

	if (scst_cmd_needs_dif_buf(cmd)) {
		struct t10_pi_tuple *t;
		struct scatterlist *tags_sg = NULL;
		int tags_len = 0;

		t = (struct t10_pi_tuple *)scst_get_dif_buf(cmd, &tags_sg, &tags_len);

		wsp->app_tag = t->app_tag;
		wsp->ref_tag = be32_to_cpu(t->ref_tag);
		wsp->guard_tag = t->guard_tag;
		wsp->dif_valid = 1;

		switch (cmd->dev->dev_dif_type) {
		case 1:
		case 2:
			wsp->inc_ref_tag = 1;
			break;
		case 3:
			wsp->inc_ref_tag = 0;
			break;
		default:
			sBUG_ON(1);
			break;
		}

		scst_put_dif_buf(cmd, t);
	}

	scst_ws_gen_writes(wsp);

out:
	TRACE_EXIT();
	return;

out_free:
	if (pg && pg != sg_page(cmd->sg))
		__free_page(pg);
	kfree(wsp);

out_busy:
	scst_set_busy(cmd);

out_done:
	cmd->scst_cmd_done(cmd, SCST_CMD_STATE_DEFAULT, SCST_CONTEXT_THREAD);
	goto out;
}
EXPORT_SYMBOL_GPL(scst_write_same);

int scst_finish_internal_cmd(struct scst_cmd *cmd)
{
	int res;
	unsigned long flags;

	TRACE_ENTRY();

	sBUG_ON(!cmd->internal);

	if (scst_cmd_atomic(cmd)) {
		TRACE_DBG("Rescheduling finished internal atomic cmd %p in a "
			"thread context", cmd);
		res = SCST_CMD_STATE_RES_NEED_THREAD;
		goto out;
	}

	spin_lock_irqsave(&cmd->sess->sess_list_lock, flags);
	list_del(&cmd->sess_cmd_list_entry);
	cmd->done = 1;
	cmd->finished = 1;
	spin_unlock_irqrestore(&cmd->sess->sess_list_lock, flags);

	if (unlikely(test_bit(SCST_CMD_ABORTED, &cmd->cmd_flags))) {
		scst_done_cmd_mgmt(cmd);
		scst_finish_cmd_mgmt(cmd);
	}

	if (cmd->cdb[0] == REQUEST_SENSE)
		scst_complete_request_sense(cmd);
	else {
		scst_i_finish_fn_t f = (void *) *((unsigned long long **)cmd->tgt_i_priv);
		f(cmd);
	}

	__scst_cmd_put(cmd);

	res = SCST_CMD_STATE_RES_CONT_NEXT;

out:
	TRACE_EXIT_HRES(res);
	return res;
}

static void scst_send_release(struct scst_device *dev)
{
	struct scsi_device *scsi_dev;
	unsigned char cdb[6];
	uint8_t sense[SCSI_SENSE_BUFFERSIZE];
	int rc, i;

	TRACE_ENTRY();

	if (dev->scsi_dev == NULL)
		goto out;

	scsi_dev = dev->scsi_dev;

	for (i = 0; i < 5; i++) {
		memset(cdb, 0, sizeof(cdb));
		cdb[0] = RELEASE;
		cdb[1] = (scsi_dev->scsi_level <= SCSI_2) ?
		    ((scsi_dev->lun << 5) & 0xe0) : 0;

		memset(sense, 0, sizeof(sense));

		TRACE(TRACE_DEBUG | TRACE_SCSI, "%s", "Sending RELEASE req to "
			"SCSI mid-level");
		rc = scsi_execute(scsi_dev, cdb, SCST_DATA_NONE, NULL, 0,
				sense, 15, 0, 0
#if LINUX_VERSION_CODE >= KERNEL_VERSION(2,6,29)
				, NULL
#endif
				);
		TRACE_DBG("RELEASE done: %x", rc);

		if (scsi_status_is_good(rc)) {
			break;
		} else {
			PRINT_ERROR("RELEASE failed: %d", rc);
			PRINT_BUFFER("RELEASE sense", sense, sizeof(sense));
			scst_check_internal_sense(dev, rc, sense,
				sizeof(sense));
		}
	}

out:
	TRACE_EXIT();
	return;
}

/* scst_mutex supposed to be held */
static void scst_clear_reservation(struct scst_tgt_dev *tgt_dev)
{
	struct scst_device *dev = tgt_dev->dev;
	struct scst_lksb pr_lksb;
	int release = 0;

	TRACE_ENTRY();

	scst_res_lock(dev, &pr_lksb);
	if (scst_is_reservation_holder(dev, tgt_dev->sess)) {
		/* This is one who holds the reservation */
		scst_clear_dev_reservation(dev);
		release = 1;
	}
	scst_res_unlock(dev, &pr_lksb);

	if (release)
		scst_send_release(dev);

	TRACE_EXIT();
	return;
}

struct scst_session *scst_alloc_session(struct scst_tgt *tgt, gfp_t gfp_mask,
	const char *initiator_name)
{
	struct scst_session *sess;
	int i;

	TRACE_ENTRY();

	sess = kmem_cache_zalloc(scst_sess_cachep, gfp_mask);
	if (sess == NULL) {
		PRINT_ERROR("%s", "Allocation of scst_session failed");
		goto out;
	}

	sess->init_phase = SCST_SESS_IPH_INITING;
	sess->shut_phase = SCST_SESS_SPH_READY;
	atomic_set(&sess->refcnt, 0);
	mutex_init(&sess->tgt_dev_list_mutex);
	for (i = 0; i < SESS_TGT_DEV_LIST_HASH_SIZE; i++) {
		struct list_head *head = &sess->sess_tgt_dev_list[i];
		INIT_LIST_HEAD(head);
	}
	spin_lock_init(&sess->sess_list_lock);
	INIT_LIST_HEAD(&sess->sess_cmd_list);
	sess->tgt = tgt;
	INIT_LIST_HEAD(&sess->init_deferred_cmd_list);
	INIT_LIST_HEAD(&sess->init_deferred_mcmd_list);
#if (LINUX_VERSION_CODE >= KERNEL_VERSION(2, 6, 20))
	INIT_DELAYED_WORK(&sess->hw_pending_work, scst_hw_pending_work_fn);
#else
	INIT_WORK(&sess->hw_pending_work, scst_hw_pending_work_fn, sess);
#endif

#ifdef CONFIG_SCST_MEASURE_LATENCY
	spin_lock_init(&sess->lat_lock);
#endif

	sess->initiator_name = kstrdup(initiator_name, gfp_mask);
	if (sess->initiator_name == NULL) {
		PRINT_ERROR("%s", "Unable to dup sess->initiator_name");
		goto out_free;
	}

out:
	TRACE_EXIT();
	return sess;

out_free:
	kmem_cache_free(scst_sess_cachep, sess);
	sess = NULL;
	goto out;
}

void scst_free_session(struct scst_session *sess)
{
	TRACE_ENTRY();

	mutex_lock(&scst_mutex);

	scst_sess_free_tgt_devs(sess);

	TRACE_DBG("Removing sess %p from the list", sess);
	list_del(&sess->sess_list_entry);

	TRACE_DBG("Removing session %p from acg %s", sess, sess->acg->acg_name);
	list_del(&sess->acg_sess_list_entry);
	scst_put_acg(sess->acg);

	mutex_unlock(&scst_mutex);

#ifndef CONFIG_SCST_PROC
	scst_sess_sysfs_del(sess);
#endif
	if (sess->unreg_done_fn) {
		TRACE_DBG("Calling unreg_done_fn(%p)", sess);
		sess->unreg_done_fn(sess);
		TRACE_DBG("%s", "unreg_done_fn() returned");
	}

	mutex_lock(&scst_mutex);

	list_del(&sess->sysfs_sess_list_entry);

	/* Called under lock to protect from too early tgt release */
	wake_up_all(&sess->tgt->unreg_waitQ);

	/*
	 * NOTE: do not dereference the sess->tgt pointer after scst_mutex
	 * has been unlocked, because it can be already dead!!
	 */
	mutex_unlock(&scst_mutex);

	kfree(sess->transport_id);
	kfree(sess->initiator_name);
	if (sess->sess_name != sess->initiator_name)
		kfree(sess->sess_name);

	kmem_cache_free(scst_sess_cachep, sess);

	TRACE_EXIT();
	return;
}

void scst_free_session_callback(struct scst_session *sess)
{
	struct completion *c;

	TRACE_ENTRY();

	TRACE_DBG("Freeing session %p", sess);

	cancel_delayed_work_sync(&sess->hw_pending_work);

	c = sess->shutdown_compl;

	mutex_lock(&scst_mutex);
	/*
	 * Necessary to sync with other threads trying to queue AEN, which
	 * the target driver will not be able to serve and crash, because after
	 * unreg_done_fn() called its internal session data will be destroyed.
	 */
	sess->shut_phase = SCST_SESS_SPH_UNREG_DONE_CALLING;
	mutex_unlock(&scst_mutex);

	scst_free_session(sess);

	if (c)
		complete_all(c);

	TRACE_EXIT();
	return;
}

void scst_sched_session_free(struct scst_session *sess)
{
	unsigned long flags;

	TRACE_ENTRY();

	if (sess->shut_phase != SCST_SESS_SPH_SHUTDOWN) {
		PRINT_CRIT_ERROR("session %p is going to shutdown with unknown "
			"shut phase %lx", sess, sess->shut_phase);
		sBUG();
	}

	spin_lock_irqsave(&scst_mgmt_lock, flags);
	TRACE_DBG("Adding sess %p to scst_sess_shut_list", sess);
	list_add_tail(&sess->sess_shut_list_entry, &scst_sess_shut_list);
	spin_unlock_irqrestore(&scst_mgmt_lock, flags);

	wake_up(&scst_mgmt_waitQ);

	TRACE_EXIT();
	return;
}

/**
 * scst_cmd_get() - increase command's reference counter
 */
void scst_cmd_get(struct scst_cmd *cmd)
{
	__scst_cmd_get(cmd);
}
EXPORT_SYMBOL(scst_cmd_get);

/**
 * scst_cmd_put() - decrease command's reference counter
 */
void scst_cmd_put(struct scst_cmd *cmd)
{
	__scst_cmd_put(cmd);
}
EXPORT_SYMBOL(scst_cmd_put);

/**
 * scst_cmd_set_ext_cdb() - sets cmd's extended CDB and its length
 */
void scst_cmd_set_ext_cdb(struct scst_cmd *cmd,
	uint8_t *ext_cdb, unsigned int ext_cdb_len,
	gfp_t gfp_mask)
{
	unsigned int len = cmd->cdb_len + ext_cdb_len;

	TRACE_ENTRY();

	if (len <= sizeof(cmd->cdb_buf))
		goto copy;

	if (unlikely(len > SCST_MAX_LONG_CDB_SIZE)) {
		PRINT_ERROR("Too big CDB (%d)", len);
		scst_set_cmd_error(cmd,
			SCST_LOAD_SENSE(scst_sense_hardw_error));
		goto out;
	}

	/* It's read-mostly, so cache alignment isn't needed */
	cmd->cdb = kmalloc(len, gfp_mask);
	if (unlikely(cmd->cdb == NULL)) {
		PRINT_ERROR("Unable to alloc extended CDB (size %d)", len);
		goto out_err;
	}

	memcpy(cmd->cdb, cmd->cdb_buf, cmd->cdb_len);

copy:
	memcpy(&cmd->cdb[cmd->cdb_len], ext_cdb, ext_cdb_len);

	cmd->cdb_len = cmd->cdb_len + ext_cdb_len;

out:
	TRACE_EXIT();
	return;

out_err:
	cmd->cdb = cmd->cdb_buf;
	scst_set_busy(cmd);
	goto out;
}
EXPORT_SYMBOL(scst_cmd_set_ext_cdb);

int scst_pre_init_cmd(struct scst_cmd *cmd, const uint8_t *cdb,
	unsigned int cdb_len, gfp_t gfp_mask)
{
	int res;

	TRACE_ENTRY();

#ifdef CONFIG_SCST_EXTRACHECKS
	/* cmd supposed to be zeroed */
	{
		int i;
		uint8_t *b = (uint8_t *)cmd;
		for (i = 0; i < sizeof(*cmd); i++)
			EXTRACHECKS_BUG_ON(b[i] != 0);
	}
#endif

	cmd->state = SCST_CMD_STATE_INIT_WAIT;
	cmd->start_time = jiffies;
	atomic_set(&cmd->cmd_ref, 1);
	cmd->cmd_threads = &scst_main_cmd_threads;
	cmd->cmd_gfp_mask = GFP_KERNEL;
	INIT_LIST_HEAD(&cmd->mgmt_cmd_list);
	cmd->cdb = cmd->cdb_buf;
	cmd->queue_type = SCST_CMD_QUEUE_SIMPLE;
	cmd->timeout = SCST_DEFAULT_TIMEOUT;
	cmd->retries = 0;
#ifdef CONFIG_SCST_EXTRACHECKS
	/* To ensure they are inited */
	cmd->lba = SCST_DEF_LBA_DATA_LEN;
	cmd->data_len = SCST_DEF_LBA_DATA_LEN;
#endif
	cmd->is_send_status = 1;
	cmd->resp_data_len = -1;
	cmd->write_sg = &cmd->sg;
	cmd->write_sg_cnt = &cmd->sg_cnt;

	cmd->dbl_ua_orig_data_direction = SCST_DATA_UNKNOWN;
	cmd->dbl_ua_orig_resp_data_len = -1;

	if (unlikely(cdb_len == 0)) {
		PRINT_ERROR("%s", "Wrong CDB len 0, finishing cmd");
		res = -EINVAL;
		goto out;
	} else if (cdb_len <= SCST_MAX_CDB_SIZE) {
		/* Duplicate memcpy to save a branch on the most common path */
		memcpy(cmd->cdb, cdb, cdb_len);
	} else {
		if (unlikely(cdb_len > SCST_MAX_LONG_CDB_SIZE)) {
			PRINT_ERROR("Too big CDB (%d), finishing cmd", cdb_len);
			res = -EINVAL;
			goto out;
		}
		/* It's read-mostly, so cache alignment isn't needed */
		cmd->cdb = kmalloc(cdb_len, gfp_mask);
		if (unlikely(cmd->cdb == NULL)) {
			PRINT_ERROR("Unable to alloc extended CDB (size %d)",
				cdb_len);
			res = -ENOMEM;
			goto out;
		}
		memcpy(cmd->cdb, cdb, cdb_len);
	}

	cmd->cdb_len = cdb_len;

	res = 0;

out:
	TRACE_EXIT_RES(res);
	return res;
}

struct scst_cmd *scst_alloc_cmd(const uint8_t *cdb,
	unsigned int cdb_len, gfp_t gfp_mask)
{
	struct scst_cmd *cmd;
	int rc;

	TRACE_ENTRY();

	cmd = kmem_cache_zalloc(scst_cmd_cachep, gfp_mask);
	if (cmd == NULL) {
		TRACE(TRACE_OUT_OF_MEM, "%s", "Allocation of scst_cmd failed");
		goto out;
	}

	rc = scst_pre_init_cmd(cmd, cdb, cdb_len, gfp_mask);
	if (unlikely(rc != 0))
		goto out_free;

out:
	TRACE_EXIT();
	return cmd;

out_free:
	kmem_cache_free(scst_cmd_cachep, cmd);
	cmd = NULL;
	goto out;
}

static void scst_destroy_cmd(struct scst_cmd *cmd)
{
	bool pre_alloced = cmd->pre_alloced;

	TRACE_ENTRY();

	TRACE_DBG("Destroying cmd %p", cmd);

	scst_sess_put(cmd->sess);

	/*
	 * At this point tgt_dev can be dead, but the pointer remains non-NULL
	 */
	if (likely(cmd->tgt_dev != NULL))
		scst_put(cmd->cpu_cmd_counter);

	EXTRACHECKS_BUG_ON(cmd->pre_alloced && cmd->internal);

	if ((cmd->tgtt->on_free_cmd != NULL) && likely(!cmd->internal)) {
		TRACE_DBG("Calling target's on_free_cmd(%p)", cmd);
		cmd->tgtt->on_free_cmd(cmd);
		TRACE_DBG("%s", "Target's on_free_cmd() returned");
	}

	/* At this point cmd can be already freed! */

	if (!pre_alloced)
		kmem_cache_free(scst_cmd_cachep, cmd);

	TRACE_EXIT();
	return;
}

/* No locks supposed to be held */
void scst_free_cmd(struct scst_cmd *cmd)
{
	int destroy = 1;

	TRACE_ENTRY();

	TRACE_DBG("Freeing cmd %p (tag %llu)",
		  cmd, (unsigned long long int)cmd->tag);

	if (unlikely(test_bit(SCST_CMD_ABORTED, &cmd->cmd_flags)))
		TRACE_MGMT_DBG("Freeing aborted cmd %p", cmd);

	EXTRACHECKS_BUG_ON(cmd->unblock_dev || cmd->dec_on_dev_needed);

	/*
	 * Target driver can already free sg buffer before calling
	 * scst_tgt_cmd_done(). E.g., scst_local has to do that.
	 */
	if (!cmd->tgt_i_data_buf_alloced)
		scst_check_restore_sg_buff(cmd);

	if (likely(cmd->dev != NULL)) {
		struct scst_dev_type *devt = cmd->devt;
		if (devt->on_free_cmd != NULL) {
			TRACE_DBG("Calling dev handler %s on_free_cmd(%p)",
				devt->name, cmd);
			devt->on_free_cmd(cmd);
			TRACE_DBG("Dev handler %s on_free_cmd() returned",
				devt->name);
		}
	}

	scst_release_space(cmd);

	if (unlikely(cmd->sense != NULL)) {
		TRACE_MEM("Releasing sense %p (cmd %p)", cmd->sense, cmd);
		mempool_free(cmd->sense, scst_sense_mempool);
		cmd->sense = NULL;
	}

	if (likely(cmd->tgt_dev != NULL)) {
		EXTRACHECKS_BUG_ON(cmd->sn_set && !cmd->out_of_sn &&
			!test_bit(SCST_CMD_INC_EXPECTED_SN_PASSED, &cmd->cmd_flags));
		if (unlikely(cmd->out_of_sn)) {
			destroy = test_and_set_bit(SCST_CMD_CAN_BE_DESTROYED,
					&cmd->cmd_flags);
			TRACE_SN("Out of SN cmd %p (tag %llu, sn %d), "
				"destroy=%d", cmd,
				(unsigned long long int)cmd->tag,
				cmd->sn, destroy);
		}
	}

	if (unlikely(cmd->op_flags & SCST_DESCRIPTORS_BASED))
		scst_free_descriptors(cmd);

	if (cmd->cdb != cmd->cdb_buf)
		kfree(cmd->cdb);

	if (likely(destroy))
		scst_destroy_cmd(cmd);

	TRACE_EXIT();
	return;
}

/* No locks supposed to be held. */
void scst_check_retries(struct scst_tgt *tgt)
{
	int need_wake_up = 0;

	TRACE_ENTRY();

	if (unlikely(tgt->retry_cmds > 0)) {
		struct scst_cmd *c, *tc;
		unsigned long flags;

		TRACE_RETRY("Checking retry cmd list (retry_cmds %d)",
		      tgt->retry_cmds);

		spin_lock_irqsave(&tgt->tgt_lock, flags);
		list_for_each_entry_safe(c, tc, &tgt->retry_cmd_list,
				cmd_list_entry) {
			tgt->retry_cmds--;

			TRACE_RETRY("Moving retry cmd %p to head of active "
				"cmd list (retry_cmds left %d)",
				c, tgt->retry_cmds);
			spin_lock(&c->cmd_threads->cmd_list_lock);
			list_move(&c->cmd_list_entry,
				  &c->cmd_threads->active_cmd_list);
			wake_up(&c->cmd_threads->cmd_list_waitQ);
			spin_unlock(&c->cmd_threads->cmd_list_lock);

			need_wake_up++;
			if (need_wake_up >= 20) /* "slow start" */
				break;
		}
		spin_unlock_irqrestore(&tgt->tgt_lock, flags);
	}

	TRACE_EXIT();
	return;
}

static void scst_tgt_retry_timer_fn(unsigned long arg)
{
	struct scst_tgt *tgt = (struct scst_tgt *)arg;
	unsigned long flags;

	TRACE_RETRY("Retry timer expired (retry_cmds %d)", tgt->retry_cmds);

	spin_lock_irqsave(&tgt->tgt_lock, flags);
	tgt->retry_timer_active = 0;
	spin_unlock_irqrestore(&tgt->tgt_lock, flags);

	scst_check_retries(tgt);

	spin_lock_irqsave(&tgt->tgt_lock, flags);
	if ((tgt->retry_cmds > 0) && !tgt->retry_timer_active) {
		TRACE_DBG("Reactivating retry timer for tgt %p", tgt);
		tgt->retry_timer.expires = jiffies + SCST_TGT_RETRY_TIMEOUT;
		add_timer(&tgt->retry_timer);
		tgt->retry_timer_active = 1;
	}
	spin_unlock_irqrestore(&tgt->tgt_lock, flags);

	TRACE_EXIT();
	return;
}

struct scst_mgmt_cmd *scst_alloc_mgmt_cmd(gfp_t gfp_mask)
{
	struct scst_mgmt_cmd *mcmd;

	TRACE_ENTRY();

	mcmd = mempool_alloc(scst_mgmt_mempool, gfp_mask);
	if (mcmd == NULL) {
		PRINT_CRIT_ERROR("%s", "Allocation of management command "
			"failed, some commands and their data could leak");
		goto out;
	}
	memset(mcmd, 0, sizeof(*mcmd));

	mcmd->status = SCST_MGMT_STATUS_SUCCESS;

out:
	TRACE_EXIT();
	return mcmd;
}

void scst_free_mgmt_cmd(struct scst_mgmt_cmd *mcmd)
{
	unsigned long flags;

	TRACE_ENTRY();

	spin_lock_irqsave(&mcmd->sess->sess_list_lock, flags);
	atomic_dec(&mcmd->sess->sess_cmd_count);
	spin_unlock_irqrestore(&mcmd->sess->sess_list_lock, flags);

	scst_sess_put(mcmd->sess);

	if ((mcmd->mcmd_tgt_dev != NULL) || mcmd->scst_get_called)
		scst_put(mcmd->cpu_cmd_counter);

	mempool_free(mcmd, scst_mgmt_mempool);

	TRACE_EXIT();
	return;
}

static bool scst_on_sg_tablesize_low(struct scst_cmd *cmd, bool out)
{
	bool res;
	int sg_cnt = out ? cmd->out_sg_cnt : cmd->sg_cnt;
	static int ll;
	struct scst_tgt_dev *tgt_dev = cmd->tgt_dev;

	TRACE_ENTRY();

	if (sg_cnt > cmd->tgt->sg_tablesize) {
		/* It's the target's side business */
		goto failed;
	}

	if (cmd->devt->on_sg_tablesize_low == NULL)
		goto failed;

	res = cmd->devt->on_sg_tablesize_low(cmd);

	TRACE_DBG("on_sg_tablesize_low(%p) returned %d", cmd, res);

out:
	TRACE_EXIT_RES(res);
	return res;

failed:
	res = false;
	if ((ll < 10) || TRACING_MINOR()) {
		PRINT_INFO("Unable to complete command due to SG IO count "
			"limitation (%srequested %d, available %d, tgt lim %d)",
			out ? "OUT buffer, " : "", cmd->sg_cnt,
			tgt_dev->max_sg_cnt, cmd->tgt->sg_tablesize);
		ll++;
	}
	goto out;
}

static void scst_restore_dif_sg(struct scst_cmd *cmd)
{
	int left = cmd->bufflen;
	struct scatterlist *sg = cmd->dif_sg;

	TRACE_ENTRY();

	if (!cmd->dif_sg_normalized)
		goto out;

	do {
		sg->length = min_t(int, PAGE_SIZE, left);
		left -= sg->length;
		TRACE_DBG("DIF sg %p, restored len %d (left %d)", sg,
			sg->length, left);
		sg = __sg_next_inline(sg);
	} while (left > 0);

out:
	TRACE_EXIT();
	return;
}

int scst_alloc_space(struct scst_cmd *cmd)
{
	gfp_t gfp_mask;
	int res = -ENOMEM;
	int atomic = scst_cmd_atomic(cmd);
	int flags;
	struct scst_tgt_dev *tgt_dev = cmd->tgt_dev;

	TRACE_ENTRY();

	gfp_mask = tgt_dev->tgt_dev_gfp_mask | (atomic ? GFP_ATOMIC : cmd->cmd_gfp_mask);

	flags = atomic ? SGV_POOL_NO_ALLOC_ON_CACHE_MISS : 0;
	if (cmd->no_sgv)
		flags |= SGV_POOL_ALLOC_NO_CACHED;

	cmd->sg = sgv_pool_alloc(tgt_dev->pool, cmd->bufflen, gfp_mask, flags,
			&cmd->sg_cnt, &cmd->sgv, &cmd->dev->dev_mem_lim, NULL);
	if (unlikely(cmd->sg == NULL))
		goto out;

	if (unlikely(cmd->sg_cnt > tgt_dev->max_sg_cnt))
		if (!scst_on_sg_tablesize_low(cmd, false))
			goto out_sg_free;

	if ((scst_get_dif_action(scst_get_scst_dif_actions(cmd->cmd_dif_actions)) != SCST_DIF_ACTION_NONE) ||
	    (scst_get_dif_action(scst_get_dev_dif_actions(cmd->cmd_dif_actions)) != SCST_DIF_ACTION_NONE)) {
		int dif_bufflen;
		bool same_layout;

		same_layout = tgt_dev->hw_dif_same_sg_layout_required;
		if (!same_layout)
			dif_bufflen = __scst_cmd_get_bufflen_dif(cmd);
		else
			dif_bufflen = cmd->bufflen;

		cmd->dif_sg = sgv_pool_alloc(tgt_dev->pool, dif_bufflen, gfp_mask, flags,
			&cmd->dif_sg_cnt, &cmd->dif_sgv, &cmd->dev->dev_mem_lim, NULL);
		if (unlikely(cmd->dif_sg == NULL))
			goto out_sg_free;

		if (same_layout) {
			int left = dif_bufflen;
			struct scatterlist *sgd = cmd->sg;
			struct scatterlist *sgt = cmd->dif_sg;
			int block_shift = cmd->dev->block_shift;

			EXTRACHECKS_BUG_ON(left != cmd->bufflen);

			do {
				left -= sgt->length;
				sgt->length = (sgd->length >> block_shift) << SCST_DIF_TAG_SHIFT;
				TRACE_SG("sgt %p, new len %d", sgt, sgt->length);
				sgd = __sg_next_inline(sgd);
				sgt = __sg_next_inline(sgt);
			} while (left > 0);

			cmd->dif_sg_normalized = 1;
		}
	}

	if (cmd->data_direction != SCST_DATA_BIDI)
		goto success;

	cmd->out_sg = sgv_pool_alloc(tgt_dev->pool, cmd->out_bufflen, gfp_mask,
			 flags, &cmd->out_sg_cnt, &cmd->out_sgv,
			 &cmd->dev->dev_mem_lim, NULL);
	if (unlikely(cmd->out_sg == NULL))
		goto out_dif_sg_free;

	if (unlikely(cmd->out_sg_cnt > tgt_dev->max_sg_cnt))
		if (!scst_on_sg_tablesize_low(cmd, true))
			goto out_out_sg_free;

success:
	res = 0;

out:
	TRACE_EXIT();
	return res;

out_out_sg_free:
	sgv_pool_free(cmd->out_sgv, &cmd->dev->dev_mem_lim);
	cmd->out_sgv = NULL;
	cmd->out_sg = NULL;
	cmd->out_sg_cnt = 0;

out_dif_sg_free:
	if (cmd->dif_sgv != NULL) {
		scst_restore_dif_sg(cmd);
		sgv_pool_free(cmd->dif_sgv, &cmd->dev->dev_mem_lim);
		cmd->dif_sgv = NULL;
		cmd->dif_sg = NULL;
		cmd->dif_sg_cnt = 0;
	}

out_sg_free:
	sgv_pool_free(cmd->sgv, &cmd->dev->dev_mem_lim);
	cmd->sgv = NULL;
	cmd->sg = NULL;
	cmd->sg_cnt = 0;
	goto out;
}

static void scst_release_space(struct scst_cmd *cmd)
{
	TRACE_ENTRY();

	if (cmd->sgv == NULL) {
		if ((cmd->sg != NULL) &&
		    !(cmd->tgt_i_data_buf_alloced || cmd->dh_data_buf_alloced)) {
			TRACE_MEM("Freeing sg %p for cmd %p (cnt %d)", cmd->sg,
				cmd, cmd->sg_cnt);
			scst_free_sg(cmd->sg, cmd->sg_cnt);
			goto out_zero;
		} else
			goto out;
	}

	if (cmd->tgt_i_data_buf_alloced || cmd->dh_data_buf_alloced) {
		TRACE_MEM("%s", "*data_buf_alloced set, returning");
		goto out;
	}

	if (cmd->out_sgv != NULL) {
		sgv_pool_free(cmd->out_sgv, &cmd->dev->dev_mem_lim);
		cmd->out_sgv = NULL;
		cmd->out_sg_cnt = 0;
		cmd->out_sg = NULL;
		cmd->out_bufflen = 0;
	}

	if (cmd->dif_sgv != NULL) {
		scst_restore_dif_sg(cmd);
		sgv_pool_free(cmd->dif_sgv, &cmd->dev->dev_mem_lim);
	}

	sgv_pool_free(cmd->sgv, &cmd->dev->dev_mem_lim);

out_zero:
	cmd->sgv = NULL;
	cmd->sg_cnt = 0;
	cmd->sg = NULL;
	cmd->dif_sgv = NULL;
	cmd->dif_sg = NULL;
	cmd->dif_sg_cnt = 0;
	cmd->bufflen = 0;
	cmd->data_len = 0;

out:
	TRACE_EXIT();
	return;
}

#if LINUX_VERSION_CODE >= KERNEL_VERSION(2, 6, 30)
struct blk_kern_sg_work {
	atomic_t bios_inflight;
	struct sg_table sg_table;
	struct scatterlist *src_sgl;
};

static void blk_free_kern_sg_work(struct blk_kern_sg_work *bw)
{
	struct sg_table *sgt = &bw->sg_table;
	struct scatterlist *sg;
	struct page *pg;
	int i;

	for_each_sg(sgt->sgl, sg, sgt->orig_nents, i) {
		pg = sg_page(sg);
		if (pg == NULL)
			break;
		__free_page(pg);
	}

	sg_free_table(sgt);
	kfree(bw);
	return;
}

static void blk_bio_map_kern_endio(struct bio *bio, int err)
{
	struct blk_kern_sg_work *bw = bio->bi_private;

	if (bw != NULL) {
		/* Decrement the bios in processing and, if zero, free */
		BUG_ON(atomic_read(&bw->bios_inflight) <= 0);
		if (atomic_dec_and_test(&bw->bios_inflight)) {
			if (bio_data_dir(bio) == READ && err == 0) {
				unsigned long flags;

				local_irq_save(flags);	/* to protect KMs */
				sg_copy(bw->src_sgl, bw->sg_table.sgl, 0, 0
#if LINUX_VERSION_CODE < KERNEL_VERSION(3, 4, 0)
					, KM_BIO_DST_IRQ, KM_BIO_SRC_IRQ
#endif
					);
				local_irq_restore(flags);
			}
			blk_free_kern_sg_work(bw);
		}
	}

	bio_put(bio);
	return;
}

#if LINUX_VERSION_CODE < KERNEL_VERSION(2, 6, 31)
/*
 * See also patch "block: Add blk_make_request(), takes bio, returns a
 * request" (commit 79eb63e9e5875b84341a3a05f8e6ae9cdb4bb6f6).
 */
static struct request *blk_make_request(struct request_queue *q,
					struct bio *bio,
					gfp_t gfp_mask)
{
	struct request *rq = blk_get_request(q, bio_data_dir(bio), gfp_mask);

	if (unlikely(!rq))
		return ERR_PTR(-ENOMEM);

	rq->cmd_type = REQ_TYPE_BLOCK_PC;

	for ( ; bio; bio = bio->bi_next) {
		struct bio *bounce_bio = bio;
		int ret;

		blk_queue_bounce(q, &bounce_bio);
		ret = blk_rq_append_bio(q, rq, bounce_bio);
		if (unlikely(ret)) {
			blk_put_request(rq);
			return ERR_PTR(ret);
		}
	}

	return rq;
}
#endif /* LINUX_VERSION_CODE < KERNEL_VERSION(2, 6, 31) */

/*
 * Copy an sg-list. This function is related to bio_copy_kern() but duplicates
 * an sg-list instead of creating a bio out of a single kernel address range.
 */
static struct blk_kern_sg_work *blk_copy_kern_sg(struct request_queue *q,
	struct scatterlist *sgl, int nents, gfp_t gfp_mask, bool reading)
{
	int res = 0, i;
	struct scatterlist *sg;
	struct scatterlist *new_sgl;
	int new_sgl_nents;
	size_t len = 0, to_copy;
	struct blk_kern_sg_work *bw;

	res = -ENOMEM;
	bw = kzalloc(sizeof(*bw), gfp_mask);
	if (bw == NULL)
		goto err;

	bw->src_sgl = sgl;

	for_each_sg(sgl, sg, nents, i)
		len += sg->length;
	to_copy = len;

	new_sgl_nents = PFN_UP(len);

	res = sg_alloc_table(&bw->sg_table, new_sgl_nents, gfp_mask);
	if (res != 0)
		goto err_free_bw;

	new_sgl = bw->sg_table.sgl;

	res = -ENOMEM;
	for_each_sg(new_sgl, sg, new_sgl_nents, i) {
		struct page *pg;

		pg = alloc_page(q->bounce_gfp | gfp_mask);
		if (pg == NULL)
			goto err_free_table;

		sg_assign_page(sg, pg);
		sg->length = min_t(size_t, PAGE_SIZE, len);

		len -= PAGE_SIZE;
	}

	if (!reading) {
		/*
		 * We need to limit amount of copied data to to_copy, because
		 * sgl might have the last element in sgl not marked as last in
		 * SG chaining.
		 */
		sg_copy(new_sgl, sgl, 0, to_copy
#if LINUX_VERSION_CODE < KERNEL_VERSION(3, 4, 0)
			, KM_USER0, KM_USER1
#endif
			);
	}

out:
	return bw;

err_free_table:
	sg_free_table(&bw->sg_table);

err_free_bw:
	blk_free_kern_sg_work(bw);

err:
	sBUG_ON(res == 0);
	bw = ERR_PTR(res);
	goto out;
}

#if LINUX_VERSION_CODE < KERNEL_VERSION(2, 6, 28)
static void bio_kmalloc_destructor(struct bio *bio)
{
	kfree(bio->bi_io_vec);
	kfree(bio);
}
#endif

/* __blk_map_kern_sg - map kernel data to a request for REQ_TYPE_BLOCK_PC */
static struct request *__blk_map_kern_sg(struct request_queue *q,
	struct scatterlist *sgl, int nents, struct blk_kern_sg_work *bw,
	gfp_t gfp_mask, bool reading)
{
	struct request *rq;
	int max_nr_vecs, i;
	size_t tot_len;
	bool need_new_bio;
	struct scatterlist *sg;
	struct bio *bio = NULL, *hbio = NULL, *tbio = NULL;
	int bios;

	if (unlikely(sgl == NULL || sgl->length == 0 || nents <= 0)) {
		WARN_ON_ONCE(true);
		rq = ERR_PTR(-EINVAL);
		goto out;
	}

	/*
	 * Restrict bio size to a single page to minimize the probability that
	 * bio allocation fails.
	 */
	max_nr_vecs = min_t(int,
		(PAGE_SIZE - sizeof(struct bio)) / sizeof(struct bio_vec),
		BIO_MAX_PAGES);

	need_new_bio = true;
	tot_len = 0;
	bios = 0;
	for_each_sg(sgl, sg, nents, i) {
		struct page *page = sg_page(sg);
		void *page_addr = page_address(page);
		size_t len = sg->length, l;
		size_t offset = sg->offset;

		tot_len += len;

		/*
		 * Each segment must be DMA-aligned and must not reside not on
		 * the stack. The last segment may have unaligned length as
		 * long as the total length satisfies the DMA padding
		 * alignment requirements.
		 */
		if (i == nents - 1)
			l = 0;
		else
			l = len;
		if (((sg->offset | l) & queue_dma_alignment(q)) ||
		    (page_addr && object_is_on_stack(page_addr + sg->offset))) {
			rq = ERR_PTR(-EINVAL);
			goto out_free_bios;
		}

		while (len > 0) {
			size_t bytes;
			int rc;

			if (need_new_bio) {
#if LINUX_VERSION_CODE < KERNEL_VERSION(2, 6, 28)
				bio = bio_alloc_bioset(gfp_mask, max_nr_vecs, NULL);
				if (bio)
					bio->bi_destructor =
						bio_kmalloc_destructor;
#else
				bio = bio_kmalloc(gfp_mask, max_nr_vecs);
#endif
				if (bio == NULL) {
					rq = ERR_PTR(-ENOMEM);
					goto out_free_bios;
				}

				if (!reading)
#if LINUX_VERSION_CODE < KERNEL_VERSION(2, 6, 36)
					bio->bi_rw |= 1 << BIO_RW;
#else
					bio->bi_rw |= REQ_WRITE;
#endif
				bios++;
				bio->bi_private = bw;
				bio->bi_end_io = blk_bio_map_kern_endio;

				if (hbio == NULL)
					hbio = bio;
				else
					tbio->bi_next = bio;
				tbio = bio;
			}

			bytes = min_t(size_t, len, PAGE_SIZE - offset);

			rc = bio_add_pc_page(q, bio, page, bytes, offset);
			if (rc < bytes) {
				if (unlikely(need_new_bio || rc < 0)) {
					rq = ERR_PTR(rc < 0 ? rc : -EIO);
					goto out_free_bios;
				} else {
					need_new_bio = true;
					len -= rc;
					offset += rc;
				}
			} else {
				need_new_bio = false;
				offset = 0;
				len -= bytes;
				page = nth_page(page, 1);
			}
		}
	}

	if (hbio == NULL) {
		rq = ERR_PTR(-EINVAL);
		goto out_free_bios;
	}

	/* Total length must satisfy DMA padding alignment */
	if ((tot_len & q->dma_pad_mask) && bw != NULL) {
		rq = ERR_PTR(-EINVAL);
		goto out_free_bios;
	}

	rq = blk_make_request(q, hbio, gfp_mask);
	if (unlikely(IS_ERR(rq)))
		goto out_free_bios;

#if LINUX_VERSION_CODE < KERNEL_VERSION(3, 16, 0)
	/*
	 * See also patch "block: add blk_rq_set_block_pc()" (commit
	 * f27b087b81b7).
	 */
	rq->cmd_type = REQ_TYPE_BLOCK_PC;
#endif

	if (bw != NULL) {
		atomic_set(&bw->bios_inflight, bios);
		rq->cmd_flags |= REQ_COPY_USER;
	}

out:
	return rq;

out_free_bios:
	while (hbio != NULL) {
		bio = hbio;
		hbio = hbio->bi_next;
		bio_put(bio);
	}
	goto out;
}

/**
 * blk_map_kern_sg - map kernel data to a request for REQ_TYPE_BLOCK_PC
 * @rq:		request to fill
 * @sgl:	area to map
 * @nents:	number of elements in @sgl
 * @gfp:	memory allocation flags
 *
 * Description:
 *    Data will be mapped directly if possible. Otherwise a bounce
 *    buffer will be used.
 */
static struct request *blk_map_kern_sg(struct request_queue *q,
		struct scatterlist *sgl, int nents, gfp_t gfp, bool reading)
{
	struct request *rq;

	if (!sgl) {
		rq = blk_get_request(q, reading ? READ : WRITE, gfp);
		if (unlikely(!rq))
			return ERR_PTR(-ENOMEM);

		rq->cmd_type = REQ_TYPE_BLOCK_PC;
		goto out;
	}

	rq = __blk_map_kern_sg(q, sgl, nents, NULL, gfp, reading);
	if (unlikely(IS_ERR(rq))) {
		struct blk_kern_sg_work *bw;

		bw = blk_copy_kern_sg(q, sgl, nents, gfp, reading);
		if (unlikely(IS_ERR(bw))) {
			rq = ERR_PTR(PTR_ERR(bw));
			goto out;
		}

		rq = __blk_map_kern_sg(q, bw->sg_table.sgl, bw->sg_table.nents,
				       bw, gfp, reading);
		if (IS_ERR(rq)) {
			blk_free_kern_sg_work(bw);
			goto out;
		}
	}

out:
	return rq;
}
#endif

#if !defined(SCSI_EXEC_REQ_FIFO_DEFINED)
/*
 * Can switch to the next dst_sg element, so, to copy to strictly only
 * one dst_sg element, it must be either last in the chain, or
 * copy_len == dst_sg->length.
 */
static int sg_copy_elem(struct scatterlist **pdst_sg, size_t *pdst_len,
			size_t *pdst_offs, struct scatterlist *src_sg,
#if LINUX_VERSION_CODE < KERNEL_VERSION(3, 4, 0)
			size_t copy_len,
			enum km_type d_km_type, enum km_type s_km_type)
#else
			size_t copy_len)
#endif
{
	int res = 0;
	struct scatterlist *dst_sg;
	size_t src_len, dst_len, src_offs, dst_offs;
	struct page *src_page, *dst_page;

	dst_sg = *pdst_sg;
	dst_len = *pdst_len;
	dst_offs = *pdst_offs;
	dst_page = sg_page(dst_sg);

	src_page = sg_page(src_sg);
	src_len = src_sg->length;
	src_offs = src_sg->offset;

	do {
		void *saddr, *daddr;
		size_t n;

#if LINUX_VERSION_CODE < KERNEL_VERSION(3, 4, 0)
		saddr = kmap_atomic(src_page +
					 (src_offs >> PAGE_SHIFT), s_km_type) +
				    (src_offs & ~PAGE_MASK);
		daddr = kmap_atomic(dst_page +
					(dst_offs >> PAGE_SHIFT), d_km_type) +
				    (dst_offs & ~PAGE_MASK);
#else
		saddr = kmap_atomic(src_page + (src_offs >> PAGE_SHIFT)) +
			(src_offs & ~PAGE_MASK);
		daddr = kmap_atomic(dst_page + (dst_offs >> PAGE_SHIFT)) +
			(dst_offs & ~PAGE_MASK);
#endif

		if (((src_offs & ~PAGE_MASK) == 0) &&
		    ((dst_offs & ~PAGE_MASK) == 0) &&
		    (src_len >= PAGE_SIZE) && (dst_len >= PAGE_SIZE) &&
		    (copy_len >= PAGE_SIZE)) {
			copy_page(daddr, saddr);
			n = PAGE_SIZE;
		} else {
			n = min_t(size_t, PAGE_SIZE - (dst_offs & ~PAGE_MASK),
					  PAGE_SIZE - (src_offs & ~PAGE_MASK));
			n = min(n, src_len);
			n = min(n, dst_len);
			n = min_t(size_t, n, copy_len);
			memcpy(daddr, saddr, n);
		}
		dst_offs += n;
		src_offs += n;

#if LINUX_VERSION_CODE < KERNEL_VERSION(3, 4, 0)
		kunmap_atomic(saddr, s_km_type);
		kunmap_atomic(daddr, d_km_type);
#else
		kunmap_atomic(saddr);
		kunmap_atomic(daddr);
#endif

		res += n;
		copy_len -= n;
		if (copy_len == 0)
			goto out;

		src_len -= n;
		dst_len -= n;
		if (dst_len == 0) {
			dst_sg = sg_next_inline(dst_sg);
			if (dst_sg == NULL)
				goto out;
			dst_page = sg_page(dst_sg);
			dst_len = dst_sg->length;
			dst_offs = dst_sg->offset;
		}
	} while (src_len > 0);

out:
	*pdst_sg = dst_sg;
	*pdst_len = dst_len;
	*pdst_offs = dst_offs;
	return res;
}

/**
 * sg_copy - copy one SG vector to another
 * @dst_sg:	destination SG
 * @src_sg:	source SG
 * @nents_to_copy: maximum number of entries to copy
 * @copy_len:	maximum amount of data to copy. If 0, then copy all.
 * @d_km_type:	kmap_atomic type for the destination SG
 * @s_km_type:	kmap_atomic type for the source SG
 *
 * Description:
 *    Data from the source SG vector will be copied to the destination SG
 *    vector. End of the vectors will be determined by sg_next() returning
 *    NULL. Returns number of bytes copied.
 */
static int sg_copy(struct scatterlist *dst_sg, struct scatterlist *src_sg,
#if LINUX_VERSION_CODE < KERNEL_VERSION(3, 4, 0)
	    int nents_to_copy, size_t copy_len,
	    enum km_type d_km_type, enum km_type s_km_type)
#else
	    int nents_to_copy, size_t copy_len)
#endif
{
	int res = 0;
	size_t dst_len, dst_offs;

	if (copy_len == 0)
		copy_len = 0x7FFFFFFF; /* copy all */

	if (nents_to_copy == 0)
		nents_to_copy = 0x7FFFFFFF; /* copy all */

	dst_len = dst_sg->length;
	dst_offs = dst_sg->offset;

	do {
		int copied = sg_copy_elem(&dst_sg, &dst_len, &dst_offs,
#if LINUX_VERSION_CODE < KERNEL_VERSION(3, 4, 0)
				src_sg, copy_len, d_km_type, s_km_type);
#else
				src_sg, copy_len);
#endif
		copy_len -= copied;
		res += copied;
		if ((copy_len == 0) || (dst_sg == NULL))
			goto out;

		nents_to_copy--;
		if (nents_to_copy == 0)
			goto out;

		src_sg = sg_next_inline(src_sg);
	} while (src_sg != NULL);

out:
	return res;
}
#endif /* !defined(SCSI_EXEC_REQ_FIFO_DEFINED) */

#if LINUX_VERSION_CODE >= KERNEL_VERSION(2, 6, 30)
static void scsi_end_async(struct request *req, int error)
{
	struct scsi_io_context *sioc = req->end_io_data;
	int errors;

	TRACE_DBG("sioc %p, cmd %p, error %d / %d", sioc, sioc->data, error,
		  req->errors);

#if LINUX_VERSION_CODE < KERNEL_VERSION(3, 17, 0)
	lockdep_assert_held(req->q->queue_lock);
#else
	if (!req->q->mq_ops)
		lockdep_assert_held(req->q->queue_lock);
#endif

	errors = req->errors && !IS_ERR_VALUE(req->errors) ? req->errors :
		IS_ERR_VALUE(req->errors) || error ?
		SAM_STAT_CHECK_CONDITION : 0;

	if (sioc->done)
#if LINUX_VERSION_CODE <= KERNEL_VERSION(2, 6, 30)
		sioc->done(sioc->data, sioc->sense, errors, req->data_len);
#else
		sioc->done(sioc->data, sioc->sense, errors, req->resid_len);
#endif

	kmem_cache_free(scsi_io_context_cache, sioc);

	__blk_put_request(req->q, req);
	return;
}

/**
 * scst_scsi_exec_async - executes a SCSI command in pass-through mode
 * @cmd:	scst command
 * @data:	pointer passed to done() as "data"
 * @done:	callback function when done
 */
int scst_scsi_exec_async(struct scst_cmd *cmd, void *data,
	void (*done)(void *data, char *sense, int result, int resid))
{
	int res = 0;
	struct request_queue *q = cmd->dev->scsi_dev->request_queue;
	struct request *rq;
	struct scsi_io_context *sioc;
	bool reading = !(cmd->data_direction & SCST_DATA_WRITE);
	gfp_t gfp = cmd->cmd_gfp_mask;
	int cmd_len = cmd->cdb_len;

	sioc = kmem_cache_zalloc(scsi_io_context_cache, gfp);
	if (sioc == NULL) {
		res = -ENOMEM;
		goto out;
	}

	if (cmd->data_direction == SCST_DATA_BIDI) {
		struct request *next_rq;

		if (!test_bit(QUEUE_FLAG_BIDI, &q->queue_flags)) {
			res = -EOPNOTSUPP;
			goto out_free_sioc;
		}

		rq = blk_map_kern_sg(q, cmd->out_sg, cmd->out_sg_cnt, gfp,
				     reading);
		if (IS_ERR(rq)) {
			res = PTR_ERR(rq);
			TRACE_DBG("blk_map_kern_sg() failed: %d", res);
			goto out_free_sioc;
		}

		next_rq = blk_map_kern_sg(q, cmd->sg, cmd->sg_cnt, gfp, false);
		if (IS_ERR(next_rq)) {
			res = PTR_ERR(next_rq);
			TRACE_DBG("blk_map_kern_sg() failed: %d", res);
			goto out_free_unmap;
		}
		rq->next_rq = next_rq;
	} else {
		rq = blk_map_kern_sg(q, cmd->sg, cmd->sg_cnt, gfp, reading);
		if (IS_ERR(rq)) {
			res = PTR_ERR(rq);
			TRACE_DBG("blk_map_kern_sg() failed: %d", res);
			goto out_free_sioc;
		}
	}

	TRACE_DBG("sioc %p, cmd %p", sioc, cmd);

	sioc->data = data;
	sioc->done = done;

	rq->cmd_len = cmd_len;
	if (rq->cmd_len <= BLK_MAX_CDB) {
		memset(rq->cmd, 0, BLK_MAX_CDB); /* ATAPI hates garbage after CDB */
		memcpy(rq->cmd, cmd->cdb, cmd->cdb_len);
	} else
		rq->cmd = cmd->cdb;

	rq->sense = sioc->sense;
	rq->sense_len = sizeof(sioc->sense);
	rq->timeout = cmd->timeout;
	rq->retries = cmd->retries;
	rq->end_io_data = sioc;
#if LINUX_VERSION_CODE > KERNEL_VERSION(2, 6, 35)
	rq->cmd_flags |= REQ_FAILFAST_MASK;
#endif

	blk_execute_rq_nowait(rq->q, NULL, rq,
		(cmd->queue_type == SCST_CMD_QUEUE_HEAD_OF_QUEUE), scsi_end_async);
out:
	return res;

out_free_unmap:
	{
	struct bio *bio = rq->bio, *b;

	while (bio) {
		b = bio;
		bio = bio->bi_next;
		b->bi_end_io(b, res);
	}
	}
	rq->bio = NULL;

	blk_put_request(rq);

out_free_sioc:
	kmem_cache_free(scsi_io_context_cache, sioc);
	goto out;
}
EXPORT_SYMBOL(scst_scsi_exec_async);

#endif /* LINUX_VERSION_CODE >= KERNEL_VERSION(2, 6, 30) */

/**
 * scst_copy_sg() - copy data between the command's SGs
 *
 * Copies data between cmd->tgt_i_sg and cmd->sg as well as
 * cmd->tgt_i_dif_sg and cmd->dif_sg in direction defined by
 * copy_dir parameter.
 */
void scst_copy_sg(struct scst_cmd *cmd, enum scst_sg_copy_dir copy_dir)
{
	struct scatterlist *src_sg, *dst_sg;
	struct scatterlist *src_sg_dif, *dst_sg_dif;
	unsigned int to_copy, to_copy_dif;
#if LINUX_VERSION_CODE < KERNEL_VERSION(3, 4, 0)
	int atomic = scst_cmd_atomic(cmd);
#endif

	TRACE_ENTRY();

	if (copy_dir == SCST_SG_COPY_FROM_TARGET) {
		if (cmd->data_direction != SCST_DATA_BIDI) {
			src_sg = cmd->tgt_i_sg;
			dst_sg = cmd->sg;
			to_copy = cmd->bufflen;
			src_sg_dif = cmd->tgt_i_dif_sg;
			dst_sg_dif = cmd->dif_sg;
			to_copy_dif = scst_cmd_get_bufflen_dif(cmd);
		} else {
			TRACE_MEM("BIDI cmd %p", cmd);
			src_sg = cmd->tgt_out_sg;
			dst_sg = cmd->out_sg;
			to_copy = cmd->out_bufflen;
			src_sg_dif = NULL;
			dst_sg_dif = NULL;
			to_copy_dif = 0;
		}
	} else {
		src_sg = cmd->sg;
		dst_sg = cmd->tgt_i_sg;
		to_copy = cmd->adjusted_resp_data_len;
		src_sg_dif = cmd->dif_sg;
		dst_sg_dif = cmd->tgt_i_dif_sg;
		to_copy_dif = scst_cmd_get_bufflen_dif(cmd);
	}

	TRACE_MEM("cmd %p, copy_dir %d, src_sg %p, dst_sg %p, to_copy %lld, "
		"src_sg_dif %p, dst_sg_dif %p, to_copy_dif %lld",
		cmd, copy_dir, src_sg, dst_sg, (long long)to_copy,
		src_sg_dif, dst_sg_dif, (long long)to_copy_dif);

	if (unlikely(src_sg == NULL) || unlikely(dst_sg == NULL) ||
	    unlikely(to_copy == 0)) {
		/*
		 * It can happened, e.g., with scst_user for cmd with delay
		 * alloc, which failed with Check Condition.
		 */
		goto out;
	}

#if LINUX_VERSION_CODE < KERNEL_VERSION(3, 4, 0)
	sg_copy(dst_sg, src_sg, 0, to_copy,
		atomic ? KM_SOFTIRQ0 : KM_USER0,
		atomic ? KM_SOFTIRQ1 : KM_USER1);
#else
	sg_copy(dst_sg, src_sg, 0, to_copy);
#endif

	if ((src_sg_dif == NULL) || (dst_sg_dif == NULL) || (to_copy_dif == 0))
		goto out;

#if LINUX_VERSION_CODE < KERNEL_VERSION(3, 4, 0)
	sg_copy(dst_sg_dif, src_sg_dif, 0, to_copy_dif,
		atomic ? KM_SOFTIRQ0 : KM_USER0,
		atomic ? KM_SOFTIRQ1 : KM_USER1);
#else
	sg_copy(dst_sg_dif, src_sg_dif, 0, to_copy_dif);
#endif

out:
	TRACE_EXIT();
	return;
}
EXPORT_SYMBOL_GPL(scst_copy_sg);

/**
 * scst_get_buf_full - return linear buffer for command
 * @cmd:	scst command
 * @buf:	pointer on the resulting pointer
 *
 * If the command's buffer >single page, it vmalloc() the needed area
 * and copies the buffer there. Returns length of the buffer or negative
 * error code otherwise.
 */
int scst_get_buf_full(struct scst_cmd *cmd, uint8_t **buf)
{
	int res = 0;

	TRACE_ENTRY();

	EXTRACHECKS_BUG_ON(cmd->sg_buff_vmallocated);

	if (scst_get_buf_count(cmd) > 1) {
		int len;
		uint8_t *tmp_buf;
		int full_size;

		full_size = 0;
		len = scst_get_buf_first(cmd, &tmp_buf);
		while (len > 0) {
			full_size += len;
			scst_put_buf(cmd, tmp_buf);
			len = scst_get_buf_next(cmd, &tmp_buf);
		}

#ifdef __COVERITY__
		/* Help Coverity recognize that vmalloc(0) returns NULL. */
		*buf = full_size ? vmalloc(full_size) : NULL;
#else
		*buf = vmalloc(full_size);
#endif
		if (*buf == NULL) {
			TRACE(TRACE_OUT_OF_MEM, "vmalloc() failed for opcode "
				"%s", scst_get_opcode_name(cmd));
			res = -ENOMEM;
			goto out;
		}
		cmd->sg_buff_vmallocated = 1;

		if (scst_cmd_get_data_direction(cmd) == SCST_DATA_WRITE) {
			uint8_t *buf_ptr;

			buf_ptr = *buf;

			len = scst_get_buf_first(cmd, &tmp_buf);
			while (len > 0) {
				memcpy(buf_ptr, tmp_buf, len);
				buf_ptr += len;

				scst_put_buf(cmd, tmp_buf);
				len = scst_get_buf_next(cmd, &tmp_buf);
			}
		}
		res = full_size;
	} else
		res = scst_get_buf_first(cmd, buf);

out:
	TRACE_EXIT_RES(res);
	return res;
}
EXPORT_SYMBOL(scst_get_buf_full);

/**
 * scst_get_buf_full_sense - return linear buffer for command
 * @cmd:	scst command
 * @buf:	pointer on the resulting pointer
 *
 * Does the same as scst_get_buf_full(), but in case of error
 * additionally sets in cmd status code and sense.
 */
int scst_get_buf_full_sense(struct scst_cmd *cmd, uint8_t **buf)
{
	int res = 0;

	TRACE_ENTRY();

	res = scst_get_buf_full(cmd, buf);
	if (unlikely(res < 0)) {
		PRINT_ERROR("scst_get_buf_full() failed: %d", res);
		if (res == -ENOMEM)
			scst_set_busy(cmd);
		else
			scst_set_cmd_error(cmd,
				SCST_LOAD_SENSE(scst_sense_internal_failure));
		goto out;
	}

out:
	TRACE_EXIT_RES(res);
	return res;
}
EXPORT_SYMBOL(scst_get_buf_full_sense);

/**
 * scst_put_buf_full - unmaps linear buffer for command
 * @cmd:	scst command
 * @buf:	pointer on the buffer to unmap
 *
 * Reverse operation for scst_get_buf_full()/scst_get_buf_full_sense().
 * If the buffer was vmalloced(), it vfree() the buffer.
 */
void scst_put_buf_full(struct scst_cmd *cmd, uint8_t *buf)
{
	TRACE_ENTRY();

	if (buf == NULL)
		goto out;

	if (cmd->sg_buff_vmallocated) {
		if (scst_cmd_get_data_direction(cmd) == SCST_DATA_READ) {
			int len;
			uint8_t *tmp_buf, *buf_p;

			buf_p = buf;

			len = scst_get_buf_first(cmd, &tmp_buf);
			while (len > 0) {
				memcpy(tmp_buf, buf_p, len);
				buf_p += len;

				scst_put_buf(cmd, tmp_buf);
				len = scst_get_buf_next(cmd, &tmp_buf);
			}

		}

		cmd->sg_buff_vmallocated = 0;

		vfree(buf);
	} else
		scst_put_buf(cmd, buf);

out:
	TRACE_EXIT();
	return;
}
EXPORT_SYMBOL(scst_put_buf_full);

static __be16 scst_dif_crc_fn(const void *data, unsigned int len)
{
#if LINUX_VERSION_CODE >= KERNEL_VERSION(2, 6, 27)
	return cpu_to_be16(crc_t10dif(data, len));
#else
	WARN_ON_ONCE(true);
	return 0;
#endif
}

static __be16 scst_dif_ip_fn(const void *data, unsigned int len)
{
	return (__force __be16)ip_compute_csum(data, len);
}

static int scst_verify_dif_type1(struct scst_cmd *cmd)
{
	int res = 0;
	struct scst_device *dev = cmd->dev;
	enum scst_dif_actions checks = scst_get_dif_checks(cmd->cmd_dif_actions);
	int len, tags_len = 0, tag_size = 1 << SCST_DIF_TAG_SHIFT;
	struct scatterlist *tags_sg = NULL;
	uint8_t *buf, *tags_buf = NULL;
	const struct t10_pi_tuple *t = NULL; /* to silence compiler warning */
	uint64_t lba = cmd->lba;
	int block_size = dev->block_size, block_shift = dev->block_shift;
	__be16 (*crc_fn)(const void *buffer, unsigned int len);

	TRACE_ENTRY();

	EXTRACHECKS_BUG_ON(dev->dev_dif_type != 1);

#ifdef CONFIG_SCST_EXTRACHECKS
	switch (scst_get_dif_action(scst_get_scst_dif_actions(cmd->cmd_dif_actions))) {
	case SCST_DIF_ACTION_STRIP:
	case SCST_DIF_ACTION_PASS_CHECK:
		break;
	default:
		EXTRACHECKS_BUG_ON(1);
		break;
	}
	EXTRACHECKS_BUG_ON(checks == SCST_DIF_ACTION_NONE);
#endif

	crc_fn = cmd->tgt_dev->tgt_dev_dif_crc_fn;

	len = scst_get_buf_first(cmd, &buf);
	while (len > 0) {
		int i;
		uint8_t *cur_buf = buf;

		for (i = 0; i < (len >> block_shift); i++) {
			if (tags_buf == NULL) {
				tags_buf = scst_get_dif_buf(cmd, &tags_sg, &tags_len);
				EXTRACHECKS_BUG_ON(tags_len <= 0);
				TRACE_DBG("tags_buf %p", tags_buf);
				TRACE_BUFF_FLAG(TRACE_DEBUG, "Tags to verify",
					tags_buf, tags_len);
				t = (struct t10_pi_tuple *)tags_buf;
			}

			if (t->app_tag == SCST_DIF_NO_CHECK_ALL_APP_TAG) {
				TRACE_DBG("Skipping tag %lld (cmd %p)",
					(long long)lba, cmd);
				goto next;
			}

			if (checks & SCST_DIF_CHECK_APP_TAG) {
				if (t->app_tag != dev->dev_dif_static_app_tag) {
					PRINT_WARNING("APP TAG check failed, "
						"expected 0x%x, seeing "
						"0x%x (cmd %p (op %s), lba %lld, "
						"dev %s)", dev->dev_dif_static_app_tag,
						t->app_tag, cmd, scst_get_opcode_name(cmd),
						(long long)lba, dev->virt_name);
					scst_dif_acc_app_check_failed_scst(cmd);
					scst_set_cmd_error(cmd,
						SCST_LOAD_SENSE(scst_logical_block_app_tag_check_failed));
					res = -EIO;
					goto out_put;
				}
			}

			if (checks & SCST_DIF_CHECK_REF_TAG) {
				if (t->ref_tag != cpu_to_be32(lba & 0xFFFFFFFF)) {
					PRINT_WARNING("REF TAG check failed, "
						"expected 0x%x, seeing "
						"0x%x (cmd %p (op %s), lba %lld, "
						"dev %s)", cpu_to_be32(lba & 0xFFFFFFFF),
						t->ref_tag, cmd, scst_get_opcode_name(cmd),
						(long long)lba, dev->virt_name);
					scst_dif_acc_ref_check_failed_scst(cmd);
					scst_set_cmd_error(cmd,
						SCST_LOAD_SENSE(scst_logical_block_ref_tag_check_failed));
					res = -EIO;
					goto out_put;
				}
			}

			/* Skip CRC check for internal commands */
			if ((checks & SCST_DIF_CHECK_GUARD_TAG) &&
			    !cmd->internal) {
				__be16 crc = crc_fn(cur_buf, block_size);
				if (t->guard_tag != crc) {
					PRINT_WARNING("GUARD TAG check failed, "
						"expected 0x%x, seeing 0x%x "
						"(cmd %p (op %s), lba %lld, "
						"dev %s)", crc, t->guard_tag, cmd,
						scst_get_opcode_name(cmd), (long long)lba,
						dev->virt_name);
					scst_dif_acc_guard_check_failed_scst(cmd);
					scst_set_cmd_error(cmd,
						SCST_LOAD_SENSE(scst_logical_block_guard_check_failed));
					res = -EIO;
					goto out_put;
				}
			}

next:
			cur_buf += dev->block_size;
			lba++;

			t++;
			tags_len -= tag_size;
			if (tags_len == 0) {
				scst_put_dif_buf(cmd, tags_buf);
				tags_buf = NULL;
			}
		}

		scst_put_buf(cmd, buf);
		len = scst_get_buf_next(cmd, &buf);
	}

	EXTRACHECKS_BUG_ON(tags_buf != NULL);

out:
	TRACE_EXIT_RES(res);
	return res;

out_put:
	scst_put_buf(cmd, buf);
	scst_put_dif_buf(cmd, tags_buf);
	goto out;
}

#ifdef CONFIG_SCST_DIF_INJECT_CORRUPTED_TAGS
static void scst_check_fail_ref_tag(struct scst_cmd *cmd)
{
	enum scst_dif_actions checks = scst_get_dif_checks(cmd->cmd_dif_actions);

	if (((cmd->dev->dev_dif_mode & SCST_DIF_MODE_TGT) == 0) &&
	    (checks & SCST_DIF_CHECK_REF_TAG)) {
		TRACE(TRACE_SCSI|TRACE_MINOR, "No tgt dif_mode, failing "
			"cmd %p with ref tag check failed", cmd);
		scst_dif_acc_ref_check_failed_scst(cmd);
		scst_set_cmd_error(cmd,
			SCST_LOAD_SENSE(scst_logical_block_ref_tag_check_failed));
	}
	return;
}

static void scst_check_fail_guard_tag(struct scst_cmd *cmd)
{
	enum scst_dif_actions checks = scst_get_dif_checks(cmd->cmd_dif_actions);

	if (((cmd->dev->dev_dif_mode & SCST_DIF_MODE_TGT) == 0) &&
	    (checks & SCST_DIF_CHECK_GUARD_TAG)) {
		TRACE(TRACE_SCSI|TRACE_MINOR, "No tgt dif_mode, failing "
			"cmd %p with guard tag check failed", cmd);
		scst_dif_acc_guard_check_failed_scst(cmd);
		scst_set_cmd_error(cmd,
			SCST_LOAD_SENSE(scst_logical_block_guard_check_failed));
	}
	return;
}
#endif

static int scst_generate_dif_type1(struct scst_cmd *cmd)
{
	int res = 0;
	struct scst_device *dev = cmd->dev;
	int len, tags_len = 0, tag_size = 1 << SCST_DIF_TAG_SHIFT;
	struct scatterlist *tags_sg = NULL;
	uint8_t *buf, *tags_buf = NULL;
	struct t10_pi_tuple *t = NULL; /* to silence compiler warning */
	uint64_t lba = cmd->lba;
	int block_size = dev->block_size, block_shift = dev->block_shift;
	__be16 (*crc_fn)(const void *buffer, unsigned int len);

	TRACE_ENTRY();

	EXTRACHECKS_BUG_ON(dev->dev_dif_type != 1);

#ifdef CONFIG_SCST_EXTRACHECKS
	switch (scst_get_dif_action(scst_get_scst_dif_actions(cmd->cmd_dif_actions))) {
	case SCST_DIF_ACTION_INSERT:
		break;
	default:
		EXTRACHECKS_BUG_ON(1);
		break;
	}
#endif

	crc_fn = cmd->tgt_dev->tgt_dev_dif_crc_fn;

	len = scst_get_buf_first(cmd, &buf);
	while (len > 0) {
		int i;
		uint8_t *cur_buf = buf;

		TRACE_DBG("len %d", len);

		for (i = 0; i < (len >> block_shift); i++) {
			TRACE_DBG("lba %lld, tags_len %d", (long long)lba, tags_len);

			if (tags_buf == NULL) {
				tags_buf = scst_get_dif_buf(cmd, &tags_sg, &tags_len);
				TRACE_DBG("tags_sg %p, tags_buf %p, tags_len %d",
					tags_sg, tags_buf, tags_len);
				EXTRACHECKS_BUG_ON(tags_len <= 0);
				t = (struct t10_pi_tuple *)tags_buf;
			}

			t->app_tag = dev->dev_dif_static_app_tag;
			t->ref_tag = cpu_to_be32(lba & 0xFFFFFFFF);
			t->guard_tag = crc_fn(cur_buf, block_size);

#ifdef CONFIG_SCST_DIF_INJECT_CORRUPTED_TAGS
			switch (cmd->cmd_corrupt_dif_tag) {
			case 0:
				break;
			case 1:
				if (lba == cmd->lba) {
					if (cmd->cdb[1] & 0x80) {
						TRACE(TRACE_SCSI|TRACE_MINOR,
							"Corrupting ref tag at lba "
							"%lld (case %d, cmd %p)",
							(long long)lba,
							cmd->cmd_corrupt_dif_tag, cmd);
						t->ref_tag = cpu_to_be32(0xebfeedad);
						scst_check_fail_ref_tag(cmd);
					} else {
						TRACE(TRACE_SCSI|TRACE_MINOR,
							"Corrupting guard tag at lba "
							"%lld (case %d, cmd %p)",
							(long long)lba,
							cmd->cmd_corrupt_dif_tag, cmd);
						t->guard_tag = cpu_to_be16(0xebed);
						scst_check_fail_guard_tag(cmd);
					}
				}
				break;
			case 2:
				if (lba == (cmd->lba + 1)) {
					if (cmd->cdb[1] & 0x80) {
						TRACE(TRACE_SCSI|TRACE_MINOR,
							"Corrupting ref tag at lba "
							"%lld (case %d, cmd %p)",
							(long long)lba,
							cmd->cmd_corrupt_dif_tag, cmd);
						t->ref_tag = cpu_to_be32(0xebfeedad);
						scst_check_fail_ref_tag(cmd);
					} else {
						TRACE(TRACE_SCSI|TRACE_MINOR,
							"Corrupting guard tag at lba "
							"%lld (case %d, cmd %p)",
							(long long)lba,
							cmd->cmd_corrupt_dif_tag, cmd);
						t->guard_tag = cpu_to_be16(0xebed);
						scst_check_fail_guard_tag(cmd);
					}
				}
				break;
			case 3:
				if (lba == (cmd->lba + 2)) {
					if (cmd->cdb[1] & 0x80) {
						TRACE(TRACE_SCSI|TRACE_MINOR,
							"Corrupting ref tag at lba "
							"%lld (case %d, cmd %p)",
							(long long)lba,
							cmd->cmd_corrupt_dif_tag, cmd);
						t->ref_tag = cpu_to_be32(0xebfeedad);
						scst_check_fail_ref_tag(cmd);
					} else {
						TRACE(TRACE_SCSI|TRACE_MINOR,
							"Corrupting guard tag at lba "
							"%lld (case %d, cmd %p)",
							(long long)lba,
							cmd->cmd_corrupt_dif_tag, cmd);
						t->guard_tag = cpu_to_be16(0xebed);
						scst_check_fail_guard_tag(cmd);
					}
				}
				break;
			case 4:
				if (lba == (cmd->lba + ((cmd->data_len >> dev->block_shift) >> 1))) {
					if (cmd->cdb[1] & 0x80) {
						TRACE(TRACE_SCSI|TRACE_MINOR,
							"Corrupting ref tag at lba "
							"%lld (case %d, cmd %p)",
							(long long)lba,
							cmd->cmd_corrupt_dif_tag, cmd);
						t->ref_tag = cpu_to_be32(0xebfeedad);
						scst_check_fail_ref_tag(cmd);
					} else {
						TRACE(TRACE_SCSI|TRACE_MINOR,
							"Corrupting guard tag at lba "
							"%lld (case %d, cmd %p)",
							(long long)lba,
							cmd->cmd_corrupt_dif_tag, cmd);
						t->guard_tag = cpu_to_be16(0xebed);
						scst_check_fail_guard_tag(cmd);
					}
				}
				break;
			case 5:
				if (lba == (cmd->lba + ((cmd->data_len >> dev->block_shift) - 3))) {
					if (cmd->cdb[1] & 0x80) {
						TRACE(TRACE_SCSI|TRACE_MINOR,
							"Corrupting ref tag at lba "
							"%lld (case %d, cmd %p)",
							(long long)lba,
							cmd->cmd_corrupt_dif_tag, cmd);
						t->ref_tag = cpu_to_be32(0xebfeedad);
						scst_check_fail_ref_tag(cmd);
					} else {
						TRACE(TRACE_SCSI|TRACE_MINOR,
							"Corrupting guard tag at lba "
							"%lld (case %d, cmd %p)",
							(long long)lba,
							cmd->cmd_corrupt_dif_tag, cmd);
						t->guard_tag = cpu_to_be16(0xebed);
						scst_check_fail_guard_tag(cmd);
					}
				}
				break;
			case 6:
				if (lba == (cmd->lba + ((cmd->data_len >> dev->block_shift) - 2))) {
					if (cmd->cdb[1] & 0x80) {
						TRACE(TRACE_SCSI|TRACE_MINOR,
							"Corrupting ref tag at lba "
							"%lld (case %d, cmd %p)",
							(long long)lba,
							cmd->cmd_corrupt_dif_tag, cmd);
						t->ref_tag = cpu_to_be32(0xebfeedad);
						scst_check_fail_ref_tag(cmd);
					} else {
						TRACE(TRACE_SCSI|TRACE_MINOR,
							"Corrupting guard tag at lba "
							"%lld (case %d, cmd %p)",
							(long long)lba,
							cmd->cmd_corrupt_dif_tag, cmd);
						t->guard_tag = cpu_to_be16(0xebed);
						scst_check_fail_guard_tag(cmd);
					}
				}
				break;
			case 7:
				if (lba == (cmd->lba + ((cmd->data_len >> dev->block_shift) - 1))) {
					if (cmd->cdb[1] & 0x80) {
						TRACE(TRACE_SCSI|TRACE_MINOR,
							"Corrupting ref tag at lba "
							"%lld (case %d, cmd %p)",
							(long long)lba,
							cmd->cmd_corrupt_dif_tag, cmd);
						t->ref_tag = cpu_to_be32(0xebfeedad);
						scst_check_fail_ref_tag(cmd);
					} else {
						TRACE(TRACE_SCSI|TRACE_MINOR,
							"Corrupting guard tag at lba "
							"%lld (case %d, cmd %p)",
							(long long)lba,
							cmd->cmd_corrupt_dif_tag, cmd);
						t->guard_tag = cpu_to_be16(0xebed);
						scst_check_fail_guard_tag(cmd);
					}
				}
				break;
			}
#endif
			cur_buf += dev->block_size;
			lba++;

			t++;
			tags_len -= tag_size;
			if (tags_len == 0) {
				scst_put_dif_buf(cmd, tags_buf);
				tags_buf = NULL;
			}
		}

		scst_put_buf(cmd, buf);
		len = scst_get_buf_next(cmd, &buf);
	}

	EXTRACHECKS_BUG_ON(tags_buf != NULL);

	TRACE_EXIT_RES(res);
	return res;
}

static int scst_do_dif(struct scst_cmd *cmd,
	int (*generate_fn)(struct scst_cmd *cmd),
	int (*verify_fn)(struct scst_cmd *cmd))
{
	int res;
	enum scst_dif_actions action = scst_get_dif_action(
			scst_get_scst_dif_actions(cmd->cmd_dif_actions));

	TRACE_ENTRY();

	TRACE_DBG("cmd %p, action %d", cmd, action);

	switch (action) {
	case SCST_DIF_ACTION_PASS:
		/* Nothing to do */
		TRACE_DBG("PASS DIF action, skipping (cmd %p)", cmd);
		res = 0;
		break;

	case SCST_DIF_ACTION_STRIP:
	case SCST_DIF_ACTION_PASS_CHECK:
	{
		enum scst_dif_actions checks = scst_get_dif_checks(cmd->cmd_dif_actions);
		if (likely(checks != SCST_DIF_ACTION_NONE))
			res = verify_fn(cmd);
		else
			res = 0;
		break;
	}

	case SCST_DIF_ACTION_INSERT:
		res = generate_fn(cmd);
		break;

	default:
		EXTRACHECKS_BUG_ON(1);
		/* go through */
	case SCST_DIF_ACTION_NONE:
		/* Nothing to do */
		TRACE_DBG("NONE DIF action, skipping (cmd %p)", cmd);
		res = 0;
		break;
	}

	TRACE_EXIT_RES(res);
	return res;
}

static int scst_dif_type1(struct scst_cmd *cmd)
{
	int res;

	TRACE_ENTRY();

	EXTRACHECKS_BUG_ON(cmd->dev->dev_dif_type != 1);

	res = scst_do_dif(cmd, scst_generate_dif_type1, scst_verify_dif_type1);

	TRACE_EXIT_RES(res);
	return res;
}

static int scst_verify_dif_type2(struct scst_cmd *cmd)
{
	int res = 0;
	struct scst_device *dev = cmd->dev;
	enum scst_dif_actions checks = scst_get_dif_checks(cmd->cmd_dif_actions);
	int len, tags_len = 0, tag_size = 1 << SCST_DIF_TAG_SHIFT;
	struct scatterlist *tags_sg = NULL;
	uint8_t *buf, *tags_buf = NULL;
	const struct t10_pi_tuple *t = NULL; /* to silence compiler warning */
	uint64_t lba = cmd->lba;
	int block_size = dev->block_size, block_shift = dev->block_shift;
	__be16 (*crc_fn)(const void *buffer, unsigned int len);
	uint32_t ref_tag = scst_cmd_get_dif_exp_ref_tag(cmd);
	/* Let's keep both in BE */
	__be16 app_tag_mask = cpu_to_be16(scst_cmd_get_dif_app_tag_mask(cmd));
	__be16 app_tag_masked = cpu_to_be16(scst_cmd_get_dif_exp_app_tag(cmd)) & app_tag_mask;

	TRACE_ENTRY();

	EXTRACHECKS_BUG_ON(dev->dev_dif_type != 2);

#ifdef CONFIG_SCST_EXTRACHECKS
	switch (scst_get_dif_action(scst_get_scst_dif_actions(cmd->cmd_dif_actions))) {
	case SCST_DIF_ACTION_STRIP:
	case SCST_DIF_ACTION_PASS_CHECK:
		break;
	default:
		EXTRACHECKS_BUG_ON(1);
		break;
	}
	EXTRACHECKS_BUG_ON(checks == SCST_DIF_ACTION_NONE);
#endif

	crc_fn = cmd->tgt_dev->tgt_dev_dif_crc_fn;

	len = scst_get_buf_first(cmd, &buf);
	while (len > 0) {
		int i;
		uint8_t *cur_buf = buf;

		for (i = 0; i < (len >> block_shift); i++) {
			if (tags_buf == NULL) {
				tags_buf = scst_get_dif_buf(cmd, &tags_sg, &tags_len);
				EXTRACHECKS_BUG_ON(tags_len <= 0);
				t = (struct t10_pi_tuple *)tags_buf;
			}

			if (t->app_tag == SCST_DIF_NO_CHECK_ALL_APP_TAG) {
				TRACE_DBG("Skipping tag (cmd %p)", cmd);
				goto next;
			}

			if (checks & SCST_DIF_CHECK_APP_TAG) {
				if ((t->app_tag & app_tag_mask) != app_tag_masked) {
					PRINT_WARNING("APP TAG check failed, "
						"expected 0x%x, seeing "
						"0x%x (cmd %p (op %s), dev %s)",
						app_tag_masked, t->app_tag & app_tag_mask,
						cmd, scst_get_opcode_name(cmd), dev->virt_name);
					scst_dif_acc_app_check_failed_scst(cmd);
					scst_set_cmd_error(cmd,
						SCST_LOAD_SENSE(scst_logical_block_app_tag_check_failed));
					res = -EIO;
					goto out_put;
				}
			}

			if (checks & SCST_DIF_CHECK_REF_TAG) {
				if (t->ref_tag != cpu_to_be32(ref_tag)) {
					PRINT_WARNING("REF TAG check failed, "
						"expected 0x%x, seeing "
						"0x%x (cmd %p (op %s), dev %s)",
						cpu_to_be32(ref_tag),
						t->ref_tag, cmd, scst_get_opcode_name(cmd),
						dev->virt_name);
					scst_dif_acc_ref_check_failed_scst(cmd);
					scst_set_cmd_error(cmd,
						SCST_LOAD_SENSE(scst_logical_block_ref_tag_check_failed));
					res = -EIO;
					goto out_put;
				}
			}

			/* Skip CRC check for internal commands */
			if ((checks & SCST_DIF_CHECK_GUARD_TAG) &&
			    !cmd->internal) {
				__be16 crc = crc_fn(cur_buf, block_size);
				if (t->guard_tag != crc) {
					PRINT_WARNING("GUARD TAG check failed, "
						"expected 0x%x, seeing 0x%x "
						"(cmd %p (op %s), lba %lld, "
						"dev %s)", crc, t->guard_tag, cmd,
						scst_get_opcode_name(cmd), (long long)lba,
						dev->virt_name);
					scst_dif_acc_guard_check_failed_scst(cmd);
					scst_set_cmd_error(cmd,
						SCST_LOAD_SENSE(scst_logical_block_guard_check_failed));
					res = -EIO;
					goto out_put;
				}
			}

next:
			cur_buf += dev->block_size;
			lba++;
			ref_tag++;

			t++;
			tags_len -= tag_size;
			if (tags_len == 0) {
				scst_put_dif_buf(cmd, tags_buf);
				tags_buf = NULL;
			}
		}

		scst_put_buf(cmd, buf);
		len = scst_get_buf_next(cmd, &buf);
	}

	EXTRACHECKS_BUG_ON(tags_buf != NULL);

out:
	TRACE_EXIT_RES(res);
	return res;

out_put:
	scst_put_buf(cmd, buf);
	scst_put_dif_buf(cmd, tags_buf);
	goto out;
}

static int scst_generate_dif_type2(struct scst_cmd *cmd)
{
	int res = 0;
	struct scst_device *dev = cmd->dev;
	int len, tags_len = 0, tag_size = 1 << SCST_DIF_TAG_SHIFT;
	struct scatterlist *tags_sg = NULL;
	uint8_t *buf, *tags_buf = NULL;
	struct t10_pi_tuple *t = NULL; /* to silence compiler warning */
	int block_size = dev->block_size, block_shift = dev->block_shift;
	__be16 (*crc_fn)(const void *buffer, unsigned int len);
	uint32_t ref_tag = scst_cmd_get_dif_exp_ref_tag(cmd);
	/* Let's keep both in BE */
	__be16 app_tag_mask = cpu_to_be16(scst_cmd_get_dif_app_tag_mask(cmd));
	__be16 app_tag_masked = cpu_to_be16(scst_cmd_get_dif_exp_app_tag(cmd)) & app_tag_mask;

	TRACE_ENTRY();

	EXTRACHECKS_BUG_ON(dev->dev_dif_type != 2);

#ifdef CONFIG_SCST_EXTRACHECKS
	switch (scst_get_dif_action(scst_get_scst_dif_actions(cmd->cmd_dif_actions))) {
	case SCST_DIF_ACTION_INSERT:
		break;
	default:
		EXTRACHECKS_BUG_ON(1);
		break;
	}
#endif

	crc_fn = cmd->tgt_dev->tgt_dev_dif_crc_fn;

	len = scst_get_buf_first(cmd, &buf);
	while (len > 0) {
		int i;
		uint8_t *cur_buf = buf;

		TRACE_DBG("len %d", len);

		for (i = 0; i < (len >> block_shift); i++) {
			TRACE_DBG("tags_len %d", tags_len);

			if (tags_buf == NULL) {
				tags_buf = scst_get_dif_buf(cmd, &tags_sg, &tags_len);
				TRACE_DBG("tags_sg %p, tags_buf %p, tags_len %d",
					tags_sg, tags_buf, tags_len);
				EXTRACHECKS_BUG_ON(tags_len <= 0);
				t = (struct t10_pi_tuple *)tags_buf;
			}

			t->app_tag = app_tag_masked;
			t->ref_tag = cpu_to_be32(ref_tag);
			t->guard_tag = crc_fn(cur_buf, block_size);

			cur_buf += dev->block_size;
			ref_tag++;

			t++;
			tags_len -= tag_size;
			if (tags_len == 0) {
				scst_put_dif_buf(cmd, tags_buf);
				tags_buf = NULL;
			}
		}

		scst_put_buf(cmd, buf);
		len = scst_get_buf_next(cmd, &buf);
	}

	EXTRACHECKS_BUG_ON(tags_buf != NULL);

	TRACE_EXIT_RES(res);
	return res;
}

static int scst_dif_type2(struct scst_cmd *cmd)
{
	int res;

	TRACE_ENTRY();

	EXTRACHECKS_BUG_ON(cmd->dev->dev_dif_type != 2);

	res = scst_do_dif(cmd, scst_generate_dif_type2, scst_verify_dif_type2);

	TRACE_EXIT_RES(res);
	return res;
}

static int scst_verify_dif_type3(struct scst_cmd *cmd)
{
	int res = 0;
	struct scst_device *dev = cmd->dev;
	enum scst_dif_actions checks = scst_get_dif_checks(cmd->cmd_dif_actions);
	int len, tags_len = 0, tag_size = 1 << SCST_DIF_TAG_SHIFT;
	struct scatterlist *tags_sg = NULL;
	uint8_t *buf, *tags_buf = NULL;
	const struct t10_pi_tuple *t = NULL; /* to silence compiler warning */
	uint64_t lba = cmd->lba;
	int block_size = dev->block_size, block_shift = dev->block_shift;
	__be16 (*crc_fn)(const void *buffer, unsigned int len);

	TRACE_ENTRY();

	EXTRACHECKS_BUG_ON(dev->dev_dif_type != 3);

#ifdef CONFIG_SCST_EXTRACHECKS
	switch (scst_get_dif_action(scst_get_scst_dif_actions(cmd->cmd_dif_actions))) {
	case SCST_DIF_ACTION_STRIP:
	case SCST_DIF_ACTION_PASS_CHECK:
		break;
	default:
		EXTRACHECKS_BUG_ON(1);
		break;
	}
	EXTRACHECKS_BUG_ON(checks == SCST_DIF_ACTION_NONE);
#endif

	crc_fn = cmd->tgt_dev->tgt_dev_dif_crc_fn;

	len = scst_get_buf_first(cmd, &buf);
	while (len > 0) {
		int i;
		uint8_t *cur_buf = buf;

		for (i = 0; i < (len >> block_shift); i++) {
			if (tags_buf == NULL) {
				tags_buf = scst_get_dif_buf(cmd, &tags_sg, &tags_len);
				EXTRACHECKS_BUG_ON(tags_len <= 0);
				t = (struct t10_pi_tuple *)tags_buf;
			}

			if ((t->app_tag == SCST_DIF_NO_CHECK_ALL_APP_TAG) &&
			    (t->ref_tag == SCST_DIF_NO_CHECK_ALL_REF_TAG)) {
				TRACE_DBG("Skipping tag (cmd %p)", cmd);
				goto next;
			}

			if (checks & SCST_DIF_CHECK_APP_TAG) {
				if (t->app_tag != dev->dev_dif_static_app_tag) {
					PRINT_WARNING("APP TAG check failed, "
						"expected 0x%x, seeing "
						"0x%x (cmd %p (op %s), dev %s)",
						dev->dev_dif_static_app_tag,
						t->app_tag, cmd, scst_get_opcode_name(cmd),
						dev->virt_name);
					scst_dif_acc_app_check_failed_scst(cmd);
					scst_set_cmd_error(cmd,
						SCST_LOAD_SENSE(scst_logical_block_app_tag_check_failed));
					res = -EIO;
					goto out_put;
				}
			}

			if (checks & SCST_DIF_CHECK_REF_TAG) {
				if (t->ref_tag != dev->dev_dif_static_app_ref_tag) {
					PRINT_WARNING("REF TAG check failed, "
						"expected 0x%x, seeing "
						"0x%x (cmd %p (op %s), dev %s)",
						dev->dev_dif_static_app_ref_tag,
						t->ref_tag, cmd, scst_get_opcode_name(cmd),
						dev->virt_name);
					scst_dif_acc_ref_check_failed_scst(cmd);
					scst_set_cmd_error(cmd,
						SCST_LOAD_SENSE(scst_logical_block_ref_tag_check_failed));
					res = -EIO;
					goto out_put;
				}
			}

			/* Skip CRC check for internal commands */
			if ((checks & SCST_DIF_CHECK_GUARD_TAG) &&
			    !cmd->internal) {
				__be16 crc = crc_fn(cur_buf, block_size);
				if (t->guard_tag != crc) {
					PRINT_WARNING("GUARD TAG check failed, "
						"expected 0x%x, seeing 0x%x "
						"(cmd %p (op %s), lba %lld, "
						"dev %s)", crc, t->guard_tag, cmd,
						scst_get_opcode_name(cmd), (long long)lba,
						dev->virt_name);
					scst_dif_acc_guard_check_failed_scst(cmd);
					scst_set_cmd_error(cmd,
						SCST_LOAD_SENSE(scst_logical_block_guard_check_failed));
					res = -EIO;
					goto out_put;
				}
			}

next:
			cur_buf += dev->block_size;
			lba++;

			t++;
			tags_len -= tag_size;
			if (tags_len == 0) {
				scst_put_dif_buf(cmd, tags_buf);
				tags_buf = NULL;
			}
		}

		scst_put_buf(cmd, buf);
		len = scst_get_buf_next(cmd, &buf);
	}

	EXTRACHECKS_BUG_ON(tags_buf != NULL);

out:
	TRACE_EXIT_RES(res);
	return res;

out_put:
	scst_put_buf(cmd, buf);
	scst_put_dif_buf(cmd, tags_buf);
	goto out;
}

static int scst_generate_dif_type3(struct scst_cmd *cmd)
{
	int res = 0;
	struct scst_device *dev = cmd->dev;
	int len, tags_len = 0, tag_size = 1 << SCST_DIF_TAG_SHIFT;
	struct scatterlist *tags_sg = NULL;
	uint8_t *buf, *tags_buf = NULL;
	struct t10_pi_tuple *t = NULL; /* to silence compiler warning */
	int block_size = dev->block_size, block_shift = dev->block_shift;
	__be16 (*crc_fn)(const void *buffer, unsigned int len);

	TRACE_ENTRY();

	EXTRACHECKS_BUG_ON(dev->dev_dif_type != 3);

#ifdef CONFIG_SCST_EXTRACHECKS
	switch (scst_get_dif_action(scst_get_scst_dif_actions(cmd->cmd_dif_actions))) {
	case SCST_DIF_ACTION_INSERT:
		break;
	default:
		EXTRACHECKS_BUG_ON(1);
		break;
	}
#endif

	crc_fn = cmd->tgt_dev->tgt_dev_dif_crc_fn;

	len = scst_get_buf_first(cmd, &buf);
	while (len > 0) {
		int i;
		uint8_t *cur_buf = buf;

		TRACE_DBG("len %d", len);

		for (i = 0; i < (len >> block_shift); i++) {
			TRACE_DBG("tags_len %d", tags_len);

			if (tags_buf == NULL) {
				tags_buf = scst_get_dif_buf(cmd, &tags_sg, &tags_len);
				TRACE_DBG("tags_sg %p, tags_buf %p, tags_len %d",
					tags_sg, tags_buf, tags_len);
				EXTRACHECKS_BUG_ON(tags_len <= 0);
				t = (struct t10_pi_tuple *)tags_buf;
			}

			t->app_tag = dev->dev_dif_static_app_tag;
			t->ref_tag = dev->dev_dif_static_app_ref_tag;
			t->guard_tag = crc_fn(cur_buf, block_size);

			cur_buf += dev->block_size;

			t++;
			tags_len -= tag_size;
			if (tags_len == 0) {
				scst_put_dif_buf(cmd, tags_buf);
				tags_buf = NULL;
			}
		}

		scst_put_buf(cmd, buf);
		len = scst_get_buf_next(cmd, &buf);
	}

	EXTRACHECKS_BUG_ON(tags_buf != NULL);

	TRACE_EXIT_RES(res);
	return res;
}

static int scst_dif_type3(struct scst_cmd *cmd)
{
	int res;

	TRACE_ENTRY();

	EXTRACHECKS_BUG_ON(cmd->dev->dev_dif_type != 3);

	res = scst_do_dif(cmd, scst_generate_dif_type3, scst_verify_dif_type3);

	TRACE_EXIT_RES(res);
	return res;
}

static void scst_init_dif_checks(struct scst_device *dev)
{
	switch (dev->dev_dif_type) {
	case 0:
		dev->dif_app_chk = 0;
		dev->dif_ref_chk = 0;
		break;
	case 1:
		if (scst_dev_get_dif_static_app_tag(dev) != SCST_DIF_NO_CHECK_APP_TAG)
			dev->dif_app_chk = SCST_DIF_CHECK_APP_TAG;
		else
			dev->dif_app_chk = 0;
		dev->dif_ref_chk = SCST_DIF_CHECK_REF_TAG;
		break;
	case 2:
		dev->dif_app_chk = dev->ato ? SCST_DIF_CHECK_APP_TAG : 0;
		dev->dif_ref_chk = SCST_DIF_CHECK_REF_TAG;
		break;
	case 3:
		if (scst_dev_get_dif_static_app_tag_combined(dev) != SCST_DIF_NO_CHECK_APP_TAG) {
			dev->dif_app_chk = SCST_DIF_CHECK_APP_TAG;
			dev->dif_ref_chk = SCST_DIF_CHECK_REF_TAG;
		} else {
			dev->dif_app_chk = 0;
			dev->dif_ref_chk = 0;
		}
		break;
	default:
		WARN_ON(1);
		break;
	}
	return;
}

/**
 * scst_dev_set_dif_static_app_tag_combined() - sets static app tag
 *
 * Description:
 *    Sets static app tag for both APP TAG and REF TAG (DIF mode 3)
 */
void scst_dev_set_dif_static_app_tag_combined(
	struct scst_device *dev, __be64 app_tag)
{
	uint64_t a = be64_to_cpu(app_tag);

	dev->dev_dif_static_app_tag = cpu_to_be16(a & 0xFFFF);
	if (dev->dev_dif_type == 3)
		dev->dev_dif_static_app_ref_tag = cpu_to_be32((a >> 16) & 0xFFFFFFFF);
	scst_init_dif_checks(dev);
	return;
}
EXPORT_SYMBOL_GPL(scst_dev_set_dif_static_app_tag_combined);

static int scst_init_dif_actions(struct scst_device *dev)
{
	int res = 0;

	TRACE_ENTRY();

	BUILD_BUG_ON(SCST_DIF_ACTION_NONE != 0);

	if ((dev->dev_dif_type == 0) || (dev->dev_dif_mode == 0)) {
		dev->dev_dif_rd_actions = SCST_DIF_ACTION_NONE;
		dev->dev_dif_wr_actions = SCST_DIF_ACTION_NONE;
		dev->dev_dif_rd_prot0_actions = SCST_DIF_ACTION_NONE;
		dev->dev_dif_wr_prot0_actions = SCST_DIF_ACTION_NONE;
		goto out;
	}

	if ((dev->dev_dif_mode & SCST_DIF_MODE_DEV_CHECK) &&
	    !(dev->dev_dif_mode & SCST_DIF_MODE_DEV_STORE)) {
		PRINT_ERROR("DEV CHECK is not allowed without DEV STORE! "
			"(dev %s)", dev->virt_name);
		res = -EINVAL;
		goto out;
	}

	/*
	 * COMMON RULES
	 * ============
	 *
	 * 1. For SCST STRIP and PASS_CHECK as well as PASS and NONE are
	 * the same.
	 *
	 * 2. For dev handlers STRIP and INSERT are invalid, PASS and NONE are
	 * the same. Also, PASS and PASS_CHECK are equal regarding STORE,
	 * if STORE is configured.
	 */

	BUILD_BUG_ON(SCST_DIF_MODE_DEV != (SCST_DIF_MODE_DEV_CHECK | SCST_DIF_MODE_DEV_STORE));

	if (dev->dev_dif_mode & SCST_DIF_MODE_TGT) {
		if (dev->dev_dif_mode & SCST_DIF_MODE_SCST) {
			if (dev->dev_dif_mode & SCST_DIF_MODE_DEV) { /* TGT, SCST, DEV */
				scst_set_tgt_dif_action(&dev->dev_dif_rd_actions, SCST_DIF_ACTION_PASS_CHECK);
				scst_set_scst_dif_action(&dev->dev_dif_rd_actions, SCST_DIF_ACTION_PASS_CHECK);
				if (dev->dev_dif_mode & SCST_DIF_MODE_DEV_CHECK) {
					/* STORE might be set as well */
					scst_set_dev_dif_action(&dev->dev_dif_rd_actions, SCST_DIF_ACTION_PASS_CHECK);
				} else
					scst_set_dev_dif_action(&dev->dev_dif_rd_actions, SCST_DIF_ACTION_PASS);

				if (dev->dpicz) {
					scst_set_tgt_dif_action(&dev->dev_dif_rd_prot0_actions, SCST_DIF_ACTION_NONE);
					scst_set_scst_dif_action(&dev->dev_dif_rd_prot0_actions, SCST_DIF_ACTION_NONE);
					scst_set_dev_dif_action(&dev->dev_dif_rd_prot0_actions, SCST_DIF_ACTION_NONE);
				} else {
					scst_set_tgt_dif_action(&dev->dev_dif_rd_prot0_actions, SCST_DIF_ACTION_STRIP);
					scst_set_scst_dif_action(&dev->dev_dif_rd_prot0_actions, SCST_DIF_ACTION_PASS_CHECK);
					if (dev->dev_dif_mode & SCST_DIF_MODE_DEV_CHECK) {
						/* STORE might be set as well */
						scst_set_dev_dif_action(&dev->dev_dif_rd_prot0_actions, SCST_DIF_ACTION_PASS_CHECK);
					} else
						scst_set_dev_dif_action(&dev->dev_dif_rd_prot0_actions, SCST_DIF_ACTION_PASS);
				}

				scst_set_tgt_dif_action(&dev->dev_dif_wr_actions, SCST_DIF_ACTION_PASS_CHECK);
				scst_set_scst_dif_action(&dev->dev_dif_wr_actions, SCST_DIF_ACTION_PASS_CHECK);
				if (dev->dev_dif_mode & SCST_DIF_MODE_DEV_CHECK) {
					/* STORE might be set as well */
					scst_set_dev_dif_action(&dev->dev_dif_wr_actions, SCST_DIF_ACTION_PASS_CHECK);
				} else
					scst_set_dev_dif_action(&dev->dev_dif_wr_actions, SCST_DIF_ACTION_PASS);

				scst_set_tgt_dif_action(&dev->dev_dif_wr_prot0_actions, SCST_DIF_ACTION_INSERT);
				scst_set_scst_dif_action(&dev->dev_dif_wr_prot0_actions, SCST_DIF_ACTION_PASS_CHECK);
				if (dev->dev_dif_mode & SCST_DIF_MODE_DEV_CHECK) {
					/* STORE might be set as well */
					scst_set_dev_dif_action(&dev->dev_dif_wr_prot0_actions, SCST_DIF_ACTION_PASS_CHECK);
				} else
					scst_set_dev_dif_action(&dev->dev_dif_wr_prot0_actions, SCST_DIF_ACTION_PASS);
			} else { /* TGT, SCST, no DEV */
				scst_set_tgt_dif_action(&dev->dev_dif_rd_actions, SCST_DIF_ACTION_PASS_CHECK);
				scst_set_scst_dif_action(&dev->dev_dif_rd_actions, SCST_DIF_ACTION_INSERT);
				scst_set_dev_dif_action(&dev->dev_dif_rd_actions, SCST_DIF_ACTION_NONE);

				if (dev->dpicz) {
					scst_set_tgt_dif_action(&dev->dev_dif_rd_prot0_actions, SCST_DIF_ACTION_NONE);
					scst_set_scst_dif_action(&dev->dev_dif_rd_prot0_actions, SCST_DIF_ACTION_NONE);
				} else {
					scst_set_tgt_dif_action(&dev->dev_dif_rd_prot0_actions, SCST_DIF_ACTION_STRIP);
					scst_set_scst_dif_action(&dev->dev_dif_rd_prot0_actions, SCST_DIF_ACTION_INSERT);
				}
				scst_set_dev_dif_action(&dev->dev_dif_rd_prot0_actions, SCST_DIF_ACTION_NONE);

				scst_set_tgt_dif_action(&dev->dev_dif_wr_actions, SCST_DIF_ACTION_PASS_CHECK);
				scst_set_scst_dif_action(&dev->dev_dif_wr_actions, SCST_DIF_ACTION_STRIP);
				scst_set_dev_dif_action(&dev->dev_dif_wr_actions, SCST_DIF_ACTION_NONE);

				scst_set_tgt_dif_action(&dev->dev_dif_wr_prot0_actions, SCST_DIF_ACTION_INSERT);
				scst_set_scst_dif_action(&dev->dev_dif_wr_prot0_actions, SCST_DIF_ACTION_STRIP);
				scst_set_dev_dif_action(&dev->dev_dif_wr_prot0_actions, SCST_DIF_ACTION_NONE);
			}
		} else { /* TGT, no SCST */
			if (dev->dev_dif_mode & SCST_DIF_MODE_DEV) { /* TGT, no SCST, DEV */
				scst_set_tgt_dif_action(&dev->dev_dif_rd_actions, SCST_DIF_ACTION_PASS_CHECK);
				scst_set_scst_dif_action(&dev->dev_dif_rd_actions, SCST_DIF_ACTION_PASS);
				if (dev->dev_dif_mode & SCST_DIF_MODE_DEV_CHECK) {
					/* STORE might be set as well */
					scst_set_dev_dif_action(&dev->dev_dif_rd_actions, SCST_DIF_ACTION_PASS_CHECK);
				} else {
					scst_set_dev_dif_action(&dev->dev_dif_rd_actions, SCST_DIF_ACTION_PASS);
				}

				if (dev->dpicz) {
					scst_set_tgt_dif_action(&dev->dev_dif_rd_prot0_actions, SCST_DIF_ACTION_NONE);
					scst_set_scst_dif_action(&dev->dev_dif_rd_prot0_actions, SCST_DIF_ACTION_NONE);
					scst_set_dev_dif_action(&dev->dev_dif_rd_prot0_actions, SCST_DIF_ACTION_NONE);
				} else {
					scst_set_tgt_dif_action(&dev->dev_dif_rd_prot0_actions, SCST_DIF_ACTION_STRIP);
					scst_set_scst_dif_action(&dev->dev_dif_rd_prot0_actions, SCST_DIF_ACTION_PASS);
					if (dev->dev_dif_mode & SCST_DIF_MODE_DEV_CHECK) {
						/* STORE might be set as well */
						scst_set_dev_dif_action(&dev->dev_dif_rd_prot0_actions, SCST_DIF_ACTION_PASS_CHECK);
					} else
						scst_set_dev_dif_action(&dev->dev_dif_rd_prot0_actions, SCST_DIF_ACTION_PASS);
				}

				scst_set_tgt_dif_action(&dev->dev_dif_wr_actions, SCST_DIF_ACTION_PASS_CHECK);
				scst_set_scst_dif_action(&dev->dev_dif_wr_actions, SCST_DIF_ACTION_PASS);
				if (dev->dev_dif_mode & SCST_DIF_MODE_DEV_CHECK) {
					/* STORE might be set as well */
					scst_set_dev_dif_action(&dev->dev_dif_wr_actions, SCST_DIF_ACTION_PASS_CHECK);
				} else
					scst_set_dev_dif_action(&dev->dev_dif_wr_actions, SCST_DIF_ACTION_PASS);

				scst_set_tgt_dif_action(&dev->dev_dif_wr_prot0_actions, SCST_DIF_ACTION_INSERT);
				scst_set_scst_dif_action(&dev->dev_dif_wr_prot0_actions, SCST_DIF_ACTION_PASS);
				if (dev->dev_dif_mode & SCST_DIF_MODE_DEV_CHECK) {
					/* STORE might be set as well */
					scst_set_dev_dif_action(&dev->dev_dif_wr_prot0_actions, SCST_DIF_ACTION_PASS_CHECK);
				} else
					scst_set_dev_dif_action(&dev->dev_dif_wr_prot0_actions, SCST_DIF_ACTION_PASS);
			} else {  /* TGT, no SCST, no DEV */
				scst_set_tgt_dif_action(&dev->dev_dif_rd_actions, SCST_DIF_ACTION_INSERT);
				scst_set_scst_dif_action(&dev->dev_dif_rd_actions, SCST_DIF_ACTION_NONE);
				scst_set_dev_dif_action(&dev->dev_dif_rd_actions, SCST_DIF_ACTION_NONE);

				scst_set_tgt_dif_action(&dev->dev_dif_rd_prot0_actions, SCST_DIF_ACTION_NONE);
				scst_set_scst_dif_action(&dev->dev_dif_rd_prot0_actions, SCST_DIF_ACTION_NONE);
				scst_set_dev_dif_action(&dev->dev_dif_rd_prot0_actions, SCST_DIF_ACTION_NONE);

#if 1	/*
	 * Workaround for Emulex ASIC errata to pass Oracle certification.
	 *
	 * Emulex ASIC in the STRIP mode can't distinguish between different types of
	 * PI tags mismatches (reference, guard, application), hence the Oracle
	 * certification fails. Workaround is to get the tags data in the memory, so
	 * then, if HW is signaling that there is some tag mismatch, manually recheck
	 * in the driver, then set correct tag mismatch sense.
	 */
				scst_set_tgt_dif_action(&dev->dev_dif_wr_actions, SCST_DIF_ACTION_PASS_CHECK);
				scst_set_scst_dif_action(&dev->dev_dif_wr_actions, SCST_DIF_ACTION_PASS);
#else
				scst_set_tgt_dif_action(&dev->dev_dif_wr_actions, SCST_DIF_ACTION_STRIP);
				scst_set_scst_dif_action(&dev->dev_dif_wr_actions, SCST_DIF_ACTION_NONE);
#endif
				scst_set_dev_dif_action(&dev->dev_dif_wr_actions, SCST_DIF_ACTION_NONE);

				scst_set_tgt_dif_action(&dev->dev_dif_wr_prot0_actions, SCST_DIF_ACTION_NONE);
				scst_set_scst_dif_action(&dev->dev_dif_wr_prot0_actions, SCST_DIF_ACTION_NONE);
				scst_set_dev_dif_action(&dev->dev_dif_wr_prot0_actions, SCST_DIF_ACTION_NONE);
			}
		}
	} else { /* No TGT */
		if (dev->dev_dif_mode & SCST_DIF_MODE_SCST) {  /* No TGT, SCST */
			if (dev->dev_dif_mode & SCST_DIF_MODE_DEV) { /* No TGT, SCST, DEV */
				scst_set_tgt_dif_action(&dev->dev_dif_rd_actions, SCST_DIF_ACTION_PASS);
				scst_set_scst_dif_action(&dev->dev_dif_rd_actions, SCST_DIF_ACTION_PASS_CHECK);
				if (dev->dev_dif_mode & SCST_DIF_MODE_DEV_CHECK) {
					/* STORE might be set as well */
					scst_set_dev_dif_action(&dev->dev_dif_rd_actions, SCST_DIF_ACTION_PASS_CHECK);
				} else
					scst_set_dev_dif_action(&dev->dev_dif_rd_actions, SCST_DIF_ACTION_PASS);

				scst_set_tgt_dif_action(&dev->dev_dif_rd_prot0_actions, SCST_DIF_ACTION_NONE);
				if (dev->dpicz) {
					scst_set_scst_dif_action(&dev->dev_dif_rd_prot0_actions, SCST_DIF_ACTION_NONE);
					scst_set_dev_dif_action(&dev->dev_dif_rd_prot0_actions, SCST_DIF_ACTION_NONE);
				} else {
					scst_set_scst_dif_action(&dev->dev_dif_rd_prot0_actions, SCST_DIF_ACTION_STRIP);
					if (dev->dev_dif_mode & SCST_DIF_MODE_DEV_CHECK) {
						/* STORE might be set as well */
						scst_set_dev_dif_action(&dev->dev_dif_rd_prot0_actions, SCST_DIF_ACTION_PASS_CHECK);
					} else
						scst_set_dev_dif_action(&dev->dev_dif_rd_prot0_actions, SCST_DIF_ACTION_PASS);
				}

				scst_set_tgt_dif_action(&dev->dev_dif_wr_actions, SCST_DIF_ACTION_PASS);
				scst_set_scst_dif_action(&dev->dev_dif_wr_actions, SCST_DIF_ACTION_PASS_CHECK);
				if (dev->dev_dif_mode & SCST_DIF_MODE_DEV_CHECK) {
					/* STORE might be set as well */
					scst_set_dev_dif_action(&dev->dev_dif_wr_actions, SCST_DIF_ACTION_PASS_CHECK);
				} else
					scst_set_dev_dif_action(&dev->dev_dif_wr_actions, SCST_DIF_ACTION_PASS);

				scst_set_tgt_dif_action(&dev->dev_dif_wr_prot0_actions, SCST_DIF_ACTION_NONE);
				scst_set_scst_dif_action(&dev->dev_dif_wr_prot0_actions, SCST_DIF_ACTION_INSERT);
				if (dev->dev_dif_mode & SCST_DIF_MODE_DEV_CHECK) {
					/* STORE might be set as well */
					scst_set_dev_dif_action(&dev->dev_dif_wr_prot0_actions, SCST_DIF_ACTION_PASS_CHECK);
				} else
					scst_set_dev_dif_action(&dev->dev_dif_wr_prot0_actions, SCST_DIF_ACTION_PASS);
			} else { /* No TGT, SCST, no DEV */
				scst_set_tgt_dif_action(&dev->dev_dif_rd_actions, SCST_DIF_ACTION_PASS);
				scst_set_scst_dif_action(&dev->dev_dif_rd_actions, SCST_DIF_ACTION_INSERT);
				scst_set_dev_dif_action(&dev->dev_dif_rd_actions, SCST_DIF_ACTION_NONE);

				scst_set_tgt_dif_action(&dev->dev_dif_rd_prot0_actions, SCST_DIF_ACTION_NONE);
				scst_set_scst_dif_action(&dev->dev_dif_rd_prot0_actions, SCST_DIF_ACTION_NONE);
				scst_set_dev_dif_action(&dev->dev_dif_rd_prot0_actions, SCST_DIF_ACTION_NONE);

				scst_set_tgt_dif_action(&dev->dev_dif_wr_actions, SCST_DIF_ACTION_PASS);
				scst_set_scst_dif_action(&dev->dev_dif_wr_actions, SCST_DIF_ACTION_STRIP);
				scst_set_dev_dif_action(&dev->dev_dif_wr_actions, SCST_DIF_ACTION_NONE);

				scst_set_tgt_dif_action(&dev->dev_dif_wr_prot0_actions, SCST_DIF_ACTION_NONE);
				scst_set_scst_dif_action(&dev->dev_dif_wr_prot0_actions, SCST_DIF_ACTION_NONE);
				scst_set_dev_dif_action(&dev->dev_dif_wr_prot0_actions, SCST_DIF_ACTION_NONE);
			}
		} else { /* No TGT, no SCST */
			if (dev->dev_dif_mode & SCST_DIF_MODE_DEV) { /* No TGT, no SCST, DEV */
				scst_set_tgt_dif_action(&dev->dev_dif_rd_actions, SCST_DIF_ACTION_PASS);
				scst_set_scst_dif_action(&dev->dev_dif_rd_actions, SCST_DIF_ACTION_PASS);
				if (dev->dev_dif_mode & SCST_DIF_MODE_DEV_CHECK) {
					/* STORE might be set as well */
					scst_set_dev_dif_action(&dev->dev_dif_rd_actions, SCST_DIF_ACTION_PASS_CHECK);
				} else
					scst_set_dev_dif_action(&dev->dev_dif_rd_actions, SCST_DIF_ACTION_PASS);

				scst_set_tgt_dif_action(&dev->dev_dif_rd_prot0_actions, SCST_DIF_ACTION_NONE);
				if (dev->dpicz) {
					scst_set_scst_dif_action(&dev->dev_dif_rd_prot0_actions, SCST_DIF_ACTION_NONE);
					scst_set_dev_dif_action(&dev->dev_dif_rd_prot0_actions, SCST_DIF_ACTION_NONE);
				} else {
					scst_set_scst_dif_action(&dev->dev_dif_rd_prot0_actions, SCST_DIF_ACTION_PASS);
					if (dev->dev_dif_mode & SCST_DIF_MODE_DEV_CHECK) {
						/* STORE might be set as well */
						scst_set_dev_dif_action(&dev->dev_dif_rd_prot0_actions, SCST_DIF_ACTION_PASS_CHECK);
					} else
						scst_set_dev_dif_action(&dev->dev_dif_rd_prot0_actions, SCST_DIF_ACTION_PASS);
				}

				scst_set_tgt_dif_action(&dev->dev_dif_wr_actions, SCST_DIF_ACTION_PASS);
				scst_set_scst_dif_action(&dev->dev_dif_wr_actions, SCST_DIF_ACTION_PASS);
				if (dev->dev_dif_mode & SCST_DIF_MODE_DEV_CHECK) {
					/* STORE might be set as well */
					scst_set_dev_dif_action(&dev->dev_dif_wr_actions, SCST_DIF_ACTION_PASS_CHECK);
				} else
					scst_set_dev_dif_action(&dev->dev_dif_wr_actions, SCST_DIF_ACTION_PASS);

				scst_set_tgt_dif_action(&dev->dev_dif_wr_prot0_actions, SCST_DIF_ACTION_NONE);
				scst_set_scst_dif_action(&dev->dev_dif_wr_prot0_actions, SCST_DIF_ACTION_INSERT);
				if (dev->dev_dif_mode & SCST_DIF_MODE_DEV_CHECK) {
					/* STORE might be set as well */
					scst_set_dev_dif_action(&dev->dev_dif_wr_prot0_actions, SCST_DIF_ACTION_PASS_CHECK);
				} else
					scst_set_dev_dif_action(&dev->dev_dif_wr_prot0_actions, SCST_DIF_ACTION_PASS);
			} else { /* No TGT, no SCST, no DEV */
				sBUG_ON(1);
			}
		}
	}

	TRACE_DBG("rd_actions %x, rd_prot0_actions %x, wr_actions %x, "
		"wr_prot0_actions %x", dev->dev_dif_rd_actions,
		dev->dev_dif_rd_prot0_actions, dev->dev_dif_wr_actions,
		dev->dev_dif_wr_prot0_actions);

out:
	TRACE_EXIT_RES(res);
	return res;
}

/**
 * scst_set_dif_params() - sets DIF parameters
 *
 * Description:
 *    Sets DIF parameters for device
 *
 *    Returns: 0 on success, negative error code otherwise.
 */
int scst_set_dif_params(struct scst_device *dev, enum scst_dif_mode dif_mode,
	int dif_type)
{
	int res = -EINVAL;

	TRACE_ENTRY();

	BUILD_BUG_ON(SCST_DIF_ACTION_NONE != 0);

	if (((dif_mode & ~(SCST_DIF_MODE_TGT|SCST_DIF_MODE_SCST|SCST_DIF_MODE_DEV)) != 0)) {
		PRINT_ERROR("Invalid DIF mode %x", dif_mode);
		goto out;
	}

	if ((dif_type < 0) || (dif_type > 3)) {
		PRINT_ERROR("DIF type %d not supported", dif_type);
		goto out;
	}

	if ((dif_mode == 0) && (dif_type != 0)) {
		PRINT_ERROR("With DIF mode 0 DIF type must be 0 (dev %s)",
			dev->virt_name);
		goto out;
	}

	dev->dev_dif_mode = dif_mode;
	dev->dev_dif_type = dif_type;

	if (dif_type == 0) {
		TRACE_DBG("DIF type 0, ignoring DIF mode");
		goto out_none;
	}

	if (dif_mode == 0) {
		TRACE_DBG("DIF mode 0");
		goto out_none;
	}

	scst_init_dif_checks(dev);

	if (dif_mode & SCST_DIF_MODE_SCST) {
		switch (dif_type) {
		case 1:
			dev->dev_dif_fn = scst_dif_type1;
			break;
		case 2:
			dev->dev_dif_fn = scst_dif_type2;
			break;
		case 3:
			dev->dev_dif_fn = scst_dif_type3;
			break;
		default:
			sBUG_ON(1);
			break;
		}
	} else {
		if ((dif_type == 1) && !(dif_mode & SCST_DIF_MODE_TGT))
			dev->dev_dif_fn = scst_dif_type1;
		else if ((dif_type == 1) && (dif_mode & SCST_DIF_MODE_TGT))
			dev->dev_dif_fn = scst_dif_none_type1;
		else
			dev->dev_dif_fn = scst_dif_none;
	}

	res = scst_init_dif_actions(dev);
	if (res != 0)
		goto out;

	res = scst_dev_sysfs_dif_create(dev);
	if (res != 0)
		goto out;

	PRINT_INFO("device %s: DIF mode %x, DIF type %d", dev->virt_name,
		dev->dev_dif_mode, dev->dev_dif_type);
	TRACE_DBG("app_chk %x, ref_chk %x", dev->dif_app_chk, dev->dif_ref_chk);

out:
	TRACE_EXIT_RES(res);
	return res;

out_none:
	dev->dif_app_chk = 0;
	if (dev->dev_dif_type == 3)
		dev->dif_ref_chk = 0;
	dev->dev_dif_static_app_tag = SCST_DIF_NO_CHECK_APP_TAG;
	dev->dev_dif_static_app_ref_tag = SCST_DIF_NO_CHECK_APP_TAG;
	dev->dev_dif_fn = scst_dif_none;
	res = scst_init_dif_actions(dev);
	goto out;
}
EXPORT_SYMBOL_GPL(scst_set_dif_params);

static int scst_dif_none(struct scst_cmd *cmd)
{
	int res = 0;

	TRACE_ENTRY();

	/* Nothing to do */

	TRACE_EXIT_RES(res);
	return res;
}

#ifdef CONFIG_SCST_DIF_INJECT_CORRUPTED_TAGS
static int scst_dif_none_type1(struct scst_cmd *cmd)
{
	int res = 0;

	TRACE_ENTRY();

	if (unlikely(cmd->cmd_corrupt_dif_tag != 0)) {
		EXTRACHECKS_BUG_ON(cmd->dev->dev_dif_type != 1);
		res = scst_dif_type1(cmd);
	}

	TRACE_EXIT_RES(res);
	return res;
}
#endif

/*
 * Returns 0 on success or POSITIVE error code otherwise (to match
 * scst_get_cdb_info() semantic)
 */
static int __scst_parse_rdprotect(struct scst_cmd *cmd, int rdprotect,
	int rdprotect_offs)
{
	int res = 0;
	const struct scst_device *dev = cmd->dev;

	TRACE_ENTRY();

	TRACE_DBG("rdprotect %x", rdprotect);

	EXTRACHECKS_BUG_ON(dev->dev_dif_type == 0);

	switch (rdprotect) {
	case 0:
		cmd->cmd_dif_actions = dev->dev_dif_rd_prot0_actions |
			SCST_DIF_CHECK_GUARD_TAG | dev->dif_app_chk |
			dev->dif_ref_chk;
		break;
	case 1:
	case 5:
		cmd->cmd_dif_actions = dev->dev_dif_rd_actions |
			SCST_DIF_CHECK_GUARD_TAG | dev->dif_app_chk |
			dev->dif_ref_chk;
		cmd->tgt_dif_data_expected = 1;
		break;
	case 2:
		cmd->cmd_dif_actions = dev->dev_dif_rd_actions |
			dev->dif_app_chk | dev->dif_ref_chk;
		cmd->tgt_dif_data_expected = 1;
		break;
	case 3:
		cmd->cmd_dif_actions = dev->dev_dif_rd_actions;
		cmd->tgt_dif_data_expected = 1;
		break;
	case 4:
		cmd->cmd_dif_actions = dev->dev_dif_rd_actions |
			dev->dif_app_chk;
		cmd->tgt_dif_data_expected = 1;
		break;
	default:
		TRACE(TRACE_SCSI|TRACE_MINOR, "Invalid RDPROTECT value %x "
			"(dev %s, cmd %p)", rdprotect, dev->virt_name, cmd);
		scst_set_invalid_field_in_cdb(cmd, rdprotect_offs,
				5|SCST_INVAL_FIELD_BIT_OFFS_VALID);
		res = EINVAL;
		goto out;
	}

	TRACE_DBG("cmd_dif_actions %x, tgt_dif_data_expected %d (cmd %p)",
		cmd->cmd_dif_actions, cmd->tgt_dif_data_expected, cmd);

out:
	TRACE_EXIT_RES(res);
	return res;
}

/*
 * Returns 0 on success or POSITIVE error code otherwise (to match
 * scst_get_cdb_info() semantic)
 */
static int scst_parse_rdprotect(struct scst_cmd *cmd)
{
	int res = 0;
	int rdprotect = (cmd->cdb[1] & 0xE0) >> 5;
	const struct scst_device *dev = cmd->dev;

	TRACE_ENTRY();

	if (dev->dev_dif_mode == SCST_DIF_MODE_NONE) {
		if (likely(rdprotect == 0))
			goto out;

		TRACE(TRACE_SCSI|TRACE_MINOR, "RDPROTECT %x and no DIF "
			"device %s (cmd %p)", rdprotect,
			dev->virt_name, cmd);
		scst_set_invalid_field_in_cdb(cmd, 1,
			5|SCST_INVAL_FIELD_BIT_OFFS_VALID);
		res = EINVAL;
		goto out;
	}

	if (unlikely((dev->dev_dif_type == 2) && (rdprotect != 0))) {
		TRACE(TRACE_SCSI|TRACE_MINOR, "Non-32-byte CDBs with non-zero "
			"rdprotect (%d) are not allowed in DIF type 2 "
			"(dev %s, cmd %p, op %s)", rdprotect, dev->virt_name,
			cmd, scst_get_opcode_name(cmd));
		scst_set_cmd_error(cmd,
			   SCST_LOAD_SENSE(scst_sense_invalid_opcode));
		res = EINVAL;
		goto out;
	}

#ifdef CONFIG_SCST_DIF_INJECT_CORRUPTED_TAGS
	if (unlikely(cmd->cmd_corrupt_dif_tag != 0)) {
		if ((cmd->dev->dev_dif_type == 1) &&
		    ((dev->dev_dif_mode & SCST_DIF_MODE_DEV_STORE) == 0)) {
			TRACE_DBG("cmd_corrupt_dif_tag %x, rdprotect %x, cmd %p",
				cmd->cmd_corrupt_dif_tag, rdprotect, cmd);
			/* Reset the highest bit used to choose which tag to corrupt */
			rdprotect &= 3;
		} else {
			/* Restore it */
			cmd->cmd_corrupt_dif_tag = 0;
		}
	}
#endif

	res = __scst_parse_rdprotect(cmd, rdprotect, 1);

#ifdef CONFIG_SCST_DIF_INJECT_CORRUPTED_TAGS
	if (unlikely(cmd->cmd_corrupt_dif_tag != 0)) {
		if (res == 0) {
			TRACE_DBG("Corrupt DIF tag, (re)set cmd_dif_actions "
				"(cmd %p)", cmd);
			/*
			 * Then (re)set it just in case if dif_mode is tgt-only.
			 * It's OK, because we have ensured that dif_mode
			 * doesn't contain dev_store.
			 */
			scst_set_scst_dif_action(&cmd->cmd_dif_actions,
				SCST_DIF_ACTION_INSERT);
			if (scst_get_dif_action(scst_get_read_dif_tgt_actions(cmd)) == SCST_DIF_ACTION_INSERT)
				scst_set_tgt_dif_action(&cmd->cmd_dif_actions,
					SCST_DIF_ACTION_PASS_CHECK);
		} else
			TRACE_DBG("parse rdprotect failed: %d", res);
	}
#endif

out:
	TRACE_EXIT_RES(res);
	return res;
}

/*
 * Returns 0 on success or POSITIVE error code otherwise (to match
 * scst_get_cdb_info() semantic)
 */
static int scst_parse_rdprotect32(struct scst_cmd *cmd)
{
	int res = 0;
	int rdprotect = (cmd->cdb[10] & 0xE0) >> 5;
	const struct scst_device *dev = cmd->dev;

	TRACE_ENTRY();

	if (unlikely(dev->dev_dif_type != 2)) {
		TRACE(TRACE_SCSI|TRACE_MINOR, "32-byte CDBs are not "
			"allowed in DIF type %d (dev %s, cmd %p, op %s)",
			dev->dev_dif_type, dev->virt_name, cmd,
			scst_get_opcode_name(cmd));
		scst_set_cmd_error(cmd,
			   SCST_LOAD_SENSE(scst_sense_invalid_opcode));
		res = EINVAL;
		goto out;
	}

	res = __scst_parse_rdprotect(cmd, rdprotect, 10);

out:
	TRACE_EXIT_RES(res);
	return res;
}

/*
 * Returns 0 on success or POSITIVE error code otherwise (to match
 * scst_get_cdb_info() semantic)
 */
static int __scst_parse_wrprotect(struct scst_cmd *cmd, int wrprotect,
	int wrprotect_offs)
{
	int res = 0;
	struct scst_device *dev = cmd->dev;

	TRACE_ENTRY();

	TRACE_DBG("wrprotect %x", wrprotect);

	EXTRACHECKS_BUG_ON(dev->dev_dif_type == 0);

	switch (wrprotect) {
	case 0:
		cmd->cmd_dif_actions = dev->dev_dif_wr_prot0_actions |
				SCST_DIF_CHECK_GUARD_TAG | dev->dif_app_chk |
				dev->dif_ref_chk;
		break;
	case 1:
		cmd->cmd_dif_actions = dev->dev_dif_wr_actions |
			SCST_DIF_CHECK_GUARD_TAG | dev->dif_app_chk |
			dev->dif_ref_chk;
		cmd->tgt_dif_data_expected = 1;
		break;
	case 2:
		cmd->cmd_dif_actions = dev->dev_dif_wr_actions |
			dev->dif_app_chk | dev->dif_ref_chk;
		cmd->tgt_dif_data_expected = 1;
		break;
	case 3:
		cmd->cmd_dif_actions = dev->dev_dif_wr_actions;
		cmd->tgt_dif_data_expected = 1;
		break;
	case 4:
		cmd->cmd_dif_actions = dev->dev_dif_wr_actions |
			SCST_DIF_CHECK_GUARD_TAG;
		cmd->tgt_dif_data_expected = 1;
		break;
	case 5:
		cmd->cmd_dif_actions = dev->dev_dif_wr_actions |
			SCST_DIF_CHECK_GUARD_TAG | dev->dif_app_chk |
			dev->dif_ref_chk;
		cmd->tgt_dif_data_expected = 1;
		break;
	default:
		TRACE(TRACE_SCSI|TRACE_MINOR, "Invalid WRPROTECT value %x "
			"(dev %s, cmd %p)", wrprotect, dev->virt_name, cmd);
		scst_set_invalid_field_in_cdb(cmd, wrprotect_offs,
			5|SCST_INVAL_FIELD_BIT_OFFS_VALID);
		res = EINVAL;
		goto out;
	}

	TRACE_DBG("cmd_dif_actions %x, tgt_dif_data_expected %d (cmd %p)",
		cmd->cmd_dif_actions, cmd->tgt_dif_data_expected, cmd);

out:
	TRACE_EXIT_RES(res);
	return res;
}

/*
 * Returns 0 on success or POSITIVE error code otherwise (to match
 * scst_get_cdb_info() semantic)
 */
static int scst_parse_wrprotect(struct scst_cmd *cmd)
{
	int res = 0;
	int wrprotect = (cmd->cdb[1] & 0xE0) >> 5;
	const struct scst_device *dev = cmd->dev;

	TRACE_ENTRY();

	if (dev->dev_dif_mode == SCST_DIF_MODE_NONE) {
		if (likely(wrprotect == 0))
			goto out;

		TRACE(TRACE_SCSI|TRACE_MINOR, "WRPROTECT %x and no DIF "
			"device %s (cmd %p)", wrprotect,
			dev->virt_name, cmd);
		scst_set_invalid_field_in_cdb(cmd, 1,
			5|SCST_INVAL_FIELD_BIT_OFFS_VALID);
		res = EINVAL;
		goto out;
	}

	if (unlikely((dev->dev_dif_type == 2) && (wrprotect != 0))) {
		TRACE(TRACE_SCSI|TRACE_MINOR, "Non-32-byte CDBs with non-zero "
			"wrprotect (%d) are not allowed in DIF type 2 "
			"(dev %s, cmd %p, op %s)", wrprotect, dev->virt_name,
			cmd, scst_get_opcode_name(cmd));
		scst_set_cmd_error(cmd,
			   SCST_LOAD_SENSE(scst_sense_invalid_opcode));
		res = EINVAL;
		goto out;
	}

	res = __scst_parse_wrprotect(cmd, wrprotect, 1);

out:
	TRACE_EXIT_RES(res);
	return res;
}

/*
 * Returns 0 on success or POSITIVE error code otherwise (to match
 * scst_get_cdb_info() semantic)
 */
static int scst_parse_wrprotect32(struct scst_cmd *cmd)
{
	int res = 0;
	int wrprotect = (cmd->cdb[10] & 0xE0) >> 5;
	const struct scst_device *dev = cmd->dev;

	TRACE_ENTRY();

	if (unlikely(dev->dev_dif_type != 2)) {
		TRACE(TRACE_SCSI|TRACE_MINOR, "32-byte CDBs are not "
			"allowed in DIF type %d (dev %s, cmd %p, op %s)",
			dev->dev_dif_type, dev->virt_name, cmd,
			scst_get_opcode_name(cmd));
		scst_set_cmd_error(cmd,
			   SCST_LOAD_SENSE(scst_sense_invalid_opcode));
		res = EINVAL;
		goto out;
	}

	res = __scst_parse_wrprotect(cmd, wrprotect, 10);

out:
	TRACE_EXIT_RES(res);
	return res;
}

/*
 * Returns 0 on success or POSITIVE error code otherwise (to match
 * scst_get_cdb_info() semantic)
 */
static int __scst_parse_vrprotect(struct scst_cmd *cmd, int vrprotect_offs)
{
	int res = 0;
	struct scst_device *dev = cmd->dev;
	int vrprotect = (cmd->cdb[vrprotect_offs] & 0xE0) >> 5;
	int bytchk = (cmd->cdb[vrprotect_offs] & 6) >> 1;

	TRACE_ENTRY();

	TRACE_DBG("vrprotect %x", vrprotect);

	EXTRACHECKS_BUG_ON(dev->dev_dif_type == 0);

	switch (bytchk) {
	case 0:
		switch (vrprotect) {
		case 0:
			if (dev->dpicz) {
				cmd->cmd_dif_actions = 0;
				break;
			}
			/* else go through */
		case 1:
		case 5:
			cmd->cmd_dif_actions = SCST_DIF_CHECK_GUARD_TAG |
				dev->dif_app_chk | dev->dif_ref_chk;
			break;
		case 2:
			cmd->cmd_dif_actions = dev->dif_app_chk | dev->dif_ref_chk;
			break;
		case 3:
			cmd->cmd_dif_actions = 0;
			break;
		case 4:
			cmd->cmd_dif_actions = SCST_DIF_CHECK_GUARD_TAG;
			break;
		default:
			TRACE(TRACE_SCSI|TRACE_MINOR, "Invalid VRPROTECT value %x "
				"(dev %s, cmd %p)", vrprotect, dev->virt_name, cmd);
			scst_set_invalid_field_in_cdb(cmd, vrprotect_offs,
				5|SCST_INVAL_FIELD_BIT_OFFS_VALID);
			res = EINVAL;
			goto out;
		}
		break;
	case 1:
	case 3:
		switch (vrprotect) {
		case 0:
			if (dev->dpicz)
				cmd->cmd_dif_actions = 0;
			else
				cmd->cmd_dif_actions = dev->dev_dif_wr_actions |
					SCST_DIF_CHECK_GUARD_TAG | dev->dif_app_chk |
					dev->dif_ref_chk;
			break;
		case 1:
		case 2:
		case 3:
		case 4:
		case 5:
			cmd->cmd_dif_actions = 0;
			break;
		default:
			TRACE(TRACE_SCSI|TRACE_MINOR, "Invalid VRPROTECT value %x "
				"(dev %s, cmd %p)", vrprotect, dev->virt_name, cmd);
			scst_set_invalid_field_in_cdb(cmd, vrprotect_offs,
				5|SCST_INVAL_FIELD_BIT_OFFS_VALID);
			res = EINVAL;
			goto out;
		}
		break;
	default:
		sBUG_ON(1);
		break;
	}

	TRACE_DBG("cmd_dif_actions %x, tgt_dif_data_expected %d (cmd %p, "
		"bytchk %d)", cmd->cmd_dif_actions, cmd->tgt_dif_data_expected,
		cmd, bytchk);

out:
	TRACE_EXIT_RES(res);
	return res;
}

/*
 * Returns 0 on success or POSITIVE error code otherwise (to match
 * scst_get_cdb_info() semantic)
 */
static int scst_parse_vrprotect(struct scst_cmd *cmd)
{
	int res = 0;
	int vrprotect = (cmd->cdb[1] & 0xE0) >> 5;
	const struct scst_device *dev = cmd->dev;

	TRACE_ENTRY();

	if (dev->dev_dif_mode == SCST_DIF_MODE_NONE) {
		if (likely(vrprotect == 0))
			goto out;

		TRACE(TRACE_SCSI|TRACE_MINOR, "VRPROTECT %x and no DIF "
			"device %s (cmd %p)", vrprotect,
			dev->virt_name, cmd);
		scst_set_invalid_field_in_cdb(cmd, 1,
			5|SCST_INVAL_FIELD_BIT_OFFS_VALID);
		res = EINVAL;
		goto out;
	}

	if (unlikely((dev->dev_dif_type == 2) && (vrprotect != 0))) {
		TRACE(TRACE_SCSI|TRACE_MINOR, "Non-32-byte CDBs with non-zero "
			"vrprotect (%d) are not allowed in DIF type 2 "
			"(dev %s, cmd %p, op %s)", vrprotect,
			dev->virt_name, cmd, scst_get_opcode_name(cmd));
		scst_set_cmd_error(cmd,
			   SCST_LOAD_SENSE(scst_sense_invalid_opcode));
		res = EINVAL;
		goto out;
	}

	res = __scst_parse_vrprotect(cmd, 1);

out:
	TRACE_EXIT_RES(res);
	return res;
}

/*
 * Returns 0 on success or POSITIVE error code otherwise (to match
 * scst_get_cdb_info() semantic)
 */
static int scst_parse_vrprotect32(struct scst_cmd *cmd)
{
	int res = 0;
	const struct scst_device *dev = cmd->dev;

	TRACE_ENTRY();

	if (unlikely(dev->dev_dif_type != 2)) {
		TRACE(TRACE_SCSI|TRACE_MINOR, "32-byte CDBs are not "
			"allowed in DIF type %d (dev %s, cmd %p, op %s)",
			dev->dev_dif_type, dev->virt_name, cmd,
			scst_get_opcode_name(cmd));
		scst_set_cmd_error(cmd,
			   SCST_LOAD_SENSE(scst_sense_invalid_opcode));
		res = EINVAL;
		goto out;
	}

	res = __scst_parse_vrprotect(cmd, 10);

out:
	TRACE_EXIT_RES(res);
	return res;
}

/*
 * So far we support the only variable length CDBs, 32 bytes SBC PI type 2
 * commands, so 32 on the forth place is OK. Don't forget to change it
 * adding in this group new commands with other lengths!
 */
static const int scst_cdb_length[8] = { 6, 10, 10, 32, 16, 12, 0, 0 };

#define SCST_CDB_GROUP(opcode)   ((opcode >> 5) & 0x7)
#define SCST_GET_CDB_LEN(opcode) scst_cdb_length[SCST_CDB_GROUP(opcode)]

static int get_cdb_info_len_10(struct scst_cmd *cmd,
	const struct scst_sdbops *sdbops)
{
	cmd->cdb_len = 10;
	cmd->op_flags |= SCST_LBA_NOT_VALID;
	cmd->lba = 0;

	/* It supposed to be already zeroed */
	EXTRACHECKS_BUG_ON(cmd->bufflen != 0);

	cmd->data_len = cmd->bufflen;
	return 0;
}

static int get_cdb_info_block_limit(struct scst_cmd *cmd,
	const struct scst_sdbops *sdbops)
{
	cmd->op_flags |= SCST_LBA_NOT_VALID;
	cmd->lba = 0;
	cmd->bufflen = 6;
	cmd->data_len = cmd->bufflen;
	return 0;
}

static int get_cdb_info_read_capacity(struct scst_cmd *cmd,
	const struct scst_sdbops *sdbops)
{
	cmd->op_flags |= SCST_LBA_NOT_VALID;
	cmd->lba = 0;
	cmd->bufflen = 8;
	cmd->data_len = cmd->bufflen;
	return 0;
}

static int get_cdb_info_serv_act_in(struct scst_cmd *cmd,
	const struct scst_sdbops *sdbops)
{
	int res = 0;

	TRACE_ENTRY();

	cmd->lba = 0;

	switch (cmd->cdb[1] & 0x1f) {
	case SAI_READ_CAPACITY_16:
		cmd->op_name = "READ CAPACITY(16)";
		cmd->bufflen = get_unaligned_be32(&cmd->cdb[10]);
		if (unlikely(cmd->bufflen & SCST_MAX_VALID_BUFFLEN_MASK))
			goto out_inval_bufflen10;
		cmd->op_flags |= SCST_IMPLICIT_HQ | SCST_LBA_NOT_VALID |
				SCST_REG_RESERVE_ALLOWED |
				SCST_WRITE_EXCL_ALLOWED |
				SCST_EXCL_ACCESS_ALLOWED;
		break;
	case SAI_GET_LBA_STATUS:
		cmd->op_name = "GET LBA STATUS";
		cmd->lba = get_unaligned_be64(&cmd->cdb[2]);
		cmd->bufflen = get_unaligned_be32(&cmd->cdb[10]);
		if (unlikely(cmd->bufflen & SCST_MAX_VALID_BUFFLEN_MASK))
			goto out_inval_bufflen10;
		cmd->op_flags |= SCST_WRITE_EXCL_ALLOWED;
		break;
	default:
		cmd->op_flags |= SCST_UNKNOWN_LENGTH | SCST_LBA_NOT_VALID;
		break;
	}

	cmd->data_len = cmd->bufflen;

out:
	TRACE_EXIT_RES(res);
	return res;

out_inval_bufflen10:
	PRINT_ERROR("Too big bufflen %d (op %s)", cmd->bufflen,
		scst_get_opcode_name(cmd));
	scst_set_invalid_field_in_cdb(cmd, 10, 0);
	res = 1;
	goto out;
}

static int get_cdb_info_single(struct scst_cmd *cmd,
	const struct scst_sdbops *sdbops)
{
	cmd->op_flags |= SCST_LBA_NOT_VALID;
	cmd->lba = 0;
	cmd->bufflen = 1;
	cmd->data_len = cmd->bufflen;
	return 0;
}

static int get_cdb_info_read_pos(struct scst_cmd *cmd,
	const struct scst_sdbops *sdbops)
{
	int res = 0;

	cmd->op_flags |= SCST_LBA_NOT_VALID;
	cmd->lba = 0;

	cmd->bufflen = get_unaligned_be16(cmd->cdb + sdbops->info_len_off);

	switch (cmd->cdb[1] & 0x1f) {
	case 0:
	case 1:
	case 6:
		if (cmd->bufflen != 0) {
			PRINT_ERROR("READ POSITION: Invalid non-zero (%d) "
				"allocation length for service action %x",
				cmd->bufflen, cmd->cdb[1] & 0x1f);
			goto out_inval_field1;
		}
		break;
	}

	switch (cmd->cdb[1] & 0x1f) {
	case 0:
	case 1:
		cmd->bufflen = 20;
		break;
	case 6:
		cmd->bufflen = 32;
		break;
	case 8:
		cmd->bufflen = max(32, cmd->bufflen);
		break;
	default:
		PRINT_ERROR("READ POSITION: Invalid service action %x",
			cmd->cdb[1] & 0x1f);
		goto out_inval_field1;
	}

	cmd->data_len = cmd->bufflen;

out:
	return res;

out_inval_field1:
	scst_set_invalid_field_in_cdb(cmd, 1, 0);
	res = 1;
	goto out;
}

static int get_cdb_info_prevent_allow_medium_removal(struct scst_cmd *cmd,
	const struct scst_sdbops *sdbops)
{
	cmd->op_flags |= SCST_LBA_NOT_VALID;
	cmd->lba = 0;

	cmd->data_len = 0;
	/* It supposed to be already zeroed */
	EXTRACHECKS_BUG_ON(cmd->bufflen != 0);
	if ((cmd->cdb[4] & 3) == 0)
		cmd->op_flags |= SCST_REG_RESERVE_ALLOWED |
			SCST_WRITE_EXCL_ALLOWED | SCST_EXCL_ACCESS_ALLOWED;
	return 0;
}

static int get_cdb_info_start_stop(struct scst_cmd *cmd,
	const struct scst_sdbops *sdbops)
{
	cmd->op_flags |= SCST_LBA_NOT_VALID;
	cmd->lba = 0;

	cmd->data_len = 0;
	/* It supposed to be already zeroed */
	EXTRACHECKS_BUG_ON(cmd->bufflen != 0);
	if ((cmd->cdb[4] & 0xF1) == 0x1)
		cmd->op_flags |= SCST_REG_RESERVE_ALLOWED |
			SCST_WRITE_EXCL_ALLOWED | SCST_EXCL_ACCESS_ALLOWED;
	return 0;
}

static int get_cdb_info_len_3_read_elem_stat(struct scst_cmd *cmd,
	const struct scst_sdbops *sdbops)
{
	cmd->op_flags |= SCST_LBA_NOT_VALID;
	cmd->lba = 0;

	cmd->bufflen = get_unaligned_be24(cmd->cdb + sdbops->info_len_off);
	cmd->data_len = cmd->bufflen;

	if ((cmd->cdb[6] & 0x2) == 0x2)
		cmd->op_flags |= SCST_REG_RESERVE_ALLOWED |
			SCST_WRITE_EXCL_ALLOWED | SCST_EXCL_ACCESS_ALLOWED;
	return 0;
}

static int get_cdb_info_bidi_lba_4_len_2(struct scst_cmd *cmd,
	const struct scst_sdbops *sdbops)
{
	cmd->lba = get_unaligned_be32(cmd->cdb + sdbops->info_lba_off);
	cmd->bufflen = get_unaligned_be16(cmd->cdb + sdbops->info_len_off);
	cmd->data_len = cmd->bufflen;
	cmd->out_bufflen = cmd->bufflen;
	return 0;
}

static int get_cdb_info_fmt(struct scst_cmd *cmd,
	const struct scst_sdbops *sdbops)
{
	cmd->op_flags |= SCST_LBA_NOT_VALID;
	cmd->lba = 0;
	if (cmd->cdb[1] & 0x10/*FMTDATA*/) {
		cmd->data_direction = SCST_DATA_WRITE;
		cmd->op_flags |= SCST_UNKNOWN_LENGTH;
		cmd->bufflen = 4096; /* guess */
	} else
		cmd->bufflen = 0;
	cmd->data_len = cmd->bufflen;
	return 0;
}

static int get_cdb_info_verify10(struct scst_cmd *cmd,
	const struct scst_sdbops *sdbops)
{
	if (unlikely(cmd->cdb[1] & 4)) {
		PRINT_ERROR("VERIFY(10): BYTCHK 1x not supported (dev %s)",
				cmd->dev ? cmd->dev->virt_name : NULL);
		scst_set_invalid_field_in_cdb(cmd, 1,
			2 | SCST_INVAL_FIELD_BIT_OFFS_VALID);
		return 1;
	}

	cmd->lba = get_unaligned_be32(cmd->cdb + sdbops->info_lba_off);
	if (cmd->cdb[1] & 2) {
		cmd->bufflen = get_unaligned_be16(cmd->cdb + sdbops->info_len_off);
		cmd->data_len = cmd->bufflen;
		cmd->data_direction = SCST_DATA_WRITE;
	} else {
		cmd->bufflen = 0;
		cmd->data_len = get_unaligned_be16(cmd->cdb + sdbops->info_len_off);
		cmd->data_direction = SCST_DATA_NONE;
	}
	return scst_parse_vrprotect(cmd);
}

static int get_cdb_info_verify6(struct scst_cmd *cmd,
	const struct scst_sdbops *sdbops)
{
	cmd->op_flags |= SCST_LBA_NOT_VALID;
	cmd->lba = 0;

	if (unlikely(cmd->cdb[1] & 4)) {
		PRINT_ERROR("VERIFY(6): BYTCHK 1x not supported (dev %s)",
				cmd->dev ? cmd->dev->virt_name : NULL);
		scst_set_invalid_field_in_cdb(cmd, 1,
			2 | SCST_INVAL_FIELD_BIT_OFFS_VALID);
		return 1;
	}

	if (cmd->cdb[1] & 2) { /* BYTCHK 01 */
		cmd->bufflen = get_unaligned_be24(cmd->cdb + sdbops->info_len_off);
		cmd->data_len = cmd->bufflen;
		cmd->data_direction = SCST_DATA_WRITE;
	} else {
		cmd->bufflen = 0;
		cmd->data_len = get_unaligned_be24(cmd->cdb + sdbops->info_len_off);
		cmd->data_direction = SCST_DATA_NONE;
	}
	return 0;
}

static int get_cdb_info_verify12(struct scst_cmd *cmd,
	const struct scst_sdbops *sdbops)
{
	if (unlikely(cmd->cdb[1] & 4)) {
		PRINT_ERROR("VERIFY(12): BYTCHK 1x not supported (dev %s)",
				cmd->dev ? cmd->dev->virt_name : NULL);
		scst_set_invalid_field_in_cdb(cmd, 1,
			2 | SCST_INVAL_FIELD_BIT_OFFS_VALID);
		return 1;
	}

	cmd->lba = get_unaligned_be32(cmd->cdb + sdbops->info_lba_off);
	if (cmd->cdb[1] & 2) { /* BYTCHK 01 */
		cmd->bufflen = get_unaligned_be32(cmd->cdb + sdbops->info_len_off);
		if (unlikely(cmd->bufflen & SCST_MAX_VALID_BUFFLEN_MASK)) {
			PRINT_ERROR("Too big bufflen %d (op %s)",
				cmd->bufflen, scst_get_opcode_name(cmd));
			scst_set_invalid_field_in_cdb(cmd, sdbops->info_len_off, 0);
			return 1;
		}
		cmd->data_len = cmd->bufflen;
		cmd->data_direction = SCST_DATA_WRITE;
	} else {
		cmd->bufflen = 0;
		cmd->data_len = get_unaligned_be32(cmd->cdb + sdbops->info_len_off);
		cmd->data_direction = SCST_DATA_NONE;
	}
	return scst_parse_vrprotect(cmd);
}

static int get_cdb_info_verify16(struct scst_cmd *cmd,
	const struct scst_sdbops *sdbops)
{
	if (unlikely(cmd->cdb[1] & 4)) {
		PRINT_ERROR("VERIFY(16): BYTCHK 1x not supported (dev %s)",
				cmd->dev ? cmd->dev->virt_name : NULL);
		scst_set_invalid_field_in_cdb(cmd, 1,
			2 | SCST_INVAL_FIELD_BIT_OFFS_VALID);
		return 1;
	}

	cmd->lba = get_unaligned_be64(cmd->cdb + sdbops->info_lba_off);
	if (cmd->cdb[1] & 2) { /* BYTCHK 01 */
		cmd->bufflen = get_unaligned_be32(cmd->cdb + sdbops->info_len_off);
		if (unlikely(cmd->bufflen & SCST_MAX_VALID_BUFFLEN_MASK)) {
			PRINT_ERROR("Too big bufflen %d (op %s)",
				cmd->bufflen, scst_get_opcode_name(cmd));
			scst_set_invalid_field_in_cdb(cmd, sdbops->info_len_off, 0);
			return 1;
		}
		cmd->data_len = cmd->bufflen;
		cmd->data_direction = SCST_DATA_WRITE;
	} else {
		cmd->bufflen = 0;
		cmd->data_len = get_unaligned_be32(cmd->cdb + sdbops->info_len_off);
		cmd->data_direction = SCST_DATA_NONE;
	}
	return scst_parse_vrprotect(cmd);
}

static int get_cdb_info_verify32(struct scst_cmd *cmd,
	const struct scst_sdbops *sdbops)
{
	if (unlikely(cmd->cdb[10] & 4)) {
		PRINT_ERROR("VERIFY(16): BYTCHK 1x not supported (dev %s)",
				cmd->dev ? cmd->dev->virt_name : NULL);
		scst_set_invalid_field_in_cdb(cmd, 1,
			2 | SCST_INVAL_FIELD_BIT_OFFS_VALID);
		return 1;
	}

	cmd->lba = get_unaligned_be64(cmd->cdb + sdbops->info_lba_off);
	if (cmd->cdb[10] & 2) {
		cmd->bufflen = get_unaligned_be32(cmd->cdb + sdbops->info_len_off);
		if (unlikely(cmd->bufflen & SCST_MAX_VALID_BUFFLEN_MASK)) {
			PRINT_ERROR("Too big bufflen %d (op %s)",
				cmd->bufflen, scst_get_opcode_name(cmd));
			scst_set_invalid_field_in_cdb(cmd, sdbops->info_len_off, 0);
			return 1;
		}
		cmd->data_len = cmd->bufflen;
		cmd->data_direction = SCST_DATA_WRITE;
	} else {
		cmd->bufflen = 0;
		cmd->data_len = get_unaligned_be32(cmd->cdb + sdbops->info_len_off);
		cmd->data_direction = SCST_DATA_NONE;
	}
	return scst_parse_vrprotect32(cmd);
}

static int get_cdb_info_len_1(struct scst_cmd *cmd,
	const struct scst_sdbops *sdbops)
{
	cmd->op_flags |= SCST_LBA_NOT_VALID;
	cmd->lba = 0;

	cmd->bufflen = cmd->cdb[sdbops->info_len_off];
	cmd->data_len = cmd->bufflen;
	return 0;
}

static inline int get_cdb_info_lba_3_len_1_256(struct scst_cmd *cmd,
	const struct scst_sdbops *sdbops)
{
	cmd->lba = (cmd->cdb[sdbops->info_lba_off] & 0x1F) << 16;
	cmd->lba |= get_unaligned_be16(cmd->cdb + sdbops->info_lba_off + 1);
	/*
	 * From the READ(6) specification: a TRANSFER LENGTH field set to zero
	 * specifies that 256 logical blocks shall be read.
	 *
	 * Note: while the C standard specifies that the behavior of a
	 * computation with signed integers that overflows is undefined, the
	 * same standard guarantees that the result of a computation with
	 * unsigned integers that cannot be represented will yield the value
	 * is reduced modulo the largest value that can be represented by the
	 * resulting type.
	 */
	cmd->bufflen = (u8)(cmd->cdb[sdbops->info_len_off] - 1) + 1;
	cmd->data_len = cmd->bufflen;
	return 0;
}

static int get_cdb_info_lba_3_len_1_256_read(struct scst_cmd *cmd,
	const struct scst_sdbops *sdbops)
{
	int res = get_cdb_info_lba_3_len_1_256(cmd, sdbops);
	if (res != 0)
		goto out;
	else {
		struct scst_device *dev = cmd->dev;
		if ((dev->dev_dif_mode != SCST_DIF_MODE_NONE) && !dev->dpicz)
			cmd->cmd_dif_actions = dev->dev_dif_rd_prot0_actions |
				SCST_DIF_CHECK_GUARD_TAG | dev->dif_app_chk |
				SCST_DIF_CHECK_REF_TAG;
	}
out:
	return res;
}

static int get_cdb_info_lba_3_len_1_256_write(struct scst_cmd *cmd,
	const struct scst_sdbops *sdbops)
{
	int res = get_cdb_info_lba_3_len_1_256(cmd, sdbops);
	if (res != 0)
		goto out;
	else {
		struct scst_device *dev = cmd->dev;
		if (dev->dev_dif_mode != SCST_DIF_MODE_NONE)
			cmd->cmd_dif_actions = dev->dev_dif_wr_prot0_actions |
				SCST_DIF_CHECK_GUARD_TAG | dev->dif_app_chk |
				SCST_DIF_CHECK_REF_TAG;
	}
out:
	return res;
}

static int get_cdb_info_len_2(struct scst_cmd *cmd,
	const struct scst_sdbops *sdbops)
{
	cmd->op_flags |= SCST_LBA_NOT_VALID;
	cmd->lba = 0;
	cmd->bufflen = get_unaligned_be16(cmd->cdb + sdbops->info_len_off);
	cmd->data_len = cmd->bufflen;
	return 0;
}

static int get_cdb_info_len_3(struct scst_cmd *cmd,
	const struct scst_sdbops *sdbops)
{
	cmd->op_flags |= SCST_LBA_NOT_VALID;
	cmd->lba = 0;
	cmd->bufflen = get_unaligned_be24(cmd->cdb + sdbops->info_len_off);
	cmd->data_len = cmd->bufflen;
	return 0;
}

static int get_cdb_info_len_4(struct scst_cmd *cmd,
	const struct scst_sdbops *sdbops)
{
	cmd->op_flags |= SCST_LBA_NOT_VALID;
	cmd->lba = 0;
	cmd->bufflen = get_unaligned_be32(cmd->cdb + sdbops->info_len_off);
	if (unlikely(cmd->bufflen & SCST_MAX_VALID_BUFFLEN_MASK)) {
		PRINT_ERROR("Too big bufflen %d (op %s)", cmd->bufflen,
			scst_get_opcode_name(cmd));
		scst_set_invalid_field_in_cdb(cmd, sdbops->info_len_off, 0);
		return 1;
	}
	cmd->data_len = cmd->bufflen;
	return 0;
}

static int get_cdb_info_none(struct scst_cmd *cmd,
	const struct scst_sdbops *sdbops)
{
	cmd->op_flags |= SCST_LBA_NOT_VALID;
	cmd->lba = 0;

	/* It supposed to be already zeroed */
	EXTRACHECKS_BUG_ON(cmd->bufflen != 0);

	cmd->data_len = cmd->bufflen;
	return 0;
}

static int get_cdb_info_lba_2_none(struct scst_cmd *cmd,
	const struct scst_sdbops *sdbops)
{
	cmd->lba = get_unaligned_be16(cmd->cdb + sdbops->info_lba_off);

	/* It supposed to be already zeroed */
	EXTRACHECKS_BUG_ON(cmd->bufflen != 0);

	cmd->data_len = cmd->bufflen;
	return 0;
}

static int get_cdb_info_lba_4_none(struct scst_cmd *cmd,
	const struct scst_sdbops *sdbops)
{
	cmd->lba = get_unaligned_be32(cmd->cdb + sdbops->info_lba_off);

	/* It supposed to be already zeroed */
	EXTRACHECKS_BUG_ON(cmd->bufflen != 0);

	cmd->data_len = cmd->bufflen;
	return 0;
}

static int get_cdb_info_lba_8_none(struct scst_cmd *cmd,
	const struct scst_sdbops *sdbops)
{
	cmd->lba = get_unaligned_be64(cmd->cdb + sdbops->info_lba_off);

	/* It supposed to be already zeroed */
	EXTRACHECKS_BUG_ON(cmd->bufflen != 0);

	cmd->data_len = cmd->bufflen;
	return 0;
}

static int get_cdb_info_lba_4_len_2(struct scst_cmd *cmd,
	const struct scst_sdbops *sdbops)
{
	cmd->lba = get_unaligned_be32(cmd->cdb + sdbops->info_lba_off);
	cmd->bufflen = get_unaligned_be16(cmd->cdb + sdbops->info_len_off);
	cmd->data_len = cmd->bufflen;
	return 0;
}

static int get_cdb_info_read_10(struct scst_cmd *cmd,
	const struct scst_sdbops *sdbops)
{
	int res = get_cdb_info_lba_4_len_2(cmd, sdbops);
	if (res != 0)
		return res;
	else {
#ifdef CONFIG_SCST_DIF_INJECT_CORRUPTED_TAGS
		EXTRACHECKS_BUG_ON(cmd->cdb[0] != READ_10);
		cmd->cmd_corrupt_dif_tag = (cmd->cdb[6] & 0xE0) >> 5;
#endif
		return scst_parse_rdprotect(cmd);
	}
}

static int get_cdb_info_lba_4_len_2_wrprotect(struct scst_cmd *cmd,
	const struct scst_sdbops *sdbops)
{
	int res = get_cdb_info_lba_4_len_2(cmd, sdbops);
	if (res != 0)
		return res;
	else
		return scst_parse_wrprotect(cmd);
}

static inline int get_cdb_info_lba_4_len_4(struct scst_cmd *cmd,
	const struct scst_sdbops *sdbops)
{
	cmd->lba = get_unaligned_be32(cmd->cdb + sdbops->info_lba_off);
	cmd->bufflen = get_unaligned_be32(cmd->cdb + sdbops->info_len_off);
	if (unlikely(cmd->bufflen & SCST_MAX_VALID_BUFFLEN_MASK)) {
		PRINT_ERROR("Too big bufflen %d (op %s)", cmd->bufflen,
			scst_get_opcode_name(cmd));
		scst_set_invalid_field_in_cdb(cmd, sdbops->info_len_off, 0);
		return 1;
	}
	cmd->data_len = cmd->bufflen;
	return 0;
}

static int get_cdb_info_lba_4_len_4_rdprotect(struct scst_cmd *cmd,
	const struct scst_sdbops *sdbops)
{
	int res = get_cdb_info_lba_4_len_4(cmd, sdbops);
	if (res != 0)
		return res;
	else
		return scst_parse_rdprotect(cmd);
}

static int get_cdb_info_lba_4_len_4_wrprotect(struct scst_cmd *cmd,
	const struct scst_sdbops *sdbops)
{
	int res = get_cdb_info_lba_4_len_4(cmd, sdbops);
	if (res != 0)
		return res;
	else
		return scst_parse_wrprotect(cmd);
}

static inline int get_cdb_info_lba_8_len_4(struct scst_cmd *cmd,
	const struct scst_sdbops *sdbops)
{
	cmd->lba = get_unaligned_be64(cmd->cdb + sdbops->info_lba_off);
	cmd->bufflen = get_unaligned_be32(cmd->cdb + sdbops->info_len_off);
	if (unlikely(cmd->bufflen & SCST_MAX_VALID_BUFFLEN_MASK)) {
		PRINT_ERROR("Too big bufflen %d (op %s)", cmd->bufflen,
			scst_get_opcode_name(cmd));
		scst_set_invalid_field_in_cdb(cmd, sdbops->info_len_off, 0);
		return 1;
	}
	cmd->data_len = cmd->bufflen;
	return 0;
}

static int get_cdb_info_read_16(struct scst_cmd *cmd,
	const struct scst_sdbops *sdbops)
{
	int res = get_cdb_info_lba_8_len_4(cmd, sdbops);
	if (res != 0)
		return res;
	else {
#ifdef CONFIG_SCST_DIF_INJECT_CORRUPTED_TAGS
		EXTRACHECKS_BUG_ON(cmd->cdb[0] != READ_16);
		cmd->cmd_corrupt_dif_tag = (cmd->cdb[14] & 0xE0) >> 5;
#endif
		return scst_parse_rdprotect(cmd);
	}
}

static int get_cdb_info_lba_8_len_4_wrprotect(struct scst_cmd *cmd,
	const struct scst_sdbops *sdbops)
{
	int res = get_cdb_info_lba_8_len_4(cmd, sdbops);
	if (res != 0)
		return res;
	else
		return scst_parse_wrprotect(cmd);
}

static int get_cdb_info_lba_8_len_4_wrprotect32(struct scst_cmd *cmd,
	const struct scst_sdbops *sdbops)
{
	int res = get_cdb_info_lba_8_len_4(cmd, sdbops);
	if (res != 0)
		return res;
	else
		return scst_parse_wrprotect32(cmd);
}

static int get_cdb_info_lba_8_len_4_rdprotect32(struct scst_cmd *cmd,
	const struct scst_sdbops *sdbops)
{
	int res = get_cdb_info_lba_8_len_4(cmd, sdbops);
	if (res != 0)
		return res;
	else
		return scst_parse_rdprotect32(cmd);
}

static int get_cdb_info_write_same(struct scst_cmd *cmd,
				   const struct scst_sdbops *sdbops,
				   const bool ndob)
{
	const uint8_t ctrl_offs = cmd->cdb_len < 32 ? 1 : 10;
	const bool anchor = (cmd->cdb[ctrl_offs] >> 4) & 1;
	const bool unmap  = (cmd->cdb[ctrl_offs] >> 3) & 1;

	if (!unmap && (anchor || ndob)) {
		PRINT_ERROR("Received invalid %s command (UNMAP = %d;"
			    " ANCHOR = %d; NDOB = %d)",
			    scst_get_opcode_name(cmd), unmap, anchor, ndob);
		scst_set_invalid_field_in_cdb(cmd, ctrl_offs,
			SCST_INVAL_FIELD_BIT_OFFS_VALID | (ndob ? 0 : 4));
		return 1;
	}

	if (ndob) {
		cmd->bufflen = 0;
		cmd->data_direction = SCST_DATA_NONE;
	} else {
		cmd->bufflen = 1;
		cmd->data_direction = SCST_DATA_WRITE;
	}

	return cmd->cdb_len < 32 ? scst_parse_wrprotect(cmd) :
		scst_parse_wrprotect32(cmd);
}

static int get_cdb_info_write_same10(struct scst_cmd *cmd,
	const struct scst_sdbops *sdbops)
{
	cmd->lba = get_unaligned_be32(cmd->cdb + sdbops->info_lba_off);
	cmd->data_len = get_unaligned_be16(cmd->cdb + sdbops->info_len_off);
	return get_cdb_info_write_same(cmd, sdbops, false);
}

static int get_cdb_info_write_same16(struct scst_cmd *cmd,
	const struct scst_sdbops *sdbops)
{
	cmd->lba = get_unaligned_be64(cmd->cdb + sdbops->info_lba_off);
	cmd->data_len = get_unaligned_be32(cmd->cdb + sdbops->info_len_off);
	return get_cdb_info_write_same(cmd, sdbops, cmd->cdb[1] & 1 /*NDOB*/);
}

static int get_cdb_info_write_same32(struct scst_cmd *cmd,
	const struct scst_sdbops *sdbops)
{
	cmd->lba = get_unaligned_be64(cmd->cdb + sdbops->info_lba_off);
	cmd->data_len = get_unaligned_be32(cmd->cdb + sdbops->info_len_off);
	return get_cdb_info_write_same(cmd, sdbops, cmd->cdb[10] & 1 /*NDOB*/);
}

static int scst_set_cmd_from_cdb_info(struct scst_cmd *cmd,
	const struct scst_sdbops *ptr)
{
	cmd->cdb_len = SCST_GET_CDB_LEN(cmd->cdb[0]);
	cmd->cmd_naca = (cmd->cdb[cmd->cdb_len - 1] & CONTROL_BYTE_NACA_BIT);
	cmd->cmd_linked = (cmd->cdb[cmd->cdb_len - 1] & CONTROL_BYTE_LINK_BIT);
	cmd->op_name = ptr->info_op_name;
	cmd->data_direction = ptr->info_data_direction;
	cmd->op_flags = ptr->info_op_flags | SCST_INFO_VALID;
	cmd->lba_off = ptr->info_lba_off;
	cmd->lba_len = ptr->info_lba_len;
	cmd->len_off = ptr->info_len_off;
	cmd->len_len = ptr->info_len_len;
	return (*ptr->get_cdb_info)(cmd, ptr);
}

static int get_cdb_info_var_len(struct scst_cmd *cmd,
	const struct scst_sdbops *sdbops)
{
	int res;
	/*
	 * !! Indexed by (cdb[8-9] - SUBCODE_READ_32), the smallest subcode,
	 * !! hence all items in the array MUST be sorted and with NO HOLES
	 * !! in ops field!
	 */
	static const struct scst_sdbops scst_scsi_op32_table[] = {
		{.ops = 0x7F, .devkey = "O               ",
		 .info_op_name = "READ(32)",
		 .info_data_direction = SCST_DATA_READ,
		 .info_op_flags = SCST_TRANSFER_LEN_TYPE_FIXED|
#ifdef CONFIG_SCST_TEST_IO_IN_SIRQ
			 SCST_TEST_IO_IN_SIRQ_ALLOWED|
#endif
			 SCST_WRITE_EXCL_ALLOWED,
		 .info_lba_off = 12, .info_lba_len = 8,
		 .info_len_off = 28, .info_len_len = 4,
		 .get_cdb_info = get_cdb_info_lba_8_len_4_rdprotect32},
		{.ops = 0x7F, .devkey = "O               ",
		 .info_op_name = "VERIFY(32)",
		 .info_data_direction = SCST_DATA_UNKNOWN,
		 .info_op_flags = SCST_TRANSFER_LEN_TYPE_FIXED|SCST_WRITE_EXCL_ALLOWED,
		 .info_lba_off = 12, .info_lba_len = 8,
		 .info_len_off = 28, .info_len_len = 4,
		 .get_cdb_info = get_cdb_info_verify32},
		{.ops = 0x7F, .devkey = "O               ",
		 .info_op_name = "WRITE(32)",
		 .info_data_direction = SCST_DATA_WRITE,
		 .info_op_flags = SCST_TRANSFER_LEN_TYPE_FIXED|
#ifdef CONFIG_SCST_TEST_IO_IN_SIRQ
			SCST_TEST_IO_IN_SIRQ_ALLOWED|
#endif
			SCST_WRITE_MEDIUM,
		 .info_lba_off = 12, .info_lba_len = 8,
		 .info_len_off = 28, .info_len_len = 4,
		 .get_cdb_info = get_cdb_info_lba_8_len_4_wrprotect32},
		{.ops = 0x7F, .devkey = "O               ",
		 .info_op_name = "WRITE AND VERIFY(32)",
		 .info_data_direction = SCST_DATA_WRITE,
		 .info_op_flags = SCST_TRANSFER_LEN_TYPE_FIXED|SCST_WRITE_MEDIUM,
		 .info_lba_off = 12, .info_lba_len = 8,
		 .info_len_off = 28, .info_len_len = 4,
		 .get_cdb_info = get_cdb_info_lba_8_len_4_wrprotect32},
		{.ops = 0x7F, .devkey = "O               ",
		 .info_op_name = "WRITE SAME(32)",
		 .info_data_direction = SCST_DATA_WRITE,
		 .info_op_flags = SCST_TRANSFER_LEN_TYPE_FIXED|SCST_WRITE_MEDIUM,
		 .info_lba_off = 12, .info_lba_len = 8,
		 .info_len_off = 28, .info_len_len = 4,
		 .get_cdb_info = get_cdb_info_write_same32},
	};
	const struct scst_sdbops *ptr;
	int subcode = be16_to_cpu(*(__be16 *)&cmd->cdb[8]);
	unsigned int i = subcode - SUBCODE_READ_32;

	EXTRACHECKS_BUG_ON(cmd->cdb[0] != 0x7F);
	EXTRACHECKS_BUG_ON(sdbops->ops != 0x7F);

	/* i is unsigned, so this will handle subcodes < READ_32 as well */
	if (unlikely(i >= ARRAY_SIZE(scst_scsi_op32_table))) {
		TRACE(TRACE_MINOR, "Too big cmd index %d for 0x7F CDB (cmd %p)",
			i, cmd);
		goto out_unknown;
	}

	ptr = &scst_scsi_op32_table[i];
#if 0 /* not possible */
	if (unlikely(ptr == NULL))
		goto out_unknown;
#endif

	if (unlikely(cmd->cdb[7] != 0x18)) {
		TRACE(TRACE_MINOR, "Incorrect ADDITIONAL CDB LENGTH %d for "
			"0x7F CDB (cmd %p)", cmd->cdb[7], cmd);
		cmd->op_flags |= SCST_LBA_NOT_VALID;
		scst_set_invalid_field_in_cdb(cmd, 7, 0);
		res = 1; /* command invalid */
		goto out;
	}

	res = scst_set_cmd_from_cdb_info(cmd, ptr);

	cmd->cmd_naca = (cmd->cdb[1] & CONTROL_BYTE_NACA_BIT);
	cmd->cmd_linked = (cmd->cdb[1] & CONTROL_BYTE_LINK_BIT);

out:
	TRACE_EXIT_RES(res);
	return res;

out_unknown:
	TRACE(TRACE_MINOR, "Unknown opcode 0x%x, subcode %d for type %d",
		cmd->cdb[0], subcode, cmd->dev->type);
	cmd->op_flags &= ~SCST_INFO_VALID;
	res = -1; /* command unknown */
	goto out;
}

static int get_cdb_info_compare_and_write(struct scst_cmd *cmd,
					  const struct scst_sdbops *sdbops)
{
	cmd->lba = get_unaligned_be64(cmd->cdb + sdbops->info_lba_off);
	cmd->data_len = cmd->cdb[sdbops->info_len_off];
	cmd->bufflen = 2 * cmd->data_len;
	return scst_parse_wrprotect(cmd);
}

/**
 * get_cdb_info_apt() - Parse ATA PASS-THROUGH CDB.
 *
 * Parse ATA PASS-THROUGH(12) and ATA PASS-THROUGH(16). See also SAT-3 for a
 * detailed description of these commands.
 */
static int get_cdb_info_apt(struct scst_cmd *cmd,
			    const struct scst_sdbops *sdbops)
{
	const u8 *const cdb = cmd->cdb;
	const u8 op         = cdb[0];
	const u8 extend     = cdb[1] & 1;
	const u8 multiple   = cdb[1] >> 5;
	const u8 protocol   = (cdb[1] >> 1) & 0xf;
	const u8 t_type     = (cdb[2] >> 4) & 1;
	const u8 t_dir      = (cdb[2] >> 3) & 1;
	const u8 byte_block = (cdb[2] >> 2) & 1;
	const u8 t_length   = cdb[2] & 3;
	int bufflen = 0;

	/*
	 * If the PROTOCOL field contains Fh (i.e., Return Response
	 * Information), then the SATL shall ignore all fields in the CDB
	 * except for the PROTOCOL field.
	 */
	if (protocol == 0xf)
		goto out;

	switch (op) {
	case ATA_12:
		switch (t_length) {
		case 0:
			bufflen = 0;
			break;
		case 1:
			bufflen = cdb[3];
			break;
		case 2:
			bufflen = cdb[4];
			break;
		case 3:
			/*
			 * Not yet implemented: "The transfer length is an
			 * unsigned integer specified in the TPSIU (see
			 * 3.1.97)."
			 */
			WARN_ON(true);
			break;
		}
		break;
	case ATA_16:
		switch (t_length) {
		case 0:
			bufflen = 0;
			break;
		case 1:
			bufflen = extend ? get_unaligned_be16(&cdb[3]) : cdb[4];
			break;
		case 2:
			bufflen = extend ? get_unaligned_be16(&cdb[5]) : cdb[6];
			break;
		case 3:
			WARN_ON(true);
			break;
		}
		break;
	}

	/* See also "Table 133 - Mapping of BYTE_BLOCK, T_TYPE, and T_LENGTH" */
	cmd->cdb_len = SCST_GET_CDB_LEN(op);
	if (t_length != 0 && byte_block != 0) {
		/*
		 * "The number of ATA logical sector size (see 3.1.16) blocks
		 * to be transferred"
		 */
		bufflen *= t_type ? cmd->dev->block_size : 512;
	}
	/*
	 * If the T_DIR bit is set to zero, then the SATL shall transfer data
	 * from the application client to the ATA device. If the T_DIR bit is
	 * set to one, then the SATL shall transfer data from the ATA device
	 * to the application client. The SATL shall ignore the T_DIR bit if
	 * the T_LENGTH field is set to zero.
	*/
	cmd->data_direction = (t_length == 0 ? SCST_DATA_NONE : t_dir ?
			       SCST_DATA_READ : SCST_DATA_WRITE);
	cmd->lba = 0;
	cmd->bufflen = bufflen << multiple;
	cmd->data_len = cmd->bufflen;
out:
	cmd->op_flags = SCST_INFO_VALID;
	return 0;
}

/* Parse MAINTENANCE IN */
static int get_cdb_info_min(struct scst_cmd *cmd,
			    const struct scst_sdbops *sdbops)
{
	switch (cmd->cdb[1] & 0x1f) {
	case MI_REPORT_IDENTIFYING_INFORMATION:
		cmd->op_name = "REPORT IDENTIFYING INFORMATION";
		cmd->op_flags |= SCST_REG_RESERVE_ALLOWED |
			SCST_WRITE_EXCL_ALLOWED | SCST_EXCL_ACCESS_ALLOWED;
		break;
	case MI_REPORT_TARGET_PGS:
		cmd->op_name = "REPORT TARGET PORT GROUPS";
		cmd->op_flags |= SCST_REG_RESERVE_ALLOWED |
			SCST_WRITE_EXCL_ALLOWED | SCST_EXCL_ACCESS_ALLOWED;
		break;
	case MI_REPORT_SUPPORTED_OPERATION_CODES:
		cmd->op_name = "REPORT SUPPORTED OPERATION CODES";
		cmd->op_flags |= SCST_WRITE_EXCL_ALLOWED;
		if (cmd->devt->get_supported_opcodes != NULL)
			cmd->op_flags |= SCST_LOCAL_CMD | SCST_FULLY_LOCAL_CMD;
		break;
	case MI_REPORT_SUPPORTED_TASK_MANAGEMENT_FUNCTIONS:
		cmd->op_name = "REPORT SUPPORTED TASK MANAGEMENT FUNCTIONS";
		cmd->op_flags |= SCST_WRITE_EXCL_ALLOWED |
				SCST_LOCAL_CMD | SCST_FULLY_LOCAL_CMD;
		break;
	default:
		break;
	}

	return get_cdb_info_len_4(cmd, sdbops);
}

/**
 * scst_get_cdb_info() - fill various info about the command's CDB
 *
 * Description:
 *    Fills various info about the command's CDB in the corresponding fields
 *    in the command.
 *
 *    Returns: 0 on success, <0 if command is unknown, >0 if command
 *    is invalid.
 */
int scst_get_cdb_info(struct scst_cmd *cmd)
{
	int dev_type = cmd->dev->type;
	int i, res = 0;
	uint8_t op;
	const struct scst_sdbops *ptr = NULL;

	TRACE_ENTRY();

	op = cmd->cdb[0];	/* get clear opcode */

	TRACE_DBG("opcode=%02x, cdblen=%d bytes, dev_type=%d", op,
		SCST_GET_CDB_LEN(op), dev_type);

	i = scst_scsi_op_list[op];
	while (i < SCST_CDB_TBL_SIZE && scst_scsi_op_table[i].ops == op) {
		if (scst_scsi_op_table[i].devkey[dev_type] != SCST_CDB_NOTSUPP) {
			ptr = &scst_scsi_op_table[i];
			TRACE_DBG("op = 0x%02x+'%c%c%c%c%c%c%c%c%c%c'+<%s>",
			      ptr->ops, ptr->devkey[0],	/* disk     */
			      ptr->devkey[1],	/* tape     */
			      ptr->devkey[2],	/* printer */
			      ptr->devkey[3],	/* cpu      */
			      ptr->devkey[4],	/* cdr      */
			      ptr->devkey[5],	/* cdrom    */
			      ptr->devkey[6],	/* scanner */
			      ptr->devkey[7],	/* worm     */
			      ptr->devkey[8],	/* changer */
			      ptr->devkey[9],	/* commdev */
			      ptr->info_op_name);
			TRACE_DBG("data direction %d, op flags 0x%x, lba off %d, "
				"lba len %d, len off %d, len len %d",
				ptr->info_data_direction, ptr->info_op_flags,
				ptr->info_lba_off, ptr->info_lba_len,
				ptr->info_len_off, ptr->info_len_len);
			break;
		}
		i++;
	}

	if (unlikely(ptr == NULL)) {
		/* opcode not found or now not used */
		TRACE(TRACE_MINOR, "Unknown opcode 0x%x for type %d", op,
		      dev_type);
		cmd->op_flags |= SCST_LBA_NOT_VALID;
		res = -1;
		goto out;
	}

	res = scst_set_cmd_from_cdb_info(cmd, ptr);

out:
	TRACE_EXIT_RES(res);
	return res;
}
EXPORT_SYMBOL_GPL(scst_get_cdb_info);

/* Packs SCST LUN back to SCSI form */
__be64 scst_pack_lun(const uint64_t lun, enum scst_lun_addr_method addr_method)
{
	uint64_t res = 0;

	if (lun) {
		res = (addr_method << 14) | (lun & 0x3fff);
		res = res << 48;
	}

	TRACE_EXIT_HRES(res >> 48);
	return cpu_to_be64(res);
}
EXPORT_SYMBOL(scst_pack_lun);

/*
 * Function to extract a LUN number from an 8-byte LUN structure in network byte
 * order (big endian). Supports three LUN addressing methods: peripheral, flat
 * and logical unit. See also SAM-2, section 4.9.4 (page 40).
 */
uint64_t scst_unpack_lun(const uint8_t *lun, int len)
{
	uint64_t res = NO_SUCH_LUN;
	int address_method;

	TRACE_ENTRY();

	TRACE_BUFF_FLAG(TRACE_DEBUG, "Raw LUN", lun, len);

	switch (len) {
	case 2:
		break;
	case 8:
		if ((*((__be64 *)lun) & cpu_to_be64(0x0000FFFFFFFFFFFFLL)) != 0)
			goto out_err;
		break;
	case 4:
		if (*((__be16 *)&lun[2]) != 0)
			goto out_err;
		break;
	case 6:
		if (*((__be32 *)&lun[2]) != 0)
			goto out_err;
		break;
	case 1:
	case 0:
		PRINT_ERROR("Illegal lun length %d, expected 2 bytes "
			    "or more", len);
		goto out;
	default:
		goto out_err;
	}

	address_method = (*lun) >> 6;	/* high 2 bits of byte 0 */
	switch (address_method) {
	case SCST_LUN_ADDR_METHOD_PERIPHERAL:
	case SCST_LUN_ADDR_METHOD_FLAT:
	case SCST_LUN_ADDR_METHOD_LUN:
		res = *(lun + 1) | (((*lun) & 0x3f) << 8);
		break;

	case SCST_LUN_ADDR_METHOD_EXTENDED_LUN:
	default:
		PRINT_ERROR("Unimplemented LUN addressing method %u",
			    address_method);
		break;
	}

out:
	TRACE_EXIT_RES((int)res);
	return res;

out_err:
	PRINT_ERROR("%s", "Multi-level LUN unimplemented");
	goto out;
}
EXPORT_SYMBOL(scst_unpack_lun);

/**
 ** Generic parse() support routines.
 ** Done via pointer on functions to avoid unneeded dereferences on
 ** the fast path.
 **/

/**
 * scst_calc_block_shift() - calculate block shift
 *
 * Calculates and returns block shift for the given sector size
 */
int scst_calc_block_shift(int sector_size)
{
	int block_shift;

	if (sector_size == 0)
		sector_size = 512;

	block_shift = ilog2(sector_size);
	WARN_ONCE(1 << block_shift != sector_size, "1 << %d != %d\n",
		  block_shift, sector_size);

	if (block_shift < 9) {
		PRINT_ERROR("Wrong sector size %d", sector_size);
		block_shift = -1;
	}

	TRACE_EXIT_RES(block_shift);
	return block_shift;
}
EXPORT_SYMBOL_GPL(scst_calc_block_shift);

/*
 * Test whether the result of a shift-left operation would be larger than
 * what fits in a variable with the type of @a.
 */
#define shift_left_overflows(a, b)					\
	({								\
		typeof(a) _minus_one = -1LL;				\
		typeof(a) _plus_one = 1;				\
		bool _a_is_signed = _minus_one < 0;			\
		int _shift = sizeof(a) * 8 - ((b) + _a_is_signed);	\
		_shift < 0 || ((a) & ~((_plus_one << _shift) - 1)) != 0;\
	})

/**
 * scst_generic_parse() - Generic parse() for devices supporting an LBA
 */
static inline int scst_generic_parse(struct scst_cmd *cmd, const int timeout[3])
{
	const int block_shift = cmd->dev->block_shift;
	int res = -EINVAL;

	TRACE_ENTRY();

	EXTRACHECKS_BUG_ON(block_shift < 0);

	/*
	 * SCST sets good defaults for cmd->data_direction and cmd->bufflen,
	 * therefore change them only if necessary
	 */

	if (cmd->op_flags & SCST_TRANSFER_LEN_TYPE_FIXED) {
		/*
		 * No need for locks here, since *_detach() can not be
		 * called, when there are existing commands.
		 */
		bool overflow = shift_left_overflows(cmd->bufflen, block_shift) ||
				shift_left_overflows(cmd->data_len, block_shift) ||
				shift_left_overflows(cmd->out_bufflen, block_shift);
		if (unlikely(overflow)) {
			PRINT_WARNING("bufflen %u, data_len %llu or out_bufflen"
				      " %u too large for device %s (block size"
				      " %u)", cmd->bufflen, cmd->data_len,
				      cmd->out_bufflen, cmd->dev->virt_name,
				      1 << block_shift);
			PRINT_BUFFER("CDB", cmd->cdb, cmd->cdb_len);
			scst_set_cmd_error(cmd, SCST_LOAD_SENSE(
					scst_sense_block_out_range_error));
			goto out;
		}
		cmd->bufflen = cmd->bufflen << block_shift;
		cmd->data_len = cmd->data_len << block_shift;
		cmd->out_bufflen = cmd->out_bufflen << block_shift;
	}

	if (unlikely(!(cmd->op_flags & SCST_LBA_NOT_VALID) &&
		     shift_left_overflows(cmd->lba, block_shift))) {
		PRINT_WARNING("offset %llu * %u >= 2**63 for device %s (len %lld)",
			   cmd->lba, 1 << block_shift, cmd->dev->virt_name,
			   cmd->data_len);
		scst_set_cmd_error(cmd, SCST_LOAD_SENSE(
					scst_sense_block_out_range_error));
		goto out;
	}

	cmd->timeout = timeout[cmd->op_flags & SCST_BOTH_TIMEOUTS];
	res = 0;

out:
	TRACE_DBG("res %d, bufflen %d, data_len %lld, direct %d", res,
		cmd->bufflen, (long long)cmd->data_len, cmd->data_direction);

	TRACE_EXIT_RES(res);
	return res;
}

 /**
 * scst_sbc_generic_parse() - generic SBC parsing
  *
 * Generic parse() for SBC (disk) devices
  */
int scst_sbc_generic_parse(struct scst_cmd *cmd)
{
	static const int disk_timeout[] = {
		[0] = SCST_GENERIC_DISK_REG_TIMEOUT,
		[SCST_SMALL_TIMEOUT] = SCST_GENERIC_DISK_SMALL_TIMEOUT,
		[SCST_LONG_TIMEOUT] = SCST_GENERIC_DISK_LONG_TIMEOUT,
		[SCST_BOTH_TIMEOUTS] = SCST_GENERIC_DISK_LONG_TIMEOUT,
	};
	BUILD_BUG_ON(SCST_SMALL_TIMEOUT != 1);
	BUILD_BUG_ON(SCST_LONG_TIMEOUT != 2);
	BUILD_BUG_ON(SCST_BOTH_TIMEOUTS != 3);

	return scst_generic_parse(cmd, disk_timeout);
}
EXPORT_SYMBOL_GPL(scst_sbc_generic_parse);

/**
 * scst_cdrom_generic_parse() - generic MMC parse
 *
 * Generic parse() for MMC (cdrom) devices
 */
int scst_cdrom_generic_parse(struct scst_cmd *cmd)
{
	static const int cdrom_timeout[] = {
		[0] = SCST_GENERIC_CDROM_REG_TIMEOUT,
		[SCST_SMALL_TIMEOUT] = SCST_GENERIC_CDROM_SMALL_TIMEOUT,
		[SCST_LONG_TIMEOUT] = SCST_GENERIC_CDROM_LONG_TIMEOUT,
		[SCST_BOTH_TIMEOUTS] = SCST_GENERIC_CDROM_LONG_TIMEOUT,
	};
	BUILD_BUG_ON(SCST_SMALL_TIMEOUT != 1);
	BUILD_BUG_ON(SCST_LONG_TIMEOUT != 2);
	BUILD_BUG_ON(SCST_BOTH_TIMEOUTS != 3);

	cmd->cdb[1] &= 0x1f;
	return scst_generic_parse(cmd, cdrom_timeout);
}
EXPORT_SYMBOL_GPL(scst_cdrom_generic_parse);

/**
 * scst_modisk_generic_parse() - generic MO parse
 *
 * Generic parse() for MO disk devices
 */
int scst_modisk_generic_parse(struct scst_cmd *cmd)
{
	static const int modisk_timeout[] = {
		[0] = SCST_GENERIC_MODISK_REG_TIMEOUT,
		[SCST_SMALL_TIMEOUT] = SCST_GENERIC_MODISK_SMALL_TIMEOUT,
		[SCST_LONG_TIMEOUT] = SCST_GENERIC_MODISK_LONG_TIMEOUT,
		[SCST_BOTH_TIMEOUTS] = SCST_GENERIC_MODISK_LONG_TIMEOUT,
	};
	BUILD_BUG_ON(SCST_SMALL_TIMEOUT != 1);
	BUILD_BUG_ON(SCST_LONG_TIMEOUT != 2);
	BUILD_BUG_ON(SCST_BOTH_TIMEOUTS != 3);

	cmd->cdb[1] &= 0x1f;
	return scst_generic_parse(cmd, modisk_timeout);
}
EXPORT_SYMBOL_GPL(scst_modisk_generic_parse);

/**
 * scst_tape_generic_parse() - generic tape parse
 *
 * Generic parse() for tape devices
 */
int scst_tape_generic_parse(struct scst_cmd *cmd)
{
	int res = 0;

	TRACE_ENTRY();

	/*
	 * SCST sets good defaults for cmd->data_direction and cmd->bufflen,
	 * therefore change them only if necessary
	 */

	if (cmd->cdb[0] == READ_POSITION) {
		int tclp = cmd->cdb[1] & 4;
		int long_bit = cmd->cdb[1] & 2;
		int bt = cmd->cdb[1] & 1;

		if ((tclp == long_bit) && (!bt || !long_bit)) {
			cmd->bufflen =
			    tclp ? POSITION_LEN_LONG : POSITION_LEN_SHORT;
			cmd->data_direction = SCST_DATA_READ;
		} else {
			cmd->bufflen = 0;
			cmd->data_direction = SCST_DATA_NONE;
		}
		cmd->data_len = cmd->bufflen;
	}

	if (cmd->op_flags & SCST_TRANSFER_LEN_TYPE_FIXED && cmd->cdb[1] & 1) {
		int block_size = cmd->dev->block_size;
		cmd->bufflen = cmd->bufflen * block_size;
		cmd->data_len = cmd->data_len * block_size;
		cmd->out_bufflen = cmd->out_bufflen * block_size;
	}

	if ((cmd->op_flags & (SCST_SMALL_TIMEOUT | SCST_LONG_TIMEOUT)) == 0)
		cmd->timeout = SCST_GENERIC_TAPE_REG_TIMEOUT;
	else if (cmd->op_flags & SCST_SMALL_TIMEOUT)
		cmd->timeout = SCST_GENERIC_TAPE_SMALL_TIMEOUT;
	else if (cmd->op_flags & SCST_LONG_TIMEOUT)
		cmd->timeout = SCST_GENERIC_TAPE_LONG_TIMEOUT;

	TRACE_EXIT_RES(res);
	return res;
}
EXPORT_SYMBOL_GPL(scst_tape_generic_parse);

static int scst_null_parse(struct scst_cmd *cmd)
{
	int res = 0;

	TRACE_ENTRY();

	/*
	 * SCST sets good defaults for cmd->data_direction and cmd->bufflen,
	 * therefore change them only if necessary
	 */

#if 0
	switch (cmd->cdb[0]) {
	default:
		/* It's all good */
		break;
	}
#endif

	TRACE_DBG("res %d bufflen %d direct %d",
	      res, cmd->bufflen, cmd->data_direction);

	TRACE_EXIT();
	return res;
}

/**
 * scst_changer_generic_parse() - generic changer parse
 *
 * Generic parse() for changer devices
 */
int scst_changer_generic_parse(struct scst_cmd *cmd)
{
	int res = scst_null_parse(cmd);

	if (cmd->op_flags & SCST_LONG_TIMEOUT)
		cmd->timeout = SCST_GENERIC_CHANGER_LONG_TIMEOUT;
	else
		cmd->timeout = SCST_GENERIC_CHANGER_TIMEOUT;

	return res;
}
EXPORT_SYMBOL_GPL(scst_changer_generic_parse);

/**
 * scst_processor_generic_parse - generic SCSI processor parse
 *
 * Generic parse() for SCSI processor devices
 */
int scst_processor_generic_parse(struct scst_cmd *cmd)
{
	int res = scst_null_parse(cmd);

	if (cmd->op_flags & SCST_LONG_TIMEOUT)
		cmd->timeout = SCST_GENERIC_PROCESSOR_LONG_TIMEOUT;
	else
		cmd->timeout = SCST_GENERIC_PROCESSOR_TIMEOUT;

	return res;
}
EXPORT_SYMBOL_GPL(scst_processor_generic_parse);

/**
 * scst_raid_generic_parse() - generic RAID parse
 *
 * Generic parse() for RAID devices
 */
int scst_raid_generic_parse(struct scst_cmd *cmd)
{
	int res = scst_null_parse(cmd);

	if (cmd->op_flags & SCST_LONG_TIMEOUT)
		cmd->timeout = SCST_GENERIC_RAID_LONG_TIMEOUT;
	else
		cmd->timeout = SCST_GENERIC_RAID_TIMEOUT;

	return res;
}
EXPORT_SYMBOL_GPL(scst_raid_generic_parse);

int scst_do_internal_parsing(struct scst_cmd *cmd)
{
	int res, rc;

	TRACE_ENTRY();

	switch (cmd->dev->type) {
	case TYPE_DISK:
		rc = scst_sbc_generic_parse(cmd);
		break;
	case TYPE_TAPE:
		rc = scst_tape_generic_parse(cmd);
		break;
	case TYPE_PROCESSOR:
		rc = scst_processor_generic_parse(cmd);
		break;
	case TYPE_ROM:
		rc = scst_cdrom_generic_parse(cmd);
		break;
	case TYPE_MOD:
		rc = scst_modisk_generic_parse(cmd);
		break;
	case TYPE_MEDIUM_CHANGER:
		rc = scst_changer_generic_parse(cmd);
		break;
	case TYPE_RAID:
		rc = scst_raid_generic_parse(cmd);
		break;
	default:
		PRINT_ERROR("Internal parse for type %d not supported",
			cmd->dev->type);
		goto out_hw_err;
	}

	if (rc != 0)
		goto out_abn;

	res = SCST_CMD_STATE_DEFAULT;

out:
	TRACE_EXIT();
	return res;

out_hw_err:
	scst_set_cmd_error(cmd, SCST_LOAD_SENSE(scst_sense_hardw_error));

out_abn:
	res = scst_get_cmd_abnormal_done_state(cmd);
	goto out;
}

/**
 ** Generic dev_done() support routines.
 ** Done via pointer on functions to avoid unneeded dereferences on
 ** the fast path.
 **/

/**
 * scst_block_generic_dev_done() - generic SBC dev_done
 *
 * Generic dev_done() for block (SBC) devices
 */
int scst_block_generic_dev_done(struct scst_cmd *cmd,
	void (*set_block_shift)(struct scst_cmd *cmd, int block_shift))
{
	int opcode = cmd->cdb[0];
	int res = SCST_CMD_STATE_DEFAULT;
	int sect_sz_off;

	TRACE_ENTRY();

	if (unlikely(opcode == READ_CAPACITY ||
		     (opcode == SERVICE_ACTION_IN_16 &&
		      cmd->cdb[1] == SAI_READ_CAPACITY_16))) {
		if (scst_cmd_completed_good(cmd)) {
			/* Always keep track of disk capacity */
			int buffer_size, sector_size, sh;
			uint8_t *buffer;

			buffer_size = scst_get_buf_full(cmd, &buffer);
			if (unlikely(buffer_size <= 0)) {
				if (buffer_size < 0) {
					PRINT_ERROR("%s: Unable to get cmd "
						"buffer (%d)",	__func__,
						buffer_size);
				}
				goto out;
			}

			sect_sz_off = opcode == READ_CAPACITY ? 4 : 8;
			if (buffer_size < sect_sz_off + 4)
				goto out;
			sector_size = get_unaligned_be32(&buffer[sect_sz_off]);
			scst_put_buf_full(cmd, buffer);
			if (sector_size != 0) {
				sh = scst_calc_block_shift(sector_size);
				set_block_shift(cmd, sh);
				TRACE_DBG("block_shift %d", sh);
			} else {
				PRINT_ERROR("Sector size in %s response is 0",
					    cmd->op_name);
			}
		}
	} else {
		/* It's all good */
	}

out:
	TRACE_EXIT_RES(res);
	return res;
}
EXPORT_SYMBOL_GPL(scst_block_generic_dev_done);

/**
 * scst_tape_generic_dev_done() - generic tape dev done
 *
 * Generic dev_done() for tape devices
 */
int scst_tape_generic_dev_done(struct scst_cmd *cmd,
	void (*set_block_size)(struct scst_cmd *cmd, int block_shift))
{
	int opcode = cmd->cdb[0];
	int res = SCST_CMD_STATE_DEFAULT;
	int buffer_size, bs;
	uint8_t *buffer = NULL;

	TRACE_ENTRY();

	if (unlikely(!scst_cmd_completed_good(cmd)))
		goto out;

	switch (opcode) {
	case MODE_SENSE:
	case MODE_SELECT:
		buffer_size = scst_get_buf_full(cmd, &buffer);
		if (unlikely(buffer_size <= 0)) {
			if (buffer_size < 0) {
				PRINT_ERROR("%s: Unable to get the buffer (%d)",
					__func__, buffer_size);
			}
			goto out;
		}
		break;
	}

	switch (opcode) {
	case MODE_SENSE:
		TRACE_DBG("%s", "MODE_SENSE");
		if ((cmd->cdb[2] & 0xC0) == 0) {
			if (buffer[3] == 8) {
				bs = get_unaligned_be24(&buffer[9]);
				set_block_size(cmd, bs);
			}
		}
		break;
	case MODE_SELECT:
		TRACE_DBG("%s", "MODE_SELECT");
		if (buffer[3] == 8) {
			bs = get_unaligned_be24(&buffer[9]);
			set_block_size(cmd, bs);
		}
		break;
	default:
		/* It's all good */
		break;
	}

	switch (opcode) {
	case MODE_SENSE:
	case MODE_SELECT:
		scst_put_buf_full(cmd, buffer);
		break;
	}

out:
	TRACE_EXIT_RES(res);
	return res;
}
EXPORT_SYMBOL_GPL(scst_tape_generic_dev_done);

typedef void (*scst_set_cdb_lba_fn_t)(struct scst_cmd *cmd, int64_t lba);

static void scst_set_cdb_lba1(struct scst_cmd *cmd, int64_t lba)
{
	TRACE_ENTRY();

	cmd->cdb[cmd->lba_off] = lba;

	TRACE_EXIT();
	return;
}

static void scst_set_cdb_lba2(struct scst_cmd *cmd, int64_t lba)
{
	TRACE_ENTRY();

	put_unaligned_be16(lba, &cmd->cdb[cmd->lba_off]);

	TRACE_EXIT();
	return;
}

static void scst_set_cdb_lba3(struct scst_cmd *cmd, int64_t lba)
{
	TRACE_ENTRY();

	put_unaligned_be24(lba, &cmd->cdb[cmd->lba_off]);

	TRACE_EXIT();
	return;
}

static void scst_set_cdb_lba4(struct scst_cmd *cmd, int64_t lba)
{
	TRACE_ENTRY();

	put_unaligned_be32(lba, &cmd->cdb[cmd->lba_off]);

	TRACE_EXIT();
	return;
}

static void scst_set_cdb_lba8(struct scst_cmd *cmd, int64_t lba)
{
	TRACE_ENTRY();

	put_unaligned_be64(lba, &cmd->cdb[cmd->lba_off]);

	TRACE_EXIT();
	return;
}

static const scst_set_cdb_lba_fn_t scst_set_cdb_lba_fns[9] = {
	[1] = scst_set_cdb_lba1,
	[2] = scst_set_cdb_lba2,
	[3] = scst_set_cdb_lba3,
	[4] = scst_set_cdb_lba4,
	[8] = scst_set_cdb_lba8,
};

int scst_set_cdb_lba(struct scst_cmd *cmd, int64_t lba)
{
	int res;

	TRACE_ENTRY();

	EXTRACHECKS_BUG_ON(cmd->op_flags & SCST_LBA_NOT_VALID);

	scst_set_cdb_lba_fns[cmd->lba_len](cmd, lba);
	res = 0;

	TRACE_DBG("cmd %p, new LBA %lld", cmd, (unsigned long long)lba);

	TRACE_EXIT_RES(res);
	return res;
}
EXPORT_SYMBOL_GPL(scst_set_cdb_lba);

typedef void (*scst_set_cdb_transf_len_fn_t)(struct scst_cmd *cmd, int len);

static void scst_set_cdb_transf_len1(struct scst_cmd *cmd, int len)
{
	TRACE_ENTRY();

	cmd->cdb[cmd->len_off] = len;

	TRACE_EXIT();
	return;
}

static void scst_set_cdb_transf_len2(struct scst_cmd *cmd, int len)
{
	TRACE_ENTRY();

	put_unaligned_be16(len, &cmd->cdb[cmd->len_off]);

	TRACE_EXIT();
	return;
}

static void scst_set_cdb_transf_len3(struct scst_cmd *cmd, int len)
{
	TRACE_ENTRY();

	put_unaligned_be24(len, &cmd->cdb[cmd->len_off]);

	TRACE_EXIT();
	return;
}

static void scst_set_cdb_transf_len4(struct scst_cmd *cmd, int len)
{
	TRACE_ENTRY();

	put_unaligned_be32(len, &cmd->cdb[cmd->len_off]);

	TRACE_EXIT();
	return;
}

static void scst_set_cdb_transf_len8(struct scst_cmd *cmd, int len)
{
	TRACE_ENTRY();

	put_unaligned_be64(len, &cmd->cdb[cmd->len_off]);

	TRACE_EXIT();
	return;
}

static const scst_set_cdb_transf_len_fn_t scst_set_cdb_transf_len_fns[9] = {
	[1] = scst_set_cdb_transf_len1,
	[2] = scst_set_cdb_transf_len2,
	[3] = scst_set_cdb_transf_len3,
	[4] = scst_set_cdb_transf_len4,
	[8] = scst_set_cdb_transf_len8,
};

int scst_set_cdb_transf_len(struct scst_cmd *cmd, int len)
{
	int res;

	TRACE_ENTRY();

	scst_set_cdb_transf_len_fns[cmd->len_len](cmd, len);
	res = 0;

	TRACE_DBG("cmd %p, new len %d", cmd, len);

	TRACE_EXIT_RES(res);
	return res;
}
EXPORT_SYMBOL_GPL(scst_set_cdb_transf_len);

static void scst_check_internal_sense(struct scst_device *dev, int result,
	uint8_t *sense, int sense_len)
{
	TRACE_ENTRY();

	if (host_byte(result) == DID_RESET) {
		int sl;
		TRACE(TRACE_MGMT, "DID_RESET received for device %s, "
			"triggering reset UA", dev->virt_name);
		sl = scst_set_sense(sense, sense_len, dev->d_sense,
			SCST_LOAD_SENSE(scst_sense_reset_UA));
		scst_dev_check_set_UA(dev, NULL, sense, sl);
	} else if ((status_byte(result) == CHECK_CONDITION) &&
		   scst_is_ua_sense(sense, sense_len))
		scst_dev_check_set_UA(dev, NULL, sense, sense_len);

	TRACE_EXIT();
	return;
}

/**
 * scst_to_dma_dir() - translate SCST's data direction to DMA direction
 *
 * Translates SCST's data direction to DMA one from backend storage
 * perspective.
 */
enum dma_data_direction scst_to_dma_dir(int scst_dir)
{
	static const enum dma_data_direction tr_tbl[] = { DMA_NONE,
		DMA_TO_DEVICE, DMA_FROM_DEVICE, DMA_BIDIRECTIONAL, DMA_NONE };

	return tr_tbl[scst_dir];
}
EXPORT_SYMBOL(scst_to_dma_dir);

/*
 * scst_to_tgt_dma_dir() - translate SCST data direction to DMA direction
 *
 * Translates SCST data direction to DMA data direction from the perspective
 * of a target.
 */
enum dma_data_direction scst_to_tgt_dma_dir(int scst_dir)
{
	static const enum dma_data_direction tr_tbl[] = { DMA_NONE,
		DMA_FROM_DEVICE, DMA_TO_DEVICE, DMA_BIDIRECTIONAL, DMA_NONE };

	return tr_tbl[scst_dir];
}
EXPORT_SYMBOL(scst_to_tgt_dma_dir);

/*
 * Called under dev_lock and BH off.
 *
 * !! scst_unblock_aborted_cmds() must be called after this function !!
 */
void scst_process_reset(struct scst_device *dev,
	struct scst_session *originator, struct scst_cmd *exclude_cmd,
	struct scst_mgmt_cmd *mcmd, bool setUA)
{
	struct scst_tgt_dev *tgt_dev;
	struct scst_cmd *cmd;

	TRACE_ENTRY();

	/* Clear RESERVE'ation, if necessary */
	scst_clear_dev_reservation(dev);
	/*
	 * There is no need to send RELEASE, since the device is going
	 * to be reset. Actually, since we can be in RESET TM
	 * function, it might be dangerous.
	 */

	dev->dev_double_ua_possible = 1;

	list_for_each_entry(tgt_dev, &dev->dev_tgt_dev_list,
			dev_tgt_dev_list_entry) {
		struct scst_session *sess = tgt_dev->sess;

#if 0 /* Clearing UAs and last sense isn't required by SAM and it
       * looks to be better to not clear them to not loose important
       * events, so let's disable it.
       */
		spin_lock_bh(&tgt_dev->tgt_dev_lock);
		scst_free_all_UA(tgt_dev);
		memset(tgt_dev->tgt_dev_sense, 0,
			sizeof(tgt_dev->tgt_dev_sense));
		spin_unlock_bh(&tgt_dev->tgt_dev_lock);
#endif

		spin_lock_irq(&sess->sess_list_lock);

		TRACE_DBG("Searching in sess cmd list (sess=%p)", sess);
		list_for_each_entry(cmd, &sess->sess_cmd_list,
					sess_cmd_list_entry) {
			if (cmd == exclude_cmd)
				continue;
			if ((cmd->tgt_dev == tgt_dev) ||
			    ((cmd->tgt_dev == NULL) &&
			     (cmd->lun == tgt_dev->lun))) {
				scst_abort_cmd(cmd, mcmd,
					(tgt_dev->sess != originator), 0);
			}
		}
		spin_unlock_irq(&sess->sess_list_lock);
	}

	if (setUA) {
		uint8_t sense_buffer[SCST_STANDARD_SENSE_LEN];
		int sl = scst_set_sense(sense_buffer, sizeof(sense_buffer),
			dev->d_sense, SCST_LOAD_SENSE(scst_sense_reset_UA));
		/*
		 * Potentially, setting UA here, when the aborted commands are
		 * still running, can lead to a situation that one of them could
		 * take it, then that would be detected and the UA requeued.
		 * But, meanwhile, one or more subsequent, i.e. not aborted,
		 * commands can "leak" executed normally. So, as result, the
		 * UA would be delivered one or more commands "later". However,
		 * that should be OK, because, if multiple commands are being
		 * executed in parallel, you can't control exact order of UA
		 * delivery anyway.
		 */
		scst_dev_check_set_local_UA(dev, exclude_cmd, sense_buffer, sl);
	}

	TRACE_EXIT();
	return;
}

/* Caller must hold tgt_dev->tgt_dev_lock. */
void scst_tgt_dev_del_free_UA(struct scst_tgt_dev *tgt_dev,
			      struct scst_tgt_dev_UA *ua)
{
	list_del(&ua->UA_list_entry);
	if (list_empty(&tgt_dev->UA_list))
		clear_bit(SCST_TGT_DEV_UA_PENDING, &tgt_dev->tgt_dev_flags);
	mempool_free(ua, scst_ua_mempool);
}

/* No locks, no IRQ or IRQ-disabled context allowed */
int scst_set_pending_UA(struct scst_cmd *cmd, uint8_t *buf, int *size)
{
	int res = 0, i;
	struct scst_tgt_dev_UA *UA_entry;
	bool first = true, global_unlock = false;
	struct scst_session *sess = cmd->sess;

	TRACE_ENTRY();

	/*
	 * RMB and recheck to sync with setting SCST_CMD_ABORTED in
	 * scst_abort_cmd() to not set UA for the being aborted cmd, hence
	 * possibly miss its delivery by a legitimate command while the UA is
	 * being requeued.
	 */
	smp_rmb();
	if (test_bit(SCST_CMD_ABORTED, &cmd->cmd_flags)) {
		TRACE_MGMT_DBG("Not set pending UA for aborted cmd %p", cmd);
		res = -1;
		goto out;
	}

	spin_lock_bh(&cmd->tgt_dev->tgt_dev_lock);

again:
	/* UA list could be cleared behind us, so retest */
	if (list_empty(&cmd->tgt_dev->UA_list)) {
		TRACE_DBG("SCST_TGT_DEV_UA_PENDING set, but UA_list empty");
		res = -1;
		goto out_unlock;
	} else
		TRACE_MGMT_DBG("Setting pending UA cmd %p (tgt_dev %p, dev %s, "
			"initiator %s)", cmd, cmd->tgt_dev, cmd->dev->virt_name,
			cmd->sess->initiator_name);

	UA_entry = list_first_entry(&cmd->tgt_dev->UA_list, typeof(*UA_entry),
			      UA_list_entry);

	TRACE_DBG("Setting pending UA %p to cmd %p", UA_entry, cmd);

	if (UA_entry->global_UA && first) {
		TRACE_MGMT_DBG("Global UA %p detected", UA_entry);

#if !defined(__CHECKER__)
		spin_unlock_bh(&cmd->tgt_dev->tgt_dev_lock);

		local_bh_disable();

		rcu_read_lock();
		for (i = 0; i < SESS_TGT_DEV_LIST_HASH_SIZE; i++) {
			struct list_head *head = &sess->sess_tgt_dev_list[i];
			struct scst_tgt_dev *tgt_dev;
			list_for_each_entry_rcu(tgt_dev, head,
					sess_tgt_dev_list_entry) {
				/* Lockdep triggers here a false positive.. */
				spin_lock(&tgt_dev->tgt_dev_lock);
			}
		}
#endif

		first = false;
		global_unlock = true;
		goto again;
	}

	if (buf == NULL) {
		if (scst_set_cmd_error_sense(cmd, UA_entry->UA_sense_buffer,
				UA_entry->UA_valid_sense_len) != 0)
			goto out_unlock;
	} else {
		sBUG_ON(*size == 0);
		if (UA_entry->UA_valid_sense_len > *size) {
			TRACE(TRACE_MINOR, "%s: Being returned UA truncated "
				"to size %d (needed %d)", cmd->op_name,
				*size, UA_entry->UA_valid_sense_len);
			*size = UA_entry->UA_valid_sense_len;
		}
		TRACE_DBG("Returning UA in buffer %p (size %d)", buf, *size);
		memcpy(buf, UA_entry->UA_sense_buffer, *size);
		*size = UA_entry->UA_valid_sense_len;
	}

	cmd->ua_ignore = 1;

	list_del(&UA_entry->UA_list_entry);

	if (UA_entry->global_UA) {
		for (i = 0; i < SESS_TGT_DEV_LIST_HASH_SIZE; i++) {
			struct list_head *head = &sess->sess_tgt_dev_list[i];
			struct scst_tgt_dev *tgt_dev;

			list_for_each_entry_rcu(tgt_dev, head,
					sess_tgt_dev_list_entry) {
				struct scst_tgt_dev_UA *ua;
				list_for_each_entry(ua, &tgt_dev->UA_list,
							UA_list_entry) {
					if (ua->global_UA &&
					    memcmp(ua->UA_sense_buffer,
					      UA_entry->UA_sense_buffer,
					      sizeof(ua->UA_sense_buffer)) == 0) {
						TRACE_MGMT_DBG("Freeing not "
							"needed global UA %p",
							ua);
						scst_tgt_dev_del_free_UA(tgt_dev,
									 ua);
						break;
					}
				}
			}
		}
	}

	mempool_free(UA_entry, scst_ua_mempool);

	if (list_empty(&cmd->tgt_dev->UA_list)) {
		clear_bit(SCST_TGT_DEV_UA_PENDING,
			  &cmd->tgt_dev->tgt_dev_flags);
	}

out_unlock:
	if (global_unlock) {
#if !defined(__CHECKER__)
		for (i = SESS_TGT_DEV_LIST_HASH_SIZE-1; i >= 0; i--) {
			struct list_head *head = &sess->sess_tgt_dev_list[i];
			struct scst_tgt_dev *tgt_dev;
			list_for_each_entry_rcu(tgt_dev, head,
					sess_tgt_dev_list_entry) {
				spin_unlock(&tgt_dev->tgt_dev_lock);
			}
		}
		rcu_read_unlock();

		local_bh_enable();
		spin_lock_bh(&cmd->tgt_dev->tgt_dev_lock);
#endif
	}

	spin_unlock_bh(&cmd->tgt_dev->tgt_dev_lock);

out:
	TRACE_EXIT_RES(res);
	return res;
}

/*
 * Called under tgt_dev_lock and BH off, except when guaranteed that
 * there's only one user of tgt_dev.
 */
static void scst_alloc_set_UA(struct scst_tgt_dev *tgt_dev,
	const uint8_t *sense, int sense_len, int flags)
{
	struct scst_tgt_dev_UA *UA_entry = NULL;

	TRACE_ENTRY();

	UA_entry = mempool_alloc(scst_ua_mempool, GFP_ATOMIC);
	if (UA_entry == NULL) {
		PRINT_CRIT_ERROR("%s", "UNIT ATTENTION memory "
		     "allocation failed. The UNIT ATTENTION "
		     "on some sessions will be missed");
		PRINT_BUFFER("Lost UA", sense, sense_len);
		goto out;
	}
	memset(UA_entry, 0, sizeof(*UA_entry));

	UA_entry->global_UA = (flags & SCST_SET_UA_FLAG_GLOBAL) != 0;

	TRACE(TRACE_MGMT_DEBUG|TRACE_SCSI, "Queuing new %sUA %p (%x:%x:%x, "
		"d_sense %d) to tgt_dev %p (dev %s, initiator %s)",
		UA_entry->global_UA ? "global " : "", UA_entry, sense[2],
		sense[12], sense[13], tgt_dev->dev->d_sense, tgt_dev,
		tgt_dev->dev->virt_name, tgt_dev->sess->initiator_name);
	TRACE_BUFF_FLAG(TRACE_DEBUG, "UA sense", sense, sense_len);

	if (sense_len > (int)sizeof(UA_entry->UA_sense_buffer)) {
		PRINT_WARNING("Sense truncated (needed %d), shall you increase "
			"SCST_SENSE_BUFFERSIZE?", sense_len);
		sense_len = sizeof(UA_entry->UA_sense_buffer);
	}
	memcpy(UA_entry->UA_sense_buffer, sense, sense_len);
	UA_entry->UA_valid_sense_len = sense_len;

	set_bit(SCST_TGT_DEV_UA_PENDING, &tgt_dev->tgt_dev_flags);

	if (flags & SCST_SET_UA_FLAG_AT_HEAD)
		list_add(&UA_entry->UA_list_entry, &tgt_dev->UA_list);
	else
		list_add_tail(&UA_entry->UA_list_entry, &tgt_dev->UA_list);

out:
	TRACE_EXIT();
	return;
}

/* tgt_dev_lock supposed to be held and BH off */
static void __scst_check_set_UA(struct scst_tgt_dev *tgt_dev,
	const uint8_t *sense, int sense_len, int flags)
{
	int skip_UA = 0;
	struct scst_tgt_dev_UA *UA_entry_tmp;
	int len = min_t(int, sizeof(UA_entry_tmp->UA_sense_buffer), sense_len);

	TRACE_ENTRY();

	lockdep_assert_held(&tgt_dev->tgt_dev_lock);

	list_for_each_entry(UA_entry_tmp, &tgt_dev->UA_list,
			    UA_list_entry) {
		if (memcmp(sense, UA_entry_tmp->UA_sense_buffer, len) == 0) {
			TRACE_DBG("UA already exists (dev %s, "
				"initiator %s)", tgt_dev->dev->virt_name,
				tgt_dev->sess->initiator_name);
			skip_UA = 1;
			break;
		}
	}

	if (skip_UA == 0)
		scst_alloc_set_UA(tgt_dev, sense, len, flags);

	TRACE_EXIT();
	return;
}

void scst_check_set_UA(struct scst_tgt_dev *tgt_dev,
	const uint8_t *sense, int sense_len, int flags)
{
	TRACE_ENTRY();

	spin_lock_bh(&tgt_dev->tgt_dev_lock);
	__scst_check_set_UA(tgt_dev, sense, sense_len, flags);
	spin_unlock_bh(&tgt_dev->tgt_dev_lock);

	TRACE_EXIT();
	return;
}

/* Called under dev_lock and BH off */
void scst_dev_check_set_local_UA(struct scst_device *dev,
	struct scst_cmd *exclude, const uint8_t *sense, int sense_len)
{
	struct scst_tgt_dev *tgt_dev, *exclude_tgt_dev = NULL;

	TRACE_ENTRY();

	if (exclude != NULL)
		exclude_tgt_dev = exclude->tgt_dev;

	list_for_each_entry(tgt_dev, &dev->dev_tgt_dev_list,
			dev_tgt_dev_list_entry) {
		if (tgt_dev != exclude_tgt_dev)
			scst_check_set_UA(tgt_dev, sense, sense_len, 0);
	}

	TRACE_EXIT();
	return;
}

/*
 * Called under dev_lock and BH off. Returns true if scst_unblock_aborted_cmds()
 * should be called outside of the dev_lock.
 */
static bool __scst_dev_check_set_UA(struct scst_device *dev,
	struct scst_cmd *exclude, const uint8_t *sense, int sense_len)
{
	bool res = false;

	TRACE_ENTRY();

	TRACE_MGMT_DBG("Processing UA dev %s", dev->virt_name);

	/* Check for reset UA */
	if (scst_analyze_sense(sense, sense_len, SCST_SENSE_ASC_VALID,
				0, SCST_SENSE_ASC_UA_RESET, 0)) {
		scst_process_reset(dev,
				   (exclude != NULL) ? exclude->sess : NULL,
				   exclude, NULL, false);
		res = true;
	}

	scst_dev_check_set_local_UA(dev, exclude, sense, sense_len);

	TRACE_EXIT_RES(res);
	return res;
}

void scst_dev_check_set_UA(struct scst_device *dev,
	struct scst_cmd *exclude, const uint8_t *sense, int sense_len)
{
	struct scst_lksb lksb;
	bool rc;

	scst_res_lock(dev, &lksb);
	rc = __scst_dev_check_set_UA(dev, exclude, sense, sense_len);
	scst_res_unlock(dev, &lksb);

	if (rc)
		scst_unblock_aborted_cmds(NULL, NULL, dev, false);

	return;
}

/* Called under tgt_dev_lock or when tgt_dev is unused */
static void scst_free_all_UA(struct scst_tgt_dev *tgt_dev)
{
	struct scst_tgt_dev_UA *UA_entry, *t;

	TRACE_ENTRY();

	list_for_each_entry_safe(UA_entry, t,
				 &tgt_dev->UA_list, UA_list_entry) {
		TRACE_MGMT_DBG("Clearing UA for tgt_dev LUN %lld",
			       (unsigned long long int)tgt_dev->lun);
		list_del(&UA_entry->UA_list_entry);
		mempool_free(UA_entry, scst_ua_mempool);
	}
	INIT_LIST_HEAD(&tgt_dev->UA_list);
	clear_bit(SCST_TGT_DEV_UA_PENDING, &tgt_dev->tgt_dev_flags);

	TRACE_EXIT();
	return;
}

/*
 * sn_lock supposed to be locked and IRQs off. Might drop then reacquire
 * it inside.
 */
struct scst_cmd *__scst_check_deferred_commands_locked(
	struct scst_order_data *order_data, bool return_first)
	__releases(&order_data->sn_lock)
	__acquires(&order_data->sn_lock)
{
	struct scst_cmd *res = NULL, *cmd, *t;
	typeof(order_data->expected_sn) expected_sn = order_data->expected_sn;
	bool activate = !return_first, first = true, found = false;

	TRACE_ENTRY();

	if (unlikely(order_data->hq_cmd_count != 0))
		goto out;

restart:
	list_for_each_entry_safe(cmd, t, &order_data->deferred_cmd_list,
				deferred_cmd_list_entry) {
		EXTRACHECKS_BUG_ON((cmd->queue_type != SCST_CMD_QUEUE_SIMPLE) &&
				   (cmd->queue_type != SCST_CMD_QUEUE_ORDERED));
		if (cmd->sn == expected_sn) {
			bool stop = (cmd->sn_slot == NULL);

			TRACE_SN("Deferred command %p (sn %d, set %d) found",
				cmd, cmd->sn, cmd->sn_set);

			order_data->def_cmd_count--;
			list_del(&cmd->deferred_cmd_list_entry);

			if (activate) {
				spin_lock(&cmd->cmd_threads->cmd_list_lock);
				TRACE_SN("Adding cmd %p to active cmd list", cmd);
				list_add_tail(&cmd->cmd_list_entry,
					&cmd->cmd_threads->active_cmd_list);
				wake_up(&cmd->cmd_threads->cmd_list_waitQ);
				spin_unlock(&cmd->cmd_threads->cmd_list_lock);
				/* !! At this point cmd can be already dead !! */
			}
			if (first) {
				if (!activate)
					res = cmd;
				if (stop) {
					/*
					 * Then there can be only one command
					 * with this SN, so there's no point
					 * to iterate further.
					 */
					goto out;
				}
				first = false;
				activate = true;
			}
			found = true;
		}
	}
	if (found)
		goto out;

	list_for_each_entry(cmd, &order_data->skipped_sn_list,
				deferred_cmd_list_entry) {
		EXTRACHECKS_BUG_ON(cmd->queue_type == SCST_CMD_QUEUE_HEAD_OF_QUEUE);
		if (cmd->sn == expected_sn) {
			/*
			 * !! At this point any pointer in cmd, except	     !!
			 * !! cur_order_data, sn_slot and		     !!
			 * !! deferred_cmd_list_entry, could be already	     !!
			 * !! destroyed!				     !!
			 */
			TRACE_SN("cmd %p (tag %llu) with skipped sn %d found",
				 cmd, (unsigned long long int)cmd->tag, cmd->sn);
			order_data->def_cmd_count--;
			list_del(&cmd->deferred_cmd_list_entry);
			spin_unlock_irq(&order_data->sn_lock);
			scst_inc_expected_sn(cmd);
			if (test_and_set_bit(SCST_CMD_CAN_BE_DESTROYED,
					     &cmd->cmd_flags))
				scst_destroy_cmd(cmd);
			expected_sn = order_data->expected_sn;
			spin_lock_irq(&order_data->sn_lock);
			goto restart;
		}
	}

out:
	TRACE_EXIT_HRES((unsigned long)res);
	return res;
}

/* No locks */
struct scst_cmd *__scst_check_deferred_commands(
	struct scst_order_data *order_data, bool return_first)
{
	struct scst_cmd *res;

	TRACE_ENTRY();

	spin_lock_irq(&order_data->sn_lock);
	res = __scst_check_deferred_commands_locked(order_data, return_first);
	spin_unlock_irq(&order_data->sn_lock);

	TRACE_EXIT_HRES((unsigned long)res);
	return res;
}

void scst_unblock_deferred(struct scst_order_data *order_data,
	struct scst_cmd *out_of_sn_cmd)
{
	TRACE_ENTRY();

	if (!out_of_sn_cmd->sn_set) {
		TRACE_SN("cmd %p without sn", out_of_sn_cmd);
		goto out;
	}

	if (out_of_sn_cmd->sn == order_data->expected_sn) {
		TRACE_SN("out of sn cmd %p (expected sn %d)",
			out_of_sn_cmd, order_data->expected_sn);
		scst_inc_expected_sn(out_of_sn_cmd);
	} else {
		out_of_sn_cmd->out_of_sn = 1;
		spin_lock_irq(&order_data->sn_lock);
		order_data->def_cmd_count++;
		list_add_tail(&out_of_sn_cmd->deferred_cmd_list_entry,
			      &order_data->skipped_sn_list);
		TRACE_SN("out_of_sn_cmd %p with sn %d added to skipped_sn_list"
			" (expected_sn %d)", out_of_sn_cmd, out_of_sn_cmd->sn,
			order_data->expected_sn);
		spin_unlock_irq(&order_data->sn_lock);
		/*
		 * expected_sn could change while we there, so we need to
		 * recheck deferred commands on this path as well
		 */
	}

	scst_make_deferred_commands_active(order_data);

out:
	TRACE_EXIT();
	return;
}

/* dev_lock supposed to be held and BH disabled */
void scst_block_dev(struct scst_device *dev)
{
	dev->block_count++;
	TRACE_BLOCK("Device BLOCK (new count %d), dev %s", dev->block_count,
		dev->virt_name);
}

/*
 * dev_lock supposed to be held and BH disabled. Returns true if cmd blocked,
 * hence stop processing it and go to the next command.
 */
bool __scst_check_blocked_dev(struct scst_cmd *cmd)
{
	int res = false;
	struct scst_device *dev = cmd->dev;

	TRACE_ENTRY();

	EXTRACHECKS_BUG_ON(cmd->unblock_dev);
	EXTRACHECKS_BUG_ON(cmd->internal);

	if (unlikely(test_bit(SCST_CMD_ABORTED, &cmd->cmd_flags)))
		goto out;

	if (dev->block_count > 0) {
		TRACE_BLOCK("Delaying cmd %p due to blocking "
			"(tag %llu, op %s, dev %s)", cmd,
			(unsigned long long int)cmd->tag,
			scst_get_opcode_name(cmd), dev->virt_name);
		goto out_block;
	} else if ((cmd->op_flags & SCST_STRICTLY_SERIALIZED) == SCST_STRICTLY_SERIALIZED) {
		TRACE_BLOCK("cmd %p (tag %llu, op %s): blocking further "
			"cmds on dev %s due to strict serialization", cmd,
			(unsigned long long int)cmd->tag,
			scst_get_opcode_name(cmd), dev->virt_name);
		scst_block_dev(dev);
		if (dev->on_dev_cmd_count > 1) {
			TRACE_BLOCK("Delaying strictly serialized cmd %p "
				"(dev %s, on_dev_cmds to wait %d)", cmd,
				dev->virt_name, dev->on_dev_cmd_count-1);
			EXTRACHECKS_BUG_ON(dev->strictly_serialized_cmd_waiting);
			dev->strictly_serialized_cmd_waiting = 1;
			goto out_block;
		} else
			cmd->unblock_dev = 1;
	} else if ((dev->dev_double_ua_possible) ||
		   ((cmd->op_flags & SCST_SERIALIZED) != 0)) {
		TRACE_BLOCK("cmd %p (tag %llu, op %s): blocking further cmds "
			"on dev %s due to %s", cmd, (unsigned long long int)cmd->tag,
			scst_get_opcode_name(cmd), dev->virt_name,
			dev->dev_double_ua_possible ? "possible double reset UA" :
						      "serialized cmd");
		scst_block_dev(dev);
		cmd->unblock_dev = 1;
	} else
		TRACE_BLOCK("No blocks for device %s", dev->virt_name);

out:
	TRACE_EXIT_RES(res);
	return res;

out_block:
	if (cmd->queue_type == SCST_CMD_QUEUE_HEAD_OF_QUEUE)
		list_add(&cmd->blocked_cmd_list_entry,
			      &dev->blocked_cmd_list);
	else
		list_add_tail(&cmd->blocked_cmd_list_entry,
			      &dev->blocked_cmd_list);
	res = true;
	goto out;
}

/* dev_lock supposed to be held and BH disabled */
void scst_unblock_dev(struct scst_device *dev)
{
	TRACE_ENTRY();

	TRACE_BLOCK("Device UNBLOCK(new %d), dev %s",
		dev->block_count-1, dev->virt_name);

	if (--dev->block_count == 0) {
		struct scst_cmd *cmd, *tcmd;
		unsigned long flags;

		local_irq_save_nort(flags);
		list_for_each_entry_safe(cmd, tcmd, &dev->blocked_cmd_list,
					 blocked_cmd_list_entry) {
			bool strictly_serialized;
			list_del(&cmd->blocked_cmd_list_entry);
			TRACE_BLOCK("Adding blocked cmd %p to active cmd "
					"list", cmd);
			spin_lock(&cmd->cmd_threads->cmd_list_lock);
			if (cmd->queue_type == SCST_CMD_QUEUE_HEAD_OF_QUEUE)
				list_add(&cmd->cmd_list_entry,
					&cmd->cmd_threads->active_cmd_list);
			else
				list_add_tail(&cmd->cmd_list_entry,
					&cmd->cmd_threads->active_cmd_list);
			strictly_serialized = ((cmd->op_flags & SCST_STRICTLY_SERIALIZED) == SCST_STRICTLY_SERIALIZED);
			wake_up(&cmd->cmd_threads->cmd_list_waitQ);
			spin_unlock(&cmd->cmd_threads->cmd_list_lock);
			if (dev->strictly_serialized_cmd_waiting && strictly_serialized)
				break;
		}
		local_irq_restore_nort(flags);

		dev->strictly_serialized_cmd_waiting = 0;
	}

	sBUG_ON(dev->block_count < 0);

	TRACE_EXIT();
	return;
}

/**
 * scst_obtain_device_parameters() - obtain device control parameters
 * @dev:	device to act on
 * @mode_select_cdb: original MODE SELECT CDB
 *
 * Issues a MODE SENSE for necessary pages data and sets the corresponding
 * dev's parameter from it. Parameter mode_select_cdb is pointer on original
 * MODE SELECT CDB, if this function called to refresh parameters after
 * successfully finished MODE SELECT command detected.
 *
 * Returns 0 on success and not 0 otherwise.
 */
int scst_obtain_device_parameters(struct scst_device *dev,
	const uint8_t *mode_select_cdb)
{
	int rc, i;
	uint8_t cmd[16];
	uint8_t buffer[4+0x0A];
	uint8_t sense_buffer[SCSI_SENSE_BUFFERSIZE];

	TRACE_ENTRY();

	EXTRACHECKS_BUG_ON(dev->scsi_dev == NULL);

	if (mode_select_cdb != NULL) {
		if ((mode_select_cdb[2] & 0x3F) != 0x0A) {
			TRACE_DBG("Not control mode page (%x) change requested, "
				"skipping", mode_select_cdb[2] & 0x3F);
			goto out;
		}
	}

	for (i = 0; i < 5; i++) {
		/* Get control mode page */
		memset(cmd, 0, sizeof(cmd));
#if 0
		cmd[0] = MODE_SENSE_10;
		cmd[1] = 0;
		cmd[2] = 0x0A;
		cmd[8] = sizeof(buffer); /* it's < 256 */
#else
		cmd[0] = MODE_SENSE;
		cmd[1] = 8; /* DBD */
		cmd[2] = 0x0A;
		cmd[4] = sizeof(buffer);
#endif

		memset(buffer, 0, sizeof(buffer));
		memset(sense_buffer, 0, sizeof(sense_buffer));

		TRACE(TRACE_SCSI, "%s", "Doing internal MODE_SENSE");
		rc = scsi_execute(dev->scsi_dev, cmd, SCST_DATA_READ, buffer,
				sizeof(buffer), sense_buffer, 15, 0, 0
#if LINUX_VERSION_CODE >= KERNEL_VERSION(2,6,29)
				, NULL
#endif
				);

		TRACE_DBG("MODE_SENSE done: %x", rc);

		if (scsi_status_is_good(rc)) {
			int q;

			PRINT_BUFF_FLAG(TRACE_SCSI, "Returned control mode "
				"page data", buffer, sizeof(buffer));

			dev->tst = buffer[4+2] >> 5;
			dev->tmf_only = (buffer[4+2] & 0x10) >> 4;
			dev->dpicz = (buffer[4+2] & 0x8) >> 3;
			q = buffer[4+3] >> 4;
			if (q > SCST_QUEUE_ALG_1_UNRESTRICTED_REORDER) {
				PRINT_ERROR("Too big QUEUE ALG %x, dev %s, "
					"using default: unrestricted reorder",
					dev->queue_alg, dev->virt_name);
				q = SCST_QUEUE_ALG_1_UNRESTRICTED_REORDER;
			}
			dev->queue_alg = q;
			dev->qerr = (buffer[4+3] & 0x6) >> 1;
			dev->swp = (buffer[4+4] & 0x8) >> 3;
			dev->tas = (buffer[4+5] & 0x40) >> 6;
			dev->d_sense = (buffer[4+2] & 0x4) >> 2;

			/*
			 * Unfortunately, SCSI ML doesn't provide a way to
			 * specify commands task attribute, so we can rely on
			 * device's restricted reordering only. Linux I/O
			 * subsystem doesn't reorder pass-through (PC) requests.
			 */
			dev->has_own_order_mgmt = !dev->queue_alg;

			PRINT_INFO("Device %s: TST %x, TMF_ONLY %x, QUEUE ALG %x, "
				"QErr %x, SWP %x, TAS %x, D_SENSE %d, DPICZ %d, "
				"has_own_order_mgmt %d", dev->virt_name,
				dev->tst, dev->tmf_only, dev->queue_alg,
				dev->qerr, dev->swp, dev->tas, dev->d_sense,
				dev->dpicz, dev->has_own_order_mgmt);

			goto out;
		} else {
			scst_check_internal_sense(dev, rc, sense_buffer,
				sizeof(sense_buffer));
#if 0
			if ((status_byte(rc) == CHECK_CONDITION) &&
			    scst_sense_valid(sense_buffer)) {
#else
			/*
			 * 3ware controller is buggy and returns CONDITION_GOOD
			 * instead of CHECK_CONDITION
			 */
			if (scst_sense_valid(sense_buffer)) {
#endif
				PRINT_BUFF_FLAG(TRACE_SCSI, "MODE SENSE returned "
					"sense", sense_buffer, sizeof(sense_buffer));
				if (scst_analyze_sense(sense_buffer,
						sizeof(sense_buffer),
						SCST_SENSE_KEY_VALID,
						ILLEGAL_REQUEST, 0, 0)) {
					PRINT_INFO("Device %s doesn't support "
						"MODE SENSE or control mode page",
						dev->virt_name);
					break;
				} else if (scst_analyze_sense(sense_buffer,
						sizeof(sense_buffer),
						SCST_SENSE_KEY_VALID,
						NOT_READY, 0, 0)) {
					PRINT_ERROR("Device %s not ready",
						dev->virt_name);
					break;
				}
			} else {
				PRINT_INFO("Internal MODE SENSE to "
					"device %s failed: %x",
					dev->virt_name, rc);
				switch (host_byte(rc)) {
				case DID_RESET:
				case DID_ABORT:
				case DID_SOFT_ERROR:
					break;
				default:
					goto brk;
				}
				switch (driver_byte(rc)) {
				case DRIVER_BUSY:
				case DRIVER_SOFT:
					break;
				default:
					goto brk;
				}
			}
		}
	}
brk:
	PRINT_WARNING("Unable to get device's %s control mode page, using "
		"existing values/defaults: TST %x, TMF_ONLY %x, QUEUE ALG %x, "
		"QErr %x, SWP %x, TAS %x, D_SENSE %d, DPICZ %d, "
		"has_own_order_mgmt %d", dev->virt_name, dev->tst,
		dev->tmf_only, dev->queue_alg, dev->qerr, dev->swp, dev->tas,
		dev->d_sense, dev->dpicz, dev->has_own_order_mgmt);

out:
	TRACE_EXIT();
	return 0;
}
EXPORT_SYMBOL_GPL(scst_obtain_device_parameters);

void scst_on_hq_cmd_response(struct scst_cmd *cmd)
{
	struct scst_order_data *order_data = cmd->cur_order_data;

	TRACE_ENTRY();

	if (!cmd->hq_cmd_inced)
		goto out;

	spin_lock_irq(&order_data->sn_lock);
	order_data->hq_cmd_count--;
	spin_unlock_irq(&order_data->sn_lock);

	EXTRACHECKS_BUG_ON(order_data->hq_cmd_count < 0);

	/*
	 * There is no problem in checking hq_cmd_count in the
	 * non-locked state. In the worst case we will only have
	 * unneeded run of the deferred commands.
	 */
	if (order_data->hq_cmd_count == 0)
		scst_make_deferred_commands_active(order_data);

out:
	TRACE_EXIT();
	return;
}

void scst_store_sense(struct scst_cmd *cmd)
{
	TRACE_ENTRY();

	if (scst_sense_valid(cmd->sense) &&
	    !test_bit(SCST_CMD_NO_RESP, &cmd->cmd_flags) &&
	    (cmd->tgt_dev != NULL)) {
		struct scst_tgt_dev *tgt_dev = cmd->tgt_dev;

		TRACE_DBG("Storing sense (cmd %p)", cmd);

		spin_lock_bh(&tgt_dev->tgt_dev_lock);

		if (cmd->sense_valid_len <= sizeof(tgt_dev->tgt_dev_sense))
			tgt_dev->tgt_dev_valid_sense_len = cmd->sense_valid_len;
		else {
			tgt_dev->tgt_dev_valid_sense_len = sizeof(tgt_dev->tgt_dev_sense);
			PRINT_ERROR("Stored sense truncated to size %d "
				"(needed %d)", tgt_dev->tgt_dev_valid_sense_len,
				cmd->sense_valid_len);
		}
		memcpy(tgt_dev->tgt_dev_sense, cmd->sense,
			tgt_dev->tgt_dev_valid_sense_len);

		spin_unlock_bh(&tgt_dev->tgt_dev_lock);
	}

	TRACE_EXIT();
	return;
}

/* dev_lock supposed to be locked and BHs off */
static void scst_abort_cmds_tgt_dev(struct scst_tgt_dev *tgt_dev,
	struct scst_cmd *exclude_cmd)
{
	struct scst_session *sess = tgt_dev->sess;
	struct scst_cmd *cmd;

	TRACE_ENTRY();

	TRACE_MGMT_DBG("QErr: aborting commands for tgt_dev %p "
		"(exclude_cmd %p), if there are any", tgt_dev, exclude_cmd);

	spin_lock_irq(&sess->sess_list_lock);

	list_for_each_entry(cmd, &sess->sess_cmd_list, sess_cmd_list_entry) {
		if (cmd == exclude_cmd)
			continue;
		if ((cmd->tgt_dev == tgt_dev) ||
		    ((cmd->tgt_dev == NULL) &&
		     (cmd->lun == tgt_dev->lun))) {
			scst_abort_cmd(cmd, NULL, (tgt_dev != exclude_cmd->tgt_dev), 0);
		}
	}
	spin_unlock_irq(&sess->sess_list_lock);

	TRACE_EXIT();
	return;
}

/* dev_lock supposed to be locked and BHs off */
static void scst_abort_cmds_dev(struct scst_device *dev,
	struct scst_cmd *exclude_cmd)
{
	struct scst_tgt_dev *tgt_dev;
	uint8_t sense_buffer[SCST_STANDARD_SENSE_LEN];
	int sl = 0;
	bool set_ua = (dev->tas == 0);

	TRACE_ENTRY();

	TRACE_MGMT_DBG("QErr: Aborting commands for dev %p (exclude_cmd %p, "
		"set_ua %d), if there are any", dev, exclude_cmd, set_ua);

	if (set_ua)
		sl = scst_set_sense(sense_buffer, sizeof(sense_buffer), dev->d_sense,
			SCST_LOAD_SENSE(scst_sense_cleared_by_another_ini_UA));

	list_for_each_entry(tgt_dev, &dev->dev_tgt_dev_list, dev_tgt_dev_list_entry) {
		scst_abort_cmds_tgt_dev(tgt_dev, exclude_cmd);
		/*
		 * Potentially, setting UA here, when the aborted commands are
		 * still running, can lead to a situation that one of them could
		 * take it, then that would be detected and the UA requeued.
		 * But, meanwhile, one or more subsequent, i.e. not aborted,
		 * commands can "leak" executed normally. So, as result, the
		 * UA would be delivered one or more commands "later". However,
		 * that should be OK, because, if multiple commands are being
		 * executed in parallel, you can't control exact order of UA
		 * delivery anyway.
		 */
		if (set_ua && (tgt_dev != exclude_cmd->tgt_dev))
			scst_check_set_UA(tgt_dev, sense_buffer, sl, 0);
	}

	TRACE_EXIT();
	return;
}

/* No locks */
static void scst_process_qerr(struct scst_cmd *cmd)
{
	bool unblock = false;
	struct scst_device *dev = cmd->dev;
	unsigned int qerr, q;

	TRACE_ENTRY();

	/* dev->qerr can be changed behind our back */
	q = dev->qerr;
	qerr = ACCESS_ONCE(q); /* ACCESS_ONCE doesn't work for bit fields */

	TRACE_DBG("Processing QErr %d for cmd %p", qerr, cmd);

	spin_lock_bh(&dev->dev_lock);

	switch (qerr) {
	case SCST_QERR_2_RESERVED:
	default:
		PRINT_WARNING("Invalid QErr value %x for device %s, process as "
			"0", qerr, dev->virt_name);
		/* go through */
	case SCST_QERR_0_ALL_RESUME:
		/* Nothing to do */
		break;
	case SCST_QERR_1_ABORT_ALL:
		if (dev->tst == SCST_TST_0_SINGLE_TASK_SET)
			scst_abort_cmds_dev(dev, cmd);
		else
			scst_abort_cmds_tgt_dev(cmd->tgt_dev, cmd);
		unblock = true;
		break;
	case SCST_QERR_3_ABORT_THIS_NEXUS_ONLY:
		scst_abort_cmds_tgt_dev(cmd->tgt_dev, cmd);
		unblock = true;
		break;
	}

	spin_unlock_bh(&dev->dev_lock);

	if (unblock)
		scst_unblock_aborted_cmds(cmd->tgt, cmd->sess, dev, false);

	TRACE_EXIT();
	return;
}

/*
 * No locks. Returns -1, if processing should be switched to another cmd, 1
 * if cmd was aborted, 0 if cmd processing should continue.
 */
int scst_process_check_condition(struct scst_cmd *cmd)
{
	int res;

	TRACE_ENTRY();

	EXTRACHECKS_BUG_ON(test_bit(SCST_CMD_NO_RESP, &cmd->cmd_flags));

	TRACE_DBG("CHECK CONDITION for cmd %p (tgt_dev %p)", cmd, cmd->tgt_dev);

	scst_process_qerr(cmd);

	scst_store_sense(cmd);

	res = 0;

	TRACE_EXIT_RES(res);
	return res;
}

void scst_xmit_process_aborted_cmd(struct scst_cmd *cmd)
{
	TRACE_ENTRY();

	TRACE_MGMT_DBG("Aborted cmd %p done (cmd_ref %d)", cmd,
		atomic_read(&cmd->cmd_ref));

	scst_done_cmd_mgmt(cmd);

	if (test_bit(SCST_CMD_ABORTED_OTHER, &cmd->cmd_flags)) {
		if (cmd->completed) {
			/* It's completed and it's OK to return its result */
			goto out;
		}

		/* For not yet inited commands cmd->dev can be NULL here */
		if (test_bit(SCST_CMD_DEVICE_TAS, &cmd->cmd_flags)) {
			TRACE_MGMT_DBG("Flag ABORTED OTHER set for cmd %p "
				"(tag %llu), returning TASK ABORTED ", cmd,
				(unsigned long long int)cmd->tag);
			scst_set_cmd_error_status(cmd, SAM_STAT_TASK_ABORTED);
		} else {
			TRACE_MGMT_DBG("Flag ABORTED OTHER set for cmd %p "
				"(tag %llu), aborting without delivery or "
				"notification",
				cmd, (unsigned long long int)cmd->tag);
			/*
			 * There is no need to check/requeue possible UA,
			 * because, if it exists, it will be delivered
			 * by the "completed" branch above.
			 */
			clear_bit(SCST_CMD_ABORTED_OTHER, &cmd->cmd_flags);
		}
	}

out:
	TRACE_EXIT();
	return;
}

/**
 * scst_get_max_lun_commands() - return maximum supported commands count
 *
 * Returns maximum commands count which can be queued to this LUN in this
 * session.
 *
 * If lun is NO_SUCH_LUN, returns minimum of maximum commands count which
 * can be queued to any LUN in this session.
 *
 * If sess is NULL, returns minimum of maximum commands count which can be
 * queued to any SCST device.
 */
int scst_get_max_lun_commands(struct scst_session *sess, uint64_t lun)
{
	return SCST_MAX_TGT_DEV_COMMANDS;
}
EXPORT_SYMBOL(scst_get_max_lun_commands);

/**
 * scst_reassign_retained_sess_states() - reassigns retained states
 *
 * Reassigns retained during nexus loss states from old_sess to new_sess.
 */
void scst_reassign_retained_sess_states(struct scst_session *new_sess,
	struct scst_session *old_sess)
{
	struct scst_device *dev;

	TRACE_ENTRY();

	TRACE_MGMT_DBG("Reassigning retained states from old_sess %p to "
		"new_sess %p", old_sess, new_sess);

	if ((new_sess == NULL) || (old_sess == NULL)) {
		TRACE_DBG("%s", "new_sess or old_sess is NULL");
		goto out;
	}

	if (new_sess == old_sess) {
		TRACE_DBG("%s", "new_sess or old_sess are the same");
		goto out;
	}

	if ((new_sess->transport_id == NULL) ||
	    (old_sess->transport_id == NULL)) {
		TRACE_DBG("%s", "new_sess or old_sess doesn't support PRs");
		goto out;
	}

	mutex_lock(&scst_mutex);

	list_for_each_entry(dev, &scst_dev_list, dev_list_entry) {
		struct scst_tgt_dev *tgt_dev;
		struct scst_tgt_dev *new_tgt_dev = NULL, *old_tgt_dev = NULL;
		struct scst_lksb pr_lksb;

		TRACE_DBG("Processing dev %s", dev->virt_name);

		list_for_each_entry(tgt_dev, &dev->dev_tgt_dev_list,
					dev_tgt_dev_list_entry) {
			if (tgt_dev->sess == new_sess) {
				new_tgt_dev = tgt_dev;
				if (old_tgt_dev != NULL)
					break;
			}
			if (tgt_dev->sess == old_sess) {
				old_tgt_dev = tgt_dev;
				if (new_tgt_dev != NULL)
					break;
			}
		}

		if ((new_tgt_dev == NULL) || (old_tgt_dev == NULL)) {
			TRACE_DBG("new_tgt_dev %p or old_sess %p is NULL, "
				"skipping (dev %s)", new_tgt_dev, old_tgt_dev,
				dev->virt_name);
			continue;
		}

		/** Reassign regular reservations **/

		scst_res_lock(dev, &pr_lksb);
		if (scst_is_reservation_holder(dev, old_sess)) {
			scst_reserve_dev(dev, new_sess);
			TRACE_DBG("Reservation reassigned from old_tgt_dev %p "
				"to new_tgt_dev %p", old_tgt_dev, new_tgt_dev);
		}
		scst_res_unlock(dev, &pr_lksb);

		/** Reassign PRs **/

		if ((new_sess->transport_id == NULL) ||
		    (old_sess->transport_id == NULL)) {
			TRACE_DBG("%s", "new_sess or old_sess doesn't support PRs");
			goto next;
		}

		scst_pr_write_lock(dev);

		if (old_tgt_dev->registrant != NULL) {
			TRACE_PR("Reassigning reg %p from tgt_dev %p to %p",
				old_tgt_dev->registrant, old_tgt_dev,
				new_tgt_dev);

			if (new_tgt_dev->registrant != NULL)
				new_tgt_dev->registrant->tgt_dev = NULL;

			new_tgt_dev->registrant = old_tgt_dev->registrant;
			new_tgt_dev->registrant->tgt_dev = new_tgt_dev;

			old_tgt_dev->registrant = NULL;
		}

		scst_pr_write_unlock(dev);
next:
		/** Reassign other DH specific states **/

		if (dev->handler->reassign_retained_states != NULL) {
			TRACE_DBG("Calling dev's %s reassign_retained_states(%p, %p)",
				dev->virt_name, new_tgt_dev, old_tgt_dev);
			dev->handler->reassign_retained_states(new_tgt_dev, old_tgt_dev);
			TRACE_DBG("Dev's %s reassign_retained_states() returned",
				dev->virt_name);
		}
	}

	mutex_unlock(&scst_mutex);

out:
	TRACE_EXIT();
	return;
}
EXPORT_SYMBOL(scst_reassign_retained_sess_states);

/**
 * scst_get_next_lexem() - parse and return next lexem in the string
 *
 * Returns pointer to the next lexem from token_str skipping
 * spaces and '=' character and using them then as a delimeter. Content
 * of token_str is modified by setting '\0' at the delimeter's position.
 */
char *scst_get_next_lexem(char **token_str)
{
	char *p, *q;
	static const char blank = '\0';

	if ((token_str == NULL) || (*token_str == NULL))
		return (char *)&blank;

	for (p = *token_str; (*p != '\0') && (isspace(*p) || (*p == '=')); p++)
		;

	for (q = p; (*q != '\0') && !isspace(*q) && (*q != '='); q++)
		;

	if (*q != '\0')
		*q++ = '\0';

	*token_str = q;
	return p;
}
EXPORT_SYMBOL_GPL(scst_get_next_lexem);

/**
 * scst_restore_token_str() - restore string modified by scst_get_next_lexem()
 *
 * Restores token_str modified by scst_get_next_lexem() to the
 * previous value before scst_get_next_lexem() was called. Prev_lexem is
 * a pointer to lexem returned by scst_get_next_lexem().
 */
void scst_restore_token_str(char *prev_lexem, char *token_str)
{
	if (&prev_lexem[strlen(prev_lexem)] != token_str)
		prev_lexem[strlen(prev_lexem)] = ' ';
	return;
}
EXPORT_SYMBOL_GPL(scst_restore_token_str);

/**
 * scst_get_next_token_str() - parse and return next token
 *
 * This function returns pointer to the next token strings from input_str
 * using '\n', ';' and '\0' as a delimeter. Content of input_str is
 * modified by setting '\0' at the delimeter's position.
 */
char *scst_get_next_token_str(char **input_str)
{
	char *p = *input_str;
	int i = 0;

	while ((p[i] != '\n') && (p[i] != ';') && (p[i] != '\0'))
		i++;

	if (i == 0)
		return NULL;

	if (p[i] == '\0')
		*input_str = &p[i];
	else
		*input_str = &p[i+1];

	p[i] = '\0';

	return p;
}
EXPORT_SYMBOL_GPL(scst_get_next_token_str);

static int scst_parse_unmap_descriptors(struct scst_cmd *cmd)
{
	int res = 0;
	ssize_t length = 0;
	uint8_t *address;
	int i, cnt, offset, descriptor_len, total_len;
	struct scst_data_descriptor *pd;

	TRACE_ENTRY();

	EXTRACHECKS_BUG_ON(cmd->cmd_data_descriptors != NULL);
	EXTRACHECKS_BUG_ON(cmd->cmd_data_descriptors_cnt != 0);

	length = scst_get_buf_full_sense(cmd, &address);
	if (unlikely(length <= 0)) {
		if (length == 0)
			goto out;
		else
			goto out_abn;
	}

	total_len = get_unaligned_be16(&cmd->cdb[7]);
	offset = 8;

	descriptor_len = get_unaligned_be16(&address[2]);

	TRACE_DBG("total_len %d, descriptor_len %d", total_len, descriptor_len);

	if (descriptor_len == 0)
		goto out_put;

	if (unlikely((descriptor_len > (total_len - 8)) ||
		     ((descriptor_len % 16) != 0))) {
		PRINT_ERROR("Bad descriptor length: %d < %d - 8",
			descriptor_len, total_len);
		scst_set_invalid_field_in_parm_list(cmd, 2, 0);
		goto out_abn_put;
	}

	cnt = descriptor_len/16;
	if (cnt == 0)
		goto out_put;

	pd = kzalloc(sizeof(*pd) * cnt, GFP_KERNEL);
	if (pd == NULL) {
		PRINT_ERROR("Unable to kmalloc UNMAP %d descriptors", cnt+1);
		scst_set_busy(cmd);
		goto out_abn_put;
	}

	TRACE_DBG("cnt %d, pd %p", cnt, pd);

	i = 0;
	while ((offset - 8) < descriptor_len) {
		struct scst_data_descriptor *d = &pd[i];
		d->sdd_lba = get_unaligned_be64(&address[offset]);
		offset += 8;
		d->sdd_blocks = get_unaligned_be32(&address[offset]);
		offset += 8;
		TRACE_DBG("i %d, lba %lld, blocks %lld", i,
			(long long)d->sdd_lba, (long long)d->sdd_blocks);
		i++;
	}

	cmd->cmd_data_descriptors = pd;
	cmd->cmd_data_descriptors_cnt = cnt;

out_put:
	scst_put_buf_full(cmd, address);

out:
	TRACE_EXIT_RES(res);
	return res;

out_abn_put:
	scst_put_buf_full(cmd, address);

out_abn:
	scst_set_cmd_abnormal_done_state(cmd);
	res = -1;
	goto out;
}

static void scst_free_unmap_descriptors(struct scst_cmd *cmd)
{
	TRACE_ENTRY();

	kfree(cmd->cmd_data_descriptors);
	cmd->cmd_data_descriptors = NULL;

	TRACE_EXIT();
	return;
}

int scst_parse_descriptors(struct scst_cmd *cmd)
{
	int res;

	TRACE_ENTRY();

	switch (cmd->cdb[0]) {
	case UNMAP:
		res = scst_parse_unmap_descriptors(cmd);
		break;
	default:
		sBUG();
	}

	TRACE_EXIT_RES(res);
	return res;
}

static void scst_free_descriptors(struct scst_cmd *cmd)
{
	TRACE_ENTRY();

	switch (cmd->cdb[0]) {
	case UNMAP:
		scst_free_unmap_descriptors(cmd);
		break;
	default:
		sBUG();
		break;
	}

	TRACE_EXIT();
	return;
}

/**
 ** We currently have only few saved parameters and it is impossible to get
 ** pointer on a bit field, so let's have a simple straightforward
 ** implementation.
 **/

#define SCST_TAS_LABEL		"TAS"
#define SCST_QERR_LABEL		"QERR"
#define SCST_TMF_ONLY_LABEL	"TMF_ONLY"
#define SCST_SWP_LABEL		"SWP"
#define SCST_DSENSE_LABEL	"D_SENSE"
#define SCST_QUEUE_ALG_LABEL	"QUEUE_ALG"
#define SCST_DPICZ_LABEL	"DPICZ"

int scst_save_global_mode_pages(const struct scst_device *dev,
	uint8_t *buf, int size)
{
	int res = 0;

	TRACE_ENTRY();

	if (dev->tas != dev->tas_default) {
		res += scnprintf(&buf[res], size - res, "%s=%d\n",
			SCST_TAS_LABEL, dev->tas);
		if (res >= size-1)
			goto out_overflow;
	}

	if (dev->qerr != dev->qerr_default) {
		res += scnprintf(&buf[res], size - res, "%s=%d\n",
			SCST_QERR_LABEL, dev->qerr);
		if (res >= size-1)
			goto out_overflow;
	}

	if (dev->tmf_only != dev->tmf_only_default) {
		res += scnprintf(&buf[res], size - res, "%s=%d\n",
			SCST_TMF_ONLY_LABEL, dev->tmf_only);
		if (res >= size-1)
			goto out_overflow;
	}

	if (dev->swp != dev->swp_default) {
		res += scnprintf(&buf[res], size - res, "%s=%d\n",
			SCST_SWP_LABEL, dev->swp);
		if (res >= size-1)
			goto out_overflow;
	}

	if (dev->d_sense != dev->d_sense_default) {
		res += scnprintf(&buf[res], size - res, "%s=%d\n",
			SCST_DSENSE_LABEL, dev->d_sense);
		if (res >= size-1)
			goto out_overflow;
	}

	if (dev->dpicz != dev->dpicz_default) {
		res += scnprintf(&buf[res], size - res, "%s=%d\n",
			SCST_DPICZ_LABEL, dev->dpicz);
		if (res >= size-1)
			goto out_overflow;
	}

	if (dev->queue_alg != dev->queue_alg_default) {
		res += scnprintf(&buf[res], size - res, "%s=%d\n",
			SCST_QUEUE_ALG_LABEL, dev->queue_alg);
		if (res >= size-1)
			goto out_overflow;
	}

out:
	TRACE_EXIT_RES(res);
	return res;

out_overflow:
	PRINT_ERROR("Global mode pages buffer overflow (size %d)", size);
	res = -EOVERFLOW;
	goto out;
}
EXPORT_SYMBOL_GPL(scst_save_global_mode_pages);

static int scst_restore_tas(struct scst_device *dev, unsigned int val)
{
	int res;

	TRACE_ENTRY();

	if (val > 1) {
		PRINT_ERROR("Invalid value %d for parameter %s (device %s)",
			val, SCST_TAS_LABEL, dev->virt_name);
		res = -EINVAL;
		goto out;
	}

	dev->tas = val;
	dev->tas_saved = val;

	PRINT_INFO("%s restored to %d for device %s", SCST_TAS_LABEL,
		dev->tas, dev->virt_name);

	res = 0;

out:
	TRACE_EXIT_RES(res);
	return res;
}

static int scst_restore_qerr(struct scst_device *dev, unsigned int val)
{
	int res;

	TRACE_ENTRY();

	if ((val == SCST_QERR_2_RESERVED) ||
	    (val > SCST_QERR_3_ABORT_THIS_NEXUS_ONLY)) {
		PRINT_ERROR("Invalid value %d for parameter %s (device %s)",
			val, SCST_QERR_LABEL, dev->virt_name);
		res = -EINVAL;
		goto out;
	}

	dev->qerr = val;
	dev->qerr_saved = val;

	PRINT_INFO("%s restored to %d for device %s", SCST_QERR_LABEL,
		dev->qerr, dev->virt_name);

	res = 0;

out:
	TRACE_EXIT_RES(res);
	return res;
}

static int scst_restore_tmf_only(struct scst_device *dev, unsigned int val)
{
	int res;

	TRACE_ENTRY();

	if (val > 1) {
		PRINT_ERROR("Invalid value %d for parameter %s (device %s)",
			val, SCST_TMF_ONLY_LABEL, dev->virt_name);
		res = -EINVAL;
		goto out;
	}

	dev->tmf_only = val;
	dev->tmf_only_saved = val;

	PRINT_INFO("%s restored to %d for device %s", SCST_TMF_ONLY_LABEL,
		dev->tmf_only, dev->virt_name);

	res = 0;

out:
	TRACE_EXIT_RES(res);
	return res;
}

static int scst_restore_swp(struct scst_device *dev, unsigned int val)
{
	int res;

	TRACE_ENTRY();

	if (val > 1) {
		PRINT_ERROR("Invalid value %d for parameter %s (device %s)",
			val, SCST_SWP_LABEL, dev->virt_name);
		res = -EINVAL;
		goto out;
	}

	dev->swp = val;
	dev->swp_saved = val;

	PRINT_INFO("%s restored to %d for device %s", SCST_SWP_LABEL,
		dev->swp, dev->virt_name);

	res = 0;

out:
	TRACE_EXIT_RES(res);
	return res;
}

static int scst_restore_dsense(struct scst_device *dev, unsigned int val)
{
	int res;

	TRACE_ENTRY();

	if (val > 1) {
		PRINT_ERROR("Invalid value %d for parameter %s (device %s)",
			val, SCST_DSENSE_LABEL, dev->virt_name);
		res = -EINVAL;
		goto out;
	}

	dev->d_sense = val;
	dev->d_sense_saved = val;

	PRINT_INFO("%s restored to %d for device %s", SCST_DSENSE_LABEL,
		dev->d_sense, dev->virt_name);

	res = 0;

out:
	TRACE_EXIT_RES(res);
	return res;
}

static int scst_restore_dpicz(struct scst_device *dev, unsigned int val)
{
	int res;

	TRACE_ENTRY();

	if (val > 1) {
		PRINT_ERROR("Invalid value %d for parameter %s (device %s)",
			val, SCST_DPICZ_LABEL, dev->virt_name);
		res = -EINVAL;
		goto out;
	}

	dev->dpicz = val;
	dev->dpicz_saved = val;

	PRINT_INFO("%s restored to %d for device %s", SCST_DPICZ_LABEL,
		dev->dpicz, dev->virt_name);

	res = 0;

out:
	TRACE_EXIT_RES(res);
	return res;
}

static int scst_restore_queue_alg(struct scst_device *dev, unsigned int val)
{
	int res;

	TRACE_ENTRY();

	if ((val != SCST_QUEUE_ALG_0_RESTRICTED_REORDER) &&
	    (val != SCST_QUEUE_ALG_1_UNRESTRICTED_REORDER)) {
		PRINT_ERROR("Invalid value %d for parameter %s (device %s)",
			val, SCST_QUEUE_ALG_LABEL, dev->virt_name);
		res = -EINVAL;
		goto out;
	}

	dev->queue_alg = val;
	dev->queue_alg_saved = val;

	PRINT_INFO("%s restored to %d for device %s", SCST_QUEUE_ALG_LABEL,
		dev->queue_alg, dev->virt_name);

	res = 0;

out:
	TRACE_EXIT_RES(res);
	return res;
}

/* Params are NULL-terminated */
int scst_restore_global_mode_pages(struct scst_device *dev, char *params,
	char **last_param)
{
	int res;
	char *param, *p, *pp;
	unsigned long val;

	TRACE_ENTRY();

	while (1) {
		param = scst_get_next_token_str(&params);
		if (param == NULL)
			break;

		p = scst_get_next_lexem(&param);
		if (*p == '\0')
			break;

		pp = scst_get_next_lexem(&param);
		if (*pp == '\0')
			goto out_need_param;

		if (scst_get_next_lexem(&param)[0] != '\0')
			goto out_too_many;

#if LINUX_VERSION_CODE >= KERNEL_VERSION(2, 6, 39)
		res = kstrtoul(pp, 0, &val);
#else
		res = strict_strtoul(pp, 0, &val);
#endif
		if (res != 0)
			goto out_strtoul_failed;

		if (strcasecmp(SCST_TAS_LABEL, p) == 0)
			res = scst_restore_tas(dev, val);
		else if (strcasecmp(SCST_QERR_LABEL, p) == 0)
			res = scst_restore_qerr(dev, val);
		else if (strcasecmp(SCST_TMF_ONLY_LABEL, p) == 0)
			res = scst_restore_tmf_only(dev, val);
		else if (strcasecmp(SCST_SWP_LABEL, p) == 0)
			res = scst_restore_swp(dev, val);
		else if (strcasecmp(SCST_DSENSE_LABEL, p) == 0)
			res = scst_restore_dsense(dev, val);
		else if (strcasecmp(SCST_DPICZ_LABEL, p) == 0)
			res = scst_restore_dpicz(dev, val);
		else if (strcasecmp(SCST_QUEUE_ALG_LABEL, p) == 0)
			res = scst_restore_queue_alg(dev, val);
		else {
			TRACE_DBG("Unknown parameter %s", p);
			scst_restore_token_str(p, param);
			*last_param = p;
			goto out;
		}
		if (res != 0)
			goto out;
	}

	*last_param = NULL;
	res = 0;

out:
	TRACE_EXIT_RES(res);
	return res;

out_strtoul_failed:
	PRINT_ERROR("strtoul() for %s failed: %d (device %s)", pp, res,
		dev->virt_name);
	goto out;

out_need_param:
	PRINT_ERROR("Parameter %s value missed for device %s", p, dev->virt_name);
	res = -EINVAL;
	goto out;

out_too_many:
	PRINT_ERROR("Too many parameter's %s values (device %s)", p, dev->virt_name);
	res = -EINVAL;
	goto out;
}
EXPORT_SYMBOL_GPL(scst_restore_global_mode_pages);


/* Abstract vfs_unlink() for different kernel versions (as possible) */
#if LINUX_VERSION_CODE < KERNEL_VERSION(2, 6, 39)
void scst_vfs_unlink_and_put(struct nameidata *nd)
{
#if LINUX_VERSION_CODE < KERNEL_VERSION(2,6,25)
	vfs_unlink(nd->dentry->d_parent->d_inode, nd->dentry);
	dput(nd->dentry);
	mntput(nd->mnt);
#else
	vfs_unlink(nd->path.dentry->d_parent->d_inode,
		nd->path.dentry);
	path_put(&nd->path);
#endif
}
#else
void scst_vfs_unlink_and_put(struct path *path)
{
#if LINUX_VERSION_CODE < KERNEL_VERSION(3, 13, 0) && \
	(!defined(RHEL_MAJOR) || RHEL_MAJOR -0 < 7)
	vfs_unlink(path->dentry->d_parent->d_inode, path->dentry);
#else
	vfs_unlink(path->dentry->d_parent->d_inode, path->dentry, NULL);
#endif
	path_put(path);
}
#endif

#if LINUX_VERSION_CODE < KERNEL_VERSION(2, 6, 39)
void scst_path_put(struct nameidata *nd)
{
#if LINUX_VERSION_CODE < KERNEL_VERSION(2,6,25)
	dput(nd->dentry);
	mntput(nd->mnt);
#else
	path_put(&nd->path);
#endif
}
EXPORT_SYMBOL(scst_path_put);
#endif

#if LINUX_VERSION_CODE < KERNEL_VERSION(2, 6, 29)
int scst_vfs_fsync(struct file *file, loff_t loff, loff_t len)
{
	int res;

	res = sync_page_range(file_inode(file), file->f_mapping, loff, len);
	return res;
}
#endif

int scst_copy_file(const char *src, const char *dest)
{
	int res = 0;
	struct inode *inode;
	loff_t file_size, pos;
	uint8_t *buf = NULL;
	struct file *file_src = NULL, *file_dest = NULL;
	mm_segment_t old_fs = get_fs();

	TRACE_ENTRY();

	if (src == NULL || dest == NULL) {
		res = -EINVAL;
		PRINT_ERROR("%s", "Invalid persistent files path - backup "
			"skipped");
		goto out;
	}

	TRACE_DBG("Copying '%s' into '%s'", src, dest);

	set_fs(KERNEL_DS);

	file_src = filp_open(src, O_RDONLY, 0);
	if (IS_ERR(file_src)) {
		res = PTR_ERR(file_src);
		TRACE_DBG("Unable to open file '%s' - error %d", src, res);
		goto out_free;
	}

	file_dest = filp_open(dest, O_WRONLY | O_CREAT | O_TRUNC, 0644);
	if (IS_ERR(file_dest)) {
		res = PTR_ERR(file_dest);
		TRACE_DBG("Unable to open backup file '%s' - error %d", dest,
			res);
		goto out_close;
	}

	inode = file_inode(file_src);

	if (S_ISREG(inode->i_mode))
		/* Nothing to do */;
	else if (S_ISBLK(inode->i_mode))
		inode = inode->i_bdev->bd_inode;
	else {
		PRINT_ERROR("Invalid file mode 0x%x", inode->i_mode);
		res = -EINVAL;
		set_fs(old_fs);
		goto out_skip;
	}

	file_size = inode->i_size;

	buf = vmalloc(file_size);
	if (buf == NULL) {
		res = -ENOMEM;
		PRINT_ERROR("%s", "Unable to allocate temporary buffer");
		goto out_skip;
	}

	pos = 0;
	res = vfs_read(file_src, (void __force __user *)buf, file_size, &pos);
	if (res != file_size) {
		PRINT_ERROR("Unable to read file '%s' - error %d", src, res);
		goto out_skip;
	}

	pos = 0;
	res = vfs_write(file_dest, (void __force __user *)buf, file_size, &pos);
	if (res != file_size) {
		PRINT_ERROR("Unable to write to '%s' - error %d", dest, res);
		goto out_skip;
	}

#if LINUX_VERSION_CODE < KERNEL_VERSION(2, 6, 29)
	res = scst_vfs_fsync(file_dest, 0, file_size);
#elif LINUX_VERSION_CODE < KERNEL_VERSION(2, 6, 35)
	res = vfs_fsync(file_dest, file_dest->f_path.dentry, 0);
#else
	res = vfs_fsync(file_dest, 0);
#endif
	if (res != 0) {
		PRINT_ERROR("fsync() of the backup PR file failed: %d", res);
		goto out_skip;
	}

out_skip:
	filp_close(file_dest, NULL);

out_close:
	filp_close(file_src, NULL);

out_free:
	if (buf != NULL)
		vfree(buf);

	set_fs(old_fs);

out:
	TRACE_EXIT_RES(res);
	return res;
}

int scst_remove_file(const char *name)
{
	int res = 0;
#if LINUX_VERSION_CODE < KERNEL_VERSION(2, 6, 39)
	struct nameidata nd;
#else
	struct path path;
#endif
	mm_segment_t old_fs = get_fs();

	TRACE_ENTRY();

	set_fs(KERNEL_DS);

#if LINUX_VERSION_CODE < KERNEL_VERSION(2, 6, 39)
	res = path_lookup(name, 0, &nd);
	if (!res)
		scst_vfs_unlink_and_put(&nd);
	else
		TRACE_DBG("Unable to lookup file '%s' - error %d", name, res);
#else
	res = kern_path(name, 0, &path);
	if (!res)
		scst_vfs_unlink_and_put(&path);
	else
		TRACE_DBG("Unable to lookup file '%s' - error %d", name, res);
#endif

	set_fs(old_fs);

	TRACE_EXIT_RES(res);
	return res;
}
EXPORT_SYMBOL_GPL(scst_remove_file);

/* Returns 0 on success, error code otherwise */
int scst_write_file_transactional(const char *name, const char *name1,
	const char *signature, int signature_len, const uint8_t *buf, int size)
{
	int res;
	struct file *file;
	mm_segment_t old_fs = get_fs();
	loff_t pos = 0;
	char n = '\n';

	TRACE_ENTRY();

	res = scst_copy_file(name, name1);
	if ((res != 0) && (res != -ENOENT))
		goto out;

	set_fs(KERNEL_DS);

	file = filp_open(name, O_WRONLY | O_CREAT | O_TRUNC, 0644);
	if (IS_ERR(file)) {
		res = PTR_ERR(file);
		PRINT_ERROR("Unable to (re)create file '%s' - error %d",
			name, res);
		goto out_set_fs;
	}

	TRACE_DBG("Writing file '%s'", name);

	pos = signature_len+1;

	res = vfs_write(file, (void __force __user *)buf, size, &pos);
	if (res != size)
		goto write_error;

#if LINUX_VERSION_CODE < KERNEL_VERSION(2, 6, 29)
	res = scst_vfs_fsync(file, 0, pos);
#elif LINUX_VERSION_CODE < KERNEL_VERSION(2, 6, 35)
	res = vfs_fsync(file, file->f_path.dentry, 1);
#else
	res = vfs_fsync(file, 1);
#endif
	if (res != 0) {
		PRINT_ERROR("fsync() of file %s failed: %d", name, res);
		goto write_error_close;
	}

	pos = 0;
	res = vfs_write(file, (void __force __user *)signature, signature_len, &pos);
	if (res != signature_len)
		goto write_error;

	res = vfs_write(file, (void __force __user *)&n, sizeof(n), &pos);
	if (res != sizeof(n))
		goto write_error;

#if LINUX_VERSION_CODE < KERNEL_VERSION(2, 6, 29)
	res = scst_vfs_fsync(file, 0, sizeof(signature));
#elif LINUX_VERSION_CODE < KERNEL_VERSION(2, 6, 35)
	res = vfs_fsync(file, file->f_path.dentry, 1);
#else
	res = vfs_fsync(file, 1);
#endif
	if (res != 0) {
		PRINT_ERROR("fsync() of file %s failed: %d", name, res);
		goto write_error_close;
	}

	res = 0;

	filp_close(file, NULL);

out_set_fs:
	set_fs(old_fs);

	if (res == 0)
		scst_remove_file(name1);
	else
		scst_remove_file(name);

out:
	TRACE_EXIT_RES(res);
	return res;

write_error:
	PRINT_ERROR("Error writing to '%s' - error %d", name, res);

write_error_close:
	filp_close(file, NULL);
	if (res > 0)
		res = -EIO;
	goto out_set_fs;
}
EXPORT_SYMBOL_GPL(scst_write_file_transactional);

static int __scst_read_file_transactional(const char *file_name,
	const char *signature, int signature_len, uint8_t *buf, int size)
{
	int res;
	struct file *file = NULL;
	struct inode *inode;
	loff_t file_size, pos;
	mm_segment_t old_fs;

	TRACE_ENTRY();

	old_fs = get_fs();
	set_fs(KERNEL_DS);

	TRACE_DBG("Loading file '%s'", file_name);

	file = filp_open(file_name, O_RDONLY, 0);
	if (IS_ERR(file)) {
		res = PTR_ERR(file);
		TRACE_DBG("Unable to open file '%s' - error %d", file_name, res);
		goto out;
	}

	inode = file_inode(file);

	if (S_ISREG(inode->i_mode))
		/* Nothing to do */;
	else if (S_ISBLK(inode->i_mode))
		inode = inode->i_bdev->bd_inode;
	else {
		PRINT_ERROR("Invalid file mode 0x%x", inode->i_mode);
		res = -EINVAL;
		goto out_close;
	}

	file_size = inode->i_size;

	if (file_size > size) {
		PRINT_ERROR("Supplied buffer (%d) too small (need %d)", size,
			(int)file_size);
		res = -EOVERFLOW;
		goto out_close;
	}

	pos = 0;
	res = vfs_read(file, (void __force __user *)buf, file_size, &pos);
	if (res != file_size) {
		PRINT_ERROR("Unable to read file '%s' - error %d", file_name, res);
		if (res > 0)
			res = -EIO;
		goto out_close;
	}

	if (memcmp(buf, signature, signature_len) != 0) {
		res = -EINVAL;
		PRINT_ERROR("Invalid signature in file %s", file_name);
		goto out_close;
	}

out_close:
	filp_close(file, NULL);

out:
	set_fs(old_fs);

	TRACE_EXIT_RES(res);
	return res;
}

/*
 * Returns read data size on success, error code otherwise. The first
 * signature_len+1 bytes of the read data contain signature, so should be
 * skipped.
 */
int scst_read_file_transactional(const char *name, const char *name1,
	const char *signature, int signature_len, uint8_t *buf, int size)
{
	int res;

	TRACE_ENTRY();

	res = __scst_read_file_transactional(name, signature, signature_len, buf, size);
	if (res <= 0)
		res = __scst_read_file_transactional(name1, signature,
			signature_len, buf, size);

	if (res > 0)
		TRACE_BUFFER("Read data", buf, res);

	TRACE_EXIT_RES(res);
	return res;
}
EXPORT_SYMBOL_GPL(scst_read_file_transactional);

/*
 * Return the file mode if @path exists or an error code if opening @path via
 * filp_open() in read-only mode failed.
 */
int scst_get_file_mode(const char *path)
{
	struct file *file;
	int res;

	file = filp_open(path, O_RDONLY, 0400);
	if (IS_ERR(file)) {
		res = PTR_ERR(file);
		goto out;
	}
	res = file_inode(file)->i_mode;
	filp_close(file, NULL);

out:
	return res;
}
EXPORT_SYMBOL(scst_get_file_mode);

/*
 * Return true if either @path does not contain a slash or if the directory
 * specified in @path exists.
 */
bool scst_parent_dir_exists(const char *path)
{
	const char *last_slash = strrchr(path, '/');
	const char *dir;
	int dir_mode;
	bool res = true;

	if (last_slash && last_slash > path) {
		dir = kasprintf(GFP_KERNEL, "%.*s", (int)(last_slash - path),
				path);
		if (dir) {
			dir_mode = scst_get_file_mode(dir);
			kfree(dir);
			res = dir_mode >= 0 && S_ISDIR(dir_mode);
		} else {
			res = false;
		}
	}

	return res;
}
EXPORT_SYMBOL(scst_parent_dir_exists);

static void __init scst_scsi_op_list_init(void)
{
	int i;
	uint8_t op = 0xff;

	TRACE_ENTRY();

	TRACE_DBG("tblsize=%d", SCST_CDB_TBL_SIZE);

	for (i = 0; i < 256; i++)
		scst_scsi_op_list[i] = SCST_CDB_TBL_SIZE;

	for (i = 0; i < SCST_CDB_TBL_SIZE; i++) {
		if (scst_scsi_op_table[i].ops != op) {
			op = scst_scsi_op_table[i].ops;
			scst_scsi_op_list[op] = i;
		}
	}

	TRACE_BUFFER("scst_scsi_op_list", scst_scsi_op_list,
		sizeof(scst_scsi_op_list));

	scst_release_acg_wq = create_workqueue("scst_release_acg");
	WARN_ON_ONCE(IS_ERR(scst_release_acg_wq));

	TRACE_EXIT();
	return;
}

int __init scst_lib_init(void)
{
	int res = 0;

	scst_scsi_op_list_init();

#if LINUX_VERSION_CODE >= KERNEL_VERSION(2, 6, 30)
	scsi_io_context_cache = kmem_cache_create("scst_scsi_io_context",
					sizeof(struct scsi_io_context),
					__alignof__(struct scsi_io_context),
					SCST_SLAB_FLAGS|SLAB_HWCACHE_ALIGN, NULL);
	if (!scsi_io_context_cache) {
		PRINT_ERROR("%s", "Can't init scsi io context cache");
		res = -ENOMEM;
		goto out;
	}

out:
#endif
	TRACE_EXIT_RES(res);
	return res;
}

void scst_lib_exit(void)
{
	/* Wait until any ongoing acg->put_work has finished. */
	flush_workqueue(scst_release_acg_wq);
	destroy_workqueue(scst_release_acg_wq);

#if LINUX_VERSION_CODE >= KERNEL_VERSION(2, 6, 30)
	BUILD_BUG_ON(SCST_MAX_CDB_SIZE != BLK_MAX_CDB);
	BUILD_BUG_ON(SCST_SENSE_BUFFERSIZE < SCSI_SENSE_BUFFERSIZE);

	kmem_cache_destroy(scsi_io_context_cache);
#endif
}

#ifdef CONFIG_SCST_DEBUG

/**
 * scst_random() - return a pseudo-random number for debugging purposes.
 *
 * Returns a pseudo-random number for debugging purposes. Available only in
 * the DEBUG build.
 *
 * Original taken from the XFS code
 */
unsigned long scst_random(void)
{
	static int Inited;
	static unsigned long RandomValue;
	static DEFINE_SPINLOCK(lock);
	/* cycles pseudo-randomly through all values between 1 and 2^31 - 2 */
	register long rv;
	register long lo;
	register long hi;
	unsigned long flags;

	spin_lock_irqsave(&lock, flags);
	if (!Inited) {
		RandomValue = jiffies;
		Inited = 1;
	}
	rv = RandomValue;
	hi = rv / 127773;
	lo = rv % 127773;
	rv = 16807 * lo - 2836 * hi;
	if (rv <= 0)
		rv += 2147483647;
	RandomValue = rv;
	spin_unlock_irqrestore(&lock, flags);
	return rv;
}
EXPORT_SYMBOL_GPL(scst_random);
#endif /* CONFIG_SCST_DEBUG */

#ifdef CONFIG_SCST_DEBUG_TM

#define TM_DBG_STATE_ABORT		0
#define TM_DBG_STATE_RESET		1
#define TM_DBG_STATE_OFFLINE		2

#define INIT_TM_DBG_STATE		TM_DBG_STATE_ABORT

static void tm_dbg_timer_fn(unsigned long arg);

static DEFINE_SPINLOCK(scst_tm_dbg_lock);
/* All serialized by scst_tm_dbg_lock */
static struct {
	unsigned int tm_dbg_release:1;
	unsigned int tm_dbg_blocked:1;
} tm_dbg_flags;
static LIST_HEAD(tm_dbg_delayed_cmd_list);
static int tm_dbg_delayed_cmds_count;
static int tm_dbg_passed_cmds_count;
static int tm_dbg_state;
static int tm_dbg_on_state_passes;
static DEFINE_TIMER(tm_dbg_timer, tm_dbg_timer_fn, 0, 0);
static struct scst_tgt_dev *tm_dbg_tgt_dev;

static const int tm_dbg_on_state_num_passes[] = { 5, 1, 0x7ffffff };

static void tm_dbg_init_tgt_dev(struct scst_tgt_dev *tgt_dev)
{
	if (tgt_dev->lun == 15) {
		unsigned long flags;

		if (tm_dbg_tgt_dev != NULL)
			tm_dbg_deinit_tgt_dev(tm_dbg_tgt_dev);

		spin_lock_irqsave(&scst_tm_dbg_lock, flags);
		tm_dbg_state = INIT_TM_DBG_STATE;
		tm_dbg_on_state_passes =
			tm_dbg_on_state_num_passes[tm_dbg_state];
		tm_dbg_tgt_dev = tgt_dev;
		PRINT_INFO("LUN %lld connected from initiator %s is under "
			"TM debugging (tgt_dev %p)",
			(unsigned long long)tgt_dev->lun,
			tgt_dev->sess->initiator_name, tgt_dev);
		spin_unlock_irqrestore(&scst_tm_dbg_lock, flags);
	}
	return;
}

static void tm_dbg_deinit_tgt_dev(struct scst_tgt_dev *tgt_dev)
{
	if (tm_dbg_tgt_dev == tgt_dev) {
		unsigned long flags;
		TRACE_MGMT_DBG("Deinit TM debugging tgt_dev %p", tgt_dev);
		del_timer_sync(&tm_dbg_timer);
		spin_lock_irqsave(&scst_tm_dbg_lock, flags);
		tm_dbg_tgt_dev = NULL;
		spin_unlock_irqrestore(&scst_tm_dbg_lock, flags);
	}
	return;
}

static void tm_dbg_timer_fn(unsigned long arg)
{
	TRACE_MGMT_DBG("%s", "delayed cmd timer expired");
	tm_dbg_flags.tm_dbg_release = 1;
	wake_up_all(&tm_dbg_tgt_dev->active_cmd_threads->cmd_list_waitQ);
	return;
}

/* Called under scst_tm_dbg_lock and IRQs off */
static void tm_dbg_delay_cmd(struct scst_cmd *cmd)
{
	switch (tm_dbg_state) {
	case TM_DBG_STATE_ABORT:
		if (tm_dbg_delayed_cmds_count == 0) {
			unsigned long d = 58*HZ + (scst_random() % (4*HZ));
			TRACE_MGMT_DBG("STATE ABORT: delaying cmd %p (tag %llu)"
				" for %ld.%ld seconds (%ld HZ), "
				"tm_dbg_on_state_passes=%d", cmd, cmd->tag,
				d/HZ, (d%HZ)*100/HZ, d,	tm_dbg_on_state_passes);
			mod_timer(&tm_dbg_timer, jiffies + d);
#if 0
			tm_dbg_flags.tm_dbg_blocked = 1;
#endif
		} else {
			TRACE_MGMT_DBG("Delaying another timed cmd %p "
				"(tag %llu), delayed_cmds_count=%d, "
				"tm_dbg_on_state_passes=%d", cmd, cmd->tag,
				tm_dbg_delayed_cmds_count,
				tm_dbg_on_state_passes);
			if (tm_dbg_delayed_cmds_count == 2)
				tm_dbg_flags.tm_dbg_blocked = 0;
		}
		break;

	case TM_DBG_STATE_RESET:
	case TM_DBG_STATE_OFFLINE:
		TRACE_MGMT_DBG("STATE RESET/OFFLINE: delaying cmd %p "
			"(tag %llu), delayed_cmds_count=%d, "
			"tm_dbg_on_state_passes=%d", cmd, cmd->tag,
			tm_dbg_delayed_cmds_count, tm_dbg_on_state_passes);
		tm_dbg_flags.tm_dbg_blocked = 1;
		break;

	default:
		sBUG();
	}
	/* IRQs already off */
	spin_lock(&cmd->cmd_threads->cmd_list_lock);
	list_add_tail(&cmd->cmd_list_entry, &tm_dbg_delayed_cmd_list);
	spin_unlock(&cmd->cmd_threads->cmd_list_lock);
	cmd->tm_dbg_delayed = 1;
	tm_dbg_delayed_cmds_count++;
	return;
}

/* No locks */
void tm_dbg_check_released_cmds(void)
{
	if (tm_dbg_flags.tm_dbg_release) {
		struct scst_cmd *cmd, *tc;
		spin_lock_irq(&scst_tm_dbg_lock);
		list_for_each_entry_safe_reverse(cmd, tc,
				&tm_dbg_delayed_cmd_list, cmd_list_entry) {
			TRACE_MGMT_DBG("Releasing timed cmd %p (tag %llu), "
				"delayed_cmds_count=%d", cmd, cmd->tag,
				tm_dbg_delayed_cmds_count);
			spin_lock(&cmd->cmd_threads->cmd_list_lock);
			list_move(&cmd->cmd_list_entry,
				&cmd->cmd_threads->active_cmd_list);
			spin_unlock(&cmd->cmd_threads->cmd_list_lock);
		}
		tm_dbg_flags.tm_dbg_release = 0;
		spin_unlock_irq(&scst_tm_dbg_lock);
	}
}

/* Called under scst_tm_dbg_lock, but can drop it inside, then reget */
static void tm_dbg_change_state(unsigned long *flags)
{
	tm_dbg_flags.tm_dbg_blocked = 0;
	if (--tm_dbg_on_state_passes == 0) {
		switch (tm_dbg_state) {
		case TM_DBG_STATE_ABORT:
			TRACE_MGMT_DBG("%s", "Changing "
			    "tm_dbg_state to RESET");
			tm_dbg_state = TM_DBG_STATE_RESET;
			tm_dbg_flags.tm_dbg_blocked = 0;
			break;
		case TM_DBG_STATE_RESET:
		case TM_DBG_STATE_OFFLINE:
#ifdef CONFIG_SCST_TM_DBG_GO_OFFLINE
			    TRACE_MGMT_DBG("%s", "Changing "
				    "tm_dbg_state to OFFLINE");
			    tm_dbg_state = TM_DBG_STATE_OFFLINE;
#else
			    TRACE_MGMT_DBG("%s", "Changing "
				    "tm_dbg_state to ABORT");
			    tm_dbg_state = TM_DBG_STATE_ABORT;
#endif
			break;
		default:
			sBUG();
		}
		tm_dbg_on_state_passes =
		    tm_dbg_on_state_num_passes[tm_dbg_state];
	}

	TRACE_MGMT_DBG("%s", "Deleting timer");
	spin_unlock_irqrestore(&scst_tm_dbg_lock, *flags);
	del_timer_sync(&tm_dbg_timer);
	spin_lock_irqsave(&scst_tm_dbg_lock, *flags);
	return;
}

/* No locks */
int tm_dbg_check_cmd(struct scst_cmd *cmd)
{
	int res = 0;
	unsigned long flags;

	if (cmd->tm_dbg_immut)
		goto out;

	if (cmd->tm_dbg_delayed) {
		spin_lock_irqsave(&scst_tm_dbg_lock, flags);
		TRACE_MGMT_DBG("Processing delayed cmd %p (tag %llu), "
			"delayed_cmds_count=%d", cmd, cmd->tag,
			tm_dbg_delayed_cmds_count);

		cmd->tm_dbg_immut = 1;
		tm_dbg_delayed_cmds_count--;
		if ((tm_dbg_delayed_cmds_count == 0) &&
		    (tm_dbg_state == TM_DBG_STATE_ABORT))
			tm_dbg_change_state(&flags);
		spin_unlock_irqrestore(&scst_tm_dbg_lock, flags);
	} else if (cmd->tgt_dev && (tm_dbg_tgt_dev == cmd->tgt_dev)) {
		/* Delay 5000th command */
		spin_lock_irqsave(&scst_tm_dbg_lock, flags);
		if (tm_dbg_flags.tm_dbg_blocked ||
		    (++tm_dbg_passed_cmds_count % 5000) == 0) {
			tm_dbg_delay_cmd(cmd);
			res = 1;
		} else
			cmd->tm_dbg_immut = 1;
		spin_unlock_irqrestore(&scst_tm_dbg_lock, flags);
	}

out:
	return res;
}

/* No locks */
void tm_dbg_release_cmd(struct scst_cmd *cmd)
{
	struct scst_cmd *c;
	unsigned long flags;

	spin_lock_irqsave(&scst_tm_dbg_lock, flags);
	list_for_each_entry(c, &tm_dbg_delayed_cmd_list,
				cmd_list_entry) {
		if (c == cmd) {
			TRACE_MGMT_DBG("Abort request for "
				"delayed cmd %p (tag=%llu), moving it to "
				"active cmd list (delayed_cmds_count=%d)",
				c, c->tag, tm_dbg_delayed_cmds_count);

			if (!(in_atomic() || in_interrupt() || irqs_disabled()))
				msleep(2000);

			if (!test_bit(SCST_CMD_ABORTED_OTHER,
					    &cmd->cmd_flags)) {
				/* Test how completed commands handled */
				if (((scst_random() % 10) == 5)) {
					scst_set_cmd_error(cmd,
						SCST_LOAD_SENSE(
							scst_sense_internal_failure));
					/* It's completed now */
				}
			}

			spin_lock(&cmd->cmd_threads->cmd_list_lock);
			list_move(&c->cmd_list_entry,
				&c->cmd_threads->active_cmd_list);
			wake_up(&c->cmd_threads->cmd_list_waitQ);
			spin_unlock(&cmd->cmd_threads->cmd_list_lock);
			break;
		}
	}
	spin_unlock_irqrestore(&scst_tm_dbg_lock, flags);
	return;
}

/* Might be called under scst_mutex */
void tm_dbg_task_mgmt(struct scst_device *dev, const char *fn, int force)
{
	unsigned long flags;

	if (dev != NULL) {
		if (tm_dbg_tgt_dev == NULL)
			goto out;

		if (tm_dbg_tgt_dev->dev != dev)
			goto out;
	}

	spin_lock_irqsave(&scst_tm_dbg_lock, flags);
	if ((tm_dbg_state != TM_DBG_STATE_OFFLINE) || force) {
		TRACE_MGMT_DBG("%s: freeing %d delayed cmds", fn,
			tm_dbg_delayed_cmds_count);
		tm_dbg_change_state(&flags);
		tm_dbg_flags.tm_dbg_release = 1;
		/*
		 * Used to make sure that all woken up threads see the new
		 * value.
		 */
		smp_wmb();
		if (tm_dbg_tgt_dev != NULL)
			wake_up_all(&tm_dbg_tgt_dev->active_cmd_threads->cmd_list_waitQ);
	} else {
		TRACE_MGMT_DBG("%s: while OFFLINE state, doing nothing", fn);
	}
	spin_unlock_irqrestore(&scst_tm_dbg_lock, flags);

out:
	return;
}

int tm_dbg_is_release(void)
{
	return tm_dbg_flags.tm_dbg_release;
}
#endif /* CONFIG_SCST_DEBUG_TM */

#ifdef CONFIG_SCST_DEBUG_SN
void scst_check_debug_sn(struct scst_cmd *cmd)
{
	int old = cmd->queue_type;

	/* To simulate from time to time queue flushing */
	if (!in_interrupt() && (scst_random() % 120) == 8) {
		int t = scst_random() % 1200;
		TRACE_SN("Delaying IO on %d ms", t);
		msleep(t);
	}

	if ((scst_random() % 15) == 7)
		cmd->queue_type = SCST_CMD_QUEUE_ORDERED;
	else if ((scst_random() % 1000) == 751)
		cmd->queue_type = SCST_CMD_QUEUE_HEAD_OF_QUEUE;
	else if ((scst_random() % 1000) == 752)
		cmd->queue_type = SCST_CMD_QUEUE_SIMPLE;

	if (old != cmd->queue_type)
		TRACE_SN("DbgSN queue type changed for cmd %p from %d to %d",
			cmd, old, cmd->queue_type);
	return;
}
#endif /* CONFIG_SCST_DEBUG_SN */

#ifdef CONFIG_SCST_MEASURE_LATENCY

static uint64_t scst_get_usec(void)
{
	struct timespec ts;

	ktime_get_ts(&ts);
#if LINUX_VERSION_CODE < KERNEL_VERSION(2, 6, 16)
	return ((uint64_t)ts.tv_sec * 1000000000 + ts.tv_nsec) / 1000;
#else
#if (BITS_PER_LONG > 32)
	return timespec_to_ns(&ts) / 1000;
#else
	return timespec_to_ns(&ts) >> 10;
#endif
#endif
}

void scst_set_start_time(struct scst_cmd *cmd)
{
	cmd->start = scst_get_usec();
	TRACE_DBG("cmd %p: start %lld", cmd, cmd->start);
}

void scst_set_cur_start(struct scst_cmd *cmd)
{
	cmd->curr_start = scst_get_usec();
	TRACE_DBG("cmd %p: cur_start %lld", cmd, cmd->curr_start);
}

void scst_set_parse_time(struct scst_cmd *cmd)
{
	cmd->parse_time += scst_get_usec() - cmd->curr_start;
	TRACE_DBG("cmd %p: parse_time %lld", cmd, cmd->parse_time);
}

void scst_set_alloc_buf_time(struct scst_cmd *cmd)
{
	cmd->alloc_buf_time += scst_get_usec() - cmd->curr_start;
	TRACE_DBG("cmd %p: alloc_buf_time %lld", cmd, cmd->alloc_buf_time);
}

void scst_set_restart_waiting_time(struct scst_cmd *cmd)
{
	cmd->restart_waiting_time += scst_get_usec() - cmd->curr_start;
	TRACE_DBG("cmd %p: restart_waiting_time %lld", cmd,
		cmd->restart_waiting_time);
}

void scst_set_rdy_to_xfer_time(struct scst_cmd *cmd)
{
	cmd->rdy_to_xfer_time += scst_get_usec() - cmd->curr_start;
	TRACE_DBG("cmd %p: rdy_to_xfer_time %lld", cmd, cmd->rdy_to_xfer_time);
}

void scst_set_pre_exec_time(struct scst_cmd *cmd)
{
	cmd->pre_exec_time += scst_get_usec() - cmd->curr_start;
	TRACE_DBG("cmd %p: pre_exec_time %lld", cmd, cmd->pre_exec_time);
}

void scst_set_exec_time(struct scst_cmd *cmd)
{
	cmd->exec_time += scst_get_usec() - cmd->curr_start;
	TRACE_DBG("cmd %p: exec_time %lld", cmd, cmd->exec_time);
}

void scst_set_dev_done_time(struct scst_cmd *cmd)
{
	cmd->dev_done_time += scst_get_usec() - cmd->curr_start;
	TRACE_DBG("cmd %p: dev_done_time %lld", cmd, cmd->dev_done_time);
}

void scst_set_xmit_time(struct scst_cmd *cmd)
{
	cmd->xmit_time += scst_get_usec() - cmd->curr_start;
	TRACE_DBG("cmd %p: xmit_time %lld", cmd, cmd->xmit_time);
}

void scst_update_lat_stats(struct scst_cmd *cmd)
{
	uint64_t finish, scst_time, tgt_time, dev_time;
	struct scst_session *sess = cmd->sess;
	int data_len;
	int i;
	struct scst_ext_latency_stat *latency_stat, *dev_latency_stat;

	finish = scst_get_usec();

	/* Determine the IO size for extended latency statistics */
	data_len = cmd->bufflen;
	i = SCST_LATENCY_STAT_INDEX_OTHER;
	if (data_len <= SCST_IO_SIZE_THRESHOLD_SMALL)
		i = SCST_LATENCY_STAT_INDEX_SMALL;
	else if (data_len <= SCST_IO_SIZE_THRESHOLD_MEDIUM)
		i = SCST_LATENCY_STAT_INDEX_MEDIUM;
	else if (data_len <= SCST_IO_SIZE_THRESHOLD_LARGE)
		i = SCST_LATENCY_STAT_INDEX_LARGE;
	else if (data_len <= SCST_IO_SIZE_THRESHOLD_VERY_LARGE)
		i = SCST_LATENCY_STAT_INDEX_VERY_LARGE;
	latency_stat = &sess->sess_latency_stat[i];
	if (cmd->tgt_dev != NULL)
		dev_latency_stat = &cmd->tgt_dev->dev_latency_stat[i];
	else
		dev_latency_stat = NULL;

	/* Calculate the latencies */
	scst_time = finish - cmd->start - (cmd->parse_time +
		cmd->alloc_buf_time + cmd->restart_waiting_time +
		cmd->rdy_to_xfer_time + cmd->pre_exec_time +
		cmd->exec_time + cmd->dev_done_time + cmd->xmit_time);
	tgt_time = cmd->alloc_buf_time + cmd->restart_waiting_time +
		cmd->rdy_to_xfer_time + cmd->pre_exec_time;
	dev_time = cmd->parse_time + cmd->exec_time + cmd->dev_done_time;

	spin_lock_bh(&sess->lat_lock);

	/* Save the basic latency information */
	sess->scst_time += scst_time;
	sess->tgt_time += tgt_time;
	sess->dev_time += dev_time;
	sess->processed_cmds++;

	if ((sess->min_scst_time == 0) ||
	    (sess->min_scst_time > scst_time))
		sess->min_scst_time = scst_time;
	if ((sess->min_tgt_time == 0) ||
	    (sess->min_tgt_time > tgt_time))
		sess->min_tgt_time = tgt_time;
	if ((sess->min_dev_time == 0) ||
	    (sess->min_dev_time > dev_time))
		sess->min_dev_time = dev_time;

	if (sess->max_scst_time < scst_time)
		sess->max_scst_time = scst_time;
	if (sess->max_tgt_time < tgt_time)
		sess->max_tgt_time = tgt_time;
	if (sess->max_dev_time < dev_time)
		sess->max_dev_time = dev_time;

	/* Save the extended latency information */
	if (cmd->data_direction & SCST_DATA_READ) {
		latency_stat->scst_time_rd += scst_time;
		latency_stat->tgt_time_rd += tgt_time;
		latency_stat->dev_time_rd += dev_time;
		latency_stat->processed_cmds_rd++;

		if ((latency_stat->min_scst_time_rd == 0) ||
		    (latency_stat->min_scst_time_rd > scst_time))
			latency_stat->min_scst_time_rd = scst_time;
		if ((latency_stat->min_tgt_time_rd == 0) ||
		    (latency_stat->min_tgt_time_rd > tgt_time))
			latency_stat->min_tgt_time_rd = tgt_time;
		if ((latency_stat->min_dev_time_rd == 0) ||
		    (latency_stat->min_dev_time_rd > dev_time))
			latency_stat->min_dev_time_rd = dev_time;

		if (latency_stat->max_scst_time_rd < scst_time)
			latency_stat->max_scst_time_rd = scst_time;
		if (latency_stat->max_tgt_time_rd < tgt_time)
			latency_stat->max_tgt_time_rd = tgt_time;
		if (latency_stat->max_dev_time_rd < dev_time)
			latency_stat->max_dev_time_rd = dev_time;

		if (dev_latency_stat != NULL) {
			dev_latency_stat->scst_time_rd += scst_time;
			dev_latency_stat->tgt_time_rd += tgt_time;
			dev_latency_stat->dev_time_rd += dev_time;
			dev_latency_stat->processed_cmds_rd++;

			if ((dev_latency_stat->min_scst_time_rd == 0) ||
			    (dev_latency_stat->min_scst_time_rd > scst_time))
				dev_latency_stat->min_scst_time_rd = scst_time;
			if ((dev_latency_stat->min_tgt_time_rd == 0) ||
			    (dev_latency_stat->min_tgt_time_rd > tgt_time))
				dev_latency_stat->min_tgt_time_rd = tgt_time;
			if ((dev_latency_stat->min_dev_time_rd == 0) ||
			    (dev_latency_stat->min_dev_time_rd > dev_time))
				dev_latency_stat->min_dev_time_rd = dev_time;

			if (dev_latency_stat->max_scst_time_rd < scst_time)
				dev_latency_stat->max_scst_time_rd = scst_time;
			if (dev_latency_stat->max_tgt_time_rd < tgt_time)
				dev_latency_stat->max_tgt_time_rd = tgt_time;
			if (dev_latency_stat->max_dev_time_rd < dev_time)
				dev_latency_stat->max_dev_time_rd = dev_time;
		}
	} else if (cmd->data_direction & SCST_DATA_WRITE) {
		latency_stat->scst_time_wr += scst_time;
		latency_stat->tgt_time_wr += tgt_time;
		latency_stat->dev_time_wr += dev_time;
		latency_stat->processed_cmds_wr++;

		if ((latency_stat->min_scst_time_wr == 0) ||
		    (latency_stat->min_scst_time_wr > scst_time))
			latency_stat->min_scst_time_wr = scst_time;
		if ((latency_stat->min_tgt_time_wr == 0) ||
		    (latency_stat->min_tgt_time_wr > tgt_time))
			latency_stat->min_tgt_time_wr = tgt_time;
		if ((latency_stat->min_dev_time_wr == 0) ||
		    (latency_stat->min_dev_time_wr > dev_time))
			latency_stat->min_dev_time_wr = dev_time;

		if (latency_stat->max_scst_time_wr < scst_time)
			latency_stat->max_scst_time_wr = scst_time;
		if (latency_stat->max_tgt_time_wr < tgt_time)
			latency_stat->max_tgt_time_wr = tgt_time;
		if (latency_stat->max_dev_time_wr < dev_time)
			latency_stat->max_dev_time_wr = dev_time;

		if (dev_latency_stat != NULL) {
			dev_latency_stat->scst_time_wr += scst_time;
			dev_latency_stat->tgt_time_wr += tgt_time;
			dev_latency_stat->dev_time_wr += dev_time;
			dev_latency_stat->processed_cmds_wr++;

			if ((dev_latency_stat->min_scst_time_wr == 0) ||
			    (dev_latency_stat->min_scst_time_wr > scst_time))
				dev_latency_stat->min_scst_time_wr = scst_time;
			if ((dev_latency_stat->min_tgt_time_wr == 0) ||
			    (dev_latency_stat->min_tgt_time_wr > tgt_time))
				dev_latency_stat->min_tgt_time_wr = tgt_time;
			if ((dev_latency_stat->min_dev_time_wr == 0) ||
			    (dev_latency_stat->min_dev_time_wr > dev_time))
				dev_latency_stat->min_dev_time_wr = dev_time;

			if (dev_latency_stat->max_scst_time_wr < scst_time)
				dev_latency_stat->max_scst_time_wr = scst_time;
			if (dev_latency_stat->max_tgt_time_wr < tgt_time)
				dev_latency_stat->max_tgt_time_wr = tgt_time;
			if (dev_latency_stat->max_dev_time_wr < dev_time)
				dev_latency_stat->max_dev_time_wr = dev_time;
		}
	}

	spin_unlock_bh(&sess->lat_lock);

	TRACE_DBG("cmd %p: finish %lld, scst_time %lld, "
		"tgt_time %lld, dev_time %lld", cmd, finish, scst_time,
		tgt_time, dev_time);
	return;
}

#endif /* CONFIG_SCST_MEASURE_LATENCY */<|MERGE_RESOLUTION|>--- conflicted
+++ resolved
@@ -4536,11 +4536,8 @@
 {
 	struct scst_acg_dev *acg_dev, *acg_dev_tmp;
 	struct scst_acn *acn, *acnt;
-<<<<<<< HEAD
 	struct scst_session *sess;
-=======
 	struct scst_tgt *tgt = acg->tgt;
->>>>>>> 8fdd45a8
 
 	TRACE_DBG("Freeing acg %s/%s", tgt->tgt_name, acg->acg_name);
 
