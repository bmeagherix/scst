/*
 *  scst_lib.c
 *
 *  Copyright (C) 2004 - 2015 Vladislav Bolkhovitin <vst@vlnb.net>
 *  Copyright (C) 2004 - 2005 Leonid Stoljar
 *  Copyright (C) 2007 - 2015 SanDisk Corporation
 *  Copyright (C) 2015 Permabit Technology Corporation.
 *  Copyright (C) 2015 Calsoft Pvt. Ltd.
 *
 *  This program is free software; you can redistribute it and/or
 *  modify it under the terms of the GNU General Public License
 *  as published by the Free Software Foundation, version 2
 *  of the License.
 *
 *  This program is distributed in the hope that it will be useful,
 *  but WITHOUT ANY WARRANTY; without even the implied warranty of
 *  MERCHANTABILITY or FITNESS FOR A PARTICULAR PURPOSE. See the
 *  GNU General Public License for more details.
 */

#include <linux/init.h>
#include <linux/kernel.h>
#include <linux/errno.h>
#include <linux/list.h>
#include <linux/spinlock.h>
#include <linux/slab.h>
#include <linux/sched.h>
#include <linux/kthread.h>
#include <linux/cdrom.h>
#include <linux/unistd.h>
#include <linux/string.h>
#include <linux/ctype.h>
#include <linux/delay.h>
#include <linux/vmalloc.h>
#include <asm/kmap_types.h>
#include <asm/unaligned.h>
#include <asm/checksum.h>
#include <linux/crc-t10dif.h>
#include <linux/namei.h>
#include <linux/mount.h>

#ifndef INSIDE_KERNEL_TREE
#include <linux/version.h>
#endif

#if LINUX_VERSION_CODE < KERNEL_VERSION(2, 6, 29)
#include <linux/writeback.h>
#endif

#ifdef INSIDE_KERNEL_TREE
#include <scst/scst.h>
#else
#include "scst.h"
#endif
#include "scst_priv.h"
#include "scst_mem.h"
#include "scst_pres.h"

static void scst_del_acn(struct scst_acn *acn);
static void scst_free_acn(struct scst_acn *acn, bool reassign);

#if LINUX_VERSION_CODE >= KERNEL_VERSION(2, 6, 30)
struct scsi_io_context {
	void *data;
	void (*done)(void *data, char *sense, int result, int resid);
	char sense[SCST_SENSE_BUFFERSIZE];
};
static struct kmem_cache *scsi_io_context_cache;
#endif

#if LINUX_VERSION_CODE < KERNEL_VERSION(2, 6, 22) \
    && (!defined(RHEL_RELEASE_CODE) || RHEL_RELEASE_CODE -0 < 5 * 256 + 3) \
    && !defined(CONFIG_PPC)
static int strncasecmp(const char *s1, const char *s2, size_t n)
{
	int c1, c2;

	do {
		c1 = tolower(*s1++);
		c2 = tolower(*s2++);
	} while ((--n > 0) && c1 == c2 && c1 != 0);
	return c1 - c2;
}
#endif

#if LINUX_VERSION_CODE < KERNEL_VERSION(2, 6, 22)
char *kvasprintf(gfp_t gfp, const char *fmt, va_list ap)
{
	unsigned int len;
	char *p;
	va_list aq;

	va_copy(aq, ap);
	len = vsnprintf(NULL, 0, fmt, aq);
	va_end(aq);

	p = kmalloc_track_caller(len + 1, gfp);
	if (!p)
		return NULL;

	vsnprintf(p, len + 1, fmt, ap);

	return p;
}
#endif

#if LINUX_VERSION_CODE < KERNEL_VERSION(2, 6, 35) &&	\
	(!defined(RHEL_MAJOR) || RHEL_MAJOR -0 < 6 ||	\
	 RHEL_MAJOR -0 == 6 && RHEL_MINOR -0 < 1)
/*
 * See also "lib: introduce common method to convert hex digits" (commit
 * 903788892ea0fc7fcaf7e8e5fac9a77379fc215b).
 */
int hex_to_bin(char ch)
{
	if (ch >= '0' && ch <= '9')
		return ch - '0';
	ch = tolower(ch);
	if (ch >= 'a' && ch <= 'f')
		return ch - 'a' + 10;
	return -1;
}
EXPORT_SYMBOL(hex_to_bin);
#endif

#if LINUX_VERSION_CODE < KERNEL_VERSION(2, 6, 30) || \
	!defined(SCSI_EXEC_REQ_FIFO_DEFINED)
static int sg_copy(struct scatterlist *dst_sg, struct scatterlist *src_sg,
#if LINUX_VERSION_CODE < KERNEL_VERSION(3, 4, 0)
	    int nents_to_copy, size_t copy_len,
	    enum km_type d_km_type, enum km_type s_km_type);
#else
	    int nents_to_copy, size_t copy_len);
#endif
#endif

static void scst_free_descriptors(struct scst_cmd *cmd);

const struct scst_opcode_descriptor scst_op_descr_inquiry = {
	.od_opcode = INQUIRY,
	.od_support = 3, /* supported as in the standard */
	.od_cdb_size = 6,
	.od_nominal_timeout = SCST_DEFAULT_NOMINAL_TIMEOUT_SEC,
	.od_recommended_timeout = SCST_GENERIC_DISK_SMALL_TIMEOUT/HZ,
	.od_cdb_usage_bits = { INQUIRY, 1, 0xFF, 0xFF, 0xFF, SCST_OD_DEFAULT_CONTROL_BYTE },
};
EXPORT_SYMBOL(scst_op_descr_inquiry);

const struct scst_opcode_descriptor scst_op_descr_tur = {
	.od_opcode = TEST_UNIT_READY,
	.od_support = 3, /* supported as in the standard */
	.od_cdb_size = 6,
	.od_nominal_timeout = SCST_DEFAULT_NOMINAL_TIMEOUT_SEC,
	.od_recommended_timeout = SCST_GENERIC_DISK_SMALL_TIMEOUT/HZ,
	.od_cdb_usage_bits = { TEST_UNIT_READY, 0, 0, 0, 0, SCST_OD_DEFAULT_CONTROL_BYTE },
};
EXPORT_SYMBOL(scst_op_descr_tur);

const struct scst_opcode_descriptor scst_op_descr_log_select = {
	.od_opcode = LOG_SELECT,
	.od_support = 3, /* supported as in the standard */
	.od_cdb_size = 10,
	.od_nominal_timeout = SCST_DEFAULT_NOMINAL_TIMEOUT_SEC,
	.od_recommended_timeout = SCST_GENERIC_DISK_SMALL_TIMEOUT/HZ,
	.od_cdb_usage_bits = { LOG_SELECT, 3, 0xFF, 0xFF, 0, 0, 0, 0xFF, 0xFF,
			       SCST_OD_DEFAULT_CONTROL_BYTE },
};
EXPORT_SYMBOL(scst_op_descr_log_select);

const struct scst_opcode_descriptor scst_op_descr_log_sense = {
	.od_opcode = LOG_SENSE,
	.od_support = 3, /* supported as in the standard */
	.od_cdb_size = 10,
	.od_nominal_timeout = SCST_DEFAULT_NOMINAL_TIMEOUT_SEC,
	.od_recommended_timeout = SCST_GENERIC_DISK_SMALL_TIMEOUT/HZ,
	.od_cdb_usage_bits = { LOG_SENSE, 1, 0xFF, 0xFF, 0, 0xFF, 0xFF, 0xFF, 0xFF,
			       SCST_OD_DEFAULT_CONTROL_BYTE },
};
EXPORT_SYMBOL(scst_op_descr_log_sense);

const struct scst_opcode_descriptor scst_op_descr_mode_select6 = {
	.od_opcode = MODE_SELECT,
	.od_support = 3, /* supported as in the standard */
	.od_cdb_size = 6,
	.od_nominal_timeout = SCST_DEFAULT_NOMINAL_TIMEOUT_SEC,
	.od_recommended_timeout = SCST_GENERIC_DISK_SMALL_TIMEOUT/HZ,
	.od_cdb_usage_bits = { MODE_SELECT, 0x11, 0, 0, 0xFF, SCST_OD_DEFAULT_CONTROL_BYTE },
};
EXPORT_SYMBOL(scst_op_descr_mode_select6);

const struct scst_opcode_descriptor scst_op_descr_mode_sense6 = {
	.od_opcode = MODE_SENSE,
	.od_support = 3, /* supported as in the standard */
	.od_cdb_size = 6,
	.od_nominal_timeout = SCST_DEFAULT_NOMINAL_TIMEOUT_SEC,
	.od_recommended_timeout = SCST_GENERIC_DISK_SMALL_TIMEOUT/HZ,
	.od_cdb_usage_bits = { MODE_SENSE, 8, 0xFF, 0xFF, 0xFF, SCST_OD_DEFAULT_CONTROL_BYTE },
};
EXPORT_SYMBOL(scst_op_descr_mode_sense6);

const struct scst_opcode_descriptor scst_op_descr_mode_select10 = {
	.od_opcode = MODE_SELECT_10,
	.od_support = 3, /* supported as in the standard */
	.od_cdb_size = 10,
	.od_nominal_timeout = SCST_DEFAULT_NOMINAL_TIMEOUT_SEC,
	.od_recommended_timeout = SCST_GENERIC_DISK_SMALL_TIMEOUT/HZ,
	.od_cdb_usage_bits = { MODE_SELECT_10, 0x11, 0, 0, 0, 0, 0, 0xFF, 0xFF,
			       SCST_OD_DEFAULT_CONTROL_BYTE },
};
EXPORT_SYMBOL(scst_op_descr_mode_select10);

const struct scst_opcode_descriptor scst_op_descr_mode_sense10 = {
	.od_opcode = MODE_SENSE_10,
	.od_support = 3, /* supported as in the standard */
	.od_cdb_size = 10,
	.od_nominal_timeout = SCST_DEFAULT_NOMINAL_TIMEOUT_SEC,
	.od_recommended_timeout = SCST_GENERIC_DISK_SMALL_TIMEOUT/HZ,
	.od_cdb_usage_bits = { MODE_SENSE_10, 0x18, 0xFF, 0xFF, 0, 0, 0, 0xFF, 0xFF,
			       SCST_OD_DEFAULT_CONTROL_BYTE },
};
EXPORT_SYMBOL(scst_op_descr_mode_sense10);

const struct scst_opcode_descriptor scst_op_descr_rtpg = {
	.od_opcode = MAINTENANCE_IN,
	.od_serv_action = MI_REPORT_TARGET_PGS,
	.od_serv_action_valid = 1,
	.od_support = 3, /* supported as in the standard */
	.od_cdb_size = 12,
	.od_nominal_timeout = SCST_DEFAULT_NOMINAL_TIMEOUT_SEC,
	.od_recommended_timeout = SCST_GENERIC_DISK_SMALL_TIMEOUT/HZ,
	.od_cdb_usage_bits = { MAINTENANCE_IN, 0xE0|MI_REPORT_TARGET_PGS, 0, 0,
			       0, 0, 0xFF, 0xFF, 0xFF, 0xFF, 0, SCST_OD_DEFAULT_CONTROL_BYTE },
};
EXPORT_SYMBOL(scst_op_descr_rtpg);

const struct scst_opcode_descriptor scst_op_descr_stpg = {
	.od_opcode = MAINTENANCE_OUT,
	.od_serv_action = MO_SET_TARGET_PGS,
	.od_serv_action_valid = 1,
	.od_support = 3, /* supported as in the standard */
	.od_cdb_size = 12,
	.od_nominal_timeout = SCST_DEFAULT_NOMINAL_TIMEOUT_SEC,
	.od_recommended_timeout = SCST_GENERIC_DISK_SMALL_TIMEOUT/HZ,
	.od_cdb_usage_bits = { MAINTENANCE_IN, MO_SET_TARGET_PGS, 0, 0, 0, 0,
			       0xFF, 0xFF, 0xFF, 0xFF, 0, SCST_OD_DEFAULT_CONTROL_BYTE },
};
EXPORT_SYMBOL(scst_op_descr_stpg);

const struct scst_opcode_descriptor scst_op_descr_send_diagnostic = {
	.od_opcode = SEND_DIAGNOSTIC,
	.od_support = 3, /* supported as in the standard */
	.od_cdb_size = 6,
	.od_nominal_timeout = SCST_DEFAULT_NOMINAL_TIMEOUT_SEC,
	.od_recommended_timeout = SCST_GENERIC_DISK_SMALL_TIMEOUT/HZ,
	.od_cdb_usage_bits = { SEND_DIAGNOSTIC, 0xF7, 0, 0xFF, 0xFF,
			       SCST_OD_DEFAULT_CONTROL_BYTE },
};
EXPORT_SYMBOL(scst_op_descr_send_diagnostic);

const struct scst_opcode_descriptor scst_op_descr_reserve6 = {
	.od_opcode = RESERVE,
	.od_support = 3, /* supported as in the standard */
	.od_cdb_size = 6,
	.od_nominal_timeout = SCST_DEFAULT_NOMINAL_TIMEOUT_SEC,
	.od_recommended_timeout = SCST_GENERIC_DISK_SMALL_TIMEOUT/HZ,
	.od_cdb_usage_bits = { RESERVE, 0, 0, 0, 0, SCST_OD_DEFAULT_CONTROL_BYTE },
};
EXPORT_SYMBOL(scst_op_descr_reserve6);

const struct scst_opcode_descriptor scst_op_descr_release6 = {
	.od_opcode = RELEASE,
	.od_support = 3, /* supported as in the standard */
	.od_cdb_size = 6,
	.od_nominal_timeout = SCST_DEFAULT_NOMINAL_TIMEOUT_SEC,
	.od_recommended_timeout = SCST_GENERIC_DISK_SMALL_TIMEOUT/HZ,
	.od_cdb_usage_bits = { RELEASE, 0, 0, 0, 0, SCST_OD_DEFAULT_CONTROL_BYTE },
};
EXPORT_SYMBOL(scst_op_descr_release6);

const struct scst_opcode_descriptor scst_op_descr_reserve10 = {
	.od_opcode = RESERVE_10,
	.od_support = 3, /* supported as in the standard */
	.od_cdb_size = 10,
	.od_nominal_timeout = SCST_DEFAULT_NOMINAL_TIMEOUT_SEC,
	.od_recommended_timeout = SCST_GENERIC_DISK_SMALL_TIMEOUT/HZ,
	.od_cdb_usage_bits = { RESERVE_10, 0, 0, 0, 0, 0, 0, 0, 0,
			       SCST_OD_DEFAULT_CONTROL_BYTE },
};
EXPORT_SYMBOL(scst_op_descr_reserve10);

const struct scst_opcode_descriptor scst_op_descr_release10 = {
	.od_opcode = RELEASE_10,
	.od_support = 3, /* supported as in the standard */
	.od_cdb_size = 10,
	.od_nominal_timeout = SCST_DEFAULT_NOMINAL_TIMEOUT_SEC,
	.od_recommended_timeout = SCST_GENERIC_DISK_SMALL_TIMEOUT/HZ,
	.od_cdb_usage_bits = { RELEASE_10, 0, 0, 0, 0, 0, 0, 0, 0,
			       SCST_OD_DEFAULT_CONTROL_BYTE },
};
EXPORT_SYMBOL(scst_op_descr_release10);

const struct scst_opcode_descriptor scst_op_descr_pr_in = {
	.od_opcode = PERSISTENT_RESERVE_IN,
	.od_support = 3, /* supported as in the standard */
	.od_cdb_size = 10,
	.od_nominal_timeout = SCST_DEFAULT_NOMINAL_TIMEOUT_SEC,
	.od_recommended_timeout = SCST_GENERIC_DISK_SMALL_TIMEOUT/HZ,
	.od_cdb_usage_bits = { PERSISTENT_RESERVE_IN, 0x1F, 0, 0, 0, 0, 0, 0xFF, 0xFF,
			       SCST_OD_DEFAULT_CONTROL_BYTE },
};
EXPORT_SYMBOL(scst_op_descr_pr_in);

const struct scst_opcode_descriptor scst_op_descr_pr_out = {
	.od_opcode = PERSISTENT_RESERVE_OUT,
	.od_support = 3, /* supported as in the standard */
	.od_cdb_size = 10,
	.od_nominal_timeout = SCST_DEFAULT_NOMINAL_TIMEOUT_SEC,
	.od_recommended_timeout = SCST_GENERIC_DISK_SMALL_TIMEOUT/HZ,
	.od_cdb_usage_bits = { PERSISTENT_RESERVE_OUT, 0x1F, 0xFF, 0, 0, 0xFF,
			       0xFF, 0xFF, 0xFF, SCST_OD_DEFAULT_CONTROL_BYTE },
};
EXPORT_SYMBOL(scst_op_descr_pr_out);

const struct scst_opcode_descriptor scst_op_descr_report_luns = {
	.od_opcode = REPORT_LUNS,
	.od_support = 3, /* supported as in the standard */
	.od_cdb_size = 12,
	.od_nominal_timeout = SCST_DEFAULT_NOMINAL_TIMEOUT_SEC,
	.od_recommended_timeout = SCST_GENERIC_DISK_SMALL_TIMEOUT/HZ,
	.od_cdb_usage_bits = { REPORT_LUNS, 0, 0xFF, 0, 0, 0, 0xFF, 0xFF,
			       0xFF, 0xFF, 0, SCST_OD_DEFAULT_CONTROL_BYTE },
};
EXPORT_SYMBOL(scst_op_descr_report_luns);

const struct scst_opcode_descriptor scst_op_descr_request_sense = {
	.od_opcode = REQUEST_SENSE,
	.od_support = 3, /* supported as in the standard */
	.od_cdb_size = 6,
	.od_nominal_timeout = SCST_DEFAULT_NOMINAL_TIMEOUT_SEC,
	.od_recommended_timeout = SCST_GENERIC_DISK_SMALL_TIMEOUT/HZ,
	.od_cdb_usage_bits = { REQUEST_SENSE, 1, 0, 0, 0xFF, SCST_OD_DEFAULT_CONTROL_BYTE },
};
EXPORT_SYMBOL(scst_op_descr_request_sense);

const struct scst_opcode_descriptor scst_op_descr_report_supp_tm_fns = {
	.od_opcode = MAINTENANCE_IN,
	.od_serv_action = MI_REPORT_SUPPORTED_TASK_MANAGEMENT_FUNCTIONS,
	.od_serv_action_valid = 1,
	.od_support = 3, /* supported as in the standard */
	.od_cdb_size = 12,
	.od_nominal_timeout = SCST_DEFAULT_NOMINAL_TIMEOUT_SEC,
	.od_recommended_timeout = SCST_GENERIC_DISK_SMALL_TIMEOUT/HZ,
	.od_cdb_usage_bits = { MAINTENANCE_IN, MI_REPORT_SUPPORTED_TASK_MANAGEMENT_FUNCTIONS,
			       0x80, 0, 0, 0, 0xFF, 0xFF, 0xFF,
			       0xFF, 0, SCST_OD_DEFAULT_CONTROL_BYTE },
};
EXPORT_SYMBOL(scst_op_descr_report_supp_tm_fns);

const struct scst_opcode_descriptor scst_op_descr_report_supp_opcodes = {
	.od_opcode = MAINTENANCE_IN,
	.od_serv_action = MI_REPORT_SUPPORTED_OPERATION_CODES,
	.od_serv_action_valid = 1,
	.od_support = 3, /* supported as in the standard */
	.od_cdb_size = 12,
	.od_nominal_timeout = SCST_DEFAULT_NOMINAL_TIMEOUT_SEC,
	.od_recommended_timeout = SCST_GENERIC_DISK_SMALL_TIMEOUT/HZ,
	.od_cdb_usage_bits = { MAINTENANCE_IN, MI_REPORT_SUPPORTED_OPERATION_CODES,
			       0x87, 0xFF, 0xFF, 0xFF, 0xFF, 0xFF, 0xFF,
			       0xFF, 0, SCST_OD_DEFAULT_CONTROL_BYTE },
};
EXPORT_SYMBOL(scst_op_descr_report_supp_opcodes);

struct scst_sdbops;

static int get_cdb_info_len_10(struct scst_cmd *cmd,
	const struct scst_sdbops *sdbops);
static int get_cdb_info_block_limit(struct scst_cmd *cmd,
	const struct scst_sdbops *sdbops);
static int get_cdb_info_read_capacity(struct scst_cmd *cmd,
	const struct scst_sdbops *sdbops);
static int get_cdb_info_serv_act_in(struct scst_cmd *cmd,
	const struct scst_sdbops *sdbops);
static int get_cdb_info_single(struct scst_cmd *cmd,
	const struct scst_sdbops *sdbops);
static int get_cdb_info_read_pos(struct scst_cmd *cmd,
	const struct scst_sdbops *sdbops);
static int get_cdb_info_prevent_allow_medium_removal(struct scst_cmd *cmd,
	const struct scst_sdbops *sdbops);
static int get_cdb_info_start_stop(struct scst_cmd *cmd,
	const struct scst_sdbops *sdbops);
static int get_cdb_info_len_3_read_elem_stat(struct scst_cmd *cmd,
	const struct scst_sdbops *sdbops);
static int get_cdb_info_len_2(struct scst_cmd *cmd,
	const struct scst_sdbops *sdbops);
static int get_cdb_info_fmt(struct scst_cmd *cmd,
	const struct scst_sdbops *sdbops);
	static int get_cdb_info_verify6(struct scst_cmd *cmd,
	const struct scst_sdbops *sdbops);
static int get_cdb_info_verify10(struct scst_cmd *cmd,
	const struct scst_sdbops *sdbops);
static int get_cdb_info_verify12(struct scst_cmd *cmd,
	const struct scst_sdbops *sdbops);
static int get_cdb_info_verify16(struct scst_cmd *cmd,
	const struct scst_sdbops *sdbops);
static int get_cdb_info_len_1(struct scst_cmd *cmd,
	const struct scst_sdbops *sdbops);
static int get_cdb_info_lba_3_len_1_256_read(struct scst_cmd *cmd,
	const struct scst_sdbops *sdbops);
static int get_cdb_info_lba_3_len_1_256_write(struct scst_cmd *cmd,
	const struct scst_sdbops *sdbops);
static int get_cdb_info_bidi_lba_4_len_2(struct scst_cmd *cmd,
	const struct scst_sdbops *sdbops);
static int get_cdb_info_len_3(struct scst_cmd *cmd,
	const struct scst_sdbops *sdbops);
static int get_cdb_info_len_4(struct scst_cmd *cmd,
	const struct scst_sdbops *sdbops);
static int get_cdb_info_none(struct scst_cmd *cmd,
	const struct scst_sdbops *sdbops);
static int get_cdb_info_lba_2_none(struct scst_cmd *cmd,
	const struct scst_sdbops *sdbops);
static int get_cdb_info_lba_4_len_2(struct scst_cmd *cmd,
	const struct scst_sdbops *sdbops);
static int get_cdb_info_read_10(struct scst_cmd *cmd,
	const struct scst_sdbops *sdbops);
static int get_cdb_info_lba_4_len_2_wrprotect(struct scst_cmd *cmd,
	const struct scst_sdbops *sdbops);
static int get_cdb_info_lba_4_none(struct scst_cmd *cmd,
	const struct scst_sdbops *sdbops);
static int get_cdb_info_lba_4_len_4_rdprotect(struct scst_cmd *cmd,
	const struct scst_sdbops *sdbops);
static int get_cdb_info_lba_4_len_4_wrprotect(struct scst_cmd *cmd,
	const struct scst_sdbops *sdbops);
static int get_cdb_info_read_16(struct scst_cmd *cmd,
	const struct scst_sdbops *sdbops);
static int get_cdb_info_lba_8_len_4_wrprotect(struct scst_cmd *cmd,
	const struct scst_sdbops *sdbops);
static int get_cdb_info_lba_8_none(struct scst_cmd *cmd,
	const struct scst_sdbops *sdbops);
static int get_cdb_info_write_same10(struct scst_cmd *cmd,
	const struct scst_sdbops *sdbops);
static int get_cdb_info_write_same16(struct scst_cmd *cmd,
	const struct scst_sdbops *sdbops);
static int get_cdb_info_compare_and_write(struct scst_cmd *cmd,
	const struct scst_sdbops *sdbops);
static int get_cdb_info_apt(struct scst_cmd *cmd,
	const struct scst_sdbops *sdbops);
static int get_cdb_info_min(struct scst_cmd *cmd,
	const struct scst_sdbops *sdbops);
static int get_cdb_info_var_len(struct scst_cmd *cmd,
	const struct scst_sdbops *sdbops);

/*
+=====================================-============-======-
|  Command name                       | Operation  | Type |
|                                     |   code     |      |
|-------------------------------------+------------+------+

+=========================================================+
|Key:  M = command implementation is mandatory.           |
|      O = command implementation is optional.            |
|      V = Vendor-specific                                |
|      R = Reserved                                       |
|     ' '= DON'T use for this device                      |
+=========================================================+
*/

#define SCST_CDB_MANDATORY  'M'	/* mandatory */
#define SCST_CDB_OPTIONAL   'O'	/* optional  */
#define SCST_CDB_VENDOR     'V'	/* vendor    */
#define SCST_CDB_RESERVED   'R'	/* reserved  */
#define SCST_CDB_NOTSUPP    ' '	/* don't use */

struct scst_sdbops {
	uint8_t ops;		/* SCSI-2 op codes */
	uint8_t devkey[16];	/* Key for every device type M,O,V,R
				 * type_disk      devkey[0]
				 * type_tape      devkey[1]
				 * type_printer   devkey[2]
				 * type_processor devkey[3]
				 * type_worm      devkey[4]
				 * type_cdrom     devkey[5]
				 * type_scanner   devkey[6]
				 * type_mod       devkey[7]
				 * type_changer   devkey[8]
				 * type_commdev   devkey[9]
				 * type_reserv    devkey[A]
				 * type_reserv    devkey[B]
				 * type_raid      devkey[C]
				 * type_enclosure devkey[D]
				 * type_reserv    devkey[E]
				 * type_reserv    devkey[F]
				 */
	uint8_t info_lba_off;	/* LBA offset in cdb */
	uint8_t info_lba_len;	/* LBA length in cdb */
	uint8_t info_len_off;	/* length offset in cdb */
	uint8_t info_len_len;	/* length length in cdb */
	uint8_t info_data_direction; /* init --> target: SCST_DATA_WRITE
				   * target --> init: SCST_DATA_READ
				   * target <--> init: SCST_DATA_READ|SCST_DATA_WRITE
				   */
	uint32_t info_op_flags;	/* various flags of this opcode */
	const char *info_op_name;/* op code SCSI full name */
	int (*get_cdb_info)(struct scst_cmd *cmd, const struct scst_sdbops *sdbops);
};

static int scst_scsi_op_list[256];

#define FLAG_NONE 0

/* See also http://www.t10.org/lists/op-num.htm */
static const struct scst_sdbops scst_scsi_op_table[] = {
	/*
	 *                       +-------------------> TYPE_DISK      (0)
	 *                       |
	 *                       |+------------------> TYPE_TAPE      (1)
	 *                       ||
	 *                       ||+-----------------> TYPE_PRINTER   (2)
	 *                       |||
	 *                       |||+----------------> TYPE_PROCESSOR (3)
	 *                       ||||
	 *                       ||||+---------------> TYPE_WORM      (4)
	 *                       |||||
	 *                       |||||+--------------> TYPE_CDROM     (5)
	 *                       ||||||
	 *                       ||||||+-------------> TYPE_SCANNER   (6)
	 *                       |||||||
	 *                       |||||||+------------> TYPE_MOD       (7)
	 *                       ||||||||
	 *                       ||||||||+-----------> TYPE_CHANGER   (8)
	 *                       |||||||||
	 *                       |||||||||+----------> TYPE_COMM      (9)
	 *                       ||||||||||
	 *                       ||||||||||  +-------> TYPE_RAID      (C)
	 *                       ||||||||||  |
	 *                       ||||||||||  |+------> TYPE_ENCLOSURE (D)
	 *                       ||||||||||  ||
	 *                       ||||||||||  ||+-----> TYPE_RBC       (E)
	 *                       ||||||||||  |||
	 *                       ||||||||||  |||+----> Optical card   (F)
	 *                       ||||||||||  ||||
	 *                       ||||||||||  ||||
	 *                       0123456789ABCDEF -> TYPE_????     */

	/* 6-bytes length CDB */
	{.ops = 0x00, .devkey = "MMMMMMMMMMMMMMMM",
	 .info_op_name = "TEST UNIT READY",
	 .info_data_direction = SCST_DATA_NONE,
	 /* Let's be HQ to don't look dead under high load */
	 .info_op_flags = SCST_SMALL_TIMEOUT|SCST_IMPLICIT_HQ|
			 SCST_REG_RESERVE_ALLOWED|SCST_WRITE_EXCL_ALLOWED|
#ifdef CONFIG_SCST_TEST_IO_IN_SIRQ
			 SCST_TEST_IO_IN_SIRQ_ALLOWED|
#endif
			 SCST_EXCL_ACCESS_ALLOWED,
	 .get_cdb_info = get_cdb_info_none},
	{.ops = 0x01, .devkey = " M              ",
	 .info_op_name = "REWIND",
	 .info_data_direction = SCST_DATA_NONE,
	 .info_op_flags = SCST_LONG_TIMEOUT|SCST_WRITE_EXCL_ALLOWED,
	 .get_cdb_info = get_cdb_info_none},
	{.ops = 0x03, .devkey = "MMMMMMMMMMMMMMMM",
	 .info_op_name = "REQUEST SENSE",
	 .info_data_direction = SCST_DATA_READ,
	 .info_op_flags = SCST_SMALL_TIMEOUT|SCST_SKIP_UA|SCST_LOCAL_CMD|
		 SCST_REG_RESERVE_ALLOWED|SCST_WRITE_EXCL_ALLOWED|
		 SCST_EXCL_ACCESS_ALLOWED,
	 .info_len_off = 4, .info_len_len = 1,
	 .get_cdb_info = get_cdb_info_len_1},
	{.ops = 0x04, .devkey = "M    O O        ",
	 .info_op_name = "FORMAT UNIT",
	 .info_data_direction = SCST_DATA_NONE,
	 .info_op_flags = SCST_LONG_TIMEOUT|SCST_WRITE_MEDIUM|SCST_STRICTLY_SERIALIZED,
	 .get_cdb_info = get_cdb_info_fmt},
	{.ops = 0x04, .devkey = " O              ",
	 .info_op_name = "FORMAT MEDIUM",
	 .info_data_direction = SCST_DATA_WRITE,
	 .info_op_flags = SCST_LONG_TIMEOUT|SCST_WRITE_MEDIUM|SCST_STRICTLY_SERIALIZED,
	 .info_len_off = 3, .get_cdb_info = get_cdb_info_len_2},
	{.ops = 0x04, .devkey = "  O             ",
	 .info_op_name = "FORMAT",
	 .info_data_direction = SCST_DATA_NONE,
	 .info_op_flags = SCST_WRITE_MEDIUM|SCST_STRICTLY_SERIALIZED,
	 .get_cdb_info = get_cdb_info_none},
	{.ops = 0x05, .devkey = "VMVVVV  V       ",
	 .info_op_name = "READ BLOCK LIMITS",
	 .info_data_direction = SCST_DATA_READ,
	 .info_op_flags = SCST_SMALL_TIMEOUT|SCST_REG_RESERVE_ALLOWED|
		SCST_WRITE_EXCL_ALLOWED|SCST_EXCL_ACCESS_ALLOWED,
	 .get_cdb_info = get_cdb_info_block_limit},
	{.ops = 0x07, .devkey = "        O       ",
	 .info_op_name = "INITIALIZE ELEMENT STATUS",
	 .info_data_direction = SCST_DATA_NONE,
	 .info_op_flags = SCST_LONG_TIMEOUT,
	 .get_cdb_info = get_cdb_info_none},
	{.ops = 0x07, .devkey = "OVV O  OV       ",
	 .info_op_name = "REASSIGN BLOCKS",
	 .info_data_direction = SCST_DATA_WRITE,
	 .info_op_flags = SCST_WRITE_MEDIUM,
	 .get_cdb_info = get_cdb_info_none},
	{.ops = 0x08, .devkey = "O               ",
	 .info_op_name = "READ(6)",
	 .info_data_direction = SCST_DATA_READ,
	 .info_op_flags = SCST_TRANSFER_LEN_TYPE_FIXED|
#ifdef CONFIG_SCST_TEST_IO_IN_SIRQ
			 SCST_TEST_IO_IN_SIRQ_ALLOWED|
#endif
			 SCST_WRITE_EXCL_ALLOWED,
	 .info_lba_off = 1, .info_lba_len = 3,
	 .info_len_off = 4, .info_len_len = 1,
	 .get_cdb_info = get_cdb_info_lba_3_len_1_256_read},
	{.ops = 0x08, .devkey = " MV  O OV       ",
	 .info_op_name = "READ(6)",
	 .info_data_direction = SCST_DATA_READ,
	 .info_op_flags = SCST_TRANSFER_LEN_TYPE_FIXED|
			 SCST_WRITE_EXCL_ALLOWED,
	 .info_len_off = 2, .info_len_len = 3,
	 .get_cdb_info = get_cdb_info_len_3},
	{.ops = 0x08, .devkey = "         M      ",
	 .info_op_name = "GET MESSAGE(6)",
	 .info_data_direction = SCST_DATA_READ,
	 .info_op_flags = FLAG_NONE,
	 .info_len_off = 2, .info_len_len = 3,
	 .get_cdb_info = get_cdb_info_len_3},
	{.ops = 0x08, .devkey = "    O           ",
	 .info_op_name = "RECEIVE",
	 .info_data_direction = SCST_DATA_READ,
	 .info_op_flags = FLAG_NONE,
	 .info_len_off = 2, .info_len_len = 3,
	 .get_cdb_info = get_cdb_info_len_3},
	{.ops = 0x0A, .devkey = "O               ",
	 .info_op_name = "WRITE(6)",
	 .info_data_direction = SCST_DATA_WRITE,
	 .info_op_flags = SCST_TRANSFER_LEN_TYPE_FIXED|
#ifdef CONFIG_SCST_TEST_IO_IN_SIRQ
			  SCST_TEST_IO_IN_SIRQ_ALLOWED|
#endif
			  SCST_WRITE_MEDIUM,
	 .info_lba_off = 1, .info_lba_len = 3,
	 .info_len_off = 4, .info_len_len = 1,
	 .get_cdb_info = get_cdb_info_lba_3_len_1_256_write},
	{.ops = 0x0A, .devkey = " M  O  OV       ",
	 .info_op_name = "WRITE(6)",
	 .info_data_direction = SCST_DATA_WRITE,
	 .info_op_flags = SCST_TRANSFER_LEN_TYPE_FIXED|SCST_WRITE_MEDIUM,
	 .info_len_off = 2, .info_len_len = 3,
	 .get_cdb_info = get_cdb_info_len_3},
	{.ops = 0x0A, .devkey = "  M             ",
	 .info_op_name = "PRINT",
	 .info_data_direction = SCST_DATA_NONE,
	 .info_op_flags = FLAG_NONE,
	 .get_cdb_info = get_cdb_info_none},
	{.ops = 0x0A, .devkey = "         M      ",
	 .info_op_name = "SEND MESSAGE(6)",
	 .info_data_direction = SCST_DATA_WRITE,
	 .info_op_flags = FLAG_NONE,
	 .info_len_off = 2, .info_len_len = 3,
	 .get_cdb_info = get_cdb_info_len_3},
	{.ops = 0x0A, .devkey = "    M           ",
	 .info_op_name = "SEND(6)",
	 .info_data_direction = SCST_DATA_WRITE,
	 .info_op_flags = FLAG_NONE,
	 .info_len_off = 2, .info_len_len = 3,
	 .get_cdb_info = get_cdb_info_len_3},
	{.ops = 0x0B, .devkey = "O   OO OV       ",
	 .info_op_name = "SEEK(6)",
	 .info_data_direction = SCST_DATA_NONE,
	 .info_op_flags = FLAG_NONE,
	 .info_lba_off = 2, .info_lba_len = 2,
	 .get_cdb_info = get_cdb_info_lba_2_none},
	{.ops = 0x0B, .devkey = "  O             ",
	 .info_op_name = "SLEW AND PRINT",
	 .info_data_direction = SCST_DATA_NONE,
	 .info_op_flags = FLAG_NONE,
	 .get_cdb_info = get_cdb_info_none},
	{.ops = 0x0C, .devkey = " VVVVV  V       ",
	 .info_op_name = "SEEK BLOCK",
	 .info_data_direction = SCST_DATA_NONE,
	 .info_op_flags = SCST_LONG_TIMEOUT,
	 .get_cdb_info = get_cdb_info_none},
	{.ops = 0x0D, .devkey = " VVVVV  V       ",
	 .info_op_name = "PARTITION",
	 .info_data_direction = SCST_DATA_NONE,
	 .info_op_flags = SCST_LONG_TIMEOUT|SCST_WRITE_MEDIUM,
	 .get_cdb_info = get_cdb_info_none},
	{.ops = 0x0F, .devkey = " OVVVV  V       ",
	 .info_op_name = "READ REVERSE",
	 .info_data_direction = SCST_DATA_READ,
	 .info_op_flags = SCST_TRANSFER_LEN_TYPE_FIXED|
			 SCST_WRITE_EXCL_ALLOWED,
	 .info_len_off = 12, .info_len_len = 3,
	 .get_cdb_info = get_cdb_info_len_3},
	{.ops = 0x10, .devkey = " M V V          ",
	 .info_op_name = "WRITE FILEMARKS(6)",
	 .info_data_direction = SCST_DATA_NONE,
	 .info_op_flags = SCST_WRITE_MEDIUM,
	 .get_cdb_info = get_cdb_info_none},
	{.ops = 0x10, .devkey = "  O O           ",
	 .info_op_name = "SYNCHRONIZE BUFFER",
	 .info_data_direction = SCST_DATA_NONE,
	 .info_op_flags = FLAG_NONE,
	 .get_cdb_info = get_cdb_info_none},
	{.ops = 0x11, .devkey = "VMVVVV          ",
	 .info_op_name = "SPACE",
	 .info_data_direction = SCST_DATA_NONE,
	 .info_op_flags = SCST_LONG_TIMEOUT|
			 SCST_WRITE_EXCL_ALLOWED,
	 .get_cdb_info = get_cdb_info_none},
	{.ops = 0x12, .devkey = "MMMMMMMMMMMMMMMM",
	 .info_op_name = "INQUIRY",
	 .info_data_direction = SCST_DATA_READ,
	 .info_op_flags = SCST_SMALL_TIMEOUT|SCST_IMPLICIT_HQ|SCST_SKIP_UA|
		SCST_REG_RESERVE_ALLOWED|SCST_WRITE_EXCL_ALLOWED|
		SCST_EXCL_ACCESS_ALLOWED,
	 .info_len_off = 3, .info_len_len = 2,
	 .get_cdb_info = get_cdb_info_len_2},
	{.ops = 0x13, .devkey = " O              ",
	 .info_op_name = "VERIFY(6)",
	 .info_data_direction = SCST_DATA_UNKNOWN,
	 .info_op_flags = SCST_TRANSFER_LEN_TYPE_FIXED|SCST_WRITE_EXCL_ALLOWED,
	 .info_len_off = 2, .info_len_len = 3,
	 .get_cdb_info = get_cdb_info_verify6},
	{.ops = 0x14, .devkey = " OOVVV          ",
	 .info_op_name = "RECOVER BUFFERED DATA",
	 .info_data_direction = SCST_DATA_READ,
	 .info_op_flags = SCST_TRANSFER_LEN_TYPE_FIXED|SCST_WRITE_EXCL_ALLOWED,
	 .info_len_off = 2, .info_len_len = 3,
	 .get_cdb_info = get_cdb_info_len_3},
	{.ops = 0x15, .devkey = "OMOOOOOOOOOOOOOO",
	 .info_op_name = "MODE SELECT(6)",
	 .info_data_direction = SCST_DATA_WRITE,
	 .info_op_flags = SCST_STRICTLY_SERIALIZED,
	 .info_len_off = 4, .info_len_len = 1,
	 .get_cdb_info = get_cdb_info_len_1},
	{.ops = 0x16, .devkey = "MMMMMMMMMMMMMMMM",
	 .info_op_name = "RESERVE",
	 .info_data_direction = SCST_DATA_NONE,
	 .info_op_flags = SCST_SMALL_TIMEOUT|SCST_LOCAL_CMD|SCST_SERIALIZED|
			 SCST_WRITE_EXCL_ALLOWED|SCST_EXCL_ACCESS_ALLOWED,
	 .get_cdb_info = get_cdb_info_none},
	{.ops = 0x17, .devkey = "MMMMMMMMMMMMMMMM",
	 .info_op_name = "RELEASE",
	 .info_data_direction = SCST_DATA_NONE,
	 .info_op_flags = SCST_SMALL_TIMEOUT|SCST_LOCAL_CMD|SCST_SERIALIZED|
		SCST_REG_RESERVE_ALLOWED|SCST_WRITE_EXCL_ALLOWED|
		SCST_EXCL_ACCESS_ALLOWED,
	 .get_cdb_info = get_cdb_info_none},
	{.ops = 0x19, .devkey = " MVVVV          ",
	 .info_op_name = "ERASE",
	 .info_data_direction = SCST_DATA_NONE,
	 .info_op_flags = SCST_LONG_TIMEOUT|SCST_WRITE_MEDIUM,
	 .get_cdb_info = get_cdb_info_none},
	{.ops = 0x1A, .devkey = "OMOOOOOOOOOOOOOO",
	 .info_op_name = "MODE SENSE(6)",
	 .info_data_direction = SCST_DATA_READ,
	 .info_op_flags = SCST_SMALL_TIMEOUT |
		 SCST_WRITE_EXCL_ALLOWED,
	 .info_len_off = 4, .info_len_len = 1,
	 .get_cdb_info = get_cdb_info_len_1},
	{.ops = 0x1B, .devkey = "      O         ",
	 .info_op_name = "SCAN",
	 .info_data_direction = SCST_DATA_NONE,
	 .info_op_flags = FLAG_NONE,
	 .get_cdb_info = get_cdb_info_none},
	{.ops = 0x1B, .devkey = " O              ",
	 .info_op_name = "LOAD UNLOAD",
	 .info_data_direction = SCST_DATA_NONE,
	 .info_op_flags = SCST_LONG_TIMEOUT,
	 .get_cdb_info = get_cdb_info_none},
	{.ops = 0x1B, .devkey = "  O             ",
	 .info_op_name = "STOP PRINT",
	 .info_data_direction = SCST_DATA_NONE,
	 .info_op_flags = FLAG_NONE,
	 .get_cdb_info = get_cdb_info_none},
	{.ops = 0x1B, .devkey = "O   OO O    O   ",
	 .info_op_name = "START STOP UNIT",
	 .info_data_direction = SCST_DATA_NONE,
	 .info_op_flags = SCST_LONG_TIMEOUT,
	 .get_cdb_info = get_cdb_info_start_stop},
	{.ops = 0x1C, .devkey = "OOOOOOOOOOOOOOOO",
	 .info_op_name = "RECEIVE DIAGNOSTIC RESULTS",
	 .info_data_direction = SCST_DATA_READ,
	 .info_op_flags = SCST_WRITE_EXCL_ALLOWED,
	 .info_len_off = 3, .info_len_len = 2,
	 .get_cdb_info = get_cdb_info_len_2},
	{.ops = 0x1D, .devkey = "MMMMMMMMMMMMMMMM",
	 .info_op_name = "SEND DIAGNOSTIC",
	 .info_data_direction = SCST_DATA_WRITE,
	 .info_op_flags = FLAG_NONE,
	 .info_len_off = 3, .info_len_len = 2,
	 .get_cdb_info = get_cdb_info_len_2},
	{.ops = 0x1E, .devkey = "OOOOOOOOOOOOOOOO",
	 .info_op_name = "PREVENT ALLOW MEDIUM REMOVAL",
	 .info_data_direction = SCST_DATA_NONE,
	 .info_op_flags = SCST_LONG_TIMEOUT,
	 .get_cdb_info = get_cdb_info_prevent_allow_medium_removal},
	{.ops = 0x1F, .devkey = "            O   ",
	 .info_op_name = "PORT STATUS",
	 .info_data_direction = SCST_DATA_NONE,
	 .info_op_flags = FLAG_NONE,
	 .get_cdb_info = get_cdb_info_none},

	 /* 10-bytes length CDB */
	{.ops = 0x23, .devkey = "V   VV V        ",
	 .info_op_name = "READ FORMAT CAPACITY",
	 .info_data_direction = SCST_DATA_READ,
	 .info_op_flags = FLAG_NONE,
	 .info_len_off = 7, .info_len_len = 2,
	 .get_cdb_info = get_cdb_info_len_2},
	{.ops = 0x24, .devkey = "    VVM         ",
	 .info_op_name = "SET WINDOW",
	 .info_data_direction = SCST_DATA_WRITE,
	 .info_op_flags = FLAG_NONE,
	 .info_len_off = 6, .info_len_len = 3,
	 .get_cdb_info = get_cdb_info_len_3},
	{.ops = 0x25, .devkey = "M   MM M        ",
	 .info_op_name = "READ CAPACITY",
	 .info_data_direction = SCST_DATA_READ,
	 .info_op_flags = SCST_IMPLICIT_HQ|SCST_REG_RESERVE_ALLOWED|
		SCST_WRITE_EXCL_ALLOWED|SCST_EXCL_ACCESS_ALLOWED,
	 .get_cdb_info = get_cdb_info_read_capacity},
	{.ops = 0x25, .devkey = "      O         ",
	 .info_op_name = "GET WINDOW",
	 .info_data_direction = SCST_DATA_READ,
	 .info_op_flags = FLAG_NONE,
	 .info_len_off = 6, .info_len_len = 3,
	 .get_cdb_info = get_cdb_info_len_3},
	{.ops = 0x28, .devkey = "M   MMMM        ",
	 .info_op_name = "READ(10)",
	 .info_data_direction = SCST_DATA_READ,
	 .info_op_flags = SCST_TRANSFER_LEN_TYPE_FIXED|
#ifdef CONFIG_SCST_TEST_IO_IN_SIRQ
			 SCST_TEST_IO_IN_SIRQ_ALLOWED|
#endif
			 SCST_WRITE_EXCL_ALLOWED,
	 .info_lba_off = 2, .info_lba_len = 4,
	 .info_len_off = 7, .info_len_len = 2,
	 .get_cdb_info = get_cdb_info_read_10},
	{.ops = 0x28, .devkey = "         O      ",
	 .info_op_name = "GET MESSAGE(10)",
	 .info_data_direction = SCST_DATA_READ,
	 .info_op_flags = FLAG_NONE,
	 .info_len_off = 7, .info_len_len = 2,
	 .get_cdb_info = get_cdb_info_len_2},
	{.ops = 0x29, .devkey = "V   VV O        ",
	 .info_op_name = "READ GENERATION",
	 .info_data_direction = SCST_DATA_READ,
	 .info_op_flags = FLAG_NONE,
	 .info_len_off = 8, .info_len_len = 1,
	 .get_cdb_info = get_cdb_info_len_1},
	{.ops = 0x2A, .devkey = "O   MO M        ",
	 .info_op_name = "WRITE(10)",
	 .info_data_direction = SCST_DATA_WRITE,
	 .info_op_flags = SCST_TRANSFER_LEN_TYPE_FIXED|
#ifdef CONFIG_SCST_TEST_IO_IN_SIRQ
			  SCST_TEST_IO_IN_SIRQ_ALLOWED|
#endif
			  SCST_WRITE_MEDIUM,
	 .info_lba_off = 2, .info_lba_len = 4,
	 .info_len_off = 7, .info_len_len = 2,
	 .get_cdb_info = get_cdb_info_lba_4_len_2_wrprotect},
	{.ops = 0x2A, .devkey = "         O      ",
	 .info_op_name = "SEND MESSAGE(10)",
	 .info_data_direction = SCST_DATA_WRITE,
	 .info_op_flags = FLAG_NONE,
	 .info_len_off = 7, .info_len_len = 2,
	 .get_cdb_info = get_cdb_info_len_2},
	{.ops = 0x2A, .devkey = "      O         ",
	 .info_op_name = "SEND(10)",
	 .info_data_direction = SCST_DATA_WRITE,
	 .info_op_flags = FLAG_NONE,
	 .info_len_off = 7, .info_len_len = 2,
	 .get_cdb_info = get_cdb_info_len_2},
	{.ops = 0x2B, .devkey = " O              ",
	 .info_op_name = "LOCATE",
	 .info_data_direction = SCST_DATA_NONE,
	 .info_op_flags = SCST_LONG_TIMEOUT|SCST_WRITE_EXCL_ALLOWED,
	 .get_cdb_info = get_cdb_info_none},
	{.ops = 0x2B, .devkey = "        O       ",
	 .info_op_name = "POSITION TO ELEMENT",
	 .info_data_direction = SCST_DATA_NONE,
	 .info_op_flags = SCST_LONG_TIMEOUT,
	 .get_cdb_info = get_cdb_info_none},
	{.ops = 0x2B, .devkey = "O   OO O        ",
	 .info_op_name = "SEEK(10)",
	 .info_data_direction = SCST_DATA_NONE,
	 .info_op_flags = FLAG_NONE,
	 .info_lba_off = 2, .info_lba_len = 4,
	 .get_cdb_info = get_cdb_info_lba_4_none},
	{.ops = 0x2C, .devkey = "V    O O        ",
	 .info_op_name = "ERASE(10)",
	 .info_data_direction = SCST_DATA_NONE,
	 .info_op_flags = SCST_LONG_TIMEOUT|SCST_WRITE_MEDIUM,
	 .get_cdb_info = get_cdb_info_none},
	{.ops = 0x2D, .devkey = "V   O  O        ",
	 .info_op_name = "READ UPDATED BLOCK",
	 .info_data_direction = SCST_DATA_READ,
	 .info_op_flags = SCST_TRANSFER_LEN_TYPE_FIXED,
	 .get_cdb_info = get_cdb_info_single},
	{.ops = 0x2E, .devkey = "O   OO O        ",
	 .info_op_name = "WRITE AND VERIFY(10)",
	 .info_data_direction = SCST_DATA_WRITE,
	 .info_op_flags = SCST_TRANSFER_LEN_TYPE_FIXED|SCST_WRITE_MEDIUM,
	 .info_lba_off = 2, .info_lba_len = 4,
	 .info_len_off = 7, .info_len_len = 2,
	 .get_cdb_info = get_cdb_info_lba_4_len_2_wrprotect},
	{.ops = 0x2F, .devkey = "O   OO O        ",
	 .info_op_name = "VERIFY(10)",
	 .info_data_direction = SCST_DATA_UNKNOWN,
	 .info_op_flags = SCST_TRANSFER_LEN_TYPE_FIXED|SCST_WRITE_EXCL_ALLOWED,
	 .info_lba_off = 2, .info_lba_len = 4,
	 .info_len_off = 7, .info_len_len = 2,
	 .get_cdb_info = get_cdb_info_verify10},
	{.ops = 0x33, .devkey = "    OO O        ",
	 .info_op_name = "SET LIMITS(10)",
	 .info_data_direction = SCST_DATA_NONE,
	 .info_op_flags = FLAG_NONE,
	 .get_cdb_info = get_cdb_info_none},
	{.ops = 0x34, .devkey = " O              ",
	 .info_op_name = "READ POSITION",
	 .info_data_direction = SCST_DATA_READ,
	 .info_op_flags = SCST_SMALL_TIMEOUT|SCST_WRITE_EXCL_ALLOWED,
	 .info_len_off = 7, .info_len_len = 2,
	 .get_cdb_info = get_cdb_info_read_pos},
	{.ops = 0x34, .devkey = "      O         ",
	 .info_op_name = "GET DATA BUFFER STATUS",
	 .info_data_direction = SCST_DATA_READ,
	 .info_op_flags = FLAG_NONE,
	 .info_len_off = 7, .info_len_len = 2,
	 .get_cdb_info = get_cdb_info_len_2},
	{.ops = 0x34, .devkey = "O   OO O        ",
	 .info_op_name = "PRE-FETCH",
	 .info_data_direction = SCST_DATA_NONE,
	 .info_op_flags = SCST_WRITE_EXCL_ALLOWED,
	 .info_lba_off = 2, .info_lba_len = 4,
	 .info_len_off = 7, .info_len_len = 2,
	 .get_cdb_info = get_cdb_info_lba_4_none},
	{.ops = 0x35, .devkey = "O   OO O        ",
	 .info_op_name = "SYNCHRONIZE CACHE(10)",
	 .info_data_direction = SCST_DATA_NONE,
	 .info_op_flags = FLAG_NONE,
	 .info_lba_off = 2, .info_lba_len = 4,
	 .info_len_off = 7, .info_len_len = 2,
	 .get_cdb_info = get_cdb_info_lba_4_none},
	{.ops = 0x36, .devkey = "O   OO O        ",
	 .info_op_name = "LOCK UNLOCK CACHE",
	 .info_data_direction = SCST_DATA_NONE,
	 .info_op_flags = SCST_WRITE_EXCL_ALLOWED,
	 .get_cdb_info = get_cdb_info_none},
	{.ops = 0x37, .devkey = "O      O        ",
	 .info_op_name = "READ DEFECT DATA(10)",
	 .info_data_direction = SCST_DATA_READ,
	 .info_op_flags = SCST_WRITE_EXCL_ALLOWED,
	 .info_len_off = 7, .info_len_len = 2,
	 .get_cdb_info = get_cdb_info_len_2},
	{.ops = 0x37, .devkey = "        O       ",
	 .info_op_name = "INIT ELEMENT STATUS WRANGE",
	 .info_data_direction = SCST_DATA_NONE,
	 .info_op_flags = SCST_LONG_TIMEOUT,
	 .get_cdb_info = get_cdb_info_none},
	{.ops = 0x38, .devkey = "    O  O        ",
	 .info_op_name = "MEDIUM SCAN",
	 .info_data_direction = SCST_DATA_READ,
	 .info_op_flags = FLAG_NONE,
	 .info_len_off = 8, .info_len_len = 1,
	 .get_cdb_info = get_cdb_info_len_1},
	{.ops = 0x3B, .devkey = "OOOOOOOOOOOOOOOO",
	 .info_op_name = "WRITE BUFFER",
	 .info_data_direction = SCST_DATA_WRITE,
	 .info_op_flags = SCST_SMALL_TIMEOUT,
	 .info_len_off = 6, .info_len_len = 3,
	 .get_cdb_info = get_cdb_info_len_3},
	{.ops = 0x3C, .devkey = "OOOOOOOOOOOOOOOO",
	 .info_op_name = "READ BUFFER",
	 .info_data_direction = SCST_DATA_READ,
	 .info_op_flags = SCST_SMALL_TIMEOUT |
		 SCST_WRITE_EXCL_ALLOWED,
	 .info_len_off = 6, .info_len_len = 3,
	 .get_cdb_info = get_cdb_info_len_3},
	{.ops = 0x3D, .devkey = "    O  O        ",
	 .info_op_name = "UPDATE BLOCK",
	 .info_data_direction = SCST_DATA_WRITE,
	 .info_op_flags = SCST_TRANSFER_LEN_TYPE_FIXED,
	 .get_cdb_info = get_cdb_info_single},
	{.ops = 0x3E, .devkey = "O   OO O        ",
	 .info_op_name = "READ LONG",
	 .info_data_direction = SCST_DATA_READ,
	 .info_op_flags = FLAG_NONE,
	 .info_lba_off = 2, .info_lba_len = 4,
	 .info_len_off = 7, .info_len_len = 2,
	 .get_cdb_info = get_cdb_info_lba_4_len_2},
	{.ops = 0x3F, .devkey = "O   O  O        ",
	 .info_op_name = "WRITE LONG",
	 .info_data_direction = SCST_DATA_WRITE,
	 .info_op_flags = SCST_WRITE_MEDIUM,
	 .info_lba_off = 2, .info_lba_len = 4,
	 .info_len_off = 7, .info_len_len = 2,
	 .get_cdb_info = get_cdb_info_lba_4_len_2},
	{.ops = 0x40, .devkey = "OOOOOOOOOO      ",
	 .info_op_name = "CHANGE DEFINITION",
	 .info_data_direction = SCST_DATA_WRITE,
	 .info_op_flags = SCST_SMALL_TIMEOUT,
	 .info_len_off = 8, .info_len_len = 1,
	 .get_cdb_info = get_cdb_info_len_1},
	{.ops = 0x41, .devkey = "O               ",
	 .info_op_name = "WRITE SAME(10)",
	 .info_data_direction = SCST_DATA_WRITE,
	 .info_op_flags = SCST_TRANSFER_LEN_TYPE_FIXED|SCST_WRITE_MEDIUM,
	 .info_lba_off = 2, .info_lba_len = 4,
	 .info_len_off = 7, .info_len_len = 2,
	 .get_cdb_info = get_cdb_info_write_same10},
	{.ops = 0x42, .devkey = "     O          ",
	 .info_op_name = "READ SUB-CHANNEL",
	 .info_data_direction = SCST_DATA_READ,
	 .info_op_flags = FLAG_NONE,
	 .info_len_off = 7, .info_len_len = 2,
	 .get_cdb_info = get_cdb_info_len_2},
	{.ops = 0x42, .devkey = "O               ",
	 .info_op_name = "UNMAP",
	 .info_data_direction = SCST_DATA_WRITE,
	 .info_op_flags = SCST_WRITE_MEDIUM|SCST_DESCRIPTORS_BASED,
	 .info_len_off = 7, .info_len_len = 2,
	 .get_cdb_info = get_cdb_info_len_2},
	{.ops = 0x43, .devkey = "     O          ",
	 .info_op_name = "READ TOC/PMA/ATIP",
	 .info_data_direction = SCST_DATA_READ,
	 .info_op_flags = FLAG_NONE,
	 .info_len_off = 7, .info_len_len = 2,
	 .get_cdb_info = get_cdb_info_len_2},
	{.ops = 0x44, .devkey = " M              ",
	 .info_op_name = "REPORT DENSITY SUPPORT",
	 .info_data_direction = SCST_DATA_READ,
	 .info_op_flags = SCST_REG_RESERVE_ALLOWED|SCST_WRITE_EXCL_ALLOWED|
			SCST_EXCL_ACCESS_ALLOWED,
	 .info_len_off = 7, .info_len_len = 2,
	 .get_cdb_info = get_cdb_info_len_2},
	{.ops = 0x44, .devkey = "     O          ",
	 .info_op_name = "READ HEADER",
	 .info_data_direction = SCST_DATA_READ,
	 .info_op_flags = FLAG_NONE,
	 .info_len_off = 7, .info_len_len = 2,
	 .get_cdb_info = get_cdb_info_len_2},
	{.ops = 0x45, .devkey = "     O          ",
	 .info_op_name = "PLAY AUDIO(10)",
	 .info_data_direction = SCST_DATA_NONE,
	 .info_op_flags = FLAG_NONE,
	 .get_cdb_info = get_cdb_info_none},
	{.ops = 0x46, .devkey = "     O          ",
	 .info_op_name = "GET CONFIGURATION",
	 .info_data_direction = SCST_DATA_READ,
	 .info_op_flags = FLAG_NONE,
	 .info_len_off = 7, .info_len_len = 2,
	 .get_cdb_info = get_cdb_info_len_2},
	{.ops = 0x47, .devkey = "     O          ",
	 .info_op_name = "PLAY AUDIO MSF",
	 .info_data_direction = SCST_DATA_NONE,
	 .info_op_flags = FLAG_NONE,
	 .get_cdb_info = get_cdb_info_none},
	{.ops = 0x48, .devkey = "     O          ",
	 .info_op_name = "PLAY AUDIO TRACK INDEX",
	 .info_data_direction = SCST_DATA_NONE,
	 .info_op_flags = FLAG_NONE,
	 .get_cdb_info = get_cdb_info_none},
	{.ops = 0x49, .devkey = "     O          ",
	 .info_op_name = "PLAY TRACK RELATIVE(10)",
	 .info_data_direction = SCST_DATA_NONE,
	 .info_op_flags = FLAG_NONE,
	 .get_cdb_info = get_cdb_info_none},
	{.ops = 0x4A, .devkey = "     O          ",
	 .info_op_name = "GET EVENT STATUS NOTIFICATION",
	 .info_data_direction = SCST_DATA_READ,
	 .info_op_flags = FLAG_NONE,
	 .info_len_off = 7, .info_len_len = 2,
	 .get_cdb_info = get_cdb_info_len_2},
	{.ops = 0x4B, .devkey = "     O          ",
	 .info_op_name = "PAUSE/RESUME",
	 .info_data_direction = SCST_DATA_NONE,
	 .info_op_flags = FLAG_NONE,
	 .get_cdb_info = get_cdb_info_none},
	{.ops = 0x4C, .devkey = "OOOOOOOOOOOOOOOO",
	 .info_op_name = "LOG SELECT",
	 .info_data_direction = SCST_DATA_WRITE,
	 .info_op_flags = SCST_STRICTLY_SERIALIZED,
	 .info_len_off = 7, .info_len_len = 2,
	 .get_cdb_info = get_cdb_info_len_2},
	{.ops = 0x4D, .devkey = "OOOOOOOOOOOOOOOO",
	 .info_op_name = "LOG SENSE",
	 .info_data_direction = SCST_DATA_READ,
	 .info_op_flags = SCST_SMALL_TIMEOUT|SCST_REG_RESERVE_ALLOWED|
			SCST_WRITE_EXCL_ALLOWED|SCST_EXCL_ACCESS_ALLOWED,
	 .info_len_off = 7, .info_len_len = 2,
	 .get_cdb_info = get_cdb_info_len_2},
	{.ops = 0x4E, .devkey = "     O          ",
	 .info_op_name = "STOP PLAY/SCAN",
	 .info_data_direction = SCST_DATA_NONE,
	 .info_op_flags = FLAG_NONE,
	 .get_cdb_info = get_cdb_info_none},
	{.ops = 0x50, .devkey = "O               ",
	 .info_op_name = "XDWRITE(10)",
	 .info_data_direction = SCST_DATA_WRITE,
	 .info_op_flags = SCST_WRITE_MEDIUM,
	 .info_lba_off = 2, .info_lba_len = 4,
	 .info_len_off = 7, .info_len_len = 2,
	 .get_cdb_info = get_cdb_info_lba_4_len_2_wrprotect},
	{.ops = 0x51, .devkey = "     O          ",
	 .info_op_name = "READ DISC INFORMATION",
	 .info_data_direction = SCST_DATA_READ,
	 .info_op_flags = FLAG_NONE,
	 .info_len_off = 7, .info_len_len = 2,
	 .get_cdb_info = get_cdb_info_len_2},
	{.ops = 0x51, .devkey = "O               ",
	 .info_op_name = "XPWRITE",
	 .info_data_direction = SCST_DATA_WRITE,
	 .info_op_flags = SCST_WRITE_MEDIUM,
	 .info_lba_off = 2, .info_lba_len = 4,
	 .info_len_off = 7, .info_len_len = 2,
	 .get_cdb_info = get_cdb_info_lba_4_len_2},
	{.ops = 0x52, .devkey = "     O          ",
	 .info_op_name = "READ TRACK INFORMATION",
	 .info_data_direction = SCST_DATA_READ,
	 .info_op_flags = FLAG_NONE,
	 .info_len_off = 7, .info_len_len = 2,
	 .get_cdb_info = get_cdb_info_len_2},
	{.ops = 0x53, .devkey = "O               ",
	 .info_op_name = "XDWRITEREAD(10)",
	 .info_data_direction = SCST_DATA_BIDI,
	 .info_op_flags = SCST_TRANSFER_LEN_TYPE_FIXED|SCST_WRITE_MEDIUM,
	 .info_lba_off = 2, .info_lba_len = 4,
	 .info_len_off = 7, .info_len_len = 2,
	 .get_cdb_info = get_cdb_info_bidi_lba_4_len_2},
	{.ops = 0x53, .devkey = "     O          ",
	 .info_op_name = "RESERVE TRACK",
	 .info_data_direction = SCST_DATA_NONE,
	 .info_op_flags = FLAG_NONE,
	 .get_cdb_info = get_cdb_info_none},
	{.ops = 0x54, .devkey = "     O          ",
	 .info_op_name = "SEND OPC INFORMATION",
	 .info_data_direction = SCST_DATA_WRITE,
	 .info_op_flags = FLAG_NONE,
	 .info_len_off = 7, .info_len_len = 2,
	 .get_cdb_info = get_cdb_info_len_2},
	{.ops = 0x55, .devkey = "OOOOOOOOOOOOOOOO",
	 .info_op_name = "MODE SELECT(10)",
	 .info_data_direction = SCST_DATA_WRITE,
	 .info_op_flags = SCST_STRICTLY_SERIALIZED,
	 .info_len_off = 7, .info_len_len = 2,
	 .get_cdb_info = get_cdb_info_len_2},
	{.ops = 0x56, .devkey = "OOOOOOOOOOOOOOOO",
	 .info_op_name = "RESERVE(10)",
	 .info_data_direction = SCST_DATA_NONE,
	 .info_op_flags = SCST_SMALL_TIMEOUT|SCST_LOCAL_CMD|SCST_SERIALIZED|
			SCST_WRITE_EXCL_ALLOWED|SCST_EXCL_ACCESS_ALLOWED,
	 .get_cdb_info = get_cdb_info_none},
	{.ops = 0x57, .devkey = "OOOOOOOOOOOOOOOO",
	 .info_op_name = "RELEASE(10)",
	 .info_data_direction = SCST_DATA_NONE,
	 .info_op_flags = SCST_SMALL_TIMEOUT|SCST_LOCAL_CMD|SCST_SERIALIZED|
			SCST_REG_RESERVE_ALLOWED|SCST_WRITE_EXCL_ALLOWED|
			SCST_EXCL_ACCESS_ALLOWED,
	 .get_cdb_info = get_cdb_info_none},
	{.ops = 0x58, .devkey = "     O          ",
	 .info_op_name = "REPAIR TRACK",
	 .info_data_direction = SCST_DATA_NONE,
	 .info_op_flags = SCST_WRITE_MEDIUM,
	 .get_cdb_info = get_cdb_info_none},
	{.ops = 0x5A, .devkey = "OOOOOOOOOOOOOOOO",
	 .info_op_name = "MODE SENSE(10)",
	 .info_data_direction = SCST_DATA_READ,
	 .info_op_flags = SCST_SMALL_TIMEOUT |
		 SCST_WRITE_EXCL_ALLOWED,
	 .info_len_off = 7, .info_len_len = 2,
	 .get_cdb_info = get_cdb_info_len_2},
	{.ops = 0x5B, .devkey = "     O          ",
	 .info_op_name = "CLOSE TRACK/SESSION",
	 .info_data_direction = SCST_DATA_NONE,
	 .info_op_flags = FLAG_NONE,
	 .get_cdb_info = get_cdb_info_none},
	{.ops = 0x5C, .devkey = "     O          ",
	 .info_op_name = "READ BUFFER CAPACITY",
	 .info_data_direction = SCST_DATA_READ,
	 .info_op_flags = FLAG_NONE,
	 .info_len_off = 7, .info_len_len = 2,
	 .get_cdb_info = get_cdb_info_len_2},
	{.ops = 0x5D, .devkey = "     O          ",
	 .info_op_name = "SEND CUE SHEET",
	 .info_data_direction = SCST_DATA_WRITE,
	 .info_op_flags = FLAG_NONE,
	 .info_len_off = 6, .info_len_len = 3,
	 .get_cdb_info = get_cdb_info_len_3},
	{.ops = 0x5E, .devkey = "OOOOO OOOO      ",
	 .info_op_name = "PERSISTENT RESERVE IN",
	 .info_data_direction = SCST_DATA_READ,
	 .info_op_flags = SCST_SMALL_TIMEOUT|SCST_LOCAL_CMD|SCST_SERIALIZED|
			SCST_WRITE_EXCL_ALLOWED|SCST_EXCL_ACCESS_ALLOWED,
	 .info_len_off = 5, .info_len_len = 4,
	 .get_cdb_info = get_cdb_info_len_4},
	{.ops = 0x5F, .devkey = "OOOOO OOOO      ",
	 .info_op_name = "PERSISTENT RESERVE OUT",
	 .info_data_direction = SCST_DATA_WRITE,
	 .info_op_flags = SCST_SMALL_TIMEOUT|SCST_LOCAL_CMD|SCST_SERIALIZED|
			SCST_WRITE_EXCL_ALLOWED|SCST_EXCL_ACCESS_ALLOWED,
	 .info_len_off = 5, .info_len_len = 4,
	 .get_cdb_info = get_cdb_info_len_4},

	/* Variable length CDBs */
	{.ops = 0x7F, .devkey = "O               ",
	 .info_op_name = "VAR LEN CDB",
	 .info_data_direction = SCST_DATA_UNKNOWN,
	 .info_op_flags = 0,
	 .get_cdb_info = get_cdb_info_var_len},

	/* 16-bytes length CDB */
	{.ops = 0x80, .devkey = " O              ",
	 .info_op_name = "WRITE FILEMARKS(16)",
	 .info_data_direction = SCST_DATA_NONE,
	 .info_op_flags = SCST_WRITE_MEDIUM,
	 .get_cdb_info = get_cdb_info_none},
	{.ops = 0x81, .devkey = "O   OO O        ",
	 .info_op_name = "REBUILD",
	 .info_data_direction = SCST_DATA_WRITE,
	 .info_op_flags = SCST_WRITE_MEDIUM,
	 .info_len_off = 10, .info_len_len = 4,
	 .get_cdb_info = get_cdb_info_len_4},
	{.ops = 0x82, .devkey = "O   OO O        ",
	 .info_op_name = "REGENERATE",
	 .info_data_direction = SCST_DATA_WRITE,
	 .info_op_flags = SCST_WRITE_MEDIUM,
	 .info_len_off = 10, .info_len_len = 4,
	 .get_cdb_info = get_cdb_info_len_4},
	{.ops = 0x83, .devkey = "OOOOOOOOOOOOOOOO",
	 .info_op_name = "EXTENDED COPY",
	 .info_data_direction = SCST_DATA_WRITE,
	 .info_op_flags = SCST_WRITE_MEDIUM,
	 .info_len_off = 10, .info_len_len = 4,
	 .get_cdb_info = get_cdb_info_len_4},
	{.ops = 0x84, .devkey = "OOOOOOOOOOOOOOOO",
	 .info_op_name = "RECEIVE COPY RESULT",
	 .info_data_direction = SCST_DATA_READ,
	 .info_op_flags = SCST_WRITE_EXCL_ALLOWED|SCST_EXCL_ACCESS_ALLOWED,
	 .info_len_off = 10, .info_len_len = 4,
	 .get_cdb_info = get_cdb_info_len_4},
	{.ops = 0x85, .devkey = "O    O        O ",
	 .info_op_name = "ATA PASS-THROUGH(16)",
	 .info_data_direction = SCST_DATA_NONE,
	 .info_op_flags = FLAG_NONE,
	 .info_lba_off = 7, .info_lba_len = 6,
	 .get_cdb_info = get_cdb_info_apt},
	{.ops = 0x86, .devkey = "OOOOOOOOOO      ",
	 .info_op_name = "ACCESS CONTROL IN",
	 .info_data_direction = SCST_DATA_NONE,
	 .info_op_flags = SCST_REG_RESERVE_ALLOWED|SCST_WRITE_EXCL_ALLOWED|
				SCST_EXCL_ACCESS_ALLOWED,
	 .get_cdb_info = get_cdb_info_none},
	{.ops = 0x87, .devkey = "OOOOOOOOOO      ",
	 .info_op_name = "ACCESS CONTROL OUT",
	 .info_data_direction = SCST_DATA_NONE,
	 .info_op_flags = SCST_REG_RESERVE_ALLOWED|SCST_WRITE_EXCL_ALLOWED|
				SCST_EXCL_ACCESS_ALLOWED,
	 .get_cdb_info = get_cdb_info_none},
	{.ops = 0x88, .devkey = "M   MMMM        ",
	 .info_op_name = "READ(16)",
	 .info_data_direction = SCST_DATA_READ,
	 .info_op_flags = SCST_TRANSFER_LEN_TYPE_FIXED|
#ifdef CONFIG_SCST_TEST_IO_IN_SIRQ
			 SCST_TEST_IO_IN_SIRQ_ALLOWED|
#endif
			 SCST_WRITE_EXCL_ALLOWED,
	 .info_lba_off = 2, .info_lba_len = 8,
	 .info_len_off = 10, .info_len_len = 4,
	 .get_cdb_info = get_cdb_info_read_16},
	{.ops = 0x89, .devkey = "O               ",
	 .info_op_name = "COMPARE AND WRITE",
	 .info_data_direction = SCST_DATA_WRITE,
	 .info_op_flags = SCST_TRANSFER_LEN_TYPE_FIXED|SCST_WRITE_MEDIUM|
			  SCST_SERIALIZED,
	 .info_lba_off = 2, .info_lba_len = 8,
	 .info_len_off = 13, .info_len_len = 1,
	 .get_cdb_info = get_cdb_info_compare_and_write},
	{.ops = 0x8A, .devkey = "O   OO O        ",
	 .info_op_name = "WRITE(16)",
	 .info_data_direction = SCST_DATA_WRITE,
	 .info_op_flags = SCST_TRANSFER_LEN_TYPE_FIXED|
#ifdef CONFIG_SCST_TEST_IO_IN_SIRQ
			  SCST_TEST_IO_IN_SIRQ_ALLOWED|
#endif
			  SCST_WRITE_MEDIUM,
	 .info_lba_off = 2, .info_lba_len = 8,
	 .info_len_off = 10, .info_len_len = 4,
	 .get_cdb_info = get_cdb_info_lba_8_len_4_wrprotect},
	{.ops = 0x8C, .devkey = " OOOOOOOOO      ",
	 .info_op_name = "READ ATTRIBUTE",
	 .info_data_direction = SCST_DATA_READ,
	 .info_op_flags = SCST_WRITE_EXCL_ALLOWED,
	 .info_len_off = 10, .info_len_len = 4,
	 .get_cdb_info = get_cdb_info_len_4},
	{.ops = 0x8D, .devkey = " OOOOOOOOO      ",
	 .info_op_name = "WRITE ATTRIBUTE",
	 .info_data_direction = SCST_DATA_WRITE,
	 .info_op_flags = SCST_WRITE_MEDIUM,
	 .info_len_off = 10, .info_len_len = 4,
	 .get_cdb_info = get_cdb_info_len_4},
	{.ops = 0x8E, .devkey = "O   OO O        ",
	 .info_op_name = "WRITE AND VERIFY(16)",
	 .info_data_direction = SCST_DATA_WRITE,
	 .info_op_flags = SCST_TRANSFER_LEN_TYPE_FIXED|SCST_WRITE_MEDIUM,
	 .info_lba_off = 2, .info_lba_len = 8,
	 .info_len_off = 10, .info_len_len = 4,
	 .get_cdb_info = get_cdb_info_lba_8_len_4_wrprotect},
	{.ops = 0x8F, .devkey = "O   OO O        ",
	 .info_op_name = "VERIFY(16)",
	 .info_data_direction = SCST_DATA_UNKNOWN,
	 .info_op_flags = SCST_TRANSFER_LEN_TYPE_FIXED|SCST_WRITE_EXCL_ALLOWED,
	 .info_lba_off = 2, .info_lba_len = 8,
	 .info_len_off = 10, .info_len_len = 4,
	 .get_cdb_info = get_cdb_info_verify16},
	{.ops = 0x90, .devkey = "O   OO O        ",
	 .info_op_name = "PRE-FETCH(16)",
	 .info_data_direction = SCST_DATA_NONE,
	 .info_op_flags = SCST_WRITE_EXCL_ALLOWED,
	 .info_lba_off = 2, .info_lba_len = 8,
	 .get_cdb_info = get_cdb_info_lba_8_none},
	{.ops = 0x91, .devkey = "O   OO O        ",
	 .info_op_name = "SYNCHRONIZE CACHE(16)",
	 .info_data_direction = SCST_DATA_NONE,
	 .info_op_flags = FLAG_NONE,
	 .info_lba_off = 2, .info_lba_len = 8,
	 .info_len_off = 10, .info_len_len = 4,
	 .get_cdb_info = get_cdb_info_lba_8_none},
	{.ops = 0x91, .devkey = " M              ",
	 .info_op_name = "SPACE(16)",
	 .info_data_direction = SCST_DATA_NONE,
	 .info_op_flags = SCST_LONG_TIMEOUT|SCST_WRITE_EXCL_ALLOWED,
	 .get_cdb_info = get_cdb_info_none},
	{.ops = 0x92, .devkey = "O   OO O        ",
	 .info_op_name = "LOCK UNLOCK CACHE(16)",
	 .info_data_direction = SCST_DATA_NONE,
	 .info_op_flags = FLAG_NONE,
	 .get_cdb_info = get_cdb_info_none},
	{.ops = 0x92, .devkey = " O              ",
	 .info_op_name = "LOCATE(16)",
	 .info_data_direction = SCST_DATA_NONE,
	 .info_op_flags = SCST_LONG_TIMEOUT|SCST_WRITE_EXCL_ALLOWED,
	 .get_cdb_info = get_cdb_info_none},
	{.ops = 0x93, .devkey = "O               ",
	 .info_op_name = "WRITE SAME(16)",
	 .info_data_direction = SCST_DATA_WRITE,
	 .info_op_flags = SCST_TRANSFER_LEN_TYPE_FIXED|SCST_WRITE_MEDIUM,
	 .info_lba_off = 2, .info_lba_len = 8,
	 .info_len_off = 10, .info_len_len = 4,
	 .get_cdb_info = get_cdb_info_write_same16},
	{.ops = 0x93, .devkey = " M              ",
	 .info_op_name = "ERASE(16)",
	 .info_data_direction = SCST_DATA_NONE,
	 .info_op_flags = SCST_LONG_TIMEOUT|SCST_WRITE_MEDIUM,
	 .get_cdb_info = get_cdb_info_none},
	{.ops = 0x9E, .devkey = "O               ",
	 .info_op_name = "SERVICE ACTION IN",
	 .info_data_direction = SCST_DATA_READ,
	 .info_op_flags = FLAG_NONE,
	 .get_cdb_info = get_cdb_info_serv_act_in},

	/* 12-bytes length CDB */
	{.ops = 0xA0, .devkey = "VVVVVVVVVV  M   ",
	 .info_op_name = "REPORT LUNS",
	 .info_data_direction = SCST_DATA_READ,
	 .info_op_flags = SCST_SMALL_TIMEOUT|SCST_IMPLICIT_HQ|SCST_SKIP_UA|
			 SCST_FULLY_LOCAL_CMD|SCST_LOCAL_CMD|
			 SCST_REG_RESERVE_ALLOWED|
			 SCST_WRITE_EXCL_ALLOWED|SCST_EXCL_ACCESS_ALLOWED,
	 .info_len_off = 6, .info_len_len = 4,
	 .get_cdb_info = get_cdb_info_len_4},
	{.ops = 0xA1, .devkey = "O    O        O ",
	 .info_op_name = "ATA PASS-THROUGH(12)",
	 .info_data_direction = SCST_DATA_NONE,
	 .info_op_flags = FLAG_NONE,
	 .info_lba_off = 5, .info_lba_len = 3,
	 .get_cdb_info = get_cdb_info_apt},
	{.ops = 0xA1, .devkey = "     O          ",
	 .info_op_name = "BLANK",
	 .info_data_direction = SCST_DATA_NONE,
	 .info_op_flags = SCST_LONG_TIMEOUT,
	 .get_cdb_info = get_cdb_info_none},
	{.ops = 0xA2, .devkey = "OO   O          ",
	 .info_op_name = "SECURITY PROTOCOL IN",
	 .info_data_direction = SCST_DATA_READ,
	 .info_op_flags = SCST_REG_RESERVE_ALLOWED|SCST_WRITE_EXCL_ALLOWED,
	 .info_len_off = 6, .info_len_len = 4,
	 .get_cdb_info = get_cdb_info_len_4},
	{.ops = 0xA3, .devkey = "     O          ",
	 .info_op_name = "SEND KEY",
	 .info_data_direction = SCST_DATA_WRITE,
	 .info_op_flags = FLAG_NONE,
	 .info_len_off = 8, .info_len_len = 2,
	 .get_cdb_info = get_cdb_info_len_2},
	{.ops = 0xA3, .devkey = "OOO O OOOO  MO O",
	 .info_op_name = "MAINTENANCE(IN)",
	 .info_data_direction = SCST_DATA_READ,
	 .info_op_flags = FLAG_NONE,
	 .info_len_off = 6, .info_len_len = 4,
	 .get_cdb_info = get_cdb_info_min},
	{.ops = 0xA4, .devkey = "     O          ",
	 .info_op_name = "REPORT KEY",
	 .info_data_direction = SCST_DATA_READ,
	 .info_op_flags = FLAG_NONE,
	 .info_len_off = 8, .info_len_len = 2,
	 .get_cdb_info = get_cdb_info_len_2},
	{.ops = 0xA4, .devkey = "            O   ",
	 .info_op_name = "MAINTENANCE(OUT)",
	 .info_data_direction = SCST_DATA_WRITE,
	 .info_op_flags = FLAG_NONE,
	 .info_len_off = 6, .info_len_len = 4,
	 .get_cdb_info = get_cdb_info_len_4},
	{.ops = 0xA5, .devkey = "        M       ",
	 .info_op_name = "MOVE MEDIUM",
	 .info_data_direction = SCST_DATA_NONE,
	 .info_op_flags = SCST_LONG_TIMEOUT,
	 .get_cdb_info = get_cdb_info_none},
	{.ops = 0xA5, .devkey = "     O          ",
	 .info_op_name = "PLAY AUDIO(12)",
	 .info_data_direction = SCST_DATA_NONE,
	 .info_op_flags = FLAG_NONE,
	 .get_cdb_info = get_cdb_info_none},
	{.ops = 0xA6, .devkey = "     O  O       ",
	 .info_op_name = "EXCHANGE/LOAD/UNLOAD MEDIUM",
	 .info_data_direction = SCST_DATA_NONE,
	 .info_op_flags = SCST_LONG_TIMEOUT,
	 .get_cdb_info = get_cdb_info_none},
	{.ops = 0xA7, .devkey = "     O          ",
	 .info_op_name = "SET READ AHEAD",
	 .info_data_direction = SCST_DATA_NONE,
	 .info_op_flags = FLAG_NONE,
	 .get_cdb_info = get_cdb_info_none},
	{.ops = 0xA8, .devkey = "         O      ",
	 .info_op_name = "GET MESSAGE(12)",
	 .info_data_direction = SCST_DATA_READ,
	 .info_op_flags = FLAG_NONE,
	 .info_len_off = 6, .info_len_len = 4,
	 .get_cdb_info = get_cdb_info_len_4},
	{.ops = 0xA8, .devkey = "O   OO O        ",
	 .info_op_name = "READ(12)",
	 .info_data_direction = SCST_DATA_READ,
	 .info_op_flags = SCST_TRANSFER_LEN_TYPE_FIXED|
#ifdef CONFIG_SCST_TEST_IO_IN_SIRQ
			 SCST_TEST_IO_IN_SIRQ_ALLOWED|
#endif
			 SCST_WRITE_EXCL_ALLOWED,
	 .info_lba_off = 2, .info_lba_len = 4,
	 .info_len_off = 6, .info_len_len = 4,
	 .get_cdb_info = get_cdb_info_lba_4_len_4_rdprotect},
	{.ops = 0xA9, .devkey = "     O          ",
	 .info_op_name = "PLAY TRACK RELATIVE(12)",
	 .info_data_direction = SCST_DATA_NONE,
	 .info_op_flags = FLAG_NONE,
	 .get_cdb_info = get_cdb_info_none},
	{.ops = 0xAA, .devkey = "O   OO O        ",
	 .info_op_name = "WRITE(12)",
	 .info_data_direction = SCST_DATA_WRITE,
	 .info_op_flags = SCST_TRANSFER_LEN_TYPE_FIXED|
#ifdef CONFIG_SCST_TEST_IO_IN_SIRQ
			  SCST_TEST_IO_IN_SIRQ_ALLOWED|
#endif
			  SCST_WRITE_MEDIUM,
	 .info_lba_off = 2, .info_lba_len = 4,
	 .info_len_off = 6, .info_len_len = 4,
	 .get_cdb_info = get_cdb_info_lba_4_len_4_wrprotect},
	{.ops = 0xAA, .devkey = "         O      ",
	 .info_op_name = "SEND MESSAGE(12)",
	 .info_data_direction = SCST_DATA_WRITE,
	 .info_op_flags = FLAG_NONE,
	 .info_len_off = 6, .info_len_len = 4,
	 .get_cdb_info = get_cdb_info_len_4},
	{.ops = 0xAC, .devkey = "       O        ",
	 .info_op_name = "ERASE(12)",
	 .info_data_direction = SCST_DATA_NONE,
	 .info_op_flags = SCST_WRITE_MEDIUM,
	 .get_cdb_info = get_cdb_info_none},
	{.ops = 0xAC, .devkey = "     M          ",
	 .info_op_name = "GET PERFORMANCE",
	 .info_data_direction = SCST_DATA_READ,
	 .info_op_flags = SCST_UNKNOWN_LENGTH,
	 .get_cdb_info = get_cdb_info_none},
	{.ops = 0xAD, .devkey = "     O          ",
	 .info_op_name = "READ DVD STRUCTURE",
	 .info_data_direction = SCST_DATA_READ,
	 .info_op_flags = FLAG_NONE,
	 .info_len_off = 8, .info_len_len = 2,
	 .get_cdb_info = get_cdb_info_len_2},
	{.ops = 0xAE, .devkey = "O   OO O        ",
	 .info_op_name = "WRITE AND VERIFY(12)",
	 .info_data_direction = SCST_DATA_WRITE,
	 .info_op_flags = SCST_TRANSFER_LEN_TYPE_FIXED|SCST_WRITE_MEDIUM,
	 .info_lba_off = 2, .info_lba_len = 4,
	 .info_len_off = 6, .info_len_len = 4,
	 .get_cdb_info = get_cdb_info_lba_4_len_4_wrprotect},
	{.ops = 0xAF, .devkey = "O   OO O        ",
	 .info_op_name = "VERIFY(12)",
	 .info_data_direction = SCST_DATA_UNKNOWN,
	 .info_op_flags = SCST_TRANSFER_LEN_TYPE_FIXED|SCST_WRITE_EXCL_ALLOWED,
	 .info_lba_off = 2, .info_lba_len = 4,
	 .info_len_off = 6, .info_len_len = 4,
	 .get_cdb_info = get_cdb_info_verify12},
	{.ops = 0xB3, .devkey = "    OO O        ",
	 .info_op_name = "SET LIMITS(12)",
	 .info_data_direction = SCST_DATA_NONE,
	 .info_op_flags = FLAG_NONE,
	 .get_cdb_info = get_cdb_info_none},
	{.ops = 0xB5, .devkey = "OO   O          ",
	 .info_op_name = "SECURITY PROTOCOL OUT",
	 .info_data_direction = SCST_DATA_WRITE,
	 .info_op_flags = FLAG_NONE,
	 .info_len_off = 6, .info_len_len = 4,
	 .get_cdb_info = get_cdb_info_len_4},
	{.ops = 0xB5, .devkey = "        O       ",
	 .info_op_name = "REQUEST VOLUME ELEMENT ADDRESS",
	 .info_data_direction = SCST_DATA_READ,
	 .info_op_flags = FLAG_NONE,
	 .info_len_off = 7, .info_len_len = 3,
	 .get_cdb_info = get_cdb_info_len_3},
	{.ops = 0xB6, .devkey = "        O       ",
	 .info_op_name = "SEND VOLUME TAG",
	 .info_data_direction = SCST_DATA_WRITE,
	 .info_op_flags = FLAG_NONE,
	 .info_len_off = 9, .info_len_len = 1,
	 .get_cdb_info = get_cdb_info_len_1},
	{.ops = 0xB6, .devkey = "     M         ",
	 .info_op_name = "SET STREAMING",
	 .info_data_direction = SCST_DATA_WRITE,
	 .info_op_flags = FLAG_NONE,
	 .info_len_off = 9, .info_len_len = 2,
	 .get_cdb_info = get_cdb_info_len_2},
	{.ops = 0xB7, .devkey = "O      O        ",
	 .info_op_name = "READ DEFECT DATA(12)",
	 .info_data_direction = SCST_DATA_READ,
	 .info_op_flags = SCST_WRITE_EXCL_ALLOWED,
	 .info_len_off = 9, .info_len_len = 1,
	 .get_cdb_info = get_cdb_info_len_1},
	{.ops = 0xB8, .devkey = "        O       ",
	 .info_op_name = "READ ELEMENT STATUS",
	 .info_data_direction = SCST_DATA_READ,
	 .info_op_flags = FLAG_NONE,
	 .info_len_off = 7, .info_len_len = 3,
	 .get_cdb_info = get_cdb_info_len_3_read_elem_stat},
	{.ops = 0xB9, .devkey = "     O          ",
	 .info_op_name = "READ CD MSF",
	 .info_data_direction = SCST_DATA_READ,
	 .info_op_flags = SCST_UNKNOWN_LENGTH,
	 .get_cdb_info = get_cdb_info_none},
	{.ops = 0xBA, .devkey = "     O          ",
	 .info_op_name = "SCAN",
	 .info_data_direction = SCST_DATA_NONE,
	 .info_op_flags = SCST_LONG_TIMEOUT,
	 .get_cdb_info = get_cdb_info_none},
	{.ops = 0xBA, .devkey = "            O   ",
	 .info_op_name = "REDUNDANCY GROUP(IN)",
	 .info_data_direction = SCST_DATA_READ,
	 .info_op_flags = FLAG_NONE,
	 .info_len_off = 6, .info_len_len = 4,
	 .get_cdb_info = get_cdb_info_len_4},
	{.ops = 0xBB, .devkey = "     O          ",
	 .info_op_name = "SET SPEED",
	 .info_data_direction = SCST_DATA_NONE,
	 .info_op_flags = FLAG_NONE,
	 .get_cdb_info = get_cdb_info_none},
	{.ops = 0xBB, .devkey = "            O   ",
	 .info_op_name = "REDUNDANCY GROUP(OUT)",
	 .info_data_direction = SCST_DATA_WRITE,
	 .info_op_flags = FLAG_NONE,
	 .info_len_off = 6, .info_len_len = 4,
	 .get_cdb_info = get_cdb_info_len_4},
	{.ops = 0xBC, .devkey = "            O   ",
	 .info_op_name = "SPARE(IN)",
	 .info_data_direction = SCST_DATA_READ,
	 .info_op_flags = FLAG_NONE,
	 .info_len_off = 6, .info_len_len = 4,
	 .get_cdb_info = get_cdb_info_len_4},
	{.ops = 0xBD, .devkey = "     O          ",
	 .info_op_name = "MECHANISM STATUS",
	 .info_data_direction = SCST_DATA_READ,
	 .info_op_flags = FLAG_NONE,
	 .info_len_off = 8, .info_len_len = 2,
	 .get_cdb_info = get_cdb_info_len_2},
	{.ops = 0xBD, .devkey = "            O   ",
	 .info_op_name = "SPARE(OUT)",
	 .info_data_direction = SCST_DATA_WRITE,
	 .info_op_flags = FLAG_NONE,
	 .info_len_off = 6, .info_len_len = 4,
	 .get_cdb_info = get_cdb_info_len_4},
	{.ops = 0xBE, .devkey = "     O          ",
	 .info_op_name = "READ CD",
	 .info_data_direction = SCST_DATA_READ,
	 .info_op_flags = SCST_TRANSFER_LEN_TYPE_FIXED,
	 .info_len_off = 6, .info_len_len = 3,
	 .get_cdb_info = get_cdb_info_len_3},
	{.ops = 0xBE, .devkey = "            O   ",
	 .info_op_name = "VOLUME SET(IN)",
	 .info_data_direction = SCST_DATA_READ,
	 .info_op_flags = FLAG_NONE,
	 .info_len_off = 6, .info_len_len = 4,
	 .get_cdb_info = get_cdb_info_len_4},
	{.ops = 0xBF, .devkey = "     O          ",
	 .info_op_name = "SEND DVD STRUCTUE",
	 .info_data_direction = SCST_DATA_WRITE,
	 .info_op_flags = FLAG_NONE,
	 .info_len_off = 8, .info_len_len = 4,
	 .get_cdb_info = get_cdb_info_len_2},
	{.ops = 0xBF, .devkey = "            O   ",
	 .info_op_name = "VOLUME SET(OUT)",
	 .info_data_direction = SCST_DATA_WRITE,
	 .info_op_flags = FLAG_NONE,
	 .info_len_off = 6, .info_len_len = 4,
	 .get_cdb_info = get_cdb_info_len_4},
	{.ops = 0xE7, .devkey = "        V       ",
	 .info_op_name = "INIT ELEMENT STATUS WRANGE",
	 .info_data_direction = SCST_DATA_NONE,
	 .info_op_flags = SCST_LONG_TIMEOUT,
	 .get_cdb_info = get_cdb_info_len_10}
};

#define SCST_CDB_TBL_SIZE	((int)ARRAY_SIZE(scst_scsi_op_table))

static void scst_free_tgt_dev(struct scst_tgt_dev *tgt_dev);
static void scst_check_internal_sense(struct scst_device *dev, int result,
	uint8_t *sense, int sense_len);
static void scst_queue_report_luns_changed_UA(struct scst_session *sess,
	int flags);
static void __scst_check_set_UA(struct scst_tgt_dev *tgt_dev,
	const uint8_t *sense, int sense_len, int flags);
static void scst_alloc_set_UA(struct scst_tgt_dev *tgt_dev,
	const uint8_t *sense, int sense_len, int flags);
static void scst_free_all_UA(struct scst_tgt_dev *tgt_dev);
static void scst_release_space(struct scst_cmd *cmd);
static void scst_clear_reservation(struct scst_tgt_dev *tgt_dev);
static int scst_alloc_add_tgt_dev(struct scst_session *sess,
	struct scst_acg_dev *acg_dev, struct scst_tgt_dev **out_tgt_dev);
static void scst_tgt_retry_timer_fn(unsigned long arg);

#ifdef CONFIG_SCST_DEBUG_TM
static void tm_dbg_init_tgt_dev(struct scst_tgt_dev *tgt_dev);
static void tm_dbg_deinit_tgt_dev(struct scst_tgt_dev *tgt_dev);
#else
static inline void tm_dbg_init_tgt_dev(struct scst_tgt_dev *tgt_dev) {}
static inline void tm_dbg_deinit_tgt_dev(struct scst_tgt_dev *tgt_dev) {}
#endif /* CONFIG_SCST_DEBUG_TM */

/**
 * scst_alloc_sense() - allocate sense buffer for command
 *
 * Allocates, if necessary, sense buffer for command. Returns 0 on success
 * and error code otherwise. Parameter "atomic" should be non-0 if the
 * function called in atomic context.
 */
int scst_alloc_sense(struct scst_cmd *cmd, int atomic)
{
	int res = 0;
	gfp_t gfp_mask = atomic ? GFP_ATOMIC : (cmd->cmd_gfp_mask|__GFP_NOFAIL);

	TRACE_ENTRY();

	if (cmd->sense != NULL)
		goto memzero;

	cmd->sense = mempool_alloc(scst_sense_mempool, gfp_mask);
	if (cmd->sense == NULL) {
		PRINT_CRIT_ERROR("Sense memory allocation failed (op %s). "
			"The sense data will be lost!!", scst_get_opcode_name(cmd));
		res = -ENOMEM;
		goto out;
	}

	cmd->sense_buflen = SCST_SENSE_BUFFERSIZE;

memzero:
	cmd->sense_valid_len = 0;
	memset(cmd->sense, 0, cmd->sense_buflen);

out:
	TRACE_EXIT_RES(res);
	return res;
}
EXPORT_SYMBOL(scst_alloc_sense);

/**
 * scst_alloc_set_sense() - allocate and fill sense buffer for command
 *
 * Allocates, if necessary, sense buffer for command and copies in
 * it data from the supplied sense buffer. Returns 0 on success
 * and error code otherwise.
 */
int scst_alloc_set_sense(struct scst_cmd *cmd, int atomic,
	const uint8_t *sense, unsigned int len)
{
	int res;

	TRACE_ENTRY();

	/*
	 * We don't check here if the existing sense is valid or not, because
	 * we suppose the caller did it based on cmd->status.
	 */

	res = scst_alloc_sense(cmd, atomic);
	if (res != 0) {
		PRINT_BUFFER("Lost sense", sense, len);
		goto out;
	}

	cmd->sense_valid_len = len;
	if (cmd->sense_buflen < len) {
		PRINT_WARNING("Sense truncated (needed %d), shall you increase "
			"SCST_SENSE_BUFFERSIZE? Op: %s", len,
			scst_get_opcode_name(cmd));
		cmd->sense_valid_len = cmd->sense_buflen;
	}

	memcpy(cmd->sense, sense, cmd->sense_valid_len);
	TRACE_BUFFER("Sense set", cmd->sense, cmd->sense_valid_len);

out:
	TRACE_EXIT_RES(res);
	return res;
}
EXPORT_SYMBOL(scst_alloc_set_sense);

/**
 * scst_set_cmd_error_status() - set error SCSI status
 * @cmd:	SCST command
 * @status:	SCSI status to set
 *
 * Description:
 *    Sets error SCSI status in the command and prepares it for returning it.
 *    Returns 0 on success, error code otherwise.
 */
int scst_set_cmd_error_status(struct scst_cmd *cmd, int status)
{
	int res = 0;

	TRACE_ENTRY();

	if (status == SAM_STAT_RESERVATION_CONFLICT) {
		TRACE(TRACE_SCSI|TRACE_MINOR, "Reservation conflict (dev %s, "
			"initiator %s, tgt_id %d)",
			cmd->dev ? cmd->dev->virt_name : NULL,
			cmd->sess->initiator_name, cmd->tgt->rel_tgt_id);
	}

	if (cmd->status != 0) {
		TRACE_MGMT_DBG("cmd %p already has status %x set", cmd,
			cmd->status);
		res = -EEXIST;
		goto out;
	}

	cmd->status = status;
	cmd->host_status = DID_OK;

	cmd->dbl_ua_orig_resp_data_len = cmd->resp_data_len;
	cmd->dbl_ua_orig_data_direction = cmd->data_direction;

	cmd->data_direction = SCST_DATA_NONE;
	cmd->resp_data_len = 0;
	cmd->resid_possible = 1;
	cmd->is_send_status = 1;

	cmd->completed = 1;

out:
	TRACE_EXIT_RES(res);
	return res;
}
EXPORT_SYMBOL(scst_set_cmd_error_status);

static int scst_set_lun_not_supported_request_sense(struct scst_cmd *cmd,
	int key, int asc, int ascq)
{
	int res;
	int sense_len, len;
	struct scatterlist *sg;

	TRACE_ENTRY();

	if (cmd->status != 0) {
		TRACE_MGMT_DBG("cmd %p already has status %x set", cmd,
			cmd->status);
		res = -EEXIST;
		goto out;
	}

	if ((cmd->sg != NULL) && scst_sense_valid(sg_virt(cmd->sg))) {
		TRACE_MGMT_DBG("cmd %p already has sense set", cmd);
		res = -EEXIST;
		goto out;
	}

	if (cmd->sg == NULL) {
		/*
		 * If target driver preparing data buffer using tgt_alloc_data_buf()
		 * callback, it is responsible to copy the sense to its buffer
		 * in xmit_response().
		 */
		if (cmd->tgt_i_data_buf_alloced && (cmd->tgt_i_sg != NULL)) {
			cmd->sg = cmd->tgt_i_sg;
			cmd->sg_cnt = cmd->tgt_i_sg_cnt;
			TRACE_MEM("Tgt sg used for sense for cmd %p", cmd);
			goto go;
		}

		if (cmd->bufflen == 0)
			cmd->bufflen = cmd->cdb[4];

		cmd->sg = scst_alloc_sg(cmd->bufflen, GFP_ATOMIC, &cmd->sg_cnt);
		if (cmd->sg == NULL) {
			PRINT_ERROR("Unable to alloc sg for REQUEST SENSE"
				"(sense %x/%x/%x)", key, asc, ascq);
			res = 1;
			goto out;
		}

		TRACE_MEM("sg %p alloced for sense for cmd %p (cnt %d, "
			"len %d)", cmd->sg, cmd, cmd->sg_cnt, cmd->bufflen);
	}

go:
	sg = cmd->sg;
	len = sg->length;

	TRACE_MEM("sg %p (len %d) for sense for cmd %p", sg, len, cmd);

	sense_len = scst_set_sense(sg_virt(sg), len, cmd->cdb[1] & 1,
			key, asc, ascq);

	TRACE_BUFFER("Sense set", sg_virt(sg), sense_len);

	cmd->data_direction = SCST_DATA_READ;
	scst_set_resp_data_len(cmd, sense_len);

	res = 0;
	cmd->completed = 1;
	cmd->resid_possible = 1;

out:
	TRACE_EXIT_RES(res);
	return res;
}

static int scst_set_lun_not_supported_inquiry(struct scst_cmd *cmd)
{
	int res;
	uint8_t *buf;
	struct scatterlist *sg;
	int len;

	TRACE_ENTRY();

	if (cmd->status != 0) {
		TRACE_MGMT_DBG("cmd %p already has status %x set", cmd,
			cmd->status);
		res = -EEXIST;
		goto out;
	}

	if (cmd->sg == NULL) {
		if (cmd->bufflen == 0)
			cmd->bufflen = min_t(int, 36, get_unaligned_be16(&cmd->cdb[3]));

		/*
		 * If target driver preparing data buffer using tgt_alloc_data_buf()
		 * callback, it is responsible to copy the sense to its buffer
		 * in xmit_response().
		 */
		if (cmd->tgt_i_data_buf_alloced && (cmd->tgt_i_sg != NULL)) {
			cmd->sg = cmd->tgt_i_sg;
			cmd->sg_cnt = cmd->tgt_i_sg_cnt;
			TRACE_MEM("Tgt used for INQUIRY for not supported "
				"LUN for cmd %p", cmd);
			goto go;
		}

		cmd->sg = scst_alloc_sg(cmd->bufflen, GFP_ATOMIC, &cmd->sg_cnt);
		if (cmd->sg == NULL) {
			PRINT_ERROR("%s", "Unable to alloc sg for INQUIRY "
				"for not supported LUN");
			res = 1;
			goto out;
		}

		TRACE_MEM("sg %p alloced for INQUIRY for not supported LUN for "
			"cmd %p (cnt %d, len %d)", cmd->sg, cmd, cmd->sg_cnt,
			cmd->bufflen);
	}

go:
	sg = cmd->sg;
	len = sg->length;

	TRACE_MEM("sg %p (len %d) for INQUIRY for cmd %p", sg, len, cmd);

	buf = sg_virt(sg);
	len = min_t(int, 36, len);

	memset(buf, 0, len);
	buf[0] = 0x7F; /* Peripheral qualifier 011b, Peripheral device type 1Fh */
	buf[4] = len - 4;

	TRACE_BUFFER("INQUIRY for not supported LUN set", buf, len);

	cmd->data_direction = SCST_DATA_READ;
	scst_set_resp_data_len(cmd, len);

	res = 0;
	cmd->completed = 1;
	cmd->resid_possible = 1;

out:
	TRACE_EXIT_RES(res);
	return res;
}

/**
 * scst_set_cmd_error() - set error in the command and fill the sense buffer.
 *
 * Sets error in the command and fill the sense buffer. Returns 0 on success,
 * error code otherwise.
 */
int scst_set_cmd_error(struct scst_cmd *cmd, int key, int asc, int ascq)
{
	int res;

	TRACE_ENTRY();

	/*
	 * We need for LOGICAL UNIT NOT SUPPORTED special handling for
	 * REQUEST SENSE and INQUIRY.
	 */
	if ((key == ILLEGAL_REQUEST) && (asc == 0x25) && (ascq == 0)) {
		if (cmd->cdb[0] == REQUEST_SENSE)
			res = scst_set_lun_not_supported_request_sense(cmd,
				key, asc, ascq);
		else if (cmd->cdb[0] == INQUIRY)
			res = scst_set_lun_not_supported_inquiry(cmd);
		else
			goto do_sense;

		if (res > 0)
			goto do_sense;
		else
			goto out;
	}

do_sense:
	res = scst_set_cmd_error_status(cmd, SAM_STAT_CHECK_CONDITION);
	if (res != 0)
		goto out;

	res = scst_alloc_sense(cmd, 1);
	if (res != 0) {
		PRINT_ERROR("Lost sense data (key %x, asc %x, ascq %x)",
			key, asc, ascq);
		goto out;
	}

	cmd->sense_valid_len = scst_set_sense(cmd->sense, cmd->sense_buflen,
		scst_get_cmd_dev_d_sense(cmd), key, asc, ascq);

out:
	TRACE_EXIT_RES(res);
	return res;
}
EXPORT_SYMBOL(scst_set_cmd_error);

int scst_set_cmd_error_and_inf(struct scst_cmd *cmd, int key, int asc,
				int ascq, uint64_t information)
{
	int res;

	res = scst_set_cmd_error(cmd, key, asc, ascq);
	if (res)
		goto out;

	switch (cmd->sense[0] & 0x7f) {
	case 0x70:
		/* Fixed format */
		cmd->sense[0] |= 0x80; /* Information field is valid */
		put_unaligned_be32(information, &cmd->sense[3]);
		break;
	case 0x72:
		/* Descriptor format */
		cmd->sense[7] = 12; /* additional sense length */
		cmd->sense[8 + 0] = 0; /* descriptor type: Information */
		cmd->sense[8 + 1] = 10; /* Additional length */
		cmd->sense[8 + 2] = 0x80; /* VALID */
		put_unaligned_be64(information, &cmd->sense[8 + 4]);
		break;
	default:
		sBUG();
	}

out:
	return res;
}
EXPORT_SYMBOL(scst_set_cmd_error_and_inf);

static void scst_fill_field_pointer_sense(uint8_t *fp_sense, int field_offs,
	int bit_offs, bool cdb)
{
	/* Sense key specific */
	fp_sense[0] = 0x80; /* SKSV */
	if (cdb)
		fp_sense[0] |= 0x40; /* C/D */
	if ((bit_offs & SCST_INVAL_FIELD_BIT_OFFS_VALID) != 0)
		fp_sense[0] |= (8 | (bit_offs & 7));
	put_unaligned_be16(field_offs, &fp_sense[1]);
	return;
}

static int scst_set_invalid_field_in(struct scst_cmd *cmd, int field_offs,
	int bit_offs, bool cdb)
{
	int res, asc = cdb ? 0x24 : 0x26; /* inval field in CDB or param list */
	int d_sense = scst_get_cmd_dev_d_sense(cmd);

	TRACE_ENTRY();

	TRACE_DBG("cmd %p, cdb %d, bit_offs %d, field_offs %d (d_sense %d)",
		cmd, cdb, bit_offs, field_offs, d_sense);

	res = scst_set_cmd_error_status(cmd, SAM_STAT_CHECK_CONDITION);
	if (res != 0)
		goto out;

	res = scst_alloc_sense(cmd, 1);
	if (res != 0) {
		PRINT_ERROR("Lost %s sense data", cdb ? "INVALID FIELD IN CDB" :
			"INVALID FIELD IN PARAMETERS LIST");
		goto out;
	}

	sBUG_ON(cmd->sense_buflen < 18);
	BUILD_BUG_ON(SCST_SENSE_BUFFERSIZE < 18);

	if (d_sense) {
		/* Descriptor format */
		cmd->sense[0] = 0x72;
		cmd->sense[1] = ILLEGAL_REQUEST;
		cmd->sense[2] = asc;
		cmd->sense[3] = 0; /* ASCQ */
		cmd->sense[7] = 8; /* additional Sense Length */
		cmd->sense[8] = 2; /* sense key specific descriptor */
		cmd->sense[9] = 6;
		scst_fill_field_pointer_sense(&cmd->sense[12], field_offs,
			bit_offs, cdb);
		cmd->sense_valid_len = 16;
	} else {
		/* Fixed format */
		cmd->sense[0] = 0x70;
		cmd->sense[2] = ILLEGAL_REQUEST;
		cmd->sense[7] = 0x0a; /* additional Sense Length */
		cmd->sense[12] = asc;
		cmd->sense[13] = 0; /* ASCQ */
		scst_fill_field_pointer_sense(&cmd->sense[15], field_offs,
			bit_offs, cdb);
		cmd->sense_valid_len = 18;
	}

	TRACE_BUFFER("Sense set", cmd->sense, cmd->sense_valid_len);

out:
	TRACE_EXIT_RES(res);
	return res;
}

int scst_set_invalid_field_in_cdb(struct scst_cmd *cmd, int field_offs,
	int bit_offs)
{
	return scst_set_invalid_field_in(cmd, field_offs, bit_offs, true);
}
EXPORT_SYMBOL(scst_set_invalid_field_in_cdb);

int scst_set_invalid_field_in_parm_list(struct scst_cmd *cmd, int field_offs,
	int bit_offs)
{
	return scst_set_invalid_field_in(cmd, field_offs, bit_offs, false);
}
EXPORT_SYMBOL(scst_set_invalid_field_in_parm_list);

/**
 * scst_set_sense() - set sense from KEY/ASC/ASCQ numbers
 *
 * Sets the corresponding fields in the sense buffer taking sense type
 * into account. Returns resulting sense length.
 */
int scst_set_sense(uint8_t *buffer, int len, bool d_sense,
	int key, int asc, int ascq)
{
	int res;

	sBUG_ON(len == 0);

	memset(buffer, 0, len);

	/*
	 * The RESPONSE CODE field shall be set to 70h in all unit attention
	 * condition sense data in which:
	 * a) the ADDITIONAL SENSE CODE field is set to 29h; or
	 * b) the additional sense code is set to MODE PARAMETERS CHANGED.
	 */
	if ((key == UNIT_ATTENTION) &&
	      ((asc == 0x29) || ((asc == 0x2A) && (ascq == 1))))
		d_sense = false;

	if (d_sense) {
		/* Descriptor format */
		if (len < 8) {
			PRINT_ERROR("Length %d of sense buffer too small to "
				"fit sense %x:%x:%x", len, key, asc, ascq);
		}

		buffer[0] = 0x72;		/* Response Code	*/
		if (len > 1)
			buffer[1] = key;	/* Sense Key		*/
		if (len > 2)
			buffer[2] = asc;	/* ASC			*/
		if (len > 3)
			buffer[3] = ascq;	/* ASCQ			*/
		res = 8;
	} else {
		/* Fixed format */
		if (len < 18) {
			PRINT_ERROR("Length %d of sense buffer too small to "
				"fit sense %x:%x:%x", len, key, asc, ascq);
		}

		buffer[0] = 0x70;		/* Response Code	*/
		if (len > 2)
			buffer[2] = key;	/* Sense Key		*/
		if (len > 7)
			buffer[7] = 0x0a;	/* Additional Sense Length */
		if (len > 12)
			buffer[12] = asc;	/* ASC			*/
		if (len > 13)
			buffer[13] = ascq;	/* ASCQ			*/
		res = 18;
	}

	TRACE_BUFFER("Sense set", buffer, res);
	return res;
}
EXPORT_SYMBOL(scst_set_sense);

/**
 * scst_analyze_sense() - analyze sense
 *
 * Returns true if sense matches to (key, asc, ascq) and false otherwise.
 * Valid_mask is one or several SCST_SENSE_*_VALID constants setting valid
 * (key, asc, ascq) values.
 */
bool scst_analyze_sense(const uint8_t *sense, int len, unsigned int valid_mask,
	int key, int asc, int ascq)
{
	bool res = false;

	/* Response Code */
	if ((scst_sense_response_code(sense) == 0x70) ||
	    (scst_sense_response_code(sense) == 0x71)) {
		/* Fixed format */

		/* Sense Key */
		if (valid_mask & SCST_SENSE_KEY_VALID) {
			if (len < 3)
				goto out;
			if (sense[2] != key)
				goto out;
		}

		/* ASC */
		if (valid_mask & SCST_SENSE_ASC_VALID) {
			if (len < 13)
				goto out;
			if (sense[12] != asc)
				goto out;
		}

		/* ASCQ */
		if (valid_mask & SCST_SENSE_ASCQ_VALID) {
			if (len < 14)
				goto out;
			if (sense[13] != ascq)
				goto out;
		}
	} else if ((scst_sense_response_code(sense) == 0x72) ||
		   (scst_sense_response_code(sense) == 0x73)) {
		/* Descriptor format */

		/* Sense Key */
		if (valid_mask & SCST_SENSE_KEY_VALID) {
			if (len < 2)
				goto out;
			if (sense[1] != key)
				goto out;
		}

		/* ASC */
		if (valid_mask & SCST_SENSE_ASC_VALID) {
			if (len < 3)
				goto out;
			if (sense[2] != asc)
				goto out;
		}

		/* ASCQ */
		if (valid_mask & SCST_SENSE_ASCQ_VALID) {
			if (len < 4)
				goto out;
			if (sense[3] != ascq)
				goto out;
		}
	} else {
		PRINT_ERROR("Unknown sense response code 0x%x",
			scst_sense_response_code(sense));
		goto out;
	}

	res = true;

out:
	TRACE_EXIT_RES((int)res);
	return res;
}
EXPORT_SYMBOL(scst_analyze_sense);

/**
 * scst_is_ua_sense() - determine if the sense is UA sense
 *
 * Returns true if the sense is valid and carrying a Unit
 * Attention or false otherwise.
 */
bool scst_is_ua_sense(const uint8_t *sense, int len)
{
	if (scst_sense_valid(sense))
		return scst_analyze_sense(sense, len,
			SCST_SENSE_KEY_VALID, UNIT_ATTENTION, 0, 0);
	else
		return false;
}
EXPORT_SYMBOL(scst_is_ua_sense);

bool scst_is_ua_global(const uint8_t *sense, int len)
{
	bool res;

	/* Changing it don't forget to change scst_requeue_ua() as well!! */

	if (scst_analyze_sense(sense, len, SCST_SENSE_ALL_VALID,
			SCST_LOAD_SENSE(scst_sense_reported_luns_data_changed)))
		res = true;
	else
		res = false;

	return res;
}

/**
 * scst_check_convert_sense() - check sense type and convert it if needed
 *
 * Checks if sense in the sense buffer, if any, is in the correct format.
 * If not, converts it in the correct format.
 *
 * WARNING! This function converts only RESPONSE CODE, ASC and ASC codes,
 * dropping enverything else, including corresponding descriptors from
 * descriptor format sense! ToDo: fix it.
 */
void scst_check_convert_sense(struct scst_cmd *cmd)
{
	bool d_sense;

	TRACE_ENTRY();

	if ((cmd->sense == NULL) || (cmd->status != SAM_STAT_CHECK_CONDITION))
		goto out;

	d_sense = scst_get_cmd_dev_d_sense(cmd);
	if (d_sense && ((scst_sense_response_code(cmd->sense) == 0x70) ||
			(scst_sense_response_code(cmd->sense) == 0x71)) &&
	    /*
	     * The RESPONSE CODE field shall be set to 70h in all unit attention
	     * condition sense data in which:
	     * a) the ADDITIONAL SENSE CODE field is set to 29h; or
	     * b) the additional sense code is set to MODE PARAMETERS CHANGED.
	     */
	    !((cmd->sense[2] == UNIT_ATTENTION) &&
	      ((cmd->sense[12] == 0x29) ||
	       ((cmd->sense[12] == 0x2A) && (cmd->sense[13] == 1))))) {
		TRACE_MGMT_DBG("Converting fixed sense to descriptor (cmd %p)", cmd);
		if ((cmd->sense_valid_len < 18)) {
			PRINT_ERROR("Sense too small to convert (%d, "
				"type: fixed)", cmd->sense_buflen);
			goto out;
		}
		cmd->sense_valid_len = scst_set_sense(cmd->sense, cmd->sense_buflen,
			d_sense, cmd->sense[2], cmd->sense[12], cmd->sense[13]);
	} else if (!d_sense && ((scst_sense_response_code(cmd->sense) == 0x72) ||
				(scst_sense_response_code(cmd->sense) == 0x73))) {
		TRACE_MGMT_DBG("Converting descriptor sense to fixed (cmd %p)",
			cmd);
		if ((cmd->sense_buflen < 18) || (cmd->sense_valid_len < 8)) {
			PRINT_ERROR("Sense too small to convert (%d, "
				"type: descriptor, valid %d)",
				cmd->sense_buflen, cmd->sense_valid_len);
			goto out;
		}
		cmd->sense_valid_len = scst_set_sense(cmd->sense,
			cmd->sense_buflen, d_sense,
			cmd->sense[1], cmd->sense[2], cmd->sense[3]);
	}

out:
	TRACE_EXIT();
	return;
}
EXPORT_SYMBOL(scst_check_convert_sense);

int scst_set_cmd_error_sense(struct scst_cmd *cmd, uint8_t *sense,
	unsigned int len)
{
	int res;

	TRACE_ENTRY();

	res = scst_set_cmd_error_status(cmd, SAM_STAT_CHECK_CONDITION);
	if (res != 0)
		goto out;

	res = scst_alloc_set_sense(cmd, 1, sense, len);

out:
	TRACE_EXIT_RES(res);
	return res;
}

/**
 * scst_set_busy() - set BUSY or TASK QUEUE FULL status
 *
 * Sets BUSY or TASK QUEUE FULL status depending on if this session has other
 * outstanding commands or not.
 */
void scst_set_busy(struct scst_cmd *cmd)
{
	int c = atomic_read(&cmd->sess->sess_cmd_count);

	TRACE_ENTRY();

	if ((c <= 1) || (cmd->sess->init_phase != SCST_SESS_IPH_READY))	{
		scst_set_cmd_error_status(cmd, SAM_STAT_BUSY);
		TRACE(TRACE_FLOW_CONTROL, "Sending BUSY status to initiator %s "
			"(cmds count %d, queue_type %x, sess->init_phase %d)",
			cmd->sess->initiator_name, c,
			cmd->queue_type, cmd->sess->init_phase);
	} else {
		scst_set_cmd_error_status(cmd, SAM_STAT_TASK_SET_FULL);
		TRACE(TRACE_FLOW_CONTROL, "Sending QUEUE_FULL status to "
			"initiator %s (cmds count %d, queue_type %x, "
			"sess->init_phase %d)", cmd->sess->initiator_name, c,
			cmd->queue_type, cmd->sess->init_phase);
	}

	TRACE_EXIT();
	return;
}
EXPORT_SYMBOL(scst_set_busy);

/**
 * scst_set_initial_UA() - set initial Unit Attention
 *
 * Sets initial Unit Attention on all devices of the session,
 * replacing default scst_sense_reset_UA
 */
void scst_set_initial_UA(struct scst_session *sess, int key, int asc, int ascq)
{
	int i;

	TRACE_ENTRY();

	TRACE_MGMT_DBG("Setting for sess %p initial UA %x/%x/%x", sess, key,
		asc, ascq);

	/* To protect sess_tgt_dev_list */
	mutex_lock(&scst_mutex);

	for (i = 0; i < SESS_TGT_DEV_LIST_HASH_SIZE; i++) {
		struct list_head *head = &sess->sess_tgt_dev_list[i];
		struct scst_tgt_dev *tgt_dev;

		list_for_each_entry(tgt_dev, head, sess_tgt_dev_list_entry) {
			spin_lock_bh(&tgt_dev->tgt_dev_lock);
			if (!list_empty(&tgt_dev->UA_list)) {
				struct scst_tgt_dev_UA *ua;

				ua = list_first_entry(&tgt_dev->UA_list,
					typeof(*ua), UA_list_entry);
				if (scst_analyze_sense(ua->UA_sense_buffer,
						ua->UA_valid_sense_len,
						SCST_SENSE_ALL_VALID,
						SCST_LOAD_SENSE(scst_sense_reset_UA))) {
					ua->UA_valid_sense_len = scst_set_sense(
						ua->UA_sense_buffer,
						sizeof(ua->UA_sense_buffer),
						tgt_dev->dev->d_sense,
						key, asc, ascq);
				} else
					PRINT_ERROR("%s",
						"The first UA isn't RESET UA");
			} else
				PRINT_ERROR("%s", "There's no RESET UA to "
					"replace");
			spin_unlock_bh(&tgt_dev->tgt_dev_lock);
		}
	}

	mutex_unlock(&scst_mutex);

	TRACE_EXIT();
	return;
}
EXPORT_SYMBOL(scst_set_initial_UA);

struct scst_aen *scst_alloc_aen(struct scst_session *sess,
	uint64_t unpacked_lun)
{
	struct scst_aen *aen;

	TRACE_ENTRY();

	aen = mempool_alloc(scst_aen_mempool, GFP_KERNEL);
	if (aen == NULL) {
		PRINT_ERROR("AEN memory allocation failed. Corresponding "
			"event notification will not be performed (initiator "
			"%s)", sess->initiator_name);
		goto out;
	}
	memset(aen, 0, sizeof(*aen));

	aen->sess = sess;
	scst_sess_get(sess);

	aen->lun = scst_pack_lun(unpacked_lun, sess->acg->addr_method);

out:
	TRACE_EXIT_HRES((unsigned long)aen);
	return aen;
}

void scst_free_aen(struct scst_aen *aen)
{
	TRACE_ENTRY();

	scst_sess_put(aen->sess);
	mempool_free(aen, scst_aen_mempool);

	TRACE_EXIT();
	return;
}

/* Must be called under scst_mutex */
void scst_gen_aen_or_ua(struct scst_tgt_dev *tgt_dev,
	int key, int asc, int ascq)
{
	struct scst_session *sess = tgt_dev->sess;
	struct scst_tgt_template *tgtt = sess->tgt->tgtt;
	uint8_t sense_buffer[SCST_STANDARD_SENSE_LEN];
	int sl;

	TRACE_ENTRY();

	if (sess->init_phase != SCST_SESS_IPH_READY ||
	    sess->shut_phase != SCST_SESS_SPH_READY)
		goto out;

	if (tgtt->report_aen != NULL) {
		struct scst_aen *aen;
		int rc;

		aen = scst_alloc_aen(sess, tgt_dev->lun);
		if (aen == NULL)
			goto queue_ua;

		aen->event_fn = SCST_AEN_SCSI;
		aen->aen_sense_len = scst_set_sense(aen->aen_sense,
			sizeof(aen->aen_sense), tgt_dev->dev->d_sense,
			key, asc, ascq);

		TRACE_DBG("Calling target's %s report_aen(%p)",
			tgtt->name, aen);
		rc = tgtt->report_aen(aen);
		TRACE_DBG("Target's %s report_aen(%p) returned %d",
			tgtt->name, aen, rc);
		if (rc == SCST_AEN_RES_SUCCESS)
			goto out;

		scst_free_aen(aen);
	}

queue_ua:
	TRACE_MGMT_DBG("AEN not supported, queueing plain UA (tgt_dev %p)",
		tgt_dev);
	sl = scst_set_sense(sense_buffer, sizeof(sense_buffer),
		tgt_dev->dev->d_sense, key, asc, ascq);
	scst_check_set_UA(tgt_dev, sense_buffer, sl, 0);

out:
	TRACE_EXIT();
	return;
}

/**
 * scst_capacity_data_changed() - notify SCST about device capacity change
 *
 * Notifies SCST core that dev has changed its capacity. Called under no locks.
 */
void scst_capacity_data_changed(struct scst_device *dev)
{
	struct scst_tgt_dev *tgt_dev;

	TRACE_ENTRY();

	if (dev->type != TYPE_DISK) {
		TRACE_MGMT_DBG("Device type %d isn't for CAPACITY DATA "
			"CHANGED UA", dev->type);
		goto out;
	}

	TRACE_MGMT_DBG("CAPACITY DATA CHANGED (dev %p)", dev);

	mutex_lock(&scst_mutex);

	list_for_each_entry(tgt_dev, &dev->dev_tgt_dev_list,
			    dev_tgt_dev_list_entry) {
		scst_gen_aen_or_ua(tgt_dev,
			SCST_LOAD_SENSE(scst_sense_capacity_data_changed));
	}

	mutex_unlock(&scst_mutex);

out:
	TRACE_EXIT();
	return;
}
EXPORT_SYMBOL_GPL(scst_capacity_data_changed);

static inline bool scst_is_report_luns_changed_type(int type)
{
	switch (type) {
	case TYPE_DISK:
	case TYPE_TAPE:
	case TYPE_PRINTER:
	case TYPE_PROCESSOR:
	case TYPE_WORM:
	case TYPE_ROM:
	case TYPE_SCANNER:
	case TYPE_MOD:
	case TYPE_MEDIUM_CHANGER:
	case TYPE_RAID:
	case TYPE_ENCLOSURE:
		return true;
	default:
		return false;
	}
}

/* scst_mutex supposed to be held */
static void scst_queue_report_luns_changed_UA(struct scst_session *sess,
					      int flags)
{
	uint8_t sense_buffer[SCST_STANDARD_SENSE_LEN];
	struct list_head *head;
	struct scst_tgt_dev *tgt_dev;
	int i;

	TRACE_ENTRY();

	TRACE_MGMT_DBG("Queueing REPORTED LUNS DATA CHANGED UA "
		"(sess %p)", sess);

	local_bh_disable();

#if !defined(__CHECKER__)
	for (i = 0; i < SESS_TGT_DEV_LIST_HASH_SIZE; i++) {
		head = &sess->sess_tgt_dev_list[i];

		list_for_each_entry(tgt_dev, head,
				sess_tgt_dev_list_entry) {
			/* Lockdep triggers here a false positive.. */
			spin_lock(&tgt_dev->tgt_dev_lock);
		}
	}
#endif

	for (i = 0; i < SESS_TGT_DEV_LIST_HASH_SIZE; i++) {
		head = &sess->sess_tgt_dev_list[i];

		list_for_each_entry(tgt_dev, head, sess_tgt_dev_list_entry) {
			int sl;

			if (!scst_is_report_luns_changed_type(
					tgt_dev->dev->type))
				continue;

			sl = scst_set_sense(sense_buffer, sizeof(sense_buffer),
				tgt_dev->dev->d_sense,
				SCST_LOAD_SENSE(scst_sense_reported_luns_data_changed));

			__scst_check_set_UA(tgt_dev, sense_buffer,
				sl, flags | SCST_SET_UA_FLAG_GLOBAL);
		}
	}

#if !defined(__CHECKER__)
	for (i = SESS_TGT_DEV_LIST_HASH_SIZE-1; i >= 0; i--) {
		head = &sess->sess_tgt_dev_list[i];

		list_for_each_entry_reverse(tgt_dev, head,
						sess_tgt_dev_list_entry) {
			spin_unlock(&tgt_dev->tgt_dev_lock);
		}
	}
#endif

	local_bh_enable();

	TRACE_EXIT();
	return;
}

/* The activity supposed to be suspended and scst_mutex held */
static void scst_report_luns_changed_sess(struct scst_session *sess)
{
	int i;
	struct scst_tgt_template *tgtt = sess->tgt->tgtt;
	int d_sense = 0;
	uint64_t lun = 0;

	TRACE_ENTRY();

	if ((sess->init_phase != SCST_SESS_IPH_READY) ||
	    (sess->shut_phase != SCST_SESS_SPH_READY))
		goto out;

	TRACE_DBG("REPORTED LUNS DATA CHANGED (sess %p)", sess);

	for (i = 0; i < SESS_TGT_DEV_LIST_HASH_SIZE; i++) {
		struct list_head *head;
		struct scst_tgt_dev *tgt_dev;

		head = &sess->sess_tgt_dev_list[i];

		list_for_each_entry(tgt_dev, head,
				sess_tgt_dev_list_entry) {
			if (scst_is_report_luns_changed_type(
					tgt_dev->dev->type)) {
				lun = tgt_dev->lun;
				d_sense = tgt_dev->dev->d_sense;
				goto found;
			}
		}
	}

found:
	if (tgtt->report_aen != NULL) {
		struct scst_aen *aen;
		int rc;

		aen = scst_alloc_aen(sess, lun);
		if (aen == NULL)
			goto queue_ua;

		aen->event_fn = SCST_AEN_SCSI;
		aen->aen_sense_len = scst_set_sense(aen->aen_sense,
			sizeof(aen->aen_sense), d_sense,
			SCST_LOAD_SENSE(scst_sense_reported_luns_data_changed));

		TRACE_DBG("Calling target's %s report_aen(%p)",
			tgtt->name, aen);
		rc = tgtt->report_aen(aen);
		TRACE_DBG("Target's %s report_aen(%p) returned %d",
			tgtt->name, aen, rc);
		if (rc == SCST_AEN_RES_SUCCESS)
			goto out;

		scst_free_aen(aen);
	}

queue_ua:
	scst_queue_report_luns_changed_UA(sess, 0);

out:
	TRACE_EXIT();
	return;
}

/* The activity supposed to be suspended and scst_mutex held */
void scst_report_luns_changed(struct scst_acg *acg)
{
	struct scst_session *sess;

	TRACE_ENTRY();

	TRACE_DBG("REPORTED LUNS DATA CHANGED (acg %s)", acg->acg_name);

	list_for_each_entry(sess, &acg->acg_sess_list, acg_sess_list_entry) {
		scst_report_luns_changed_sess(sess);
	}

	TRACE_EXIT();
	return;
}

/**
 * scst_aen_done() - AEN processing done
 *
 * Notifies SCST that the driver has sent the AEN and it
 * can be freed now. Don't forget to set the delivery status, if it
 * isn't success, using scst_set_aen_delivery_status() before calling
 * this function.
 */
void scst_aen_done(struct scst_aen *aen)
{
	TRACE_ENTRY();

	TRACE_MGMT_DBG("AEN %p (fn %d) done (initiator %s)", aen,
		aen->event_fn, aen->sess->initiator_name);

	if (aen->delivery_status == SCST_AEN_RES_SUCCESS)
		goto out_free;

	if (aen->event_fn != SCST_AEN_SCSI)
		goto out_free;

	TRACE_MGMT_DBG("Delivery of SCSI AEN failed (initiator %s)",
		aen->sess->initiator_name);

	if (scst_analyze_sense(aen->aen_sense, aen->aen_sense_len,
			SCST_SENSE_ALL_VALID, SCST_LOAD_SENSE(
				scst_sense_reported_luns_data_changed))) {
		mutex_lock(&scst_mutex);
		scst_queue_report_luns_changed_UA(aen->sess,
			SCST_SET_UA_FLAG_AT_HEAD);
		mutex_unlock(&scst_mutex);
	} else {
		struct scst_session *sess = aen->sess;
		struct scst_tgt_dev *tgt_dev;
		uint64_t lun;

		lun = scst_unpack_lun((uint8_t *)&aen->lun, sizeof(aen->lun));

		mutex_lock(&scst_mutex);

		/* tgt_dev might get dead, so we need to reseek it */
		tgt_dev = scst_lookup_tgt_dev(sess, lun);
		if (tgt_dev) {
			TRACE_MGMT_DBG("Requeuing failed AEN UA for tgt_dev %p",
				       tgt_dev);
			scst_check_set_UA(tgt_dev, aen->aen_sense,
					  aen->aen_sense_len,
					  SCST_SET_UA_FLAG_AT_HEAD);
		}

		mutex_unlock(&scst_mutex);
	}

out_free:
	scst_free_aen(aen);

	TRACE_EXIT();
	return;
}
EXPORT_SYMBOL(scst_aen_done);

void scst_requeue_ua(struct scst_cmd *cmd, const uint8_t *buf, int size)
{
	TRACE_ENTRY();

	if (buf == NULL) {
		buf = cmd->sense;
		size = cmd->sense_valid_len;
	}

	if (scst_analyze_sense(buf, size, SCST_SENSE_ALL_VALID,
			SCST_LOAD_SENSE(scst_sense_reported_luns_data_changed))) {
		TRACE_MGMT_DBG("Requeuing REPORTED LUNS DATA CHANGED UA "
			"for delivery failed cmd %p", cmd);
		mutex_lock(&scst_mutex);
		scst_queue_report_luns_changed_UA(cmd->sess,
			SCST_SET_UA_FLAG_AT_HEAD);
		mutex_unlock(&scst_mutex);
	} else {
		TRACE_MGMT_DBG("Requeuing UA for delivery failed cmd %p", cmd);
		scst_check_set_UA(cmd->tgt_dev, buf, size, SCST_SET_UA_FLAG_AT_HEAD);
	}

	TRACE_EXIT();
	return;
}

/* The activity supposed to be suspended and scst_mutex held */
static void scst_check_reassign_sess(struct scst_session *sess)
{
	struct scst_acg *acg, *old_acg;
	struct scst_acg_dev *acg_dev;
	int i, rc;
	struct list_head *head;
	struct scst_tgt_dev *tgt_dev;
	bool luns_changed = false;
	bool add_failed, something_freed;

	TRACE_ENTRY();

	if (sess->shut_phase != SCST_SESS_SPH_READY)
		goto out;

	TRACE_DBG("Checking reassignment for sess %p (initiator %s)",
		sess, sess->initiator_name);

	acg = scst_find_acg(sess);
	if (acg == sess->acg) {
		TRACE_DBG("No reassignment for sess %p", sess);
		goto out;
	}

	PRINT_INFO("sess %p (initiator %s) will be reassigned from acg %s to "
		"acg %s", sess, sess->initiator_name, sess->acg->acg_name,
		acg->acg_name);

	old_acg = sess->acg;
	sess->acg = NULL; /* to catch implicit dependencies earlier */

retry_add:
	add_failed = false;
	list_for_each_entry(acg_dev, &acg->acg_dev_list, acg_dev_list_entry) {
		bool inq_changed_ua_needed = false;

		for (i = 0; i < SESS_TGT_DEV_LIST_HASH_SIZE; i++) {
			head = &sess->sess_tgt_dev_list[i];

			list_for_each_entry(tgt_dev, head,
					sess_tgt_dev_list_entry) {
				if ((tgt_dev->dev == acg_dev->dev) &&
				    (tgt_dev->lun == acg_dev->lun) &&
				    (tgt_dev->acg_dev->acg_dev_rd_only == acg_dev->acg_dev_rd_only)) {
					TRACE_MGMT_DBG("sess %p: tgt_dev %p for "
						"LUN %lld stays the same",
						sess, tgt_dev,
						(unsigned long long)tgt_dev->lun);
					tgt_dev->acg_dev = acg_dev;
					goto next;
				} else if (tgt_dev->lun == acg_dev->lun) {
					TRACE_MGMT_DBG("Replacing LUN %lld",
						(long long)tgt_dev->lun);
					scst_free_tgt_dev(tgt_dev);
					inq_changed_ua_needed = 1;
					break;
				}
			}
		}

		luns_changed = true;

		TRACE_MGMT_DBG("sess %p: Allocing new tgt_dev for LUN %lld",
			sess, (unsigned long long)acg_dev->lun);

		rc = scst_alloc_add_tgt_dev(sess, acg_dev, &tgt_dev);
		if (rc == -EPERM)
			continue;
		else if (rc != 0) {
			add_failed = true;
			break;
		}

		tgt_dev->inq_changed_ua_needed = inq_changed_ua_needed;
next:
		continue;
	}

	something_freed = false;
	for (i = 0; i < SESS_TGT_DEV_LIST_HASH_SIZE; i++) {
		struct scst_tgt_dev *t;
		head = &sess->sess_tgt_dev_list[i];

		list_for_each_entry_safe(tgt_dev, t, head,
					sess_tgt_dev_list_entry) {
			if (tgt_dev->acg_dev->acg != acg) {
				TRACE_MGMT_DBG("sess %p: Deleting not used "
					"tgt_dev %p for LUN %lld",
					sess, tgt_dev,
					(unsigned long long)tgt_dev->lun);
				luns_changed = true;
				something_freed = true;
				scst_free_tgt_dev(tgt_dev);
			}
		}
	}

	if (add_failed && something_freed) {
		TRACE_MGMT_DBG("sess %p: Retrying adding new tgt_devs", sess);
		goto retry_add;
	}

	sess->acg = acg;

	TRACE_DBG("Moving sess %p from acg %s to acg %s", sess,
		old_acg->acg_name, acg->acg_name);
	list_move_tail(&sess->acg_sess_list_entry, &acg->acg_sess_list);
	scst_get_acg(acg);
	scst_put_acg(old_acg);

#ifndef CONFIG_SCST_PROC
	scst_recreate_sess_luns_link(sess);
	/* Ignore possible error, since we can't do anything on it */
#endif

	if (luns_changed) {
		scst_report_luns_changed_sess(sess);

		for (i = 0; i < SESS_TGT_DEV_LIST_HASH_SIZE; i++) {
			head = &sess->sess_tgt_dev_list[i];

			list_for_each_entry(tgt_dev, head,
					sess_tgt_dev_list_entry) {
				if (tgt_dev->inq_changed_ua_needed) {
					TRACE_MGMT_DBG("sess %p: Setting "
						"INQUIRY DATA HAS CHANGED UA "
						"(tgt_dev %p)", sess, tgt_dev);

					tgt_dev->inq_changed_ua_needed = 0;

					scst_gen_aen_or_ua(tgt_dev,
						SCST_LOAD_SENSE(scst_sense_inquiry_data_changed));
				}
			}
		}
	}

out:
	TRACE_EXIT();
	return;
}

/* The activity supposed to be suspended and scst_mutex held */
void scst_check_reassign_sessions(void)
{
	struct scst_tgt_template *tgtt;

	TRACE_ENTRY();

	list_for_each_entry(tgtt, &scst_template_list, scst_template_list_entry) {
		struct scst_tgt *tgt;
		list_for_each_entry(tgt, &tgtt->tgt_list, tgt_list_entry) {
			struct scst_session *sess;
			list_for_each_entry(sess, &tgt->sess_list,
						sess_list_entry) {
				scst_check_reassign_sess(sess);
			}
		}
	}

	TRACE_EXIT();
	return;
}

int scst_get_cmd_abnormal_done_state(struct scst_cmd *cmd)
{
	int res;
	bool trace = false;

	TRACE_ENTRY();

	switch (cmd->state) {
	case SCST_CMD_STATE_INIT_WAIT:
	case SCST_CMD_STATE_INIT:
	case SCST_CMD_STATE_PARSE:
		if (cmd->preprocessing_only) {
			res = SCST_CMD_STATE_PREPROCESSING_DONE;
			break;
		}
		trace = true;
		/* go through */
	case SCST_CMD_STATE_DEV_DONE:
		if (cmd->internal)
			res = SCST_CMD_STATE_FINISHED_INTERNAL;
		else
			res = SCST_CMD_STATE_PRE_XMIT_RESP1;
		break;

	case SCST_CMD_STATE_PRE_DEV_DONE:
	case SCST_CMD_STATE_MODE_SELECT_CHECKS:
		res = SCST_CMD_STATE_DEV_DONE;
		break;

	case SCST_CMD_STATE_PRE_XMIT_RESP1:
		res = SCST_CMD_STATE_PRE_XMIT_RESP2;
		break;

	case SCST_CMD_STATE_PRE_XMIT_RESP2:
		res = SCST_CMD_STATE_XMIT_RESP;
		break;

	case SCST_CMD_STATE_PREPROCESSING_DONE:
	case SCST_CMD_STATE_PREPROCESSING_DONE_CALLED:
		if (cmd->tgt_dev == NULL) {
			trace = true;
			res = SCST_CMD_STATE_PRE_XMIT_RESP1;
		} else
			res = SCST_CMD_STATE_PRE_DEV_DONE;
		break;

	case SCST_CMD_STATE_PREPARE_SPACE:
		if (cmd->preprocessing_only) {
			res = SCST_CMD_STATE_PREPROCESSING_DONE;
			break;
		} /* else go through */
	case SCST_CMD_STATE_RDY_TO_XFER:
	case SCST_CMD_STATE_DATA_WAIT:
	case SCST_CMD_STATE_TGT_PRE_EXEC:
	case SCST_CMD_STATE_EXEC_CHECK_BLOCKING:
	case SCST_CMD_STATE_EXEC_CHECK_SN:
	case SCST_CMD_STATE_LOCAL_EXEC:
	case SCST_CMD_STATE_REAL_EXEC:
	case SCST_CMD_STATE_EXEC_WAIT:
		res = SCST_CMD_STATE_PRE_DEV_DONE;
		break;

	default:
		PRINT_CRIT_ERROR("Wrong cmd state %d (cmd %p, op %s)",
			cmd->state, cmd, scst_get_opcode_name(cmd));
		sBUG();
#if defined(RHEL_MAJOR) && RHEL_MAJOR -0 < 6
		/* Invalid state to suppress a compiler warning */
		res = SCST_CMD_STATE_LAST_ACTIVE;
#endif
	}

	if (trace) {
		/*
		 * Little hack to trace completion of commands, which are
		 * going to bypass normal tracing on SCST_CMD_STATE_PRE_DEV_DONE
		 */
		TRACE(TRACE_SCSI, "cmd %p, status %x, msg_status %x, host_status %x, "
			"driver_status %x, resp_data_len %d", cmd, cmd->status,
			cmd->msg_status, cmd->host_status, cmd->driver_status,
			cmd->resp_data_len);
		if (unlikely(cmd->status == SAM_STAT_CHECK_CONDITION) &&
		    scst_sense_valid(cmd->sense)) {
			PRINT_BUFF_FLAG(TRACE_SCSI, "Sense", cmd->sense,
				cmd->sense_valid_len);
		}
	}

	TRACE_EXIT_RES(res);
	return res;
}
EXPORT_SYMBOL_GPL(scst_get_cmd_abnormal_done_state);

/**
 * scst_set_cmd_abnormal_done_state() - set command's next abnormal done state
 *
 * Sets state of the SCSI target state machine to abnormally complete command
 * ASAP.
 */
void scst_set_cmd_abnormal_done_state(struct scst_cmd *cmd)
{
	TRACE_ENTRY();

#ifdef CONFIG_SCST_EXTRACHECKS
	switch (cmd->state) {
	case SCST_CMD_STATE_XMIT_RESP:
	case SCST_CMD_STATE_FINISHED:
	case SCST_CMD_STATE_FINISHED_INTERNAL:
	case SCST_CMD_STATE_XMIT_WAIT:
		PRINT_CRIT_ERROR("Wrong cmd state %d (cmd %p, op %s)",
			cmd->state, cmd, scst_get_opcode_name(cmd));
		sBUG();
	}
#endif

	cmd->state = scst_get_cmd_abnormal_done_state(cmd);

	switch (cmd->state) {
	case SCST_CMD_STATE_INIT_WAIT:
	case SCST_CMD_STATE_INIT:
	case SCST_CMD_STATE_PARSE:
	case SCST_CMD_STATE_PREPROCESSING_DONE:
	case SCST_CMD_STATE_PREPROCESSING_DONE_CALLED:
	case SCST_CMD_STATE_PREPARE_SPACE:
	case SCST_CMD_STATE_RDY_TO_XFER:
	case SCST_CMD_STATE_DATA_WAIT:
		cmd->write_len = 0;
		cmd->resid_possible = 1;
		break;
	case SCST_CMD_STATE_TGT_PRE_EXEC:
	case SCST_CMD_STATE_EXEC_CHECK_SN:
	case SCST_CMD_STATE_EXEC_CHECK_BLOCKING:
	case SCST_CMD_STATE_LOCAL_EXEC:
	case SCST_CMD_STATE_REAL_EXEC:
	case SCST_CMD_STATE_EXEC_WAIT:
	case SCST_CMD_STATE_DEV_DONE:
	case SCST_CMD_STATE_PRE_DEV_DONE:
	case SCST_CMD_STATE_MODE_SELECT_CHECKS:
	case SCST_CMD_STATE_PRE_XMIT_RESP1:
	case SCST_CMD_STATE_PRE_XMIT_RESP2:
	case SCST_CMD_STATE_FINISHED_INTERNAL:
		break;
	default:
		PRINT_CRIT_ERROR("Wrong cmd state %d (cmd %p, op %s)",
			cmd->state, cmd, scst_get_opcode_name(cmd));
		sBUG();
		break;
	}

#ifdef CONFIG_SCST_EXTRACHECKS
	if (((cmd->state != SCST_CMD_STATE_PRE_XMIT_RESP1) &&
	     (cmd->state != SCST_CMD_STATE_PREPROCESSING_DONE)) &&
		   (cmd->tgt_dev == NULL) && !cmd->internal) {
		PRINT_CRIT_ERROR("Wrong not inited cmd state %d (cmd %p, "
			"op %s)", cmd->state, cmd, scst_get_opcode_name(cmd));
		sBUG();
	}
#endif

	TRACE_EXIT();
	return;
}
EXPORT_SYMBOL_GPL(scst_set_cmd_abnormal_done_state);

#if defined(CONFIG_SCST_DEBUG) || defined(CONFIG_SCST_TRACING)
const char *scst_get_opcode_name(struct scst_cmd *cmd)
{
	if (cmd->op_name)
		return cmd->op_name;
	else {
		scnprintf(cmd->not_parsed_op_name,
			sizeof(cmd->not_parsed_op_name), "0x%x", cmd->cdb[0]);
		return cmd->not_parsed_op_name;
	}
}
EXPORT_SYMBOL(scst_get_opcode_name);
#endif

void scst_zero_write_rest(struct scst_cmd *cmd)
{
	int len, offs = 0;
	uint8_t *buf;

	TRACE_ENTRY();

	len = scst_get_sg_buf_first(cmd, &buf, *cmd->write_sg,
			*cmd->write_sg_cnt);
	while (len > 0) {
		int cur_offs;

		if (offs + len <= cmd->write_len)
			goto next;
		else if (offs >= cmd->write_len)
			cur_offs = 0;
		else
			cur_offs = cmd->write_len - offs;

		memset(&buf[cur_offs], 0, len - cur_offs);

next:
		offs += len;
		scst_put_sg_buf(cmd, buf, *cmd->write_sg, *cmd->write_sg_cnt);
		len = scst_get_sg_buf_next(cmd, &buf, *cmd->write_sg,
					*cmd->write_sg_cnt);
	}

	TRACE_EXIT();
	return;
}

static bool __scst_adjust_sg(struct scst_cmd *cmd, struct scatterlist *sg,
	int *sg_cnt, int adjust_len, struct scst_orig_sg_data *orig_sg)
{
	struct scatterlist *sgi;
	int i, l;
	bool res = false;

	TRACE_ENTRY();

	l = 0;
	for_each_sg(sg, sgi, *sg_cnt, i) {
#if LINUX_VERSION_CODE >= KERNEL_VERSION(2, 6, 24)
		TRACE_DBG("i %d, sg_cnt %d, sg %p, page_link %lx, len %d", i,
			*sg_cnt, sg, sgi->page_link, sgi->length);
#else
		TRACE_DBG("i %d, sg_cnt %d, sg %p, page_link %lx", i,
			*sg_cnt, sg, 0UL);
#endif
		l += sgi->length;
		if (l >= adjust_len) {
			int left = adjust_len - (l - sgi->length);

			TRACE_DBG_FLAG(TRACE_SG_OP|TRACE_MEMORY|TRACE_DEBUG,
				"cmd %p (tag %llu), sg %p, sg_cnt %d, "
				"adjust_len %d, i %d, sg[j].length %d, left %d",
				cmd, (unsigned long long int)cmd->tag,
				sg, *sg_cnt, adjust_len, i,
				sgi->length, left);

			orig_sg->p_orig_sg_cnt = sg_cnt;
			orig_sg->orig_sg_cnt = *sg_cnt;
			orig_sg->orig_sg_entry = sgi;
			orig_sg->orig_entry_offs = sgi->offset;
			orig_sg->orig_entry_len = sgi->length;
			*sg_cnt = (left > 0) ? i+1 : i;
			sgi->length = left;
			res = true;
			break;
		}
	}

	TRACE_EXIT_RES(res);
	return res;
}

/*
 * Makes cmd's SG shorter on adjust_len bytes. Reg_sg is true for cmd->sg
 * and false for cmd->write_sg.
 */
static void scst_adjust_sg(struct scst_cmd *cmd, bool reg_sg,
	int adjust_len)
{
	struct scatterlist *sg;
	int *sg_cnt;
	bool adjust_dif;

	TRACE_ENTRY();

	EXTRACHECKS_BUG_ON(cmd->sg_buff_modified || cmd->dif_sg_buff_modified);

	if (reg_sg) {
		sg = cmd->sg;
		sg_cnt = &cmd->sg_cnt;
		adjust_dif = (cmd->dif_sg != NULL);
	} else {
		sg = *cmd->write_sg;
		sg_cnt = cmd->write_sg_cnt;
		if (sg == cmd->sg)
			adjust_dif = (cmd->dif_sg != NULL);
		else
			adjust_dif = false;
	}

	TRACE_DBG("reg_sg %d, adjust_len %d, adjust_dif %d", reg_sg,
		adjust_len, adjust_dif);

	cmd->sg_buff_modified = !!__scst_adjust_sg(cmd, sg, sg_cnt, adjust_len,
					&cmd->orig_sg);

	if (adjust_dif) {
		adjust_len >>= (cmd->dev->block_shift - SCST_DIF_TAG_SHIFT);
		TRACE_DBG("DIF adjust_len %d", adjust_len);
		cmd->dif_sg_buff_modified = __scst_adjust_sg(cmd, cmd->dif_sg,
						&cmd->dif_sg_cnt, adjust_len,
						&cmd->orig_dif_sg);
	}

	TRACE_EXIT();
	return;
}

/**
 * scst_restore_sg_buff() - restores modified sg buffer
 *
 * Restores modified sg buffer in the original state.
 */
void scst_restore_sg_buff(struct scst_cmd *cmd)
{
	TRACE_DBG_FLAG(TRACE_DEBUG|TRACE_MEMORY, "cmd %p, sg %p, DATA: "
		"orig_sg_entry %p, orig_entry_offs %d, orig_entry_len %d, "
		"orig_sg_cnt %d, DIF: orig_sg_entry %p, "
		"orig_entry_offs %d, orig_entry_len %d, orig_sg_cnt %d", cmd,
		cmd->sg, cmd->orig_sg.orig_sg_entry, cmd->orig_sg.orig_entry_offs,
		cmd->orig_sg.orig_entry_len, cmd->orig_sg.orig_sg_cnt,
		cmd->orig_dif_sg.orig_sg_entry, cmd->orig_dif_sg.orig_entry_offs,
		cmd->orig_dif_sg.orig_entry_len, cmd->orig_dif_sg.orig_sg_cnt);

	EXTRACHECKS_BUG_ON(!(cmd->sg_buff_modified || cmd->dif_sg_buff_modified));

	if (cmd->sg_buff_modified) {
		cmd->orig_sg.orig_sg_entry->offset = cmd->orig_sg.orig_entry_offs;
		cmd->orig_sg.orig_sg_entry->length = cmd->orig_sg.orig_entry_len;
		*cmd->orig_sg.p_orig_sg_cnt = cmd->orig_sg.orig_sg_cnt;
	}

	if (cmd->dif_sg_buff_modified) {
		cmd->orig_dif_sg.orig_sg_entry->offset = cmd->orig_dif_sg.orig_entry_offs;
		cmd->orig_dif_sg.orig_sg_entry->length = cmd->orig_dif_sg.orig_entry_len;
		*cmd->orig_dif_sg.p_orig_sg_cnt = cmd->orig_dif_sg.orig_sg_cnt;
	}

	cmd->sg_buff_modified = 0;
	cmd->dif_sg_buff_modified = 0;
}
EXPORT_SYMBOL(scst_restore_sg_buff);

/**
 * scst_set_resp_data_len() - set response data length
 *
 * Sets response data length for cmd and truncates its SG vector accordingly.
 *
 * The cmd->resp_data_len must not be set directly, it must be set only
 * using this function. Value of resp_data_len must be <= cmd->bufflen.
 */
void scst_set_resp_data_len(struct scst_cmd *cmd, int resp_data_len)
{
	TRACE_ENTRY();

	scst_check_restore_sg_buff(cmd);
	cmd->resp_data_len = resp_data_len;

	if (resp_data_len == cmd->bufflen)
		goto out;

	TRACE_DBG("cmd %p, resp_data_len %d", cmd, resp_data_len);

	if (unlikely(resp_data_len > cmd->bufflen)) {
		PRINT_ERROR("Too big response data len %d (max %d), limiting "
			"it to the max (dev %s)", resp_data_len, cmd->bufflen,
			cmd->dev ? cmd->dev->virt_name : "(no LUN)");
		/*
		 * It's a bug in the lower level code, so dump stack to know
		 * who is the cause
		 */
		dump_stack();
		cmd->resp_data_len = cmd->bufflen;
		goto out;
	}

	scst_adjust_sg(cmd, true, resp_data_len);

	cmd->resid_possible = 1;

out:
	TRACE_EXIT();
	return;
}
EXPORT_SYMBOL_GPL(scst_set_resp_data_len);

void scst_limit_sg_write_len(struct scst_cmd *cmd)
{
	TRACE_ENTRY();

	TRACE_MEM("Limiting sg write len to %d (cmd %p, sg %p, sg_cnt %d)",
		cmd->write_len, cmd, *cmd->write_sg, *cmd->write_sg_cnt);

	scst_check_restore_sg_buff(cmd);
	scst_adjust_sg(cmd, false, cmd->write_len);

	TRACE_EXIT();
	return;
}

static int scst_full_len_to_data_len(int full_len, int block_shift)
{
	int rem, res;

	res = full_len << block_shift;
	rem = do_div(res, (1 << block_shift) + (1 << SCST_DIF_TAG_SHIFT));
	if (unlikely(rem != 0))
		TRACE(TRACE_MINOR, "Reminder %d for full len! (full len%d)",
			rem, full_len);

	TRACE_DBG("data len %d (full %d)", res, full_len);

	return res;
}

/*
 * Returns data expected transfer length, i.e. expected transfer length,
 * adjusted on DIF tags expected transfer length, if any.
 *
 * Very expensive, don't call on fast path!
 */
int scst_cmd_get_expected_transfer_len_data(struct scst_cmd *cmd)
{
	int rem, res;

	if (!cmd->tgt_dif_data_expected)
		return cmd->expected_transfer_len_full;

	res = cmd->expected_transfer_len_full << cmd->dev->block_shift;
	rem = do_div(res, cmd->dev->block_size + (1 << SCST_DIF_TAG_SHIFT));
	if (unlikely(rem != 0))
		TRACE(TRACE_MINOR, "Reminder %d for expected transfer len "
			"data! (cmd %p, op %s, expected len full %d)", rem,
			cmd, scst_get_opcode_name(cmd),
			cmd->expected_transfer_len_full);

	TRACE_DBG("Expected transfer len data %d (cmd %p)", res, cmd);

	return res;
}

/*
 * Returns DIF tags expected transfer length.
 *
 * Very expensive, don't call on fast path!
 */
int scst_cmd_get_expected_transfer_len_dif(struct scst_cmd *cmd)
{
	int rem, res;

	if (!cmd->tgt_dif_data_expected)
		return 0;

	res = cmd->expected_transfer_len_full << SCST_DIF_TAG_SHIFT;
	rem = do_div(res, cmd->dev->block_size + (1 << SCST_DIF_TAG_SHIFT));
	if (unlikely(rem != 0))
		TRACE(TRACE_MINOR, "Reminder %d for expected transfer len dif! "
			"(cmd %p, op %s, expected len full %d)", rem, cmd,
			scst_get_opcode_name(cmd), cmd->expected_transfer_len_full);

	TRACE_DBG("Expected transfer len DIF %d (cmd %p)", res, cmd);

	return res;
}

void scst_adjust_resp_data_len(struct scst_cmd *cmd)
{
	TRACE_ENTRY();

	if (!cmd->expected_values_set) {
		cmd->adjusted_resp_data_len = cmd->resp_data_len;
		goto out;
	}

	cmd->adjusted_resp_data_len = min(cmd->resp_data_len,
				scst_cmd_get_expected_transfer_len_data(cmd));

	if (cmd->adjusted_resp_data_len != cmd->resp_data_len) {
		TRACE_MEM("Adjusting resp_data_len to %d (cmd %p, sg %p, "
			"sg_cnt %d)", cmd->adjusted_resp_data_len, cmd, cmd->sg,
			cmd->sg_cnt);
		scst_check_restore_sg_buff(cmd);
		scst_adjust_sg(cmd, true, cmd->adjusted_resp_data_len);
	}

out:
	TRACE_EXIT();
	return;
}

/**
 * scst_cmd_set_write_not_received_data_len() - sets cmd's not received len
 *
 * Sets cmd's not received data length. Also automatically sets resid_possible.
 */
void scst_cmd_set_write_not_received_data_len(struct scst_cmd *cmd,
	int not_received)
{
	TRACE_ENTRY();

	cmd->write_not_received_set = 1;

	if (!cmd->expected_values_set) {
		/*
		 * No expected values set, so no residuals processing.
		 * It can happen if a command preliminary completed before
		 * target driver had a chance to set expected values.
		 */
		TRACE_MGMT_DBG("No expected values set, ignoring (cmd %p)", cmd);
		goto out;
	}

	cmd->resid_possible = 1;

	if ((cmd->expected_data_direction & SCST_DATA_READ) &&
	    (cmd->expected_data_direction & SCST_DATA_WRITE)) {
		cmd->write_len = cmd->expected_out_transfer_len - not_received;
		if (cmd->write_len == cmd->out_bufflen)
			goto out;
	} else if (cmd->expected_data_direction & SCST_DATA_WRITE) {
		cmd->write_len = cmd->expected_transfer_len_full - not_received;
		if (cmd->tgt_dif_data_expected)
			cmd->write_len = scst_full_len_to_data_len(cmd->write_len,
						cmd->dev->block_shift);
		if (cmd->write_len == cmd->bufflen)
			goto out;
	}

	/*
	 * Write len now can be bigger cmd->(out_)bufflen, but that's OK,
	 * because it will be used to only calculate write residuals.
	 */

	TRACE_DBG("cmd %p, not_received %d, write_len %d", cmd, not_received,
		cmd->write_len);

	if (cmd->data_direction & SCST_DATA_WRITE)
		scst_limit_sg_write_len(cmd);

out:
	TRACE_EXIT();
	return;
}
EXPORT_SYMBOL(scst_cmd_set_write_not_received_data_len);

void scst_cmd_set_write_no_data_received(struct scst_cmd *cmd)
{
	int w;

	TRACE_ENTRY();

	EXTRACHECKS_BUG_ON(cmd->expected_values_set &&
		((cmd->expected_data_direction & SCST_DATA_WRITE) == 0));

	if ((cmd->expected_data_direction & SCST_DATA_READ) &&
	    (cmd->expected_data_direction & SCST_DATA_WRITE))
		w = cmd->expected_out_transfer_len;
	else
		w = cmd->expected_transfer_len_full;

	scst_cmd_set_write_not_received_data_len(cmd, w);

	TRACE_EXIT();
	return;
}

/**
 * __scst_get_resid() - returns residuals for cmd
 *
 * Returns residuals for command. Must not be called directly, use
 * scst_get_resid() instead.
 */
bool __scst_get_resid(struct scst_cmd *cmd, int *resid, int *bidi_out_resid)
{
	bool res;

	TRACE_ENTRY();

	*resid = 0;
	if (bidi_out_resid != NULL)
		*bidi_out_resid = 0;

	if (!cmd->expected_values_set) {
		/*
		 * No expected values set, so no residuals processing.
		 * It can happen if a command preliminary completed before
		 * target driver had a chance to set expected values.
		 */
		TRACE_MGMT_DBG("No expected values set, returning no residual "
			"(cmd %p)", cmd);
		res = false;
		goto out;
	}

	if (cmd->expected_data_direction & SCST_DATA_READ) {
		int resp = cmd->resp_data_len;
		if (cmd->tgt_dif_data_expected)
			resp += (resp >> cmd->dev->block_shift) << SCST_DIF_TAG_SHIFT;
		*resid = cmd->expected_transfer_len_full - resp;
		if ((cmd->expected_data_direction & SCST_DATA_WRITE) && bidi_out_resid) {
			if (cmd->write_len < cmd->expected_out_transfer_len)
				*bidi_out_resid = cmd->expected_out_transfer_len -
							cmd->write_len;
			else
				*bidi_out_resid = cmd->write_len - cmd->out_bufflen;
		}
	} else if (cmd->expected_data_direction & SCST_DATA_WRITE) {
		int wl = cmd->write_len;
		if (cmd->tgt_dif_data_expected)
			wl += (wl >> cmd->dev->block_shift) << SCST_DIF_TAG_SHIFT;
		if (wl < cmd->expected_transfer_len_full)
			*resid = cmd->expected_transfer_len_full - wl;
		else {
			*resid = cmd->write_len - cmd->bufflen;
			if (cmd->tgt_dif_data_expected) {
				int r = *resid;
				if (r < 0)
					r = -r;
				r += (r >> cmd->dev->block_shift) << SCST_DIF_TAG_SHIFT;
				if (*resid > 0)
					*resid = r;
				else
					*resid = -r;
			}
		}
	}

	res = true;

	TRACE_DBG("cmd %p, resid %d, bidi_out_resid %d (resp_data_len %d, "
		"expected_data_direction %d, write_len %d, bufflen %d, "
		"tgt_dif_data_expected %d)", cmd, *resid,
		bidi_out_resid ? *bidi_out_resid : 0, cmd->resp_data_len,
		cmd->expected_data_direction, cmd->write_len, cmd->bufflen,
		cmd->tgt_dif_data_expected);

out:
	TRACE_EXIT_RES(res);
	return res;
}
EXPORT_SYMBOL(__scst_get_resid);

/* No locks */
void scst_queue_retry_cmd(struct scst_cmd *cmd)
{
	struct scst_tgt *tgt = cmd->tgt;
	unsigned long flags;

	TRACE_ENTRY();

	spin_lock_irqsave(&tgt->tgt_lock, flags);

	tgt->retry_cmds++;

	TRACE_RETRY("Adding cmd %p to retry cmd list", cmd);
	list_add_tail(&cmd->cmd_list_entry, &tgt->retry_cmd_list);

	if (!tgt->retry_timer_active) {
		TRACE_DBG("Activating retry timer for tgt %p", tgt);
		tgt->retry_timer.expires = jiffies + SCST_TGT_RETRY_TIMEOUT;
		add_timer(&tgt->retry_timer);
		tgt->retry_timer_active = 1;
	}

	spin_unlock_irqrestore(&tgt->tgt_lock, flags);

	TRACE_EXIT();
	return;
}

/**
 * scst_update_hw_pending_start() - update commands pending start
 *
 * Updates the command's hw_pending_start as if it's just started hw pending.
 * Target drivers should call it if they received reply from this pending
 * command, but SCST core won't see it.
 */
void scst_update_hw_pending_start(struct scst_cmd *cmd)
{
	unsigned long flags;

	TRACE_ENTRY();

	/* To sync with scst_check_hw_pending_cmd() */
	spin_lock_irqsave(&cmd->sess->sess_list_lock, flags);
	cmd->hw_pending_start = jiffies;
	TRACE_MGMT_DBG("Updated hw_pending_start to %ld (cmd %p)",
		cmd->hw_pending_start, cmd);
	spin_unlock_irqrestore(&cmd->sess->sess_list_lock, flags);

	TRACE_EXIT();
	return;
}
EXPORT_SYMBOL_GPL(scst_update_hw_pending_start);

/*
 * Supposed to be called under sess_list_lock, but can release/reacquire it.
 * Returns 0 to continue, >0 to restart, <0 to break.
 */
static int scst_check_hw_pending_cmd(struct scst_cmd *cmd,
	unsigned long cur_time, unsigned long max_time,
	struct scst_session *sess, unsigned long *flags,
	struct scst_tgt_template *tgtt)
{
	int res = -1; /* break */

	TRACE_DBG("cmd %p, hw_pending %d, proc time %ld, "
		"pending time %ld", cmd, cmd->cmd_hw_pending,
		(long)(cur_time - cmd->start_time) / HZ,
		(long)(cur_time - cmd->hw_pending_start) / HZ);

	if (time_before(cur_time, cmd->start_time + max_time)) {
		/* Cmds are ordered, so no need to check more */
		goto out;
	}

	if (!cmd->cmd_hw_pending) {
		res = 0; /* continue */
		goto out;
	}

	if (time_before(cur_time, cmd->hw_pending_start + max_time)) {
		res = 0; /* continue */
		goto out;
	}

	TRACE(TRACE_MGMT, "Cmd %p HW pending for too long %ld (state %x)",
		cmd, (cur_time - cmd->hw_pending_start) / HZ,
		cmd->state);

	cmd->cmd_hw_pending = 0;

	spin_unlock_irqrestore(&sess->sess_list_lock, *flags);
	tgtt->on_hw_pending_cmd_timeout(cmd);
	spin_lock_irqsave(&sess->sess_list_lock, *flags);

	res = 1; /* restart */

out:
	TRACE_EXIT_RES(res);
	return res;
}

#if LINUX_VERSION_CODE < KERNEL_VERSION(2, 6, 20)
static void scst_hw_pending_work_fn(void *p)
#else
static void scst_hw_pending_work_fn(struct work_struct *work)
#endif
{
#if LINUX_VERSION_CODE < KERNEL_VERSION(2, 6, 20)
	struct scst_session *sess = (struct scst_session *)p;
#else
	struct scst_session *sess = container_of(work, struct scst_session,
						 hw_pending_work.work);
#endif
	struct scst_tgt_template *tgtt = sess->tgt->tgtt;
	struct scst_cmd *cmd;
	unsigned long cur_time = jiffies;
	unsigned long flags;
	unsigned long max_time = tgtt->max_hw_pending_time * HZ;

	TRACE_ENTRY();

	TRACE_DBG("HW pending work (sess %p, max time %ld)", sess, max_time/HZ);

	clear_bit(SCST_SESS_HW_PENDING_WORK_SCHEDULED, &sess->sess_aflags);

	spin_lock_irqsave(&sess->sess_list_lock, flags);

restart:
	list_for_each_entry(cmd, &sess->sess_cmd_list, sess_cmd_list_entry) {
		int rc;

		rc = scst_check_hw_pending_cmd(cmd, cur_time, max_time, sess,
					&flags, tgtt);
		if (rc < 0)
			break;
		else if (rc == 0)
			continue;
		else
			goto restart;
	}

	if (!list_empty(&sess->sess_cmd_list)) {
		/*
		 * For stuck cmds if there is no activity we might need to have
		 * one more run to release them, so reschedule once again.
		 */
		TRACE_DBG("Sched HW pending work for sess %p (max time %d)",
			sess, tgtt->max_hw_pending_time);
		set_bit(SCST_SESS_HW_PENDING_WORK_SCHEDULED, &sess->sess_aflags);
		schedule_delayed_work(&sess->hw_pending_work,
				tgtt->max_hw_pending_time * HZ);
	}

	spin_unlock_irqrestore(&sess->sess_list_lock, flags);

	TRACE_EXIT();
	return;
}

static bool __scst_is_relative_target_port_id_unique(uint16_t id,
	const struct scst_tgt *t)
{
	bool res = true;
	struct scst_tgt_template *tgtt;

	TRACE_ENTRY();

	list_for_each_entry(tgtt, &scst_template_list,
				scst_template_list_entry) {
		struct scst_tgt *tgt;
		list_for_each_entry(tgt, &tgtt->tgt_list, tgt_list_entry) {
			if (tgt == t)
				continue;
			if ((tgt->tgtt->is_target_enabled != NULL) &&
			     !tgt->tgtt->is_target_enabled(tgt))
				continue;
			if (id == tgt->rel_tgt_id) {
				res = false;
				break;
			}
		}
	}

	TRACE_EXIT_RES(res);
	return res;
}

/* scst_mutex supposed to be locked */
bool scst_is_relative_target_port_id_unique(uint16_t id,
	const struct scst_tgt *t)
{
	bool res;

	TRACE_ENTRY();

	mutex_lock(&scst_mutex);
	res = __scst_is_relative_target_port_id_unique(id, t);
	mutex_unlock(&scst_mutex);

	TRACE_EXIT_RES(res);
	return res;
}

int gen_relative_target_port_id(uint16_t *id)
{
	int res = -EOVERFLOW;
	static unsigned long rti = SCST_MIN_REL_TGT_ID, rti_prev;

	TRACE_ENTRY();

	res = mutex_lock_interruptible(&scst_mutex);
	if (res != 0)
		goto out;

	rti_prev = rti;
	do {
		if (__scst_is_relative_target_port_id_unique(rti, NULL)) {
			*id = (uint16_t)rti++;
			res = 0;
			goto out_unlock;
		}
		rti++;
		if (rti > SCST_MAX_REL_TGT_ID)
			rti = SCST_MIN_REL_TGT_ID;
	} while (rti != rti_prev);

	PRINT_ERROR("%s", "Unable to create unique relative target port id");

out_unlock:
	mutex_unlock(&scst_mutex);

out:
	TRACE_EXIT_RES(res);
	return res;
}

/* No locks */
int scst_alloc_tgt(struct scst_tgt_template *tgtt, struct scst_tgt **tgt)
{
	struct scst_tgt *t;
	int res = 0;

	TRACE_ENTRY();

	t = kmem_cache_zalloc(scst_tgt_cachep, GFP_KERNEL);
	if (t == NULL) {
		PRINT_ERROR("%s", "Allocation of tgt failed");
		res = -ENOMEM;
		goto out;
	}

	INIT_LIST_HEAD(&t->sess_list);
	INIT_LIST_HEAD(&t->sysfs_sess_list);
	init_waitqueue_head(&t->unreg_waitQ);
	t->tgtt = tgtt;
	t->sg_tablesize = tgtt->sg_tablesize;
	t->tgt_dif_supported = tgtt->dif_supported;
	t->tgt_hw_dif_type1_supported = tgtt->hw_dif_type1_supported;
	t->tgt_hw_dif_type2_supported = tgtt->hw_dif_type2_supported;
	t->tgt_hw_dif_type3_supported = tgtt->hw_dif_type3_supported;
	t->tgt_hw_dif_ip_supported = tgtt->hw_dif_ip_supported;
	t->tgt_hw_dif_same_sg_layout_required = tgtt->hw_dif_same_sg_layout_required;
	t->tgt_supported_dif_block_sizes = tgtt->supported_dif_block_sizes;
	spin_lock_init(&t->tgt_lock);
	INIT_LIST_HEAD(&t->retry_cmd_list);
	init_timer(&t->retry_timer);
	t->retry_timer.data = (unsigned long)t;
	t->retry_timer.function = scst_tgt_retry_timer_fn;
	atomic_set(&t->tgt_dif_app_failed_tgt, 0);
	atomic_set(&t->tgt_dif_ref_failed_tgt, 0);
	atomic_set(&t->tgt_dif_guard_failed_tgt, 0);
	atomic_set(&t->tgt_dif_app_failed_scst, 0);
	atomic_set(&t->tgt_dif_ref_failed_scst, 0);
	atomic_set(&t->tgt_dif_guard_failed_scst, 0);
	atomic_set(&t->tgt_dif_app_failed_dev, 0);
	atomic_set(&t->tgt_dif_ref_failed_dev, 0);
	atomic_set(&t->tgt_dif_guard_failed_dev, 0);

#ifdef CONFIG_SCST_PROC
	res = gen_relative_target_port_id(&t->rel_tgt_id);
	if (res != 0) {
		scst_free_tgt(t);
		goto out;
	}
#else
	INIT_LIST_HEAD(&t->tgt_acg_list);
#endif

	*tgt = t;

out:
	TRACE_EXIT_HRES(res);
	return res;
}

/* No locks */
void scst_free_tgt(struct scst_tgt *tgt)
{
	TRACE_ENTRY();

	kfree(tgt->tgt_name);
	kfree(tgt->tgt_comment);
#ifdef CONFIG_SCST_PROC
	kfree(tgt->default_group_name);
#endif

	kmem_cache_free(scst_tgt_cachep, tgt);

	TRACE_EXIT();
	return;
}

static void scst_init_order_data(struct scst_order_data *order_data)
{
	int i;
	spin_lock_init(&order_data->sn_lock);
	INIT_LIST_HEAD(&order_data->deferred_cmd_list);
	INIT_LIST_HEAD(&order_data->skipped_sn_list);
	order_data->curr_sn = (typeof(order_data->curr_sn))(-20);
	order_data->expected_sn = order_data->curr_sn;
	order_data->cur_sn_slot = &order_data->sn_slots[0];
	for (i = 0; i < (int)ARRAY_SIZE(order_data->sn_slots); i++)
		atomic_set(&order_data->sn_slots[i], 0);
	spin_lock_init(&order_data->init_done_lock);
	return;
}

static int scst_dif_none(struct scst_cmd *cmd);
#ifdef CONFIG_SCST_DIF_INJECT_CORRUPTED_TAGS
static int scst_dif_none_type1(struct scst_cmd *cmd);
#else
#define scst_dif_none_type1 scst_dif_none
#endif

/* Called under scst_mutex and suspended activity */
int scst_alloc_device(gfp_t gfp_mask, struct scst_device **out_dev)
{
	struct scst_device *dev;
	int res = 0;

	TRACE_ENTRY();

	dev = kmem_cache_zalloc(scst_dev_cachep, gfp_mask);
	if (dev == NULL) {
		PRINT_ERROR("%s", "Allocation of scst_device failed");
		res = -ENOMEM;
		goto out;
	}

	dev->handler = &scst_null_devtype;
#ifdef CONFIG_SCST_PER_DEVICE_CMD_COUNT_LIMIT
	atomic_set(&dev->dev_cmd_count, 0);
#endif
	scst_init_mem_lim(&dev->dev_mem_lim);
	spin_lock_init(&dev->dev_lock);
	INIT_LIST_HEAD(&dev->blocked_cmd_list);
	INIT_LIST_HEAD(&dev->dev_tgt_dev_list);
	INIT_LIST_HEAD(&dev->dev_acg_dev_list);
	dev->dev_double_ua_possible = 1;
	dev->queue_alg = SCST_QUEUE_ALG_1_UNRESTRICTED_REORDER;

	mutex_init(&dev->dev_pr_mutex);
	dev->pr_generation = 0;
	dev->pr_is_set = 0;
	dev->pr_holder = NULL;
	dev->pr_scope = SCOPE_LU;
	dev->pr_type = TYPE_UNSPECIFIED;
	INIT_LIST_HEAD(&dev->dev_registrants_list);

	BUILD_BUG_ON(SCST_DIF_NO_CHECK_APP_TAG != 0);
	dev->dev_dif_static_app_tag = SCST_DIF_NO_CHECK_APP_TAG;
	dev->dev_dif_static_app_ref_tag = SCST_DIF_NO_CHECK_APP_TAG;
	dev->dev_dif_fn = scst_dif_none;

	scst_init_order_data(&dev->dev_order_data);

	scst_init_threads(&dev->dev_cmd_threads);

	*out_dev = dev;

out:
	TRACE_EXIT_RES(res);
	return res;
}

void scst_free_device(struct scst_device *dev)
{
	TRACE_ENTRY();

#ifdef CONFIG_SCST_EXTRACHECKS
	if (!list_empty(&dev->dev_tgt_dev_list) ||
	    !list_empty(&dev->dev_acg_dev_list)) {
		PRINT_CRIT_ERROR("%s: dev_tgt_dev_list or dev_acg_dev_list "
			"is not empty!", __func__);
		sBUG();
	}
#endif

	scst_deinit_threads(&dev->dev_cmd_threads);

	kfree(dev->virt_name);
	kmem_cache_free(scst_dev_cachep, dev);

	TRACE_EXIT();
	return;
}

bool scst_device_is_exported(struct scst_device *dev)
{
	lockdep_assert_held(&scst_mutex);

	WARN_ON_ONCE(!dev->dev_tgt_dev_list.next);

	return !list_empty(&dev->dev_tgt_dev_list);
}

/**
 * scst_init_mem_lim - initialize memory limits structure
 *
 * Initializes memory limits structure mem_lim according to
 * the current system configuration. This structure should be latter used
 * to track and limit allocated by one or more SGV pools memory.
 */
void scst_init_mem_lim(struct scst_mem_lim *mem_lim)
{
	atomic_set(&mem_lim->alloced_pages, 0);
	mem_lim->max_allowed_pages =
		((uint64_t)scst_max_dev_cmd_mem << 10) >> (PAGE_SHIFT - 10);
}
EXPORT_SYMBOL_GPL(scst_init_mem_lim);

static struct scst_acg_dev *scst_alloc_acg_dev(struct scst_acg *acg,
					struct scst_device *dev, uint64_t lun)
{
	struct scst_acg_dev *res;

	TRACE_ENTRY();

	res = kmem_cache_zalloc(scst_acgd_cachep, GFP_KERNEL);
	if (res == NULL) {
		PRINT_ERROR("%s", "Allocation of scst_acg_dev failed");
		goto out;
	}

	res->dev = dev;
	res->acg = acg;
	res->lun = lun;

out:
	TRACE_EXIT_HRES(res);
	return res;
}

/*
 * The activity supposed to be suspended and scst_mutex held or the
 * corresponding target supposed to be stopped.
 */
static void scst_del_acg_dev(struct scst_acg_dev *acg_dev, bool del_sysfs)
{
	TRACE_DBG("Removing acg_dev %p from dev_acg_dev_list", acg_dev);
	list_del(&acg_dev->dev_acg_dev_list_entry);

	if (del_sysfs)
		scst_acg_dev_sysfs_del(acg_dev);
}

/*
 * The activity supposed to be suspended and scst_mutex held or the
 * corresponding target supposed to be stopped.
 */
static void scst_free_acg_dev(struct scst_acg_dev *acg_dev)
{
	kmem_cache_free(scst_acgd_cachep, acg_dev);
}

/*
 * The activity supposed to be suspended and scst_mutex held or the
 * corresponding target supposed to be stopped.
 */
static void scst_del_free_acg_dev(struct scst_acg_dev *acg_dev, bool del_sysfs)
{
	TRACE_ENTRY();
	TRACE_DBG("Removing acg_dev %p from acg_dev_list", acg_dev);
	list_del(&acg_dev->acg_dev_list_entry);
	scst_del_acg_dev(acg_dev, del_sysfs);
	scst_free_acg_dev(acg_dev);
	TRACE_EXIT();
	return;
}

static int scst_check_dif_compatibility(const struct scst_acg *acg,
	const struct scst_device *dev)
{
	int res = -EINVAL;
	struct scst_tgt *tgt;
	const int *p;
	bool supported;

	TRACE_ENTRY();

	if (dev->dev_dif_mode == SCST_DIF_MODE_NONE)
		goto out_ok;

	tgt = acg->tgt;

	if (!tgt->tgt_dif_supported) {
		PRINT_ERROR("Target %s doesn't support T10-PI (device %s)",
			tgt->tgt_name, dev->virt_name);
		goto out;
	}

	if (dev->dev_dif_mode & SCST_DIF_MODE_TGT) {
		if ((dev->dev_dif_type == 1) && !tgt->tgt_hw_dif_type1_supported) {
			PRINT_ERROR("Target %s doesn't support type 1 "
				"protection TGT mode (device %s)", tgt->tgt_name,
				dev->virt_name);
			goto out;
		}

		if ((dev->dev_dif_type == 2) && !tgt->tgt_hw_dif_type2_supported) {
			PRINT_ERROR("Target %s doesn't support type 2 "
				"protection TGT mode (device %s)", tgt->tgt_name,
				dev->virt_name);
			goto out;
		}

		if ((dev->dev_dif_type == 3) && !tgt->tgt_hw_dif_type3_supported) {
			PRINT_ERROR("Target %s doesn't support type 3 "
				"protection TGT mode (device %s)", tgt->tgt_name,
				dev->virt_name);
			goto out;
		}
	}

	if (tgt->tgt_supported_dif_block_sizes == NULL)
		goto out_ok;

	p = tgt->tgt_supported_dif_block_sizes;
	supported = false;
	while (*p != 0) {
		if (*p == dev->block_size) {
			supported = true;
			break;
		}
		p++;
	}
	if (!supported) {
		PRINT_ERROR("Target %s doesn't support block size %d of "
			"device %s", tgt->tgt_name, dev->block_size, dev->virt_name);
		goto out;
	}

out_ok:
	res = 0;

out:
	TRACE_EXIT_RES(res);
	return res;
}

/* The activity supposed to be suspended and scst_mutex held */
int scst_acg_add_lun(struct scst_acg *acg, struct kobject *parent,
	struct scst_device *dev, uint64_t lun, int read_only,
	bool gen_scst_report_luns_changed, struct scst_acg_dev **out_acg_dev)
{
	int res;
	struct scst_acg_dev *acg_dev;
	struct scst_tgt_dev *tgt_dev;
	struct scst_session *sess;
	LIST_HEAD(tmp_tgt_dev_list);

	TRACE_ENTRY();

	INIT_LIST_HEAD(&tmp_tgt_dev_list);

	res = scst_check_dif_compatibility(acg, dev);
	if (res != 0)
		goto out;

	acg_dev = scst_alloc_acg_dev(acg, dev, lun);
	if (acg_dev == NULL) {
		res = -ENOMEM;
		goto out;
	}
	acg_dev->acg_dev_rd_only = read_only;
	if (dev->dev_dif_mode & SCST_DIF_MODE_DEV_STORE) {
		/* Devices are allowed to store only CRCs */
		acg_dev->acg_dev_dif_guard_format = SCST_DIF_GUARD_FORMAT_CRC;
	} else
		acg_dev->acg_dev_dif_guard_format =
			acg->tgt->tgt_hw_dif_ip_supported && !dev->dev_dif_ip_not_supported ?
							SCST_DIF_GUARD_FORMAT_IP :
							SCST_DIF_GUARD_FORMAT_CRC;

	TRACE_DBG("Adding acg_dev %p to acg_dev_list and dev_acg_dev_list",
		acg_dev);
	list_add_tail(&acg_dev->acg_dev_list_entry, &acg->acg_dev_list);
	list_add_tail(&acg_dev->dev_acg_dev_list_entry, &dev->dev_acg_dev_list);

	list_for_each_entry(sess, &acg->acg_sess_list, acg_sess_list_entry) {
		res = scst_alloc_add_tgt_dev(sess, acg_dev, &tgt_dev);
		if (res == -EPERM)
			continue;
		else if (res != 0)
			goto out_free;

		list_add_tail(&tgt_dev->extra_tgt_dev_list_entry,
			      &tmp_tgt_dev_list);
	}

	res = scst_acg_dev_sysfs_create(acg_dev, parent);
	if (res != 0)
		goto out_free;

	if (gen_scst_report_luns_changed)
		scst_report_luns_changed(acg);

	PRINT_INFO("Added device %s to group %s (LUN %lld, "
		"rd_only %d) to target %s", dev->virt_name, acg->acg_name,
		lun, read_only, acg->tgt ? acg->tgt->tgt_name : "?");

	if (out_acg_dev != NULL)
		*out_acg_dev = acg_dev;

out:
	TRACE_EXIT_RES(res);
	return res;

out_free:
	list_for_each_entry(tgt_dev, &tmp_tgt_dev_list,
			 extra_tgt_dev_list_entry) {
		scst_free_tgt_dev(tgt_dev);
	}
	scst_del_free_acg_dev(acg_dev, false);
	goto out;
}

/* The activity supposed to be suspended and scst_mutex held */
int scst_acg_del_lun(struct scst_acg *acg, uint64_t lun,
	bool gen_scst_report_luns_changed)
{
	int res = 0;
	struct scst_acg_dev *acg_dev = NULL, *a;
	struct scst_tgt_dev *tgt_dev, *tt;

	TRACE_ENTRY();

	list_for_each_entry(a, &acg->acg_dev_list, acg_dev_list_entry) {
		if (a->lun == lun) {
			acg_dev = a;
			break;
		}
	}
	if (acg_dev == NULL) {
		PRINT_ERROR("Device is not found in group %s", acg->acg_name);
		res = -EINVAL;
		goto out;
	}

	list_for_each_entry_safe(tgt_dev, tt, &acg_dev->dev->dev_tgt_dev_list,
			 dev_tgt_dev_list_entry) {
		if (tgt_dev->acg_dev == acg_dev)
			scst_free_tgt_dev(tgt_dev);
	}

	scst_del_free_acg_dev(acg_dev, true);

	if (gen_scst_report_luns_changed)
		scst_report_luns_changed(acg);

	PRINT_INFO("Removed LUN %lld from group %s (target %s)",
		lun, acg->acg_name, acg->tgt ? acg->tgt->tgt_name : "?");

out:
	TRACE_EXIT_RES(res);
	return res;
}

/* The activity supposed to be suspended and scst_mutex held */
struct scst_acg *scst_alloc_add_acg(struct scst_tgt *tgt,
	const char *acg_name, bool tgt_acg)
{
	struct scst_acg *acg;

	TRACE_ENTRY();

	acg = kzalloc(sizeof(*acg), GFP_KERNEL);
	if (acg == NULL) {
		PRINT_ERROR("%s", "Allocation of acg failed");
		goto out;
	}

	kref_init(&acg->acg_kref);
	acg->tgt = tgt;
	INIT_LIST_HEAD(&acg->acg_dev_list);
	INIT_LIST_HEAD(&acg->acg_sess_list);
	INIT_LIST_HEAD(&acg->acn_list);
	cpumask_copy(&acg->acg_cpu_mask, &default_cpu_mask);
	acg->acg_name = kstrdup(acg_name, GFP_KERNEL);
	if (acg->acg_name == NULL) {
		PRINT_ERROR("%s", "Allocation of acg_name failed");
		goto out_free;
	}

#ifdef CONFIG_SCST_PROC
	acg->addr_method = tgt && tgt->tgtt ? tgt->tgtt->preferred_addr_method
		: SCST_LUN_ADDR_METHOD_PERIPHERAL;

	TRACE_DBG("Adding acg %s to scst_acg_list", acg_name);
	list_add_tail(&acg->acg_list_entry, &scst_acg_list);

	scst_check_reassign_sessions();
#else
	acg->addr_method = tgt->tgtt->preferred_addr_method;

	if (tgt_acg) {
		int rc;

		TRACE_DBG("Adding acg '%s' to device '%s' acg_list", acg_name,
			tgt->tgt_name);
		list_add_tail(&acg->acg_list_entry, &tgt->tgt_acg_list);
		acg->tgt_acg = 1;

		rc = scst_acg_sysfs_create(tgt, acg);
		if (rc != 0)
			goto out_del;
	}
#endif

out:
	TRACE_EXIT_HRES(acg);
	return acg;

#ifndef CONFIG_SCST_PROC
out_del:
	list_del(&acg->acg_list_entry);
#endif

out_free:
	kfree(acg);
	acg = NULL;
	goto out;
}

/**
 * scst_del_acg - delete an ACG from the per-target ACG list and from sysfs
 *
 * The caller must hold scst_mutex and activity must have been suspended.
 *
 * Note: It is the responsibility of the caller to make sure that
 * scst_put_acg() gets invoked.
 */
static void scst_del_acg(struct scst_acg *acg)
{
	struct scst_acn *acn, *acnt;
	struct scst_acg_dev *acg_dev, *acg_dev_tmp;

	scst_assert_activity_suspended();
	lockdep_assert_held(&scst_mutex);

	list_for_each_entry_safe(acg_dev, acg_dev_tmp, &acg->acg_dev_list,
				 acg_dev_list_entry)
		scst_del_acg_dev(acg_dev, true);

	list_for_each_entry_safe(acn, acnt, &acg->acn_list, acn_list_entry)
		scst_del_acn(acn);

#ifdef CONFIG_SCST_PROC
	list_del(&acg->acg_list_entry);
#else
	if (acg->tgt_acg) {
		TRACE_DBG("Removing acg %s from list", acg->acg_name);
		list_del(&acg->acg_list_entry);

		scst_acg_sysfs_del(acg);
	} else {
		acg->tgt->default_acg = NULL;
	}
#endif
}

/**
 * scst_free_acg - free an ACG
 *
 * The caller must hold scst_mutex and activity must have been suspended.
 */
static void scst_free_acg(struct scst_acg *acg)
{
	struct scst_acg_dev *acg_dev, *acg_dev_tmp;
	struct scst_acn *acn, *acnt;

	TRACE_DBG("Freeing acg %s/%s", acg->tgt->tgt_name, acg->acg_name);

	list_for_each_entry_safe(acg_dev, acg_dev_tmp, &acg->acg_dev_list,
			acg_dev_list_entry) {
		struct scst_tgt_dev *tgt_dev, *tt;
		list_for_each_entry_safe(tgt_dev, tt,
				 &acg_dev->dev->dev_tgt_dev_list,
				 dev_tgt_dev_list_entry) {
			if (tgt_dev->acg_dev == acg_dev)
				scst_free_tgt_dev(tgt_dev);
		}
		scst_free_acg_dev(acg_dev);
	}

	list_for_each_entry_safe(acn, acnt, &acg->acn_list, acn_list_entry) {
		scst_free_acn(acn,
			list_is_last(&acn->acn_list_entry, &acg->acn_list));
	}

	kfree(acg->acg_name);
	kfree(acg);
}

static void scst_release_acg(struct kref *kref)
{
	struct scst_acg *acg = container_of(kref, struct scst_acg, acg_kref);

	scst_free_acg(acg);
}

void scst_put_acg(struct scst_acg *acg)
{
	kref_put(&acg->acg_kref, scst_release_acg);
}

void scst_get_acg(struct scst_acg *acg)
{
	kref_get(&acg->acg_kref);
}

/**
 * scst_close_del_free_acg - close sessions, delete and free an ACG
 *
 * The caller must hold scst_mutex and activity must have been suspended.
 *
 * Note: deleting and freeing the ACG happens asynchronously. Each time a
 * session is closed the ACG reference count is decremented, and if that
 * reference count drops to zero the ACG is freed.
 */
int scst_del_free_acg(struct scst_acg *acg, bool close_sessions)
{
	struct scst_tgt *tgt = acg->tgt;
	struct scst_session *sess, *sess_tmp;

	scst_assert_activity_suspended();
	lockdep_assert_held(&scst_mutex);

	if ((!close_sessions && !list_empty(&acg->acg_sess_list)) ||
	    (close_sessions && !tgt->tgtt->close_session))
		return -EBUSY;

	scst_del_acg(acg);

	if (close_sessions) {
		TRACE_DBG("Closing sessions for group %s/%s", tgt->tgt_name,
			  acg->acg_name);
		list_for_each_entry_safe(sess, sess_tmp, &acg->acg_sess_list,
					 acg_sess_list_entry) {
			TRACE_DBG("Closing session %s/%s/%s", tgt->tgt_name,
				  acg->acg_name, sess->initiator_name);
			tgt->tgtt->close_session(sess);
		}
	}

	scst_put_acg(acg);

	return 0;
}

#ifndef CONFIG_SCST_PROC

/* The activity supposed to be suspended and scst_mutex held */
struct scst_acg *scst_tgt_find_acg(struct scst_tgt *tgt, const char *name)
{
	struct scst_acg *acg, *acg_ret = NULL;

	TRACE_ENTRY();

	list_for_each_entry(acg, &tgt->tgt_acg_list, acg_list_entry) {
		if (strcmp(acg->acg_name, name) == 0) {
			acg_ret = acg;
			break;
		}
	}

	TRACE_EXIT();
	return acg_ret;
}

#endif

/* scst_mutex supposed to be held */
static struct scst_tgt_dev *scst_find_shared_io_tgt_dev(
	struct scst_tgt_dev *tgt_dev)
{
	struct scst_tgt_dev *res = NULL;
	struct scst_session *sess = tgt_dev->sess;
	struct scst_acg *acg = tgt_dev->acg_dev->acg;
	struct scst_tgt_dev *t;

	TRACE_ENTRY();

	TRACE_DBG("tgt_dev %s (acg %p, io_grouping_type %d)",
		sess->initiator_name, acg, acg->acg_io_grouping_type);

	switch (acg->acg_io_grouping_type) {
	case SCST_IO_GROUPING_AUTO:
		if (sess->initiator_name == NULL)
			goto out;

		list_for_each_entry(t, &tgt_dev->dev->dev_tgt_dev_list,
				dev_tgt_dev_list_entry) {
			if ((t == tgt_dev) ||
			    (t->sess->initiator_name == NULL) ||
			    (t->active_cmd_threads == NULL))
				continue;

			TRACE_DBG("t %s", t->sess->initiator_name);

			/* We check other ACG's as well */

			if (strcmp(t->sess->initiator_name,
				   sess->initiator_name) == 0)
				goto found;
		}
		break;

	case SCST_IO_GROUPING_THIS_GROUP_ONLY:
		list_for_each_entry(t, &tgt_dev->dev->dev_tgt_dev_list,
				dev_tgt_dev_list_entry) {
			if ((t == tgt_dev) || (t->active_cmd_threads == NULL))
				continue;

			TRACE_DBG("t %s (acg %p)", t->sess->initiator_name,
				t->acg_dev->acg);

			if (t->acg_dev->acg == acg)
				goto found;
		}
		break;

	case SCST_IO_GROUPING_NEVER:
		goto out;

	default:
		list_for_each_entry(t, &tgt_dev->dev->dev_tgt_dev_list,
				dev_tgt_dev_list_entry) {
			if ((t == tgt_dev) || (t->active_cmd_threads == NULL))
				continue;

			TRACE_DBG("t %s (acg %p, io_grouping_type %d)",
				t->sess->initiator_name, t->acg_dev->acg,
				t->acg_dev->acg->acg_io_grouping_type);

			if (t->acg_dev->acg->acg_io_grouping_type ==
					acg->acg_io_grouping_type)
				goto found;
		}
		break;
	}

out:
	TRACE_EXIT_HRES((unsigned long)res);
	return res;

found:
	if (t->active_cmd_threads == &scst_main_cmd_threads) {
		res = t;
		TRACE_DBG("Going to share async IO context %p (res %p, "
			"ini %s, dev %s, grouping type %d)",
			t->aic_keeper->aic, res, t->sess->initiator_name,
			t->dev->virt_name,
			t->acg_dev->acg->acg_io_grouping_type);
	} else {
		res = t;
		scst_wait_ioctx(res->active_cmd_threads);
		TRACE_DBG("Going to share IO context %p (res %p, ini %s, "
			"dev %s, cmd_threads %p, grouping type %d)",
			res->active_cmd_threads->io_context, res,
			t->sess->initiator_name, t->dev->virt_name,
			t->active_cmd_threads,
			t->acg_dev->acg->acg_io_grouping_type);
	}
	goto out;
}

enum scst_dev_type_threads_pool_type scst_parse_threads_pool_type(const char *p,
	int len)
{
	enum scst_dev_type_threads_pool_type res;

	if (strncasecmp(p, SCST_THREADS_POOL_PER_INITIATOR_STR,
			min_t(int, strlen(SCST_THREADS_POOL_PER_INITIATOR_STR),
				len)) == 0)
		res = SCST_THREADS_POOL_PER_INITIATOR;
	else if (strncasecmp(p, SCST_THREADS_POOL_SHARED_STR,
			min_t(int, strlen(SCST_THREADS_POOL_SHARED_STR),
				len)) == 0)
		res = SCST_THREADS_POOL_SHARED;
	else {
		PRINT_ERROR("Unknown threads pool type %s", p);
		res = SCST_THREADS_POOL_TYPE_INVALID;
	}

	return res;
}

static int scst_ioc_keeper_thread(void *arg)
{
	struct scst_async_io_context_keeper *aic_keeper =
		(struct scst_async_io_context_keeper *)arg;

	TRACE_ENTRY();

	TRACE_MGMT_DBG("AIC %p keeper thread %s (PID %d) started", aic_keeper,
		current->comm, current->pid);

	current->flags |= PF_NOFREEZE;

	sBUG_ON(aic_keeper->aic != NULL);

#if LINUX_VERSION_CODE >= KERNEL_VERSION(2, 6, 25)
#if LINUX_VERSION_CODE >= KERNEL_VERSION(3, 3, 0)
	aic_keeper->aic = get_task_io_context(current, GFP_KERNEL, NUMA_NO_NODE);
#else
	aic_keeper->aic = get_io_context(GFP_KERNEL, -1);
#endif
#endif
	TRACE_DBG("Alloced new async IO context %p (aic %p)",
		aic_keeper->aic, aic_keeper);

	/* We have our own ref counting */
	put_io_context(aic_keeper->aic);

	/* We are ready */
	aic_keeper->aic_ready = true;
	wake_up_all(&aic_keeper->aic_keeper_waitQ);

	wait_event_interruptible(aic_keeper->aic_keeper_waitQ,
		kthread_should_stop());

	TRACE_MGMT_DBG("AIC %p keeper thread %s (PID %d) finished", aic_keeper,
		current->comm, current->pid);

	TRACE_EXIT();
	return 0;
}

/* scst_mutex supposed to be held */
int scst_tgt_dev_setup_threads(struct scst_tgt_dev *tgt_dev)
{
	int res = 0;
	struct scst_session *sess = tgt_dev->sess;
	struct scst_tgt_template *tgtt = sess->tgt->tgtt;
	struct scst_device *dev = tgt_dev->dev;
	struct scst_async_io_context_keeper *aic_keeper;

	TRACE_ENTRY();

	if (dev->threads_num < 0)
		goto out;

	if (dev->threads_num == 0) {
		struct scst_tgt_dev *shared_io_tgt_dev;
		tgt_dev->active_cmd_threads = &scst_main_cmd_threads;

		shared_io_tgt_dev = scst_find_shared_io_tgt_dev(tgt_dev);
		if (shared_io_tgt_dev != NULL) {
			aic_keeper = shared_io_tgt_dev->aic_keeper;
			kref_get(&aic_keeper->aic_keeper_kref);

			TRACE_DBG("Linking async io context %p "
				"for shared tgt_dev %p (dev %s)",
				aic_keeper->aic, tgt_dev,
				tgt_dev->dev->virt_name);
		} else {
			/* Create new context */
			aic_keeper = kzalloc(sizeof(*aic_keeper), GFP_KERNEL);
			if (aic_keeper == NULL) {
				PRINT_ERROR("Unable to alloc aic_keeper "
					"(size %zd)", sizeof(*aic_keeper));
				res = -ENOMEM;
				goto out;
			}

			kref_init(&aic_keeper->aic_keeper_kref);
			init_waitqueue_head(&aic_keeper->aic_keeper_waitQ);

			aic_keeper->aic_keeper_thr =
				kthread_run(scst_ioc_keeper_thread,
					aic_keeper, "aic_keeper");
			if (IS_ERR(aic_keeper->aic_keeper_thr)) {
				PRINT_ERROR("Error running ioc_keeper "
					"thread (tgt_dev %p)", tgt_dev);
				res = PTR_ERR(aic_keeper->aic_keeper_thr);
				goto out_free_keeper;
			}

			wait_event(aic_keeper->aic_keeper_waitQ,
				aic_keeper->aic_ready);

			TRACE_DBG("Created async io context %p "
				"for not shared tgt_dev %p (dev %s)",
				aic_keeper->aic, tgt_dev,
				tgt_dev->dev->virt_name);
		}

		tgt_dev->async_io_context = aic_keeper->aic;
		tgt_dev->aic_keeper = aic_keeper;

		res = scst_add_threads(tgt_dev->active_cmd_threads, NULL, NULL,
				       tgtt->threads_num);
		goto out;
	}

	switch (dev->threads_pool_type) {
	case SCST_THREADS_POOL_PER_INITIATOR:
	{
		struct scst_tgt_dev *shared_io_tgt_dev;

		scst_init_threads(&tgt_dev->tgt_dev_cmd_threads);

		tgt_dev->active_cmd_threads = &tgt_dev->tgt_dev_cmd_threads;

		shared_io_tgt_dev = scst_find_shared_io_tgt_dev(tgt_dev);
		if (shared_io_tgt_dev != NULL) {
			TRACE_DBG("Linking io context %p for "
				"shared tgt_dev %p (cmd_threads %p)",
				shared_io_tgt_dev->active_cmd_threads->io_context,
				tgt_dev, tgt_dev->active_cmd_threads);
			/* It's ref counted via threads */
			tgt_dev->active_cmd_threads->io_context =
				shared_io_tgt_dev->active_cmd_threads->io_context;
		}

		res = scst_add_threads(tgt_dev->active_cmd_threads, NULL,
				       tgt_dev,
				       dev->threads_num + tgtt->threads_num);
		if (res != 0) {
			/* Let's clear here, because no threads could be run */
			tgt_dev->active_cmd_threads->io_context = NULL;
		}
		break;
	}
	case SCST_THREADS_POOL_SHARED:
	{
		tgt_dev->active_cmd_threads = &dev->dev_cmd_threads;

		res = scst_add_threads(tgt_dev->active_cmd_threads, dev, NULL,
				       tgtt->threads_num);
		break;
	}
	default:
		PRINT_CRIT_ERROR("Unknown threads pool type %d (dev %s)",
			dev->threads_pool_type, dev->virt_name);
		sBUG();
		break;
	}

out:
	if (res == 0)
		tm_dbg_init_tgt_dev(tgt_dev);

	TRACE_EXIT_RES(res);
	return res;

out_free_keeper:
	kfree(aic_keeper);
	goto out;
}

static void scst_aic_keeper_release(struct kref *kref)
{
	struct scst_async_io_context_keeper *aic_keeper;

	TRACE_ENTRY();

	aic_keeper = container_of(kref, struct scst_async_io_context_keeper,
			aic_keeper_kref);

	kthread_stop(aic_keeper->aic_keeper_thr);

	kfree(aic_keeper);

	TRACE_EXIT();
	return;
}

/* scst_mutex supposed to be held */
void scst_tgt_dev_stop_threads(struct scst_tgt_dev *tgt_dev)
{
	struct scst_tgt_template *tgtt = tgt_dev->sess->tgt->tgtt;

	TRACE_ENTRY();

	if (tgt_dev->dev->threads_num < 0)
		goto out_deinit;

	if (tgt_dev->active_cmd_threads == &scst_main_cmd_threads) {
		/* Global async threads */
		kref_put(&tgt_dev->aic_keeper->aic_keeper_kref,
			scst_aic_keeper_release);
		tgt_dev->async_io_context = NULL;
		tgt_dev->aic_keeper = NULL;
	} else if (tgt_dev->active_cmd_threads == &tgt_dev->dev->dev_cmd_threads) {
		/* Per device shared threads */
		scst_del_threads(tgt_dev->active_cmd_threads,
				 tgtt->threads_num);
	} else if (tgt_dev->active_cmd_threads == &tgt_dev->tgt_dev_cmd_threads) {
		/* Per tgt_dev threads */
		scst_del_threads(tgt_dev->active_cmd_threads, -1);
		scst_deinit_threads(&tgt_dev->tgt_dev_cmd_threads);
	} /* else no threads (not yet initialized, e.g.) */

out_deinit:
	tm_dbg_deinit_tgt_dev(tgt_dev);
	tgt_dev->active_cmd_threads = NULL;

	TRACE_EXIT();
	return;
}

static __be16 scst_dif_crc_fn(const void *data, unsigned int len);
static __be16 scst_dif_ip_fn(const void *data, unsigned int len);

/*
 * scst_mutex supposed to be held, there must not be parallel activity in this
 * session. May be invoked from inside scst_check_reassign_sessions() which
 * means that sess->acg can be NULL.
 */
static int scst_alloc_add_tgt_dev(struct scst_session *sess,
	struct scst_acg_dev *acg_dev, struct scst_tgt_dev **out_tgt_dev)
{
	int res = 0;
	struct scst_tgt_template *tgtt = sess->tgt->tgtt;
	int ini_sg, ini_unchecked_isa_dma, ini_use_clustering;
	struct scst_tgt_dev *tgt_dev;
	struct scst_device *dev = acg_dev->dev;
	struct list_head *head;
	int sl;
	uint8_t sense_buffer[SCST_STANDARD_SENSE_LEN];

	TRACE_ENTRY();

	tgt_dev = kmem_cache_zalloc(scst_tgtd_cachep, GFP_KERNEL);
	if (tgt_dev == NULL) {
		PRINT_ERROR("%s", "Allocation of scst_tgt_dev failed");
		res = -ENOMEM;
		goto out;
	}

	tgt_dev->dev = dev;
	tgt_dev->lun = acg_dev->lun;
	tgt_dev->acg_dev = acg_dev;
	tgt_dev->tgt_dev_rd_only = acg_dev->acg_dev_rd_only || dev->dev_rd_only;
	tgt_dev->hw_dif_same_sg_layout_required = sess->tgt->tgt_hw_dif_same_sg_layout_required;
	tgt_dev->tgt_dev_dif_guard_format = acg_dev->acg_dev_dif_guard_format;
	if (tgt_dev->tgt_dev_dif_guard_format == SCST_DIF_GUARD_FORMAT_IP)
		tgt_dev->tgt_dev_dif_crc_fn = scst_dif_ip_fn;
	else {
		EXTRACHECKS_BUG_ON(tgt_dev->tgt_dev_dif_guard_format != SCST_DIF_GUARD_FORMAT_CRC);
		tgt_dev->tgt_dev_dif_crc_fn = scst_dif_crc_fn;
	}
	atomic_set(&tgt_dev->tgt_dev_dif_app_failed_tgt, 0);
	atomic_set(&tgt_dev->tgt_dev_dif_ref_failed_tgt, 0);
	atomic_set(&tgt_dev->tgt_dev_dif_guard_failed_tgt, 0);
	atomic_set(&tgt_dev->tgt_dev_dif_app_failed_scst, 0);
	atomic_set(&tgt_dev->tgt_dev_dif_ref_failed_scst, 0);
	atomic_set(&tgt_dev->tgt_dev_dif_guard_failed_scst, 0);
	atomic_set(&tgt_dev->tgt_dev_dif_app_failed_dev, 0);
	atomic_set(&tgt_dev->tgt_dev_dif_ref_failed_dev, 0);
	atomic_set(&tgt_dev->tgt_dev_dif_guard_failed_dev, 0);

	tgt_dev->sess = sess;
	atomic_set(&tgt_dev->tgt_dev_cmd_count, 0);
	if (acg_dev->acg->acg_black_hole_type != SCST_ACG_BLACK_HOLE_NONE)
		set_bit(SCST_TGT_DEV_BLACK_HOLE, &tgt_dev->tgt_dev_flags);
	else
		clear_bit(SCST_TGT_DEV_BLACK_HOLE, &tgt_dev->tgt_dev_flags);

	scst_sgv_pool_use_norm(tgt_dev);

	if (dev->scsi_dev != NULL) {
		ini_sg = dev->scsi_dev->host->sg_tablesize;
		ini_unchecked_isa_dma = dev->scsi_dev->host->unchecked_isa_dma;
		ini_use_clustering = (dev->scsi_dev->host->use_clustering ==
				ENABLE_CLUSTERING);
	} else {
		ini_sg = (1 << 15) /* infinite */;
		ini_unchecked_isa_dma = 0;
		ini_use_clustering = 0;
	}
	tgt_dev->max_sg_cnt = min(ini_sg, sess->tgt->sg_tablesize);

	if ((sess->tgt->tgtt->use_clustering || ini_use_clustering) &&
	    !sess->tgt->tgtt->no_clustering &&
	    !(sess->tgt->tgt_hw_dif_same_sg_layout_required &&
	      (tgt_dev->dev->dev_dif_type != 0)))
		scst_sgv_pool_use_norm_clust(tgt_dev);

	if (sess->tgt->tgtt->unchecked_isa_dma || ini_unchecked_isa_dma)
		scst_sgv_pool_use_dma(tgt_dev);

	TRACE_MGMT_DBG("Device %s on SCST lun=%lld",
	       dev->virt_name, (unsigned long long int)tgt_dev->lun);

	spin_lock_init(&tgt_dev->tgt_dev_lock);
	INIT_LIST_HEAD(&tgt_dev->UA_list);

	scst_init_order_data(&tgt_dev->tgt_dev_order_data);
	if (dev->tst == SCST_TST_1_SEP_TASK_SETS)
		tgt_dev->curr_order_data = &tgt_dev->tgt_dev_order_data;
	else
		tgt_dev->curr_order_data = &dev->dev_order_data;

	if (dev->handler->parse_atomic &&
	    dev->handler->dev_alloc_data_buf_atomic &&
	    (sess->tgt->tgtt->preprocessing_done == NULL)) {
		if (sess->tgt->tgtt->rdy_to_xfer_atomic)
			tgt_dev->tgt_dev_after_init_wr_atomic = 1;
	}
	if (dev->handler->dev_done_atomic &&
	    sess->tgt->tgtt->xmit_response_atomic)
		tgt_dev->tgt_dev_after_exec_atomic = 1;

	sl = scst_set_sense(sense_buffer, sizeof(sense_buffer),
		dev->d_sense, SCST_LOAD_SENSE(scst_sense_reset_UA));
	scst_alloc_set_UA(tgt_dev, sense_buffer, sl, 0);

	if (sess->tgt->tgtt->get_initiator_port_transport_id == NULL) {
		if (!list_empty(&dev->dev_registrants_list)) {
			PRINT_WARNING("Initiators from target %s can't connect "
				"to device %s, because the device has PR "
				"registrants and the target doesn't support "
				"Persistent Reservations", sess->tgt->tgtt->name,
				dev->virt_name);
			res = -EPERM;
			goto out_free;
		}
		dev->not_pr_supporting_tgt_devs_num++;
	}

	res = scst_pr_init_tgt_dev(tgt_dev);
	if (res != 0)
		goto out_dec_free;

	res = scst_tgt_dev_setup_threads(tgt_dev);
	if (res != 0)
		goto out_pr_clear;

	if (dev->handler->attach_tgt) {
		TRACE_DBG("Calling dev handler's attach_tgt(%p)", tgt_dev);
		res = dev->handler->attach_tgt(tgt_dev);
		TRACE_DBG("%s", "Dev handler's attach_tgt() returned");
		if (res != 0) {
			PRINT_ERROR("Device handler's %s attach_tgt() "
			    "failed: %d", dev->handler->name, res);
			goto out_stop_threads;
		}
	}

	res = scst_tgt_dev_sysfs_create(tgt_dev);
	if (res != 0)
		goto out_detach;

	spin_lock_bh(&dev->dev_lock);
	list_add_tail(&tgt_dev->dev_tgt_dev_list_entry, &dev->dev_tgt_dev_list);
	spin_unlock_bh(&dev->dev_lock);

	head = &sess->sess_tgt_dev_list[SESS_TGT_DEV_LIST_HASH_FN(tgt_dev->lun)];
	list_add_tail(&tgt_dev->sess_tgt_dev_list_entry, head);

	scst_tg_init_tgt_dev(tgt_dev);

	*out_tgt_dev = tgt_dev;

out:
	TRACE_EXIT_RES(res);
	return res;

out_detach:
	if (dev->handler->detach_tgt) {
		TRACE_DBG("Calling dev handler's detach_tgt(%p)",
		      tgt_dev);
		dev->handler->detach_tgt(tgt_dev);
		TRACE_DBG("%s", "Dev handler's detach_tgt() returned");
	}

out_stop_threads:
	scst_tgt_dev_stop_threads(tgt_dev);

out_pr_clear:
	scst_pr_clear_tgt_dev(tgt_dev);

out_dec_free:
	if (tgtt->get_initiator_port_transport_id == NULL)
		dev->not_pr_supporting_tgt_devs_num--;

out_free:
	scst_free_all_UA(tgt_dev);
	kmem_cache_free(scst_tgtd_cachep, tgt_dev);
	goto out;
}

/* scst_mutex supposed to be held */
void scst_nexus_loss(struct scst_tgt_dev *tgt_dev, bool queue_UA)
{
	TRACE_ENTRY();

	if (queue_UA) {
		uint8_t sense_buffer[SCST_STANDARD_SENSE_LEN];
		int sl = scst_set_sense(sense_buffer, sizeof(sense_buffer),
				tgt_dev->dev->d_sense,
				SCST_LOAD_SENSE(scst_sense_nexus_loss_UA));
		scst_check_set_UA(tgt_dev, sense_buffer, sl,
			SCST_SET_UA_FLAG_AT_HEAD);
	}

	TRACE_EXIT();
	return;
}

/*
 * scst_mutex supposed to be held, there must not be parallel activity in this
 * session.
 */
static void scst_free_tgt_dev(struct scst_tgt_dev *tgt_dev)
{
	struct scst_tgt_template *tgtt = tgt_dev->sess->tgt->tgtt;
	struct scst_device *dev = tgt_dev->dev;

	TRACE_ENTRY();

	spin_lock_bh(&dev->dev_lock);
	list_del(&tgt_dev->dev_tgt_dev_list_entry);
	spin_unlock_bh(&dev->dev_lock);

	list_del(&tgt_dev->sess_tgt_dev_list_entry);

	scst_tgt_dev_sysfs_del(tgt_dev);

	if (tgtt->get_initiator_port_transport_id == NULL)
		dev->not_pr_supporting_tgt_devs_num--;

	scst_clear_reservation(tgt_dev);
	scst_pr_clear_tgt_dev(tgt_dev);
	scst_free_all_UA(tgt_dev);

	if (dev->handler && dev->handler->detach_tgt) {
		TRACE_DBG("Calling dev handler's detach_tgt(%p)",
		      tgt_dev);
		dev->handler->detach_tgt(tgt_dev);
		TRACE_DBG("%s", "Dev handler's detach_tgt() returned");
	}

	scst_tgt_dev_stop_threads(tgt_dev);

	kmem_cache_free(scst_tgtd_cachep, tgt_dev);

	TRACE_EXIT();
	return;
}

/* scst_mutex supposed to be held */
int scst_sess_alloc_tgt_devs(struct scst_session *sess)
{
	int res = 0;
	struct scst_acg_dev *acg_dev;
	struct scst_tgt_dev *tgt_dev;

	TRACE_ENTRY();

	list_for_each_entry(acg_dev, &sess->acg->acg_dev_list,
			acg_dev_list_entry) {
		res = scst_alloc_add_tgt_dev(sess, acg_dev, &tgt_dev);
		if (res == -EPERM)
			continue;
		else if (res != 0)
			goto out_free;
	}

out:
	TRACE_EXIT();
	return res;

out_free:
	scst_sess_free_tgt_devs(sess);
	goto out;
}

/*
 * scst_mutex supposed to be held, there must not be parallel activity in this
 * session.
 */
void scst_sess_free_tgt_devs(struct scst_session *sess)
{
	int i;
	struct scst_tgt_dev *tgt_dev, *t;

	TRACE_ENTRY();

	/* The session is going down, no users, so no locks */
	for (i = 0; i < SESS_TGT_DEV_LIST_HASH_SIZE; i++) {
		struct list_head *head = &sess->sess_tgt_dev_list[i];
		list_for_each_entry_safe(tgt_dev, t, head,
				sess_tgt_dev_list_entry) {
			scst_free_tgt_dev(tgt_dev);
		}
		INIT_LIST_HEAD(head);
	}

	TRACE_EXIT();
	return;
}

/* The activity supposed to be suspended and scst_mutex held */
int scst_acg_add_acn(struct scst_acg *acg, const char *name)
{
	int res = 0;
	struct scst_acn *acn;
	char *nm;

	TRACE_ENTRY();

	list_for_each_entry(acn, &acg->acn_list, acn_list_entry) {
		if (strcmp(acn->name, name) == 0) {
			PRINT_ERROR("Name %s already exists in group %s",
				name, acg->acg_name);
			res = -EEXIST;
			goto out;
		}
	}

	acn = kzalloc(sizeof(*acn), GFP_KERNEL);
	if (acn == NULL) {
		PRINT_ERROR("%s", "Unable to allocate scst_acn");
		res = -ENOMEM;
		goto out;
	}

	acn->acg = acg;

	nm = kstrdup(name, GFP_KERNEL);
	if (nm == NULL) {
		PRINT_ERROR("%s", "Unable to allocate scst_acn->name");
		res = -ENOMEM;
		goto out_free;
	}
	acn->name = nm;

	res = scst_acn_sysfs_create(acn);
	if (res != 0)
		goto out_free_nm;

	list_add_tail(&acn->acn_list_entry, &acg->acn_list);

out:
	if (res == 0) {
		PRINT_INFO("Added name %s to group %s (target %s)", name,
			acg->acg_name, acg->tgt ? acg->tgt->tgt_name : "?");
		scst_check_reassign_sessions();
	}

	TRACE_EXIT_RES(res);
	return res;

out_free_nm:
	kfree(nm);

out_free:
	kfree(acn);
	goto out;
}

/* The activity supposed to be suspended and scst_mutex held */
static void scst_del_acn(struct scst_acn *acn)
{
	list_del(&acn->acn_list_entry);

	scst_acn_sysfs_del(acn);
}

/* The activity supposed to be suspended and scst_mutex held */
static void scst_free_acn(struct scst_acn *acn, bool reassign)
{
	kfree(acn->name);
	kfree(acn);

	if (reassign)
		scst_check_reassign_sessions();
}

/* The activity supposed to be suspended and scst_mutex held */
void scst_del_free_acn(struct scst_acn *acn, bool reassign)
{
	TRACE_ENTRY();
	scst_del_acn(acn);
	scst_free_acn(acn, reassign);
	TRACE_EXIT();
	return;
}

/* The activity supposed to be suspended and scst_mutex held */
struct scst_acn *scst_find_acn(struct scst_acg *acg, const char *name)
{
	struct scst_acn *acn;

	TRACE_ENTRY();

	TRACE_DBG("Trying to find name '%s'", name);

	list_for_each_entry(acn, &acg->acn_list, acn_list_entry) {
		if (strcmp(acn->name, name) == 0) {
			TRACE_DBG("%s", "Found");
			goto out;
		}
	}
	acn = NULL;
out:
	TRACE_EXIT();
	return acn;
}

#ifdef CONFIG_SCST_PROC
/* The activity supposed to be suspended and scst_mutex held */
int scst_acg_remove_name(struct scst_acg *acg, const char *name, bool reassign)
{
	int res = -EINVAL;
	struct scst_acn *acn;

	TRACE_ENTRY();

	list_for_each_entry(acn, &acg->acn_list, acn_list_entry) {
		if (strcmp(acn->name, name) == 0) {
			scst_del_free_acn(acn, false);
			res = 0;
			break;
		}
	}

	if (res == 0) {
		PRINT_INFO("Removed name %s from group %s (target %s)", name,
			acg->acg_name, acg->tgt ? acg->tgt->tgt_name : "?");
		if (reassign)
			scst_check_reassign_sessions();
	} else
		PRINT_ERROR("Unable to find name '%s' in group '%s'", name,
			acg->acg_name);

	TRACE_EXIT_RES(res);
	return res;
}
#endif

static struct scst_cmd *scst_create_prepare_internal_cmd(
	struct scst_cmd *orig_cmd, const uint8_t *cdb,
	unsigned int cdb_len, enum scst_cmd_queue_type queue_type)
{
	struct scst_cmd *res;
	int rc;
	gfp_t gfp_mask = scst_cmd_atomic(orig_cmd) ? GFP_ATOMIC : orig_cmd->cmd_gfp_mask;
	unsigned long flags;

	TRACE_ENTRY();

	res = scst_alloc_cmd(cdb, cdb_len, gfp_mask);
	if (res == NULL)
		goto out;

	res->cmd_threads = orig_cmd->cmd_threads;
	res->sess = orig_cmd->sess;
	res->atomic = scst_cmd_atomic(orig_cmd);
	res->internal = 1;
	res->tgtt = orig_cmd->tgtt;
	res->tgt = orig_cmd->tgt;
	res->dev = orig_cmd->dev;
	res->devt = orig_cmd->devt;
	res->tgt_dev = orig_cmd->tgt_dev;
	res->cur_order_data = orig_cmd->tgt_dev->curr_order_data;
	res->lun = orig_cmd->lun;
	res->queue_type = queue_type;
	res->data_direction = SCST_DATA_UNKNOWN;

	/*
	 * We need to keep it here to be able to abort during TM processing.
	 * They should be aborted to (1) speed up TM processing and (2) to
	 * guarantee that after a TM command finished the affected device(s)
	 * is/are in a quiescent state with all affected commands finished and
	 * others - blocked.
	 */
	spin_lock_irqsave(&res->sess->sess_list_lock, flags);
	list_add_tail(&res->sess_cmd_list_entry, &res->sess->sess_cmd_list);
	spin_unlock_irqrestore(&res->sess->sess_list_lock, flags);

	scst_sess_get(res->sess);
	if (res->tgt_dev != NULL)
		res->cpu_cmd_counter = scst_get();

	scst_set_start_time(res);

	TRACE(TRACE_SCSI, "New internal cmd %p (op %s)", res,
		scst_get_opcode_name(res));

	rc = scst_pre_parse(res);
	sBUG_ON(rc != 0);

	res->state = SCST_CMD_STATE_PARSE;

out:
	TRACE_EXIT_HRES((unsigned long)res);
	return res;
}

static void scst_prelim_finish_internal_cmd(struct scst_cmd *cmd)
{
	unsigned long flags;

	TRACE_ENTRY();

	sBUG_ON(!cmd->internal);

	spin_lock_irqsave(&cmd->sess->sess_list_lock, flags);
	list_del(&cmd->sess_cmd_list_entry);
	spin_unlock_irqrestore(&cmd->sess->sess_list_lock, flags);

	__scst_cmd_put(cmd);

	TRACE_EXIT();
	return;
}

int scst_prepare_request_sense(struct scst_cmd *orig_cmd)
{
	int res = 0;
	static const uint8_t request_sense[6] = {
		REQUEST_SENSE, 0, 0, 0, SCST_SENSE_BUFFERSIZE, 0
	};
	struct scst_cmd *rs_cmd;

	TRACE_ENTRY();

	if (orig_cmd->sense != NULL) {
		TRACE_MEM("Releasing sense %p (orig_cmd %p)",
			orig_cmd->sense, orig_cmd);
		mempool_free(orig_cmd->sense, scst_sense_mempool);
		orig_cmd->sense = NULL;
	}

	rs_cmd = scst_create_prepare_internal_cmd(orig_cmd,
			request_sense, sizeof(request_sense),
			SCST_CMD_QUEUE_HEAD_OF_QUEUE);
	if (rs_cmd == NULL)
		goto out_error;

	rs_cmd->tgt_i_priv = orig_cmd;

	rs_cmd->cdb[1] |= scst_get_cmd_dev_d_sense(orig_cmd);
	rs_cmd->expected_data_direction = SCST_DATA_READ;
	rs_cmd->expected_transfer_len_full = SCST_SENSE_BUFFERSIZE;
	rs_cmd->expected_values_set = 1;

	TRACE_MGMT_DBG("Adding REQUEST SENSE cmd %p to head of active "
		"cmd list", rs_cmd);
	spin_lock_irq(&rs_cmd->cmd_threads->cmd_list_lock);
	list_add(&rs_cmd->cmd_list_entry, &rs_cmd->cmd_threads->active_cmd_list);
	wake_up(&rs_cmd->cmd_threads->cmd_list_waitQ);
	spin_unlock_irq(&rs_cmd->cmd_threads->cmd_list_lock);

out:
	TRACE_EXIT_RES(res);
	return res;

out_error:
	res = -1;
	goto out;
}

static void scst_complete_request_sense(struct scst_cmd *req_cmd)
{
	struct scst_cmd *orig_cmd = req_cmd->tgt_i_priv;
	uint8_t *buf;
	int len;

	TRACE_ENTRY();

	sBUG_ON(orig_cmd == NULL);

	len = scst_get_buf_full(req_cmd, &buf);

	if (scsi_status_is_good(req_cmd->status) && (len > 0) &&
	    scst_sense_valid(buf)) {
		TRACE(TRACE_SCSI|TRACE_MGMT_DEBUG, "REQUEST SENSE %p returned "
			"valid sense (orig cmd %s)", req_cmd, orig_cmd->op_name);
		PRINT_BUFF_FLAG(TRACE_SCSI|TRACE_MGMT_DEBUG, "Sense", buf, len);
		if (scst_no_sense(buf))
			PRINT_WARNING("REQUEST SENSE returned NO SENSE (orig "
				"cmd %s)", orig_cmd->op_name);
		scst_alloc_set_sense(orig_cmd, scst_cmd_atomic(req_cmd),
			buf, len);
	} else {
		if (test_bit(SCST_CMD_ABORTED, &req_cmd->cmd_flags) &&
		    !test_bit(SCST_CMD_ABORTED, &orig_cmd->cmd_flags)) {
			TRACE_MGMT_DBG("REQUEST SENSE %p was aborted, but "
				"orig_cmd %p - not, retry", req_cmd, orig_cmd);
		} else {
			PRINT_ERROR("%s", "Unable to get the sense via "
				"REQUEST SENSE, returning HARDWARE ERROR");
			scst_set_cmd_error(orig_cmd,
				SCST_LOAD_SENSE(scst_sense_internal_failure));
		}
	}

	if (len > 0)
		scst_put_buf_full(req_cmd, buf);

	TRACE_MGMT_DBG("Adding orig cmd %p to head of active "
		"cmd list", orig_cmd);
	spin_lock_irq(&orig_cmd->cmd_threads->cmd_list_lock);
	list_add(&orig_cmd->cmd_list_entry, &orig_cmd->cmd_threads->active_cmd_list);
	wake_up(&orig_cmd->cmd_threads->cmd_list_waitQ);
	spin_unlock_irq(&orig_cmd->cmd_threads->cmd_list_lock);

	TRACE_EXIT();
	return;
}

struct scst_write_same_priv {
	/* Must be the first for scst_finish_internal_cmd()! */
	scst_i_finish_fn_t ws_finish_fn;

	struct scst_cmd *ws_orig_cmd;

	struct mutex ws_mutex;

	int64_t ws_cur_lba; /* in blocks */
	int ws_left_to_send; /* in blocks */

	__be16 guard_tag;
	__be16 app_tag;
	uint32_t ref_tag;
	unsigned int dif_valid:1;
	unsigned int inc_ref_tag:1;

	int ws_max_each;/* in blocks */
	int ws_cur_in_flight;

	int ws_sg_cnt;
	struct scatterlist *ws_sg;
};

#ifdef CONFIG_SCST_EXTRACHECKS
static u64 sg_data_length(struct scatterlist *sgl, int nr)
{
	struct scatterlist *sg;
	u64 len = 0;
	int i;

	for_each_sg(sgl, sg, nr, i)
		len += sg->length;

	return len;
}
#endif

/* ws_mutex suppose to be locked */
static int scst_ws_push_single_write(struct scst_write_same_priv *wsp,
	int64_t lba, int blocks)
{
	struct scst_cmd *ws_cmd = wsp->ws_orig_cmd;
	struct scst_device *dev = ws_cmd->dev;
	struct scatterlist *ws_sg = wsp->ws_sg;
	int res;
	uint8_t write_cdb[32];
	int write_cdb_len;
	int len = blocks << ws_cmd->dev->block_shift;
	struct scst_cmd *cmd;
	bool needs_dif = wsp->dif_valid;

	TRACE_ENTRY();

#ifdef CONFIG_SCST_EXTRACHECKS
	if (len != sg_data_length(wsp->ws_sg, wsp->ws_sg_cnt))
		WARN_ONCE(true, "lba %lld: %d <> %lld\n", lba, len,
			  sg_data_length(wsp->ws_sg, wsp->ws_sg_cnt));
#endif

	if (unlikely(test_bit(SCST_CMD_ABORTED, &ws_cmd->cmd_flags)) ||
	    unlikely(ws_cmd->completed)) {
		TRACE_DBG("ws cmd %p aborted or completed (%d), aborting "
			"further write commands", ws_cmd, ws_cmd->completed);
		wsp->ws_left_to_send = 0;
		res = -EPIPE;
		goto out;
	}

	if (!needs_dif || (dev->dev_dif_type != 2)) {
		memset(write_cdb, 0, sizeof(write_cdb));
		write_cdb[0] = WRITE_16;
		write_cdb_len = 16;
		write_cdb[1] = ws_cmd->cdb[1];
		if (needs_dif) {
			uint8_t wrprotect = ws_cmd->cdb[1] & 0xE0;
			if (wrprotect == 0)
				wrprotect = 0x20;
			write_cdb[1] |= wrprotect;
		}
		put_unaligned_be64(lba, &write_cdb[2]);
		put_unaligned_be32(blocks, &write_cdb[10]);
	} else {
		/* There might be WRITE SAME(16) with WRPROTECT 0 here */
		uint8_t wrprotect;
		if (ws_cmd->cdb_len != 32)
			wrprotect = ws_cmd->cdb[1] & 0xE0;
		else
			wrprotect = ws_cmd->cdb[10] & 0xE0;
		if (wrprotect == 0)
			wrprotect = 0x20;
		write_cdb[0] = VARIABLE_LENGTH_CMD;
		put_unaligned_be16(SUBCODE_WRITE_32, &write_cdb[8]);
		write_cdb[7] = 0x18;
		write_cdb_len = 32;
		write_cdb[10] = ws_cmd->cdb[10];
		write_cdb[10] |= wrprotect;
		put_unaligned_be64(lba, &write_cdb[12]);
		put_unaligned_be32(blocks, &write_cdb[28]);
		put_unaligned_be32(wsp->ref_tag, &write_cdb[20]);
		put_unaligned(wsp->app_tag, &write_cdb[24]);
		write_cdb[26] = ws_cmd->cdb[26];
		write_cdb[27] = ws_cmd->cdb[27];
	}

	cmd = scst_create_prepare_internal_cmd(ws_cmd, write_cdb,
		write_cdb_len, SCST_CMD_QUEUE_SIMPLE);
	if (cmd == NULL) {
		res = -ENOMEM;
		goto out_busy;
	}

	cmd->expected_data_direction = SCST_DATA_WRITE;
	cmd->expected_transfer_len_full = len;
	cmd->expected_values_set = 1;

	cmd->tgt_i_priv = wsp;

	if (needs_dif) {
		struct scatterlist *dif_sg, *s;
		struct sgv_pool_obj *dif_sgv = NULL;
		int dif_bufflen, i, dif_sg_cnt = 0;

		TRACE_DBG("Allocating and filling DIF buff for cmd %p "
			"(ws_cmd %p)", cmd, ws_cmd);

		dif_bufflen = blocks << SCST_DIF_TAG_SHIFT;
		cmd->expected_transfer_len_full += dif_bufflen;

		dif_sg = sgv_pool_alloc(ws_cmd->tgt_dev->pool,
			dif_bufflen, GFP_KERNEL, 0, &dif_sg_cnt, &dif_sgv,
			&cmd->dev->dev_mem_lim, NULL);
		if (unlikely(dif_sg == NULL)) {
			TRACE(TRACE_OUT_OF_MEM, "Unable to alloc DIF sg "
				"for %d blocks", blocks);
			res = -ENOMEM;
			goto out_free_cmd;
		}
		cmd->out_sgv = dif_sgv; /* hacky, but it isn't used for WRITE(16/32) */
		cmd->tgt_i_dif_sg = dif_sg;
		cmd->tgt_i_dif_sg_cnt = dif_sg_cnt;

		TRACE_DBG("dif_sg %p, cnt %d", dif_sg, dif_sg_cnt);

		for_each_sg(dif_sg, s, dif_sg_cnt, i) {
			int left = (s->length - s->offset) >> SCST_DIF_TAG_SHIFT;
			struct scst_dif_tuple *t = sg_virt(s);
			TRACE_DBG("sg %p, offset %d, length %d, left %d", s,
				s->offset, s->length, left);
			while (left > 0) {
				t->app_tag = wsp->app_tag;
				t->ref_tag = cpu_to_be32(wsp->ref_tag);
				if (wsp->inc_ref_tag)
					wsp->ref_tag++;
				t->guard_tag = wsp->guard_tag;
				t++;
				left--;
			}
		}
	}

	cmd->tgt_i_sg = ws_sg;
	cmd->tgt_i_sg_cnt = wsp->ws_sg_cnt;
	cmd->tgt_i_data_buf_alloced = 1;

	wsp->ws_cur_lba += blocks;
	wsp->ws_left_to_send -= blocks;
	wsp->ws_cur_in_flight++;

	TRACE_DBG("Adding WRITE(16) cmd %p to active cmd list", cmd);
	spin_lock_irq(&cmd->cmd_threads->cmd_list_lock);
	list_add_tail(&cmd->cmd_list_entry, &cmd->cmd_threads->active_cmd_list);
	spin_unlock_irq(&cmd->cmd_threads->cmd_list_lock);

	res = 0;

out:
	TRACE_EXIT_RES(res);
	return res;

out_free_cmd:
	scst_prelim_finish_internal_cmd(cmd);

out_busy:
	scst_set_busy(ws_cmd);
	goto out;
}

static void scst_ws_finished(struct scst_write_same_priv *wsp)
{
	struct scst_cmd *ws_cmd = wsp->ws_orig_cmd;

	TRACE_ENTRY();

	TRACE_DBG("ws cmd %p finished with status %d", ws_cmd, ws_cmd->status);

	sBUG_ON(wsp->ws_cur_in_flight != 0);

	if (sg_page(&wsp->ws_sg[0]) != sg_page(ws_cmd->sg))
		__free_page(sg_page(&wsp->ws_sg[0]));
	kfree(wsp->ws_sg);
	kfree(wsp);

	ws_cmd->completed = 1; /* for success */
	ws_cmd->scst_cmd_done(ws_cmd, SCST_CMD_STATE_DEFAULT, SCST_CONTEXT_THREAD);

	TRACE_EXIT();
	return;
}

/*
 * If there is a tail with fewer segments than ws_max_each, adjust the SG
 * vector and submit a WRITE command for the tail after all other in-flight
 * commands have finished.
 */
static void scst_ws_process_tail(struct scst_write_same_priv *wsp)
{
	struct scst_cmd *ws_cmd = wsp->ws_orig_cmd;
	struct scatterlist *sg;
	unsigned left;
	int i;

	TRACE_ENTRY();

	lockdep_assert_held(&wsp->ws_mutex);
	EXTRACHECKS_BUG_ON(wsp->ws_cur_in_flight > 0);
	EXTRACHECKS_BUG_ON(wsp->ws_left_to_send >= wsp->ws_max_each);

	wsp->ws_max_each = wsp->ws_left_to_send;
	left = wsp->ws_left_to_send << ws_cmd->dev->block_shift;
	for_each_sg(wsp->ws_sg, sg, wsp->ws_sg_cnt, i) {
		u32 len = min(left, sg->length);

		if (sg->length > len) {
			TRACE_DBG("Processing WS tail of %d << %d = %d bytes - adjusted length of element %d from %d to %d",
				  wsp->ws_left_to_send,
				  ws_cmd->dev->block_shift,
				  wsp->ws_left_to_send <<
				  ws_cmd->dev->block_shift, i,
				  sg->length, len);
			sg->length = len;
			sg_mark_end(sg);
#if LINUX_VERSION_CODE < KERNEL_VERSION(3, 0, 0)
			/* Old versions of sg_mark_end() clear page_link. */
			BUG_ON(sg_page(sg) == NULL);
#endif
			wsp->ws_sg_cnt = i + 1;
			break;
		}
		left -= len;
	}

	TRACE_EXIT();
	return;
}

/* Must be called in a thread context and no locks */
static void scst_ws_write_cmd_finished(struct scst_cmd *cmd)
{
	struct scst_write_same_priv *wsp = cmd->tgt_i_priv;
	struct scst_cmd *ws_cmd = wsp->ws_orig_cmd;
	int rc, blocks;

	TRACE_ENTRY();

	TRACE_DBG("Write cmd %p finished (ws cmd %p, ws_cur_in_flight %d)",
		cmd, ws_cmd, wsp->ws_cur_in_flight);

	if (cmd->out_sgv != NULL)
		sgv_pool_free(cmd->out_sgv, &cmd->dev->dev_mem_lim);

	cmd->sg = NULL;
	cmd->sg_cnt = 0;

	mutex_lock(&wsp->ws_mutex);

	wsp->ws_cur_in_flight--;

	if (cmd->status != 0) {
		int rc;
		TRACE_DBG("Write cmd %p (ws cmd %p) finished not successfully",
			cmd, ws_cmd);
		sBUG_ON(cmd->resp_data_len != 0);
		if (cmd->status == SAM_STAT_CHECK_CONDITION)
			rc = scst_set_cmd_error_sense(ws_cmd, cmd->sense,
				cmd->sense_valid_len);
		else {
			sBUG_ON(cmd->sense != NULL);
			rc = scst_set_cmd_error_status(ws_cmd, cmd->status);
		}
		if (rc != 0) {
			/* Requeue possible UA */
			if (scst_is_ua_sense(cmd->sense, cmd->sense_valid_len))
				scst_requeue_ua(cmd, NULL, 0);
		}
	}

	if (wsp->ws_left_to_send == 0)
		goto out_check_finish;

	if (wsp->ws_left_to_send < wsp->ws_max_each) {
		if (wsp->ws_cur_in_flight > 0)
			goto out_check_finish;
		else
			scst_ws_process_tail(wsp);
	}

	blocks = min_t(int, wsp->ws_left_to_send, wsp->ws_max_each);

	rc = scst_ws_push_single_write(wsp, wsp->ws_cur_lba, blocks);
	if (rc != 0)
		goto out_check_finish;

	wake_up(&ws_cmd->cmd_threads->cmd_list_waitQ);

out_unlock:
	mutex_unlock(&wsp->ws_mutex);

out:
	TRACE_EXIT();
	return;

out_check_finish:
	if (wsp->ws_cur_in_flight > 0)
		goto out_unlock;

	mutex_unlock(&wsp->ws_mutex);
	scst_ws_finished(wsp);
	goto out;
}

/* Must be called in a thread context and no locks */
static void scst_ws_gen_writes(struct scst_write_same_priv *wsp)
{
	struct scst_cmd *ws_cmd = wsp->ws_orig_cmd;
	int cnt = 0;

	TRACE_ENTRY();

	mutex_lock(&wsp->ws_mutex);

	if (wsp->ws_left_to_send < wsp->ws_max_each)
		scst_ws_process_tail(wsp);

	while (wsp->ws_left_to_send >= wsp->ws_max_each &&
	       wsp->ws_cur_in_flight < SCST_MAX_IN_FLIGHT_INTERNAL_COMMANDS) {
		int rc;

		rc = scst_ws_push_single_write(wsp, wsp->ws_cur_lba,
					       wsp->ws_max_each);
		if (rc != 0)
			goto out_err;

		cnt++;
	}

out_wake:
	if (cnt != 0)
		wake_up(&ws_cmd->cmd_threads->cmd_list_waitQ);

	mutex_unlock(&wsp->ws_mutex);

out:
	TRACE_EXIT();
	return;

out_err:
	if (wsp->ws_cur_in_flight != 0)
		goto out_wake;
	else {
		mutex_unlock(&wsp->ws_mutex);
		scst_ws_finished(wsp);
		goto out;
	}
}

/*
 * Library function to perform WRITE SAME in a generic manner. On exit, cmd
 * always completed with sense set, if necessary.
 */
void scst_write_same(struct scst_cmd *cmd)
{
	struct scst_write_same_priv *wsp;
	int i, rc;
	struct page *pg = NULL;
	struct scatterlist *sg;
	unsigned int offset, length, mult, ws_sg_blocks, left;
	uint8_t ctrl_offs = (cmd->cdb_len < 32) ? 1 : 10;

	TRACE_ENTRY();

	if (unlikely(cmd->data_len <= 0)) {
		scst_set_invalid_field_in_cdb(cmd, cmd->len_off, 0);
		goto out_done;
	}

	if (cmd->sg_cnt != 1) {
		PRINT_WARNING("WRITE SAME must contain only single block of data "
			"in a single SG (cmd %p)", cmd);
		scst_set_cmd_error(cmd, SCST_LOAD_SENSE(scst_sense_parameter_value_invalid));
		goto out_done;
	}

	if (unlikely((cmd->cdb[ctrl_offs] & 0x6) != 0)) {
		TRACE(TRACE_MINOR, "LBDATA and/or PBDATA (ctrl %x) are not "
			"supported", cmd->cdb[ctrl_offs]);
		scst_set_invalid_field_in_cdb(cmd, ctrl_offs,
			SCST_INVAL_FIELD_BIT_OFFS_VALID | 1);
		goto out_done;
	}

	if (unlikely((uint64_t)cmd->data_len > cmd->dev->max_write_same_len)) {
		PRINT_WARNING("Invalid WRITE SAME data len %lld (max allowed "
			"%lld)", (long long)cmd->data_len,
			(long long)cmd->dev->max_write_same_len);
		scst_set_invalid_field_in_cdb(cmd, cmd->len_off, 0);
		goto out_done;
	}

	rc = scst_dif_process_write(cmd);
	if (unlikely(rc != 0))
		goto out_done;

	wsp = kzalloc(sizeof(*wsp), GFP_KERNEL);
	if (wsp == NULL) {
		PRINT_ERROR("Unable to allocate ws_priv (size %zd, cmd %p)",
			sizeof(*wsp), cmd);
		goto out_busy;
	}

	mutex_init(&wsp->ws_mutex);
	wsp->ws_finish_fn = scst_ws_write_cmd_finished;
	wsp->ws_orig_cmd = cmd;

	wsp->ws_cur_lba = cmd->lba;
	wsp->ws_left_to_send = cmd->data_len >> cmd->dev->block_shift;
	wsp->ws_max_each = SCST_MAX_EACH_INTERNAL_IO_SIZE >> cmd->dev->block_shift;

	if (cmd->bufflen <= PAGE_SIZE / 2)
		pg = alloc_page(GFP_KERNEL);
	if (pg) {
		void *src, *dst;
		int k;

		mult = 0;
		src = kmap(sg_page(cmd->sg));
		dst = kmap(pg);
		for (k = 0; k < PAGE_SIZE; k += cmd->bufflen, mult++)
			memcpy(dst + k, src + cmd->sg->offset, cmd->bufflen);
		kunmap(pg);
		kunmap(src);
		offset = 0;
		length = k;
	} else {
		pg = sg_page(cmd->sg);
		offset = cmd->sg->offset;
		length = cmd->sg->length;
		mult = 1;
	}

	ws_sg_blocks = min_t(int, wsp->ws_left_to_send, wsp->ws_max_each);
	wsp->ws_sg_cnt = (ws_sg_blocks + mult - 1) / mult;
	wsp->ws_sg = kmalloc(wsp->ws_sg_cnt * sizeof(*wsp->ws_sg), GFP_KERNEL);
	if (wsp->ws_sg == NULL) {
		PRINT_ERROR("Unable to alloc sg for %d entries", wsp->ws_sg_cnt);
		goto out_free;
	}
	sg_init_table(wsp->ws_sg, wsp->ws_sg_cnt);
	left = ws_sg_blocks << cmd->dev->block_shift;
	for_each_sg(wsp->ws_sg, sg, wsp->ws_sg_cnt, i) {
		u32 len = min(left, length);

		sg_set_page(sg, pg, len, offset);
		left -= len;
	}
	WARN_ON_ONCE(left != 0);

	if (scst_cmd_needs_dif_buf(cmd)) {
		struct scst_dif_tuple *t;
		struct scatterlist *tags_sg = NULL;
		int tags_len = 0;

		t = (struct scst_dif_tuple *)scst_get_dif_buf(cmd, &tags_sg, &tags_len);

		wsp->app_tag = t->app_tag;
		wsp->ref_tag = be32_to_cpu(t->ref_tag);
		wsp->guard_tag = t->guard_tag;
		wsp->dif_valid = 1;

		switch (cmd->dev->dev_dif_type) {
		case 1:
		case 2:
			wsp->inc_ref_tag = 1;
			break;
		case 3:
			wsp->inc_ref_tag = 0;
			break;
		default:
			sBUG_ON(1);
			break;
		}

		scst_put_dif_buf(cmd, t);
	}

	scst_ws_gen_writes(wsp);

out:
	TRACE_EXIT();
	return;

out_free:
	if (pg && pg != sg_page(cmd->sg))
		__free_page(pg);
	kfree(wsp);

out_busy:
	scst_set_busy(cmd);

out_done:
	cmd->scst_cmd_done(cmd, SCST_CMD_STATE_DEFAULT, SCST_CONTEXT_THREAD);
	goto out;
}
EXPORT_SYMBOL_GPL(scst_write_same);

int scst_finish_internal_cmd(struct scst_cmd *cmd)
{
	int res;
	unsigned long flags;

	TRACE_ENTRY();

	sBUG_ON(!cmd->internal);

	if (scst_cmd_atomic(cmd)) {
		TRACE_DBG("Rescheduling finished internal atomic cmd %p in a "
			"thread context", cmd);
		res = SCST_CMD_STATE_RES_NEED_THREAD;
		goto out;
	}

	spin_lock_irqsave(&cmd->sess->sess_list_lock, flags);
	list_del(&cmd->sess_cmd_list_entry);
	cmd->done = 1;
	cmd->finished = 1;
	spin_unlock_irqrestore(&cmd->sess->sess_list_lock, flags);

	if (unlikely(test_bit(SCST_CMD_ABORTED, &cmd->cmd_flags))) {
		scst_done_cmd_mgmt(cmd);
		scst_finish_cmd_mgmt(cmd);
	}

	if (cmd->cdb[0] == REQUEST_SENSE)
		scst_complete_request_sense(cmd);
	else {
		scst_i_finish_fn_t f = (void *) *((unsigned long long **)cmd->tgt_i_priv);
		f(cmd);
	}

	__scst_cmd_put(cmd);

	res = SCST_CMD_STATE_RES_CONT_NEXT;

out:
	TRACE_EXIT_HRES(res);
	return res;
}

static void scst_send_release(struct scst_device *dev)
{
	struct scsi_device *scsi_dev;
	unsigned char cdb[6];
	uint8_t sense[SCSI_SENSE_BUFFERSIZE];
	int rc, i;

	TRACE_ENTRY();

	if (dev->scsi_dev == NULL)
		goto out;

	scsi_dev = dev->scsi_dev;

	for (i = 0; i < 5; i++) {
		memset(cdb, 0, sizeof(cdb));
		cdb[0] = RELEASE;
		cdb[1] = (scsi_dev->scsi_level <= SCSI_2) ?
		    ((scsi_dev->lun << 5) & 0xe0) : 0;

		memset(sense, 0, sizeof(sense));

		TRACE(TRACE_DEBUG | TRACE_SCSI, "%s", "Sending RELEASE req to "
			"SCSI mid-level");
		rc = scsi_execute(scsi_dev, cdb, SCST_DATA_NONE, NULL, 0,
				sense, 15, 0, 0
#if LINUX_VERSION_CODE >= KERNEL_VERSION(2,6,29)
				, NULL
#endif
				);
		TRACE_DBG("RELEASE done: %x", rc);

		if (scsi_status_is_good(rc)) {
			break;
		} else {
			PRINT_ERROR("RELEASE failed: %d", rc);
			PRINT_BUFFER("RELEASE sense", sense, sizeof(sense));
			scst_check_internal_sense(dev, rc, sense,
				sizeof(sense));
		}
	}

out:
	TRACE_EXIT();
	return;
}

/* scst_mutex supposed to be held */
static void scst_clear_reservation(struct scst_tgt_dev *tgt_dev)
{
	struct scst_device *dev = tgt_dev->dev;
	int release = 0;

	TRACE_ENTRY();

	spin_lock_bh(&dev->dev_lock);
	if (scst_is_reservation_holder(dev, tgt_dev->sess)) {
		/* This is one who holds the reservation */
		scst_clear_dev_reservation(dev);
		release = 1;
	}
	spin_unlock_bh(&dev->dev_lock);

	if (release)
		scst_send_release(dev);

	TRACE_EXIT();
	return;
}

struct scst_session *scst_alloc_session(struct scst_tgt *tgt, gfp_t gfp_mask,
	const char *initiator_name)
{
	struct scst_session *sess;
	int i;

	TRACE_ENTRY();

	sess = kmem_cache_zalloc(scst_sess_cachep, gfp_mask);
	if (sess == NULL) {
		PRINT_ERROR("%s", "Allocation of scst_session failed");
		goto out;
	}

	sess->init_phase = SCST_SESS_IPH_INITING;
	sess->shut_phase = SCST_SESS_SPH_READY;
	atomic_set(&sess->refcnt, 0);
	for (i = 0; i < SESS_TGT_DEV_LIST_HASH_SIZE; i++) {
		struct list_head *head = &sess->sess_tgt_dev_list[i];
		INIT_LIST_HEAD(head);
	}
	spin_lock_init(&sess->sess_list_lock);
	INIT_LIST_HEAD(&sess->sess_cmd_list);
	sess->tgt = tgt;
	INIT_LIST_HEAD(&sess->init_deferred_cmd_list);
	INIT_LIST_HEAD(&sess->init_deferred_mcmd_list);
#if (LINUX_VERSION_CODE >= KERNEL_VERSION(2, 6, 20))
	INIT_DELAYED_WORK(&sess->hw_pending_work, scst_hw_pending_work_fn);
#else
	INIT_WORK(&sess->hw_pending_work, scst_hw_pending_work_fn, sess);
#endif

#ifdef CONFIG_SCST_MEASURE_LATENCY
	spin_lock_init(&sess->lat_lock);
#endif

	sess->initiator_name = kstrdup(initiator_name, gfp_mask);
	if (sess->initiator_name == NULL) {
		PRINT_ERROR("%s", "Unable to dup sess->initiator_name");
		goto out_free;
	}

out:
	TRACE_EXIT();
	return sess;

out_free:
	kmem_cache_free(scst_sess_cachep, sess);
	sess = NULL;
	goto out;
}

void scst_free_session(struct scst_session *sess)
{
	TRACE_ENTRY();

	mutex_lock(&scst_mutex);

	scst_sess_free_tgt_devs(sess);

	TRACE_DBG("Removing sess %p from the list", sess);
	list_del(&sess->sess_list_entry);

	TRACE_DBG("Removing session %p from acg %s", sess, sess->acg->acg_name);
	list_del(&sess->acg_sess_list_entry);
	scst_put_acg(sess->acg);

	mutex_unlock(&scst_mutex);

#ifndef CONFIG_SCST_PROC
	scst_sess_sysfs_del(sess);
#endif
	if (sess->unreg_done_fn) {
		TRACE_DBG("Calling unreg_done_fn(%p)", sess);
		sess->unreg_done_fn(sess);
		TRACE_DBG("%s", "unreg_done_fn() returned");
	}

	mutex_lock(&scst_mutex);

	list_del(&sess->sysfs_sess_list_entry);

	/* Called under lock to protect from too early tgt release */
	wake_up_all(&sess->tgt->unreg_waitQ);

	/*
	 * NOTE: do not dereference the sess->tgt pointer after scst_mutex
	 * has been unlocked, because it can be already dead!!
	 */
	mutex_unlock(&scst_mutex);

	kfree(sess->transport_id);
	kfree(sess->initiator_name);
	if (sess->sess_name != sess->initiator_name)
		kfree(sess->sess_name);

	kmem_cache_free(scst_sess_cachep, sess);

	TRACE_EXIT();
	return;
}

void scst_free_session_callback(struct scst_session *sess)
{
	struct completion *c;

	TRACE_ENTRY();

	TRACE_DBG("Freeing session %p", sess);

	cancel_delayed_work_sync(&sess->hw_pending_work);

	c = sess->shutdown_compl;

	mutex_lock(&scst_mutex);
	/*
	 * Necessary to sync with other threads trying to queue AEN, which
	 * the target driver will not be able to serve and crash, because after
	 * unreg_done_fn() called its internal session data will be destroyed.
	 */
	sess->shut_phase = SCST_SESS_SPH_UNREG_DONE_CALLING;
	mutex_unlock(&scst_mutex);

	scst_free_session(sess);

	if (c)
		complete_all(c);

	TRACE_EXIT();
	return;
}

void scst_sched_session_free(struct scst_session *sess)
{
	unsigned long flags;

	TRACE_ENTRY();

	if (sess->shut_phase != SCST_SESS_SPH_SHUTDOWN) {
		PRINT_CRIT_ERROR("session %p is going to shutdown with unknown "
			"shut phase %lx", sess, sess->shut_phase);
		sBUG();
	}

	spin_lock_irqsave(&scst_mgmt_lock, flags);
	TRACE_DBG("Adding sess %p to scst_sess_shut_list", sess);
	list_add_tail(&sess->sess_shut_list_entry, &scst_sess_shut_list);
	spin_unlock_irqrestore(&scst_mgmt_lock, flags);

	wake_up(&scst_mgmt_waitQ);

	TRACE_EXIT();
	return;
}

/**
 * scst_cmd_get() - increase command's reference counter
 */
void scst_cmd_get(struct scst_cmd *cmd)
{
	__scst_cmd_get(cmd);
}
EXPORT_SYMBOL(scst_cmd_get);

/**
 * scst_cmd_put() - decrease command's reference counter
 */
void scst_cmd_put(struct scst_cmd *cmd)
{
	__scst_cmd_put(cmd);
}
EXPORT_SYMBOL(scst_cmd_put);

/**
 * scst_cmd_set_ext_cdb() - sets cmd's extended CDB and its length
 */
void scst_cmd_set_ext_cdb(struct scst_cmd *cmd,
	uint8_t *ext_cdb, unsigned int ext_cdb_len,
	gfp_t gfp_mask)
{
	unsigned int len = cmd->cdb_len + ext_cdb_len;

	TRACE_ENTRY();

	if (len <= sizeof(cmd->cdb_buf))
		goto copy;

	if (unlikely(len > SCST_MAX_LONG_CDB_SIZE)) {
		PRINT_ERROR("Too big CDB (%d)", len);
		scst_set_cmd_error(cmd,
			SCST_LOAD_SENSE(scst_sense_hardw_error));
		goto out;
	}

	/* It's read-mostly, so cache alignment isn't needed */
	cmd->cdb = kmalloc(len, gfp_mask);
	if (unlikely(cmd->cdb == NULL)) {
		PRINT_ERROR("Unable to alloc extended CDB (size %d)", len);
		goto out_err;
	}

	memcpy(cmd->cdb, cmd->cdb_buf, cmd->cdb_len);

copy:
	memcpy(&cmd->cdb[cmd->cdb_len], ext_cdb, ext_cdb_len);

	cmd->cdb_len = cmd->cdb_len + ext_cdb_len;

out:
	TRACE_EXIT();
	return;

out_err:
	cmd->cdb = cmd->cdb_buf;
	scst_set_busy(cmd);
	goto out;
}
EXPORT_SYMBOL(scst_cmd_set_ext_cdb);

int scst_pre_init_cmd(struct scst_cmd *cmd, const uint8_t *cdb,
	unsigned int cdb_len, gfp_t gfp_mask)
{
	int res;

	TRACE_ENTRY();

#ifdef CONFIG_SCST_EXTRACHECKS
	/* cmd supposed to be zeroed */
	{
		int i;
		uint8_t *b = (uint8_t *)cmd;
		for (i = 0; i < sizeof(*cmd); i++)
			EXTRACHECKS_BUG_ON(b[i] != 0);
	}
#endif

	cmd->state = SCST_CMD_STATE_INIT_WAIT;
	cmd->start_time = jiffies;
	atomic_set(&cmd->cmd_ref, 1);
	cmd->cmd_threads = &scst_main_cmd_threads;
	cmd->cmd_gfp_mask = GFP_KERNEL;
	INIT_LIST_HEAD(&cmd->mgmt_cmd_list);
	cmd->cdb = cmd->cdb_buf;
	cmd->queue_type = SCST_CMD_QUEUE_SIMPLE;
	cmd->timeout = SCST_DEFAULT_TIMEOUT;
	cmd->retries = 0;
#ifdef CONFIG_SCST_EXTRACHECKS
	/* To ensure they are inited */
	cmd->lba = SCST_DEF_LBA_DATA_LEN;
	cmd->data_len = SCST_DEF_LBA_DATA_LEN;
#endif
	cmd->is_send_status = 1;
	cmd->resp_data_len = -1;
	cmd->write_sg = &cmd->sg;
	cmd->write_sg_cnt = &cmd->sg_cnt;

	cmd->dbl_ua_orig_data_direction = SCST_DATA_UNKNOWN;
	cmd->dbl_ua_orig_resp_data_len = -1;

	if (unlikely(cdb_len == 0)) {
		PRINT_ERROR("%s", "Wrong CDB len 0, finishing cmd");
		res = -EINVAL;
		goto out;
	} else if (cdb_len <= SCST_MAX_CDB_SIZE) {
		/* Duplicate memcpy to save a branch on the most common path */
		memcpy(cmd->cdb, cdb, cdb_len);
	} else {
		if (unlikely(cdb_len > SCST_MAX_LONG_CDB_SIZE)) {
			PRINT_ERROR("Too big CDB (%d), finishing cmd", cdb_len);
			res = -EINVAL;
			goto out;
		}
		/* It's read-mostly, so cache alignment isn't needed */
		cmd->cdb = kmalloc(cdb_len, gfp_mask);
		if (unlikely(cmd->cdb == NULL)) {
			PRINT_ERROR("Unable to alloc extended CDB (size %d)",
				cdb_len);
			res = -ENOMEM;
			goto out;
		}
		memcpy(cmd->cdb, cdb, cdb_len);
	}

	cmd->cdb_len = cdb_len;

	res = 0;

out:
	TRACE_EXIT_RES(res);
	return res;
}

struct scst_cmd *scst_alloc_cmd(const uint8_t *cdb,
	unsigned int cdb_len, gfp_t gfp_mask)
{
	struct scst_cmd *cmd;
	int rc;

	TRACE_ENTRY();

	cmd = kmem_cache_zalloc(scst_cmd_cachep, gfp_mask);
	if (cmd == NULL) {
		TRACE(TRACE_OUT_OF_MEM, "%s", "Allocation of scst_cmd failed");
		goto out;
	}

	rc = scst_pre_init_cmd(cmd, cdb, cdb_len, gfp_mask);
	if (unlikely(rc != 0))
		goto out_free;

out:
	TRACE_EXIT();
	return cmd;

out_free:
	kmem_cache_free(scst_cmd_cachep, cmd);
	cmd = NULL;
	goto out;
}

static void scst_destroy_cmd(struct scst_cmd *cmd)
{
	bool pre_alloced = cmd->pre_alloced;

	TRACE_ENTRY();

	TRACE_DBG("Destroying cmd %p", cmd);

	scst_sess_put(cmd->sess);

	/*
	 * At this point tgt_dev can be dead, but the pointer remains non-NULL
	 */
	if (likely(cmd->tgt_dev != NULL))
		scst_put(cmd->cpu_cmd_counter);

	EXTRACHECKS_BUG_ON(cmd->pre_alloced && cmd->internal);

	if ((cmd->tgtt->on_free_cmd != NULL) && likely(!cmd->internal)) {
		TRACE_DBG("Calling target's on_free_cmd(%p)", cmd);
		cmd->tgtt->on_free_cmd(cmd);
		TRACE_DBG("%s", "Target's on_free_cmd() returned");
	}

	/* At this point cmd can be already freed! */

	if (!pre_alloced)
		kmem_cache_free(scst_cmd_cachep, cmd);

	TRACE_EXIT();
	return;
}

/* No locks supposed to be held */
void scst_free_cmd(struct scst_cmd *cmd)
{
	int destroy = 1;

	TRACE_ENTRY();

	TRACE_DBG("Freeing cmd %p (tag %llu)",
		  cmd, (unsigned long long int)cmd->tag);

	if (unlikely(test_bit(SCST_CMD_ABORTED, &cmd->cmd_flags)))
		TRACE_MGMT_DBG("Freeing aborted cmd %p", cmd);

	EXTRACHECKS_BUG_ON(cmd->unblock_dev || cmd->dec_on_dev_needed);

	/*
	 * Target driver can already free sg buffer before calling
	 * scst_tgt_cmd_done(). E.g., scst_local has to do that.
	 */
	if (!cmd->tgt_i_data_buf_alloced)
		scst_check_restore_sg_buff(cmd);

	if (likely(cmd->dev != NULL)) {
		struct scst_dev_type *devt = cmd->devt;
		if (devt->on_free_cmd != NULL) {
			TRACE_DBG("Calling dev handler %s on_free_cmd(%p)",
				devt->name, cmd);
			devt->on_free_cmd(cmd);
			TRACE_DBG("Dev handler %s on_free_cmd() returned",
				devt->name);
		}
	}

	scst_release_space(cmd);

	if (unlikely(cmd->sense != NULL)) {
		TRACE_MEM("Releasing sense %p (cmd %p)", cmd->sense, cmd);
		mempool_free(cmd->sense, scst_sense_mempool);
		cmd->sense = NULL;
	}

	if (likely(cmd->tgt_dev != NULL)) {
		EXTRACHECKS_BUG_ON(cmd->sn_set && !cmd->out_of_sn &&
			!test_bit(SCST_CMD_INC_EXPECTED_SN_PASSED, &cmd->cmd_flags));
		if (unlikely(cmd->out_of_sn)) {
			destroy = test_and_set_bit(SCST_CMD_CAN_BE_DESTROYED,
					&cmd->cmd_flags);
			TRACE_SN("Out of SN cmd %p (tag %llu, sn %d), "
				"destroy=%d", cmd,
				(unsigned long long int)cmd->tag,
				cmd->sn, destroy);
		}
	}

	if (unlikely(cmd->op_flags & SCST_DESCRIPTORS_BASED))
		scst_free_descriptors(cmd);

	if (cmd->cdb != cmd->cdb_buf)
		kfree(cmd->cdb);

	if (likely(destroy))
		scst_destroy_cmd(cmd);

	TRACE_EXIT();
	return;
}

/* No locks supposed to be held. */
void scst_check_retries(struct scst_tgt *tgt)
{
	int need_wake_up = 0;

	TRACE_ENTRY();

	if (unlikely(tgt->retry_cmds > 0)) {
		struct scst_cmd *c, *tc;
		unsigned long flags;

		TRACE_RETRY("Checking retry cmd list (retry_cmds %d)",
		      tgt->retry_cmds);

		spin_lock_irqsave(&tgt->tgt_lock, flags);
		list_for_each_entry_safe(c, tc, &tgt->retry_cmd_list,
				cmd_list_entry) {
			tgt->retry_cmds--;

			TRACE_RETRY("Moving retry cmd %p to head of active "
				"cmd list (retry_cmds left %d)",
				c, tgt->retry_cmds);
			spin_lock(&c->cmd_threads->cmd_list_lock);
			list_move(&c->cmd_list_entry,
				  &c->cmd_threads->active_cmd_list);
			wake_up(&c->cmd_threads->cmd_list_waitQ);
			spin_unlock(&c->cmd_threads->cmd_list_lock);

			need_wake_up++;
			if (need_wake_up >= 20) /* "slow start" */
				break;
		}
		spin_unlock_irqrestore(&tgt->tgt_lock, flags);
	}

	TRACE_EXIT();
	return;
}

static void scst_tgt_retry_timer_fn(unsigned long arg)
{
	struct scst_tgt *tgt = (struct scst_tgt *)arg;
	unsigned long flags;

	TRACE_RETRY("Retry timer expired (retry_cmds %d)", tgt->retry_cmds);

	spin_lock_irqsave(&tgt->tgt_lock, flags);
	tgt->retry_timer_active = 0;
	spin_unlock_irqrestore(&tgt->tgt_lock, flags);

	scst_check_retries(tgt);

	spin_lock_irqsave(&tgt->tgt_lock, flags);
	if ((tgt->retry_cmds > 0) && !tgt->retry_timer_active) {
		TRACE_DBG("Reactivating retry timer for tgt %p", tgt);
		tgt->retry_timer.expires = jiffies + SCST_TGT_RETRY_TIMEOUT;
		add_timer(&tgt->retry_timer);
		tgt->retry_timer_active = 1;
	}
	spin_unlock_irqrestore(&tgt->tgt_lock, flags);

	TRACE_EXIT();
	return;
}

struct scst_mgmt_cmd *scst_alloc_mgmt_cmd(gfp_t gfp_mask)
{
	struct scst_mgmt_cmd *mcmd;

	TRACE_ENTRY();

	mcmd = mempool_alloc(scst_mgmt_mempool, gfp_mask);
	if (mcmd == NULL) {
		PRINT_CRIT_ERROR("%s", "Allocation of management command "
			"failed, some commands and their data could leak");
		goto out;
	}
	memset(mcmd, 0, sizeof(*mcmd));

	mcmd->status = SCST_MGMT_STATUS_SUCCESS;

out:
	TRACE_EXIT();
	return mcmd;
}

void scst_free_mgmt_cmd(struct scst_mgmt_cmd *mcmd)
{
	unsigned long flags;

	TRACE_ENTRY();

	spin_lock_irqsave(&mcmd->sess->sess_list_lock, flags);
	atomic_dec(&mcmd->sess->sess_cmd_count);
	spin_unlock_irqrestore(&mcmd->sess->sess_list_lock, flags);

	scst_sess_put(mcmd->sess);

	if ((mcmd->mcmd_tgt_dev != NULL) || mcmd->scst_get_called)
		scst_put(mcmd->cpu_cmd_counter);

	mempool_free(mcmd, scst_mgmt_mempool);

	TRACE_EXIT();
	return;
}

static bool scst_on_sg_tablesize_low(struct scst_cmd *cmd, bool out)
{
	bool res;
	int sg_cnt = out ? cmd->out_sg_cnt : cmd->sg_cnt;
	static int ll;
	struct scst_tgt_dev *tgt_dev = cmd->tgt_dev;

	TRACE_ENTRY();

	if (sg_cnt > cmd->tgt->sg_tablesize) {
		/* It's the target's side business */
		goto failed;
	}

	if (cmd->devt->on_sg_tablesize_low == NULL)
		goto failed;

	res = cmd->devt->on_sg_tablesize_low(cmd);

	TRACE_DBG("on_sg_tablesize_low(%p) returned %d", cmd, res);

out:
	TRACE_EXIT_RES(res);
	return res;

failed:
	res = false;
	if ((ll < 10) || TRACING_MINOR()) {
		PRINT_INFO("Unable to complete command due to SG IO count "
			"limitation (%srequested %d, available %d, tgt lim %d)",
			out ? "OUT buffer, " : "", cmd->sg_cnt,
			tgt_dev->max_sg_cnt, cmd->tgt->sg_tablesize);
		ll++;
	}
	goto out;
}

static void scst_restore_dif_sg(struct scst_cmd *cmd)
{
	int left = cmd->bufflen;
	struct scatterlist *sg = cmd->dif_sg;

	TRACE_ENTRY();

	if (!cmd->dif_sg_normalized)
		goto out;

	do {
		sg->length = min_t(int, PAGE_SIZE, left);
		left -= sg->length;
		TRACE_DBG("DIF sg %p, restored len %d (left %d)", sg,
			sg->length, left);
		sg = __sg_next_inline(sg);
	} while (left > 0);

out:
	TRACE_EXIT();
	return;
}

int scst_alloc_space(struct scst_cmd *cmd)
{
	gfp_t gfp_mask;
	int res = -ENOMEM;
	int atomic = scst_cmd_atomic(cmd);
	int flags;
	struct scst_tgt_dev *tgt_dev = cmd->tgt_dev;

	TRACE_ENTRY();

	gfp_mask = tgt_dev->tgt_dev_gfp_mask | (atomic ? GFP_ATOMIC : cmd->cmd_gfp_mask);

	flags = atomic ? SGV_POOL_NO_ALLOC_ON_CACHE_MISS : 0;
	if (cmd->no_sgv)
		flags |= SGV_POOL_ALLOC_NO_CACHED;

	cmd->sg = sgv_pool_alloc(tgt_dev->pool, cmd->bufflen, gfp_mask, flags,
			&cmd->sg_cnt, &cmd->sgv, &cmd->dev->dev_mem_lim, NULL);
	if (unlikely(cmd->sg == NULL))
		goto out;

	if (unlikely(cmd->sg_cnt > tgt_dev->max_sg_cnt))
		if (!scst_on_sg_tablesize_low(cmd, false))
			goto out_sg_free;

	if ((scst_get_dif_action(scst_get_scst_dif_actions(cmd->cmd_dif_actions)) != SCST_DIF_ACTION_NONE) ||
	    (scst_get_dif_action(scst_get_dev_dif_actions(cmd->cmd_dif_actions)) != SCST_DIF_ACTION_NONE)) {
		int dif_bufflen;
		bool same_layout;

		same_layout = tgt_dev->hw_dif_same_sg_layout_required;
		if (!same_layout)
			dif_bufflen = __scst_cmd_get_bufflen_dif(cmd);
		else
			dif_bufflen = cmd->bufflen;

		cmd->dif_sg = sgv_pool_alloc(tgt_dev->pool, dif_bufflen, gfp_mask, flags,
			&cmd->dif_sg_cnt, &cmd->dif_sgv, &cmd->dev->dev_mem_lim, NULL);
		if (unlikely(cmd->dif_sg == NULL))
			goto out_sg_free;

		if (same_layout) {
			int left = dif_bufflen;
			struct scatterlist *sgd = cmd->sg;
			struct scatterlist *sgt = cmd->dif_sg;
			int block_shift = cmd->dev->block_shift;

			EXTRACHECKS_BUG_ON(left != cmd->bufflen);

			do {
				left -= sgt->length;
				sgt->length = (sgd->length >> block_shift) << SCST_DIF_TAG_SHIFT;
				TRACE_SG("sgt %p, new len %d", sgt, sgt->length);
				sgd = __sg_next_inline(sgd);
				sgt = __sg_next_inline(sgt);
			} while (left > 0);

			cmd->dif_sg_normalized = 1;
		}
	}

	if (cmd->data_direction != SCST_DATA_BIDI)
		goto success;

	cmd->out_sg = sgv_pool_alloc(tgt_dev->pool, cmd->out_bufflen, gfp_mask,
			 flags, &cmd->out_sg_cnt, &cmd->out_sgv,
			 &cmd->dev->dev_mem_lim, NULL);
	if (unlikely(cmd->out_sg == NULL))
		goto out_dif_sg_free;

	if (unlikely(cmd->out_sg_cnt > tgt_dev->max_sg_cnt))
		if (!scst_on_sg_tablesize_low(cmd, true))
			goto out_out_sg_free;

success:
	res = 0;

out:
	TRACE_EXIT();
	return res;

out_out_sg_free:
	sgv_pool_free(cmd->out_sgv, &cmd->dev->dev_mem_lim);
	cmd->out_sgv = NULL;
	cmd->out_sg = NULL;
	cmd->out_sg_cnt = 0;

out_dif_sg_free:
	if (cmd->dif_sgv != NULL) {
		scst_restore_dif_sg(cmd);
		sgv_pool_free(cmd->dif_sgv, &cmd->dev->dev_mem_lim);
		cmd->dif_sgv = NULL;
		cmd->dif_sg = NULL;
		cmd->dif_sg_cnt = 0;
	}

out_sg_free:
	sgv_pool_free(cmd->sgv, &cmd->dev->dev_mem_lim);
	cmd->sgv = NULL;
	cmd->sg = NULL;
	cmd->sg_cnt = 0;
	goto out;
}

static void scst_release_space(struct scst_cmd *cmd)
{
	TRACE_ENTRY();

	if (cmd->sgv == NULL) {
		if ((cmd->sg != NULL) &&
		    !(cmd->tgt_i_data_buf_alloced || cmd->dh_data_buf_alloced)) {
			TRACE_MEM("Freeing sg %p for cmd %p (cnt %d)", cmd->sg,
				cmd, cmd->sg_cnt);
			scst_free_sg(cmd->sg, cmd->sg_cnt);
			goto out_zero;
		} else
			goto out;
	}

	if (cmd->tgt_i_data_buf_alloced || cmd->dh_data_buf_alloced) {
		TRACE_MEM("%s", "*data_buf_alloced set, returning");
		goto out;
	}

	if (cmd->out_sgv != NULL) {
		sgv_pool_free(cmd->out_sgv, &cmd->dev->dev_mem_lim);
		cmd->out_sgv = NULL;
		cmd->out_sg_cnt = 0;
		cmd->out_sg = NULL;
		cmd->out_bufflen = 0;
	}

	if (cmd->dif_sgv != NULL) {
		scst_restore_dif_sg(cmd);
		sgv_pool_free(cmd->dif_sgv, &cmd->dev->dev_mem_lim);
	}

	sgv_pool_free(cmd->sgv, &cmd->dev->dev_mem_lim);

out_zero:
	cmd->sgv = NULL;
	cmd->sg_cnt = 0;
	cmd->sg = NULL;
	cmd->dif_sgv = NULL;
	cmd->dif_sg = NULL;
	cmd->dif_sg_cnt = 0;
	cmd->bufflen = 0;
	cmd->data_len = 0;

out:
	TRACE_EXIT();
	return;
}

#if LINUX_VERSION_CODE >= KERNEL_VERSION(2, 6, 30)
struct blk_kern_sg_work {
	atomic_t bios_inflight;
	struct sg_table sg_table;
	struct scatterlist *src_sgl;
};

static void blk_free_kern_sg_work(struct blk_kern_sg_work *bw)
{
	struct sg_table *sgt = &bw->sg_table;
	struct scatterlist *sg;
	struct page *pg;
	int i;

	for_each_sg(sgt->sgl, sg, sgt->orig_nents, i) {
		pg = sg_page(sg);
		if (pg == NULL)
			break;
		__free_page(pg);
	}

	sg_free_table(sgt);
	kfree(bw);
	return;
}

static void blk_bio_map_kern_endio(struct bio *bio, int err)
{
	struct blk_kern_sg_work *bw = bio->bi_private;

	if (bw != NULL) {
		/* Decrement the bios in processing and, if zero, free */
		BUG_ON(atomic_read(&bw->bios_inflight) <= 0);
		if (atomic_dec_and_test(&bw->bios_inflight)) {
			if (bio_data_dir(bio) == READ && err == 0) {
				unsigned long flags;

				local_irq_save(flags);	/* to protect KMs */
				sg_copy(bw->src_sgl, bw->sg_table.sgl, 0, 0
#if LINUX_VERSION_CODE < KERNEL_VERSION(3, 4, 0)
					, KM_BIO_DST_IRQ, KM_BIO_SRC_IRQ
#endif
					);
				local_irq_restore(flags);
			}
			blk_free_kern_sg_work(bw);
		}
	}

	bio_put(bio);
	return;
}

#if LINUX_VERSION_CODE < KERNEL_VERSION(2, 6, 31)
/*
 * See also patch "block: Add blk_make_request(), takes bio, returns a
 * request" (commit 79eb63e9e5875b84341a3a05f8e6ae9cdb4bb6f6).
 */
static struct request *blk_make_request(struct request_queue *q,
					struct bio *bio,
					gfp_t gfp_mask)
{
	struct request *rq = blk_get_request(q, bio_data_dir(bio), gfp_mask);

	if (unlikely(!rq))
		return ERR_PTR(-ENOMEM);

	rq->cmd_type = REQ_TYPE_BLOCK_PC;

	for ( ; bio; bio = bio->bi_next) {
		struct bio *bounce_bio = bio;
		int ret;

		blk_queue_bounce(q, &bounce_bio);
		ret = blk_rq_append_bio(q, rq, bounce_bio);
		if (unlikely(ret)) {
			blk_put_request(rq);
			return ERR_PTR(ret);
		}
	}

	return rq;
}
#endif /* LINUX_VERSION_CODE < KERNEL_VERSION(2, 6, 31) */

/*
 * Copy an sg-list. This function is related to bio_copy_kern() but duplicates
 * an sg-list instead of creating a bio out of a single kernel address range.
 */
static struct blk_kern_sg_work *blk_copy_kern_sg(struct request_queue *q,
	struct scatterlist *sgl, int nents, gfp_t gfp_mask, bool reading)
{
	int res = 0, i;
	struct scatterlist *sg;
	struct scatterlist *new_sgl;
	int new_sgl_nents;
	size_t len = 0, to_copy;
	struct blk_kern_sg_work *bw;

	res = -ENOMEM;
	bw = kzalloc(sizeof(*bw), gfp_mask);
	if (bw == NULL)
		goto err;

	bw->src_sgl = sgl;

	for_each_sg(sgl, sg, nents, i)
		len += sg->length;
	to_copy = len;

	new_sgl_nents = PFN_UP(len);

	res = sg_alloc_table(&bw->sg_table, new_sgl_nents, gfp_mask);
	if (res != 0)
		goto err_free_bw;

	new_sgl = bw->sg_table.sgl;

	res = -ENOMEM;
	for_each_sg(new_sgl, sg, new_sgl_nents, i) {
		struct page *pg;

		pg = alloc_page(q->bounce_gfp | gfp_mask);
		if (pg == NULL)
			goto err_free_table;

		sg_assign_page(sg, pg);
		sg->length = min_t(size_t, PAGE_SIZE, len);

		len -= PAGE_SIZE;
	}

	if (!reading) {
		/*
		 * We need to limit amount of copied data to to_copy, because
		 * sgl might have the last element in sgl not marked as last in
		 * SG chaining.
		 */
		sg_copy(new_sgl, sgl, 0, to_copy
#if LINUX_VERSION_CODE < KERNEL_VERSION(3, 4, 0)
			, KM_USER0, KM_USER1
#endif
			);
	}

out:
	return bw;

err_free_table:
	sg_free_table(&bw->sg_table);

err_free_bw:
	blk_free_kern_sg_work(bw);

err:
	sBUG_ON(res == 0);
	bw = ERR_PTR(res);
	goto out;
}

#if LINUX_VERSION_CODE < KERNEL_VERSION(2, 6, 28)
static void bio_kmalloc_destructor(struct bio *bio)
{
	kfree(bio->bi_io_vec);
	kfree(bio);
}
#endif

/* __blk_map_kern_sg - map kernel data to a request for REQ_TYPE_BLOCK_PC */
static struct request *__blk_map_kern_sg(struct request_queue *q,
	struct scatterlist *sgl, int nents, struct blk_kern_sg_work *bw,
	gfp_t gfp_mask, bool reading)
{
	struct request *rq;
	int max_nr_vecs, i;
	size_t tot_len;
	bool need_new_bio;
	struct scatterlist *sg;
	struct bio *bio = NULL, *hbio = NULL, *tbio = NULL;
	int bios;

	if (unlikely(sgl == NULL || sgl->length == 0 || nents <= 0)) {
		WARN_ON_ONCE(true);
		rq = ERR_PTR(-EINVAL);
		goto out;
	}

	/*
	 * Restrict bio size to a single page to minimize the probability that
	 * bio allocation fails.
	 */
	max_nr_vecs = min_t(int,
		(PAGE_SIZE - sizeof(struct bio)) / sizeof(struct bio_vec),
		BIO_MAX_PAGES);

	need_new_bio = true;
	tot_len = 0;
	bios = 0;
	for_each_sg(sgl, sg, nents, i) {
		struct page *page = sg_page(sg);
		void *page_addr = page_address(page);
		size_t len = sg->length, l;
		size_t offset = sg->offset;

		tot_len += len;

		/*
		 * Each segment must be DMA-aligned and must not reside not on
		 * the stack. The last segment may have unaligned length as
		 * long as the total length satisfies the DMA padding
		 * alignment requirements.
		 */
		if (i == nents - 1)
			l = 0;
		else
			l = len;
		if (((sg->offset | l) & queue_dma_alignment(q)) ||
		    (page_addr && object_is_on_stack(page_addr + sg->offset))) {
			rq = ERR_PTR(-EINVAL);
			goto out_free_bios;
		}

		while (len > 0) {
			size_t bytes;
			int rc;

			if (need_new_bio) {
#if LINUX_VERSION_CODE < KERNEL_VERSION(2, 6, 28)
				bio = bio_alloc_bioset(gfp_mask, max_nr_vecs, NULL);
				if (bio)
					bio->bi_destructor =
						bio_kmalloc_destructor;
#else
				bio = bio_kmalloc(gfp_mask, max_nr_vecs);
#endif
				if (bio == NULL) {
					rq = ERR_PTR(-ENOMEM);
					goto out_free_bios;
				}

				if (!reading)
#if LINUX_VERSION_CODE < KERNEL_VERSION(2, 6, 36)
					bio->bi_rw |= 1 << BIO_RW;
#else
					bio->bi_rw |= REQ_WRITE;
#endif
				bios++;
				bio->bi_private = bw;
				bio->bi_end_io = blk_bio_map_kern_endio;

				if (hbio == NULL)
					hbio = bio;
				else
					tbio->bi_next = bio;
				tbio = bio;
			}

			bytes = min_t(size_t, len, PAGE_SIZE - offset);

			rc = bio_add_pc_page(q, bio, page, bytes, offset);
			if (rc < bytes) {
				if (unlikely(need_new_bio || rc < 0)) {
					rq = ERR_PTR(rc < 0 ? rc : -EIO);
					goto out_free_bios;
				} else {
					need_new_bio = true;
					len -= rc;
					offset += rc;
				}
			} else {
				need_new_bio = false;
				offset = 0;
				len -= bytes;
				page = nth_page(page, 1);
			}
		}
	}

	if (hbio == NULL) {
		rq = ERR_PTR(-EINVAL);
		goto out_free_bios;
	}

	/* Total length must satisfy DMA padding alignment */
	if ((tot_len & q->dma_pad_mask) && bw != NULL) {
		rq = ERR_PTR(-EINVAL);
		goto out_free_bios;
	}

	rq = blk_make_request(q, hbio, gfp_mask);
	if (unlikely(IS_ERR(rq)))
		goto out_free_bios;

#if LINUX_VERSION_CODE < KERNEL_VERSION(3, 16, 0)
	/*
	 * See also patch "block: add blk_rq_set_block_pc()" (commit
	 * f27b087b81b7).
	 */
	rq->cmd_type = REQ_TYPE_BLOCK_PC;
#endif

	if (bw != NULL) {
		atomic_set(&bw->bios_inflight, bios);
		rq->cmd_flags |= REQ_COPY_USER;
	}

out:
	return rq;

out_free_bios:
	while (hbio != NULL) {
		bio = hbio;
		hbio = hbio->bi_next;
		bio_put(bio);
	}
	goto out;
}

/**
 * blk_map_kern_sg - map kernel data to a request for REQ_TYPE_BLOCK_PC
 * @rq:		request to fill
 * @sgl:	area to map
 * @nents:	number of elements in @sgl
 * @gfp:	memory allocation flags
 *
 * Description:
 *    Data will be mapped directly if possible. Otherwise a bounce
 *    buffer will be used.
 */
static struct request *blk_map_kern_sg(struct request_queue *q,
		struct scatterlist *sgl, int nents, gfp_t gfp, bool reading)
{
	struct request *rq;

	if (!sgl) {
		rq = blk_get_request(q, reading ? READ : WRITE, gfp);
		if (unlikely(!rq))
			return ERR_PTR(-ENOMEM);

		rq->cmd_type = REQ_TYPE_BLOCK_PC;
		goto out;
	}

	rq = __blk_map_kern_sg(q, sgl, nents, NULL, gfp, reading);
	if (unlikely(IS_ERR(rq))) {
		struct blk_kern_sg_work *bw;

		bw = blk_copy_kern_sg(q, sgl, nents, gfp, reading);
		if (unlikely(IS_ERR(bw))) {
			rq = ERR_PTR(PTR_ERR(bw));
			goto out;
		}

		rq = __blk_map_kern_sg(q, bw->sg_table.sgl, bw->sg_table.nents,
				       bw, gfp, reading);
		if (IS_ERR(rq)) {
			blk_free_kern_sg_work(bw);
			goto out;
		}
	}

out:
	return rq;
}
#endif

#if !defined(SCSI_EXEC_REQ_FIFO_DEFINED)
/*
 * Can switch to the next dst_sg element, so, to copy to strictly only
 * one dst_sg element, it must be either last in the chain, or
 * copy_len == dst_sg->length.
 */
static int sg_copy_elem(struct scatterlist **pdst_sg, size_t *pdst_len,
			size_t *pdst_offs, struct scatterlist *src_sg,
#if LINUX_VERSION_CODE < KERNEL_VERSION(3, 4, 0)
			size_t copy_len,
			enum km_type d_km_type, enum km_type s_km_type)
#else
			size_t copy_len)
#endif
{
	int res = 0;
	struct scatterlist *dst_sg;
	size_t src_len, dst_len, src_offs, dst_offs;
	struct page *src_page, *dst_page;

	dst_sg = *pdst_sg;
	dst_len = *pdst_len;
	dst_offs = *pdst_offs;
	dst_page = sg_page(dst_sg);

	src_page = sg_page(src_sg);
	src_len = src_sg->length;
	src_offs = src_sg->offset;

	do {
		void *saddr, *daddr;
		size_t n;

#if LINUX_VERSION_CODE < KERNEL_VERSION(3, 4, 0)
		saddr = kmap_atomic(src_page +
					 (src_offs >> PAGE_SHIFT), s_km_type) +
				    (src_offs & ~PAGE_MASK);
		daddr = kmap_atomic(dst_page +
					(dst_offs >> PAGE_SHIFT), d_km_type) +
				    (dst_offs & ~PAGE_MASK);
#else
		saddr = kmap_atomic(src_page + (src_offs >> PAGE_SHIFT)) +
			(src_offs & ~PAGE_MASK);
		daddr = kmap_atomic(dst_page + (dst_offs >> PAGE_SHIFT)) +
			(dst_offs & ~PAGE_MASK);
#endif

		if (((src_offs & ~PAGE_MASK) == 0) &&
		    ((dst_offs & ~PAGE_MASK) == 0) &&
		    (src_len >= PAGE_SIZE) && (dst_len >= PAGE_SIZE) &&
		    (copy_len >= PAGE_SIZE)) {
			copy_page(daddr, saddr);
			n = PAGE_SIZE;
		} else {
			n = min_t(size_t, PAGE_SIZE - (dst_offs & ~PAGE_MASK),
					  PAGE_SIZE - (src_offs & ~PAGE_MASK));
			n = min(n, src_len);
			n = min(n, dst_len);
			n = min_t(size_t, n, copy_len);
			memcpy(daddr, saddr, n);
		}
		dst_offs += n;
		src_offs += n;

#if LINUX_VERSION_CODE < KERNEL_VERSION(3, 4, 0)
		kunmap_atomic(saddr, s_km_type);
		kunmap_atomic(daddr, d_km_type);
#else
		kunmap_atomic(saddr);
		kunmap_atomic(daddr);
#endif

		res += n;
		copy_len -= n;
		if (copy_len == 0)
			goto out;

		src_len -= n;
		dst_len -= n;
		if (dst_len == 0) {
			dst_sg = sg_next_inline(dst_sg);
			if (dst_sg == NULL)
				goto out;
			dst_page = sg_page(dst_sg);
			dst_len = dst_sg->length;
			dst_offs = dst_sg->offset;
		}
	} while (src_len > 0);

out:
	*pdst_sg = dst_sg;
	*pdst_len = dst_len;
	*pdst_offs = dst_offs;
	return res;
}

/**
 * sg_copy - copy one SG vector to another
 * @dst_sg:	destination SG
 * @src_sg:	source SG
 * @nents_to_copy: maximum number of entries to copy
 * @copy_len:	maximum amount of data to copy. If 0, then copy all.
 * @d_km_type:	kmap_atomic type for the destination SG
 * @s_km_type:	kmap_atomic type for the source SG
 *
 * Description:
 *    Data from the source SG vector will be copied to the destination SG
 *    vector. End of the vectors will be determined by sg_next() returning
 *    NULL. Returns number of bytes copied.
 */
static int sg_copy(struct scatterlist *dst_sg, struct scatterlist *src_sg,
#if LINUX_VERSION_CODE < KERNEL_VERSION(3, 4, 0)
	    int nents_to_copy, size_t copy_len,
	    enum km_type d_km_type, enum km_type s_km_type)
#else
	    int nents_to_copy, size_t copy_len)
#endif
{
	int res = 0;
	size_t dst_len, dst_offs;

	if (copy_len == 0)
		copy_len = 0x7FFFFFFF; /* copy all */

	if (nents_to_copy == 0)
		nents_to_copy = 0x7FFFFFFF; /* copy all */

	dst_len = dst_sg->length;
	dst_offs = dst_sg->offset;

	do {
		int copied = sg_copy_elem(&dst_sg, &dst_len, &dst_offs,
#if LINUX_VERSION_CODE < KERNEL_VERSION(3, 4, 0)
				src_sg, copy_len, d_km_type, s_km_type);
#else
				src_sg, copy_len);
#endif
		copy_len -= copied;
		res += copied;
		if ((copy_len == 0) || (dst_sg == NULL))
			goto out;

		nents_to_copy--;
		if (nents_to_copy == 0)
			goto out;

		src_sg = sg_next_inline(src_sg);
	} while (src_sg != NULL);

out:
	return res;
}
#endif /* !defined(SCSI_EXEC_REQ_FIFO_DEFINED) */

#if LINUX_VERSION_CODE >= KERNEL_VERSION(2, 6, 30)
static void scsi_end_async(struct request *req, int error)
{
	struct scsi_io_context *sioc = req->end_io_data;
	int errors;

	TRACE_DBG("sioc %p, cmd %p, error %d / %d", sioc, sioc->data, error,
		  req->errors);

#if LINUX_VERSION_CODE < KERNEL_VERSION(3, 17, 0)
	lockdep_assert_held(req->q->queue_lock);
#else
	if (!req->q->mq_ops)
		lockdep_assert_held(req->q->queue_lock);
#endif

	errors = req->errors && !IS_ERR_VALUE(req->errors) ? req->errors :
		IS_ERR_VALUE(req->errors) || error ?
		SAM_STAT_CHECK_CONDITION : 0;

	if (sioc->done)
#if LINUX_VERSION_CODE <= KERNEL_VERSION(2, 6, 30)
		sioc->done(sioc->data, sioc->sense, errors, req->data_len);
#else
		sioc->done(sioc->data, sioc->sense, errors, req->resid_len);
#endif

	kmem_cache_free(scsi_io_context_cache, sioc);

	__blk_put_request(req->q, req);
	return;
}

/**
 * scst_scsi_exec_async - executes a SCSI command in pass-through mode
 * @cmd:	scst command
 * @data:	pointer passed to done() as "data"
 * @done:	callback function when done
 */
int scst_scsi_exec_async(struct scst_cmd *cmd, void *data,
	void (*done)(void *data, char *sense, int result, int resid))
{
	int res = 0;
	struct request_queue *q = cmd->dev->scsi_dev->request_queue;
	struct request *rq;
	struct scsi_io_context *sioc;
	bool reading = !(cmd->data_direction & SCST_DATA_WRITE);
	gfp_t gfp = cmd->cmd_gfp_mask;
	int cmd_len = cmd->cdb_len;

	sioc = kmem_cache_zalloc(scsi_io_context_cache, gfp);
	if (sioc == NULL) {
		res = -ENOMEM;
		goto out;
	}

	if (cmd->data_direction == SCST_DATA_BIDI) {
		struct request *next_rq;

		if (!test_bit(QUEUE_FLAG_BIDI, &q->queue_flags)) {
			res = -EOPNOTSUPP;
			goto out_free_sioc;
		}

		rq = blk_map_kern_sg(q, cmd->out_sg, cmd->out_sg_cnt, gfp,
				     reading);
		if (IS_ERR(rq)) {
			res = PTR_ERR(rq);
			TRACE_DBG("blk_map_kern_sg() failed: %d", res);
			goto out_free_sioc;
		}

		next_rq = blk_map_kern_sg(q, cmd->sg, cmd->sg_cnt, gfp, false);
		if (IS_ERR(next_rq)) {
			res = PTR_ERR(next_rq);
			TRACE_DBG("blk_map_kern_sg() failed: %d", res);
			goto out_free_unmap;
		}
		rq->next_rq = next_rq;
	} else {
		rq = blk_map_kern_sg(q, cmd->sg, cmd->sg_cnt, gfp, reading);
		if (IS_ERR(rq)) {
			res = PTR_ERR(rq);
			TRACE_DBG("blk_map_kern_sg() failed: %d", res);
			goto out_free_sioc;
		}
	}

	TRACE_DBG("sioc %p, cmd %p", sioc, cmd);

	sioc->data = data;
	sioc->done = done;

	rq->cmd_len = cmd_len;
	if (rq->cmd_len <= BLK_MAX_CDB) {
		memset(rq->cmd, 0, BLK_MAX_CDB); /* ATAPI hates garbage after CDB */
		memcpy(rq->cmd, cmd->cdb, cmd->cdb_len);
	} else
		rq->cmd = cmd->cdb;

	rq->sense = sioc->sense;
	rq->sense_len = sizeof(sioc->sense);
	rq->timeout = cmd->timeout;
	rq->retries = cmd->retries;
	rq->end_io_data = sioc;
	rq->cmd_flags |= REQ_QUIET;

	blk_execute_rq_nowait(rq->q, NULL, rq,
		(cmd->queue_type == SCST_CMD_QUEUE_HEAD_OF_QUEUE), scsi_end_async);
out:
	return res;

out_free_unmap:
	{
	struct bio *bio = rq->bio, *b;

	while (bio) {
		b = bio;
		bio = bio->bi_next;
		b->bi_end_io(b, res);
	}
	}
	rq->bio = NULL;

	blk_put_request(rq);

out_free_sioc:
	kmem_cache_free(scsi_io_context_cache, sioc);
	goto out;
}
EXPORT_SYMBOL(scst_scsi_exec_async);

#endif /* LINUX_VERSION_CODE >= KERNEL_VERSION(2, 6, 30) */

/**
 * scst_copy_sg() - copy data between the command's SGs
 *
 * Copies data between cmd->tgt_i_sg and cmd->sg as well as
 * cmd->tgt_i_dif_sg and cmd->dif_sg in direction defined by
 * copy_dir parameter.
 */
void scst_copy_sg(struct scst_cmd *cmd, enum scst_sg_copy_dir copy_dir)
{
	struct scatterlist *src_sg, *dst_sg;
	struct scatterlist *src_sg_dif, *dst_sg_dif;
	unsigned int to_copy, to_copy_dif;
#if LINUX_VERSION_CODE < KERNEL_VERSION(3, 4, 0)
	int atomic = scst_cmd_atomic(cmd);
#endif

	TRACE_ENTRY();

	if (copy_dir == SCST_SG_COPY_FROM_TARGET) {
		if (cmd->data_direction != SCST_DATA_BIDI) {
			src_sg = cmd->tgt_i_sg;
			dst_sg = cmd->sg;
			to_copy = cmd->bufflen;
			src_sg_dif = cmd->tgt_i_dif_sg;
			dst_sg_dif = cmd->dif_sg;
			to_copy_dif = scst_cmd_get_bufflen_dif(cmd);
		} else {
			TRACE_MEM("BIDI cmd %p", cmd);
			src_sg = cmd->tgt_out_sg;
			dst_sg = cmd->out_sg;
			to_copy = cmd->out_bufflen;
			src_sg_dif = NULL;
			dst_sg_dif = NULL;
			to_copy_dif = 0;
		}
	} else {
		src_sg = cmd->sg;
		dst_sg = cmd->tgt_i_sg;
		to_copy = cmd->adjusted_resp_data_len;
		src_sg_dif = cmd->dif_sg;
		dst_sg_dif = cmd->tgt_i_dif_sg;
		to_copy_dif = scst_cmd_get_bufflen_dif(cmd);
	}

	TRACE_MEM("cmd %p, copy_dir %d, src_sg %p, dst_sg %p, to_copy %lld, "
		"src_sg_dif %p, dst_sg_dif %p, to_copy_dif %lld",
		cmd, copy_dir, src_sg, dst_sg, (long long)to_copy,
		src_sg_dif, dst_sg_dif, (long long)to_copy_dif);

	if (unlikely(src_sg == NULL) || unlikely(dst_sg == NULL) ||
	    unlikely(to_copy == 0)) {
		/*
		 * It can happened, e.g., with scst_user for cmd with delay
		 * alloc, which failed with Check Condition.
		 */
		goto out;
	}

#if LINUX_VERSION_CODE < KERNEL_VERSION(3, 4, 0)
	sg_copy(dst_sg, src_sg, 0, to_copy,
		atomic ? KM_SOFTIRQ0 : KM_USER0,
		atomic ? KM_SOFTIRQ1 : KM_USER1);
#else
	sg_copy(dst_sg, src_sg, 0, to_copy);
#endif

	if ((src_sg_dif == NULL) || (dst_sg_dif == NULL) || (to_copy_dif == 0))
		goto out;

#if LINUX_VERSION_CODE < KERNEL_VERSION(3, 4, 0)
	sg_copy(dst_sg_dif, src_sg_dif, 0, to_copy_dif,
		atomic ? KM_SOFTIRQ0 : KM_USER0,
		atomic ? KM_SOFTIRQ1 : KM_USER1);
#else
	sg_copy(dst_sg_dif, src_sg_dif, 0, to_copy_dif);
#endif

out:
	TRACE_EXIT();
	return;
}
EXPORT_SYMBOL_GPL(scst_copy_sg);

/**
 * scst_get_buf_full - return linear buffer for command
 * @cmd:	scst command
 * @buf:	pointer on the resulting pointer
 *
 * If the command's buffer >single page, it vmalloc() the needed area
 * and copies the buffer there. Returns length of the buffer or negative
 * error code otherwise.
 */
int scst_get_buf_full(struct scst_cmd *cmd, uint8_t **buf)
{
	int res = 0;

	TRACE_ENTRY();

	EXTRACHECKS_BUG_ON(cmd->sg_buff_vmallocated);

	if (scst_get_buf_count(cmd) > 1) {
		int len;
		uint8_t *tmp_buf;
		int full_size;

		full_size = 0;
		len = scst_get_buf_first(cmd, &tmp_buf);
		while (len > 0) {
			full_size += len;
			scst_put_buf(cmd, tmp_buf);
			len = scst_get_buf_next(cmd, &tmp_buf);
		}

#ifdef __COVERITY__
		/* Help Coverity recognize that vmalloc(0) returns NULL. */
		*buf = full_size ? vmalloc(full_size) : NULL;
#else
		*buf = vmalloc(full_size);
#endif
		if (*buf == NULL) {
			TRACE(TRACE_OUT_OF_MEM, "vmalloc() failed for opcode "
				"%s", scst_get_opcode_name(cmd));
			res = -ENOMEM;
			goto out;
		}
		cmd->sg_buff_vmallocated = 1;

		if (scst_cmd_get_data_direction(cmd) == SCST_DATA_WRITE) {
			uint8_t *buf_ptr;

			buf_ptr = *buf;

			len = scst_get_buf_first(cmd, &tmp_buf);
			while (len > 0) {
				memcpy(buf_ptr, tmp_buf, len);
				buf_ptr += len;

				scst_put_buf(cmd, tmp_buf);
				len = scst_get_buf_next(cmd, &tmp_buf);
			}
		}
		res = full_size;
	} else
		res = scst_get_buf_first(cmd, buf);

out:
	TRACE_EXIT_RES(res);
	return res;
}
EXPORT_SYMBOL(scst_get_buf_full);

/**
 * scst_get_buf_full_sense - return linear buffer for command
 * @cmd:	scst command
 * @buf:	pointer on the resulting pointer
 *
 * Does the same as scst_get_buf_full(), but in case of error
 * additionally sets in cmd status code and sense.
 */
int scst_get_buf_full_sense(struct scst_cmd *cmd, uint8_t **buf)
{
	int res = 0;

	TRACE_ENTRY();

	res = scst_get_buf_full(cmd, buf);
	if (unlikely(res < 0)) {
		PRINT_ERROR("scst_get_buf_full() failed: %d", res);
		if (res == -ENOMEM)
			scst_set_busy(cmd);
		else
			scst_set_cmd_error(cmd,
				SCST_LOAD_SENSE(scst_sense_internal_failure));
		goto out;
	}

out:
	TRACE_EXIT_RES(res);
	return res;
}
EXPORT_SYMBOL(scst_get_buf_full_sense);

/**
 * scst_put_buf_full - unmaps linear buffer for command
 * @cmd:	scst command
 * @buf:	pointer on the buffer to unmap
 *
 * Reverse operation for scst_get_buf_full()/scst_get_buf_full_sense().
 * If the buffer was vmalloced(), it vfree() the buffer.
 */
void scst_put_buf_full(struct scst_cmd *cmd, uint8_t *buf)
{
	TRACE_ENTRY();

	if (buf == NULL)
		goto out;

	if (cmd->sg_buff_vmallocated) {
		if (scst_cmd_get_data_direction(cmd) == SCST_DATA_READ) {
			int len;
			uint8_t *tmp_buf, *buf_p;

			buf_p = buf;

			len = scst_get_buf_first(cmd, &tmp_buf);
			while (len > 0) {
				memcpy(tmp_buf, buf_p, len);
				buf_p += len;

				scst_put_buf(cmd, tmp_buf);
				len = scst_get_buf_next(cmd, &tmp_buf);
			}

		}

		cmd->sg_buff_vmallocated = 0;

		vfree(buf);
	} else
		scst_put_buf(cmd, buf);

out:
	TRACE_EXIT();
	return;
}
EXPORT_SYMBOL(scst_put_buf_full);

static __be16 scst_dif_crc_fn(const void *data, unsigned int len)
{
	return cpu_to_be16(crc_t10dif(data, len));
}

static __be16 scst_dif_ip_fn(const void *data, unsigned int len)
{
	return (__force __be16)ip_compute_csum(data, len);
}

static int scst_verify_dif_type1(struct scst_cmd *cmd)
{
	int res = 0;
	struct scst_device *dev = cmd->dev;
	enum scst_dif_actions checks = scst_get_dif_checks(cmd->cmd_dif_actions);
	int len, tags_len = 0, tag_size = 1 << SCST_DIF_TAG_SHIFT;
	struct scatterlist *tags_sg = NULL;
	uint8_t *buf, *tags_buf = NULL;
	const struct scst_dif_tuple *t = NULL; /* to silence compiler warning */
	uint64_t lba = cmd->lba;
	int block_size = dev->block_size, block_shift = dev->block_shift;
	__be16 (*crc_fn)(const void *buffer, unsigned int len);

	TRACE_ENTRY();

	EXTRACHECKS_BUG_ON(dev->dev_dif_type != 1);

#ifdef CONFIG_SCST_EXTRACHECKS
	switch (scst_get_dif_action(scst_get_scst_dif_actions(cmd->cmd_dif_actions))) {
	case SCST_DIF_ACTION_STRIP:
	case SCST_DIF_ACTION_PASS_CHECK:
		break;
	default:
		EXTRACHECKS_BUG_ON(1);
		break;
	}
	EXTRACHECKS_BUG_ON(checks == SCST_DIF_ACTION_NONE);
#endif

	crc_fn = cmd->tgt_dev->tgt_dev_dif_crc_fn;

	len = scst_get_buf_first(cmd, &buf);
	while (len > 0) {
		int i;
		uint8_t *cur_buf = buf;

		for (i = 0; i < (len >> block_shift); i++) {
			if (tags_buf == NULL) {
				tags_buf = scst_get_dif_buf(cmd, &tags_sg, &tags_len);
				EXTRACHECKS_BUG_ON(tags_len <= 0);
				TRACE_DBG("tags_buf %p", tags_buf);
				TRACE_BUFF_FLAG(TRACE_DEBUG, "Tags to verify",
					tags_buf, tags_len);
				t = (struct scst_dif_tuple *)tags_buf;
			}

			if (t->app_tag == SCST_DIF_NO_CHECK_ALL_APP_TAG) {
				TRACE_DBG("Skipping tag %lld (cmd %p)",
					(long long)lba, cmd);
				goto next;
			}

			if (checks & SCST_DIF_CHECK_APP_TAG) {
				if (t->app_tag != dev->dev_dif_static_app_tag) {
					PRINT_WARNING("APP TAG check failed, "
						"expected 0x%x, seeing "
						"0x%x (cmd %p (op %s), lba %lld, "
						"dev %s)", dev->dev_dif_static_app_tag,
						t->app_tag, cmd, scst_get_opcode_name(cmd),
						(long long)lba, dev->virt_name);
					scst_dif_acc_app_check_failed_scst(cmd);
					scst_set_cmd_error(cmd,
						SCST_LOAD_SENSE(scst_logical_block_app_tag_check_failed));
					res = -EIO;
					goto out_put;
				}
			}

			if (checks & SCST_DIF_CHECK_REF_TAG) {
				if (t->ref_tag != cpu_to_be32(lba & 0xFFFFFFFF)) {
					PRINT_WARNING("REF TAG check failed, "
						"expected 0x%x, seeing "
						"0x%x (cmd %p (op %s), lba %lld, "
						"dev %s)", cpu_to_be32(lba & 0xFFFFFFFF),
						t->ref_tag, cmd, scst_get_opcode_name(cmd),
						(long long)lba, dev->virt_name);
					scst_dif_acc_ref_check_failed_scst(cmd);
					scst_set_cmd_error(cmd,
						SCST_LOAD_SENSE(scst_logical_block_ref_tag_check_failed));
					res = -EIO;
					goto out_put;
				}
			}

			/* Skip CRC check for internal commands */
			if ((checks & SCST_DIF_CHECK_GUARD_TAG) &&
			    !cmd->internal) {
				__be16 crc = crc_fn(cur_buf, block_size);
				if (t->guard_tag != crc) {
					PRINT_WARNING("GUARD TAG check failed, "
						"expected 0x%x, seeing 0x%x "
						"(cmd %p (op %s), lba %lld, "
						"dev %s)", crc, t->guard_tag, cmd,
						scst_get_opcode_name(cmd), (long long)lba,
						dev->virt_name);
					scst_dif_acc_guard_check_failed_scst(cmd);
					scst_set_cmd_error(cmd,
						SCST_LOAD_SENSE(scst_logical_block_guard_check_failed));
					res = -EIO;
					goto out_put;
				}
			}

next:
			cur_buf += dev->block_size;
			lba++;

			t++;
			tags_len -= tag_size;
			if (tags_len == 0) {
				scst_put_dif_buf(cmd, tags_buf);
				tags_buf = NULL;
			}
		}

		scst_put_buf(cmd, buf);
		len = scst_get_buf_next(cmd, &buf);
	}

	EXTRACHECKS_BUG_ON(tags_buf != NULL);

out:
	TRACE_EXIT_RES(res);
	return res;

out_put:
	scst_put_buf(cmd, buf);
	scst_put_dif_buf(cmd, tags_buf);
	goto out;
}

#ifdef CONFIG_SCST_DIF_INJECT_CORRUPTED_TAGS
static void scst_check_fail_ref_tag(struct scst_cmd *cmd)
{
	enum scst_dif_actions checks = scst_get_dif_checks(cmd->cmd_dif_actions);

	if (((cmd->dev->dev_dif_mode & SCST_DIF_MODE_TGT) == 0) &&
	    (checks & SCST_DIF_CHECK_REF_TAG)) {
		TRACE(TRACE_SCSI|TRACE_MINOR, "No tgt dif_mode, failing "
			"cmd %p with ref tag check failed", cmd);
		scst_dif_acc_ref_check_failed_scst(cmd);
		scst_set_cmd_error(cmd,
			SCST_LOAD_SENSE(scst_logical_block_ref_tag_check_failed));
	}
	return;
}

static void scst_check_fail_guard_tag(struct scst_cmd *cmd)
{
	enum scst_dif_actions checks = scst_get_dif_checks(cmd->cmd_dif_actions);

	if (((cmd->dev->dev_dif_mode & SCST_DIF_MODE_TGT) == 0) &&
	    (checks & SCST_DIF_CHECK_GUARD_TAG)) {
		TRACE(TRACE_SCSI|TRACE_MINOR, "No tgt dif_mode, failing "
			"cmd %p with guard tag check failed", cmd);
		scst_dif_acc_guard_check_failed_scst(cmd);
		scst_set_cmd_error(cmd,
			SCST_LOAD_SENSE(scst_logical_block_guard_check_failed));
	}
	return;
}
#endif

static int scst_generate_dif_type1(struct scst_cmd *cmd)
{
	int res = 0;
	struct scst_device *dev = cmd->dev;
	int len, tags_len = 0, tag_size = 1 << SCST_DIF_TAG_SHIFT;
	struct scatterlist *tags_sg = NULL;
	uint8_t *buf, *tags_buf = NULL;
	struct scst_dif_tuple *t = NULL; /* to silence compiler warning */
	uint64_t lba = cmd->lba;
	int block_size = dev->block_size, block_shift = dev->block_shift;
	__be16 (*crc_fn)(const void *buffer, unsigned int len);

	TRACE_ENTRY();

	EXTRACHECKS_BUG_ON(dev->dev_dif_type != 1);

#ifdef CONFIG_SCST_EXTRACHECKS
	switch (scst_get_dif_action(scst_get_scst_dif_actions(cmd->cmd_dif_actions))) {
	case SCST_DIF_ACTION_INSERT:
		break;
	default:
		EXTRACHECKS_BUG_ON(1);
		break;
	}
#endif

	crc_fn = cmd->tgt_dev->tgt_dev_dif_crc_fn;

	len = scst_get_buf_first(cmd, &buf);
	while (len > 0) {
		int i;
		uint8_t *cur_buf = buf;

		TRACE_DBG("len %d", len);

		for (i = 0; i < (len >> block_shift); i++) {
			TRACE_DBG("lba %lld, tags_len %d", (long long)lba, tags_len);

			if (tags_buf == NULL) {
				tags_buf = scst_get_dif_buf(cmd, &tags_sg, &tags_len);
				TRACE_DBG("tags_sg %p, tags_buf %p, tags_len %d",
					tags_sg, tags_buf, tags_len);
				EXTRACHECKS_BUG_ON(tags_len <= 0);
				t = (struct scst_dif_tuple *)tags_buf;
			}

			t->app_tag = dev->dev_dif_static_app_tag;
			t->ref_tag = cpu_to_be32(lba & 0xFFFFFFFF);
			t->guard_tag = crc_fn(cur_buf, block_size);

#ifdef CONFIG_SCST_DIF_INJECT_CORRUPTED_TAGS
			switch (cmd->cmd_corrupt_dif_tag) {
			case 0:
				break;
			case 1:
				if (lba == cmd->lba) {
					if (cmd->cdb[1] & 0x80) {
						TRACE(TRACE_SCSI|TRACE_MINOR,
							"Corrupting ref tag at lba "
							"%lld (case %d, cmd %p)",
							(long long)lba,
							cmd->cmd_corrupt_dif_tag, cmd);
						t->ref_tag = cpu_to_be32(0xebfeedad);
						scst_check_fail_ref_tag(cmd);
					} else {
						TRACE(TRACE_SCSI|TRACE_MINOR,
							"Corrupting guard tag at lba "
							"%lld (case %d, cmd %p)",
							(long long)lba,
							cmd->cmd_corrupt_dif_tag, cmd);
						t->guard_tag = cpu_to_be16(0xebed);
						scst_check_fail_guard_tag(cmd);
					}
				}
				break;
			case 2:
				if (lba == (cmd->lba + 1)) {
					if (cmd->cdb[1] & 0x80) {
						TRACE(TRACE_SCSI|TRACE_MINOR,
							"Corrupting ref tag at lba "
							"%lld (case %d, cmd %p)",
							(long long)lba,
							cmd->cmd_corrupt_dif_tag, cmd);
						t->ref_tag = cpu_to_be32(0xebfeedad);
						scst_check_fail_ref_tag(cmd);
					} else {
						TRACE(TRACE_SCSI|TRACE_MINOR,
							"Corrupting guard tag at lba "
							"%lld (case %d, cmd %p)",
							(long long)lba,
							cmd->cmd_corrupt_dif_tag, cmd);
						t->guard_tag = cpu_to_be16(0xebed);
						scst_check_fail_guard_tag(cmd);
					}
				}
				break;
			case 3:
				if (lba == (cmd->lba + 2)) {
					if (cmd->cdb[1] & 0x80) {
						TRACE(TRACE_SCSI|TRACE_MINOR,
							"Corrupting ref tag at lba "
							"%lld (case %d, cmd %p)",
							(long long)lba,
							cmd->cmd_corrupt_dif_tag, cmd);
						t->ref_tag = cpu_to_be32(0xebfeedad);
						scst_check_fail_ref_tag(cmd);
					} else {
						TRACE(TRACE_SCSI|TRACE_MINOR,
							"Corrupting guard tag at lba "
							"%lld (case %d, cmd %p)",
							(long long)lba,
							cmd->cmd_corrupt_dif_tag, cmd);
						t->guard_tag = cpu_to_be16(0xebed);
						scst_check_fail_guard_tag(cmd);
					}
				}
				break;
			case 4:
				if (lba == (cmd->lba + ((cmd->data_len >> dev->block_shift) >> 1))) {
					if (cmd->cdb[1] & 0x80) {
						TRACE(TRACE_SCSI|TRACE_MINOR,
							"Corrupting ref tag at lba "
							"%lld (case %d, cmd %p)",
							(long long)lba,
							cmd->cmd_corrupt_dif_tag, cmd);
						t->ref_tag = cpu_to_be32(0xebfeedad);
						scst_check_fail_ref_tag(cmd);
					} else {
						TRACE(TRACE_SCSI|TRACE_MINOR,
							"Corrupting guard tag at lba "
							"%lld (case %d, cmd %p)",
							(long long)lba,
							cmd->cmd_corrupt_dif_tag, cmd);
						t->guard_tag = cpu_to_be16(0xebed);
						scst_check_fail_guard_tag(cmd);
					}
				}
				break;
			case 5:
				if (lba == (cmd->lba + ((cmd->data_len >> dev->block_shift) - 3))) {
					if (cmd->cdb[1] & 0x80) {
						TRACE(TRACE_SCSI|TRACE_MINOR,
							"Corrupting ref tag at lba "
							"%lld (case %d, cmd %p)",
							(long long)lba,
							cmd->cmd_corrupt_dif_tag, cmd);
						t->ref_tag = cpu_to_be32(0xebfeedad);
						scst_check_fail_ref_tag(cmd);
					} else {
						TRACE(TRACE_SCSI|TRACE_MINOR,
							"Corrupting guard tag at lba "
							"%lld (case %d, cmd %p)",
							(long long)lba,
							cmd->cmd_corrupt_dif_tag, cmd);
						t->guard_tag = cpu_to_be16(0xebed);
						scst_check_fail_guard_tag(cmd);
					}
				}
				break;
			case 6:
				if (lba == (cmd->lba + ((cmd->data_len >> dev->block_shift) - 2))) {
					if (cmd->cdb[1] & 0x80) {
						TRACE(TRACE_SCSI|TRACE_MINOR,
							"Corrupting ref tag at lba "
							"%lld (case %d, cmd %p)",
							(long long)lba,
							cmd->cmd_corrupt_dif_tag, cmd);
						t->ref_tag = cpu_to_be32(0xebfeedad);
						scst_check_fail_ref_tag(cmd);
					} else {
						TRACE(TRACE_SCSI|TRACE_MINOR,
							"Corrupting guard tag at lba "
							"%lld (case %d, cmd %p)",
							(long long)lba,
							cmd->cmd_corrupt_dif_tag, cmd);
						t->guard_tag = cpu_to_be16(0xebed);
						scst_check_fail_guard_tag(cmd);
					}
				}
				break;
			case 7:
				if (lba == (cmd->lba + ((cmd->data_len >> dev->block_shift) - 1))) {
					if (cmd->cdb[1] & 0x80) {
						TRACE(TRACE_SCSI|TRACE_MINOR,
							"Corrupting ref tag at lba "
							"%lld (case %d, cmd %p)",
							(long long)lba,
							cmd->cmd_corrupt_dif_tag, cmd);
						t->ref_tag = cpu_to_be32(0xebfeedad);
						scst_check_fail_ref_tag(cmd);
					} else {
						TRACE(TRACE_SCSI|TRACE_MINOR,
							"Corrupting guard tag at lba "
							"%lld (case %d, cmd %p)",
							(long long)lba,
							cmd->cmd_corrupt_dif_tag, cmd);
						t->guard_tag = cpu_to_be16(0xebed);
						scst_check_fail_guard_tag(cmd);
					}
				}
				break;
			}
#endif
			cur_buf += dev->block_size;
			lba++;

			t++;
			tags_len -= tag_size;
			if (tags_len == 0) {
				scst_put_dif_buf(cmd, tags_buf);
				tags_buf = NULL;
			}
		}

		scst_put_buf(cmd, buf);
		len = scst_get_buf_next(cmd, &buf);
	}

	EXTRACHECKS_BUG_ON(tags_buf != NULL);

	TRACE_EXIT_RES(res);
	return res;
}

static int scst_do_dif(struct scst_cmd *cmd,
	int (*generate_fn)(struct scst_cmd *cmd),
	int (*verify_fn)(struct scst_cmd *cmd))
{
	int res;
	enum scst_dif_actions action = scst_get_dif_action(
			scst_get_scst_dif_actions(cmd->cmd_dif_actions));

	TRACE_ENTRY();

	TRACE_DBG("cmd %p, action %d", cmd, action);

	switch (action) {
	case SCST_DIF_ACTION_PASS:
		/* Nothing to do */
		TRACE_DBG("PASS DIF action, skipping (cmd %p)", cmd);
		res = 0;
		break;

	case SCST_DIF_ACTION_STRIP:
	case SCST_DIF_ACTION_PASS_CHECK:
	{
		enum scst_dif_actions checks = scst_get_dif_checks(cmd->cmd_dif_actions);
		if (likely(checks != SCST_DIF_ACTION_NONE))
			res = verify_fn(cmd);
		else
			res = 0;
		break;
	}

	case SCST_DIF_ACTION_INSERT:
		res = generate_fn(cmd);
		break;

	default:
		EXTRACHECKS_BUG_ON(1);
		/* go through */
	case SCST_DIF_ACTION_NONE:
		/* Nothing to do */
		TRACE_DBG("NONE DIF action, skipping (cmd %p)", cmd);
		res = 0;
		break;
	}

	TRACE_EXIT_RES(res);
	return res;
}

static int scst_dif_type1(struct scst_cmd *cmd)
{
	int res;

	TRACE_ENTRY();

	EXTRACHECKS_BUG_ON(cmd->dev->dev_dif_type != 1);

	res = scst_do_dif(cmd, scst_generate_dif_type1, scst_verify_dif_type1);

	TRACE_EXIT_RES(res);
	return res;
}

static int scst_verify_dif_type2(struct scst_cmd *cmd)
{
	int res = 0;
	struct scst_device *dev = cmd->dev;
	enum scst_dif_actions checks = scst_get_dif_checks(cmd->cmd_dif_actions);
	int len, tags_len = 0, tag_size = 1 << SCST_DIF_TAG_SHIFT;
	struct scatterlist *tags_sg = NULL;
	uint8_t *buf, *tags_buf = NULL;
	const struct scst_dif_tuple *t = NULL; /* to silence compiler warning */
	uint64_t lba = cmd->lba;
	int block_size = dev->block_size, block_shift = dev->block_shift;
	__be16 (*crc_fn)(const void *buffer, unsigned int len);
	uint32_t ref_tag = scst_cmd_get_dif_exp_ref_tag(cmd);
	/* Let's keep both in BE */
	__be16 app_tag_mask = cpu_to_be16(scst_cmd_get_dif_app_tag_mask(cmd));
	__be16 app_tag_masked = cpu_to_be16(scst_cmd_get_dif_exp_app_tag(cmd)) & app_tag_mask;

	TRACE_ENTRY();

	EXTRACHECKS_BUG_ON(dev->dev_dif_type != 2);

#ifdef CONFIG_SCST_EXTRACHECKS
	switch (scst_get_dif_action(scst_get_scst_dif_actions(cmd->cmd_dif_actions))) {
	case SCST_DIF_ACTION_STRIP:
	case SCST_DIF_ACTION_PASS_CHECK:
		break;
	default:
		EXTRACHECKS_BUG_ON(1);
		break;
	}
	EXTRACHECKS_BUG_ON(checks == SCST_DIF_ACTION_NONE);
#endif

	crc_fn = cmd->tgt_dev->tgt_dev_dif_crc_fn;

	len = scst_get_buf_first(cmd, &buf);
	while (len > 0) {
		int i;
		uint8_t *cur_buf = buf;

		for (i = 0; i < (len >> block_shift); i++) {
			if (tags_buf == NULL) {
				tags_buf = scst_get_dif_buf(cmd, &tags_sg, &tags_len);
				EXTRACHECKS_BUG_ON(tags_len <= 0);
				t = (struct scst_dif_tuple *)tags_buf;
			}

			if (t->app_tag == SCST_DIF_NO_CHECK_ALL_APP_TAG) {
				TRACE_DBG("Skipping tag (cmd %p)", cmd);
				goto next;
			}

			if (checks & SCST_DIF_CHECK_APP_TAG) {
				if ((t->app_tag & app_tag_mask) != app_tag_masked) {
					PRINT_WARNING("APP TAG check failed, "
						"expected 0x%x, seeing "
						"0x%x (cmd %p (op %s), dev %s)",
						app_tag_masked, t->app_tag & app_tag_mask,
						cmd, scst_get_opcode_name(cmd), dev->virt_name);
					scst_dif_acc_app_check_failed_scst(cmd);
					scst_set_cmd_error(cmd,
						SCST_LOAD_SENSE(scst_logical_block_app_tag_check_failed));
					res = -EIO;
					goto out_put;
				}
			}

			if (checks & SCST_DIF_CHECK_REF_TAG) {
				if (t->ref_tag != cpu_to_be32(ref_tag)) {
					PRINT_WARNING("REF TAG check failed, "
						"expected 0x%x, seeing "
						"0x%x (cmd %p (op %s), dev %s)",
						cpu_to_be32(ref_tag),
						t->ref_tag, cmd, scst_get_opcode_name(cmd),
						dev->virt_name);
					scst_dif_acc_ref_check_failed_scst(cmd);
					scst_set_cmd_error(cmd,
						SCST_LOAD_SENSE(scst_logical_block_ref_tag_check_failed));
					res = -EIO;
					goto out_put;
				}
			}

			/* Skip CRC check for internal commands */
			if ((checks & SCST_DIF_CHECK_GUARD_TAG) &&
			    !cmd->internal) {
				__be16 crc = crc_fn(cur_buf, block_size);
				if (t->guard_tag != crc) {
					PRINT_WARNING("GUARD TAG check failed, "
						"expected 0x%x, seeing 0x%x "
						"(cmd %p (op %s), lba %lld, "
						"dev %s)", crc, t->guard_tag, cmd,
						scst_get_opcode_name(cmd), (long long)lba,
						dev->virt_name);
					scst_dif_acc_guard_check_failed_scst(cmd);
					scst_set_cmd_error(cmd,
						SCST_LOAD_SENSE(scst_logical_block_guard_check_failed));
					res = -EIO;
					goto out_put;
				}
			}

next:
			cur_buf += dev->block_size;
			lba++;
			ref_tag++;

			t++;
			tags_len -= tag_size;
			if (tags_len == 0) {
				scst_put_dif_buf(cmd, tags_buf);
				tags_buf = NULL;
			}
		}

		scst_put_buf(cmd, buf);
		len = scst_get_buf_next(cmd, &buf);
	}

	EXTRACHECKS_BUG_ON(tags_buf != NULL);

out:
	TRACE_EXIT_RES(res);
	return res;

out_put:
	scst_put_buf(cmd, buf);
	scst_put_dif_buf(cmd, tags_buf);
	goto out;
}

static int scst_generate_dif_type2(struct scst_cmd *cmd)
{
	int res = 0;
	struct scst_device *dev = cmd->dev;
	int len, tags_len = 0, tag_size = 1 << SCST_DIF_TAG_SHIFT;
	struct scatterlist *tags_sg = NULL;
	uint8_t *buf, *tags_buf = NULL;
	struct scst_dif_tuple *t = NULL; /* to silence compiler warning */
	int block_size = dev->block_size, block_shift = dev->block_shift;
	__be16 (*crc_fn)(const void *buffer, unsigned int len);
	uint32_t ref_tag = scst_cmd_get_dif_exp_ref_tag(cmd);
	/* Let's keep both in BE */
	__be16 app_tag_mask = cpu_to_be16(scst_cmd_get_dif_app_tag_mask(cmd));
	__be16 app_tag_masked = cpu_to_be16(scst_cmd_get_dif_exp_app_tag(cmd)) & app_tag_mask;

	TRACE_ENTRY();

	EXTRACHECKS_BUG_ON(dev->dev_dif_type != 2);

#ifdef CONFIG_SCST_EXTRACHECKS
	switch (scst_get_dif_action(scst_get_scst_dif_actions(cmd->cmd_dif_actions))) {
	case SCST_DIF_ACTION_INSERT:
		break;
	default:
		EXTRACHECKS_BUG_ON(1);
		break;
	}
#endif

	crc_fn = cmd->tgt_dev->tgt_dev_dif_crc_fn;

	len = scst_get_buf_first(cmd, &buf);
	while (len > 0) {
		int i;
		uint8_t *cur_buf = buf;

		TRACE_DBG("len %d", len);

		for (i = 0; i < (len >> block_shift); i++) {
			TRACE_DBG("tags_len %d", tags_len);

			if (tags_buf == NULL) {
				tags_buf = scst_get_dif_buf(cmd, &tags_sg, &tags_len);
				TRACE_DBG("tags_sg %p, tags_buf %p, tags_len %d",
					tags_sg, tags_buf, tags_len);
				EXTRACHECKS_BUG_ON(tags_len <= 0);
				t = (struct scst_dif_tuple *)tags_buf;
			}

			t->app_tag = app_tag_masked;
			t->ref_tag = cpu_to_be32(ref_tag);
			t->guard_tag = crc_fn(cur_buf, block_size);

			cur_buf += dev->block_size;
			ref_tag++;

			t++;
			tags_len -= tag_size;
			if (tags_len == 0) {
				scst_put_dif_buf(cmd, tags_buf);
				tags_buf = NULL;
			}
		}

		scst_put_buf(cmd, buf);
		len = scst_get_buf_next(cmd, &buf);
	}

	EXTRACHECKS_BUG_ON(tags_buf != NULL);

	TRACE_EXIT_RES(res);
	return res;
}

static int scst_dif_type2(struct scst_cmd *cmd)
{
	int res;

	TRACE_ENTRY();

	EXTRACHECKS_BUG_ON(cmd->dev->dev_dif_type != 2);

	res = scst_do_dif(cmd, scst_generate_dif_type2, scst_verify_dif_type2);

	TRACE_EXIT_RES(res);
	return res;
}

static int scst_verify_dif_type3(struct scst_cmd *cmd)
{
	int res = 0;
	struct scst_device *dev = cmd->dev;
	enum scst_dif_actions checks = scst_get_dif_checks(cmd->cmd_dif_actions);
	int len, tags_len = 0, tag_size = 1 << SCST_DIF_TAG_SHIFT;
	struct scatterlist *tags_sg = NULL;
	uint8_t *buf, *tags_buf = NULL;
	const struct scst_dif_tuple *t = NULL; /* to silence compiler warning */
	uint64_t lba = cmd->lba;
	int block_size = dev->block_size, block_shift = dev->block_shift;
	__be16 (*crc_fn)(const void *buffer, unsigned int len);

	TRACE_ENTRY();

	EXTRACHECKS_BUG_ON(dev->dev_dif_type != 3);

#ifdef CONFIG_SCST_EXTRACHECKS
	switch (scst_get_dif_action(scst_get_scst_dif_actions(cmd->cmd_dif_actions))) {
	case SCST_DIF_ACTION_STRIP:
	case SCST_DIF_ACTION_PASS_CHECK:
		break;
	default:
		EXTRACHECKS_BUG_ON(1);
		break;
	}
	EXTRACHECKS_BUG_ON(checks == SCST_DIF_ACTION_NONE);
#endif

	crc_fn = cmd->tgt_dev->tgt_dev_dif_crc_fn;

	len = scst_get_buf_first(cmd, &buf);
	while (len > 0) {
		int i;
		uint8_t *cur_buf = buf;

		for (i = 0; i < (len >> block_shift); i++) {
			if (tags_buf == NULL) {
				tags_buf = scst_get_dif_buf(cmd, &tags_sg, &tags_len);
				EXTRACHECKS_BUG_ON(tags_len <= 0);
				t = (struct scst_dif_tuple *)tags_buf;
			}

			if ((t->app_tag == SCST_DIF_NO_CHECK_ALL_APP_TAG) &&
			    (t->ref_tag == SCST_DIF_NO_CHECK_ALL_REF_TAG)) {
				TRACE_DBG("Skipping tag (cmd %p)", cmd);
				goto next;
			}

			if (checks & SCST_DIF_CHECK_APP_TAG) {
				if (t->app_tag != dev->dev_dif_static_app_tag) {
					PRINT_WARNING("APP TAG check failed, "
						"expected 0x%x, seeing "
						"0x%x (cmd %p (op %s), dev %s)",
						dev->dev_dif_static_app_tag,
						t->app_tag, cmd, scst_get_opcode_name(cmd),
						dev->virt_name);
					scst_dif_acc_app_check_failed_scst(cmd);
					scst_set_cmd_error(cmd,
						SCST_LOAD_SENSE(scst_logical_block_app_tag_check_failed));
					res = -EIO;
					goto out_put;
				}
			}

			if (checks & SCST_DIF_CHECK_REF_TAG) {
				if (t->ref_tag != dev->dev_dif_static_app_ref_tag) {
					PRINT_WARNING("REF TAG check failed, "
						"expected 0x%x, seeing "
						"0x%x (cmd %p (op %s), dev %s)",
						dev->dev_dif_static_app_ref_tag,
						t->ref_tag, cmd, scst_get_opcode_name(cmd),
						dev->virt_name);
					scst_dif_acc_ref_check_failed_scst(cmd);
					scst_set_cmd_error(cmd,
						SCST_LOAD_SENSE(scst_logical_block_ref_tag_check_failed));
					res = -EIO;
					goto out_put;
				}
			}

			/* Skip CRC check for internal commands */
			if ((checks & SCST_DIF_CHECK_GUARD_TAG) &&
			    !cmd->internal) {
				__be16 crc = crc_fn(cur_buf, block_size);
				if (t->guard_tag != crc) {
					PRINT_WARNING("GUARD TAG check failed, "
						"expected 0x%x, seeing 0x%x "
						"(cmd %p (op %s), lba %lld, "
						"dev %s)", crc, t->guard_tag, cmd,
						scst_get_opcode_name(cmd), (long long)lba,
						dev->virt_name);
					scst_dif_acc_guard_check_failed_scst(cmd);
					scst_set_cmd_error(cmd,
						SCST_LOAD_SENSE(scst_logical_block_guard_check_failed));
					res = -EIO;
					goto out_put;
				}
			}

next:
			cur_buf += dev->block_size;
			lba++;

			t++;
			tags_len -= tag_size;
			if (tags_len == 0) {
				scst_put_dif_buf(cmd, tags_buf);
				tags_buf = NULL;
			}
		}

		scst_put_buf(cmd, buf);
		len = scst_get_buf_next(cmd, &buf);
	}

	EXTRACHECKS_BUG_ON(tags_buf != NULL);

out:
	TRACE_EXIT_RES(res);
	return res;

out_put:
	scst_put_buf(cmd, buf);
	scst_put_dif_buf(cmd, tags_buf);
	goto out;
}

static int scst_generate_dif_type3(struct scst_cmd *cmd)
{
	int res = 0;
	struct scst_device *dev = cmd->dev;
	int len, tags_len = 0, tag_size = 1 << SCST_DIF_TAG_SHIFT;
	struct scatterlist *tags_sg = NULL;
	uint8_t *buf, *tags_buf = NULL;
	struct scst_dif_tuple *t = NULL; /* to silence compiler warning */
	int block_size = dev->block_size, block_shift = dev->block_shift;
	__be16 (*crc_fn)(const void *buffer, unsigned int len);

	TRACE_ENTRY();

	EXTRACHECKS_BUG_ON(dev->dev_dif_type != 3);

#ifdef CONFIG_SCST_EXTRACHECKS
	switch (scst_get_dif_action(scst_get_scst_dif_actions(cmd->cmd_dif_actions))) {
	case SCST_DIF_ACTION_INSERT:
		break;
	default:
		EXTRACHECKS_BUG_ON(1);
		break;
	}
#endif

	crc_fn = cmd->tgt_dev->tgt_dev_dif_crc_fn;

	len = scst_get_buf_first(cmd, &buf);
	while (len > 0) {
		int i;
		uint8_t *cur_buf = buf;

		TRACE_DBG("len %d", len);

		for (i = 0; i < (len >> block_shift); i++) {
			TRACE_DBG("tags_len %d", tags_len);

			if (tags_buf == NULL) {
				tags_buf = scst_get_dif_buf(cmd, &tags_sg, &tags_len);
				TRACE_DBG("tags_sg %p, tags_buf %p, tags_len %d",
					tags_sg, tags_buf, tags_len);
				EXTRACHECKS_BUG_ON(tags_len <= 0);
				t = (struct scst_dif_tuple *)tags_buf;
			}

			t->app_tag = dev->dev_dif_static_app_tag;
			t->ref_tag = dev->dev_dif_static_app_ref_tag;
			t->guard_tag = crc_fn(cur_buf, block_size);

			cur_buf += dev->block_size;

			t++;
			tags_len -= tag_size;
			if (tags_len == 0) {
				scst_put_dif_buf(cmd, tags_buf);
				tags_buf = NULL;
			}
		}

		scst_put_buf(cmd, buf);
		len = scst_get_buf_next(cmd, &buf);
	}

	EXTRACHECKS_BUG_ON(tags_buf != NULL);

	TRACE_EXIT_RES(res);
	return res;
}

static int scst_dif_type3(struct scst_cmd *cmd)
{
	int res;

	TRACE_ENTRY();

	EXTRACHECKS_BUG_ON(cmd->dev->dev_dif_type != 3);

	res = scst_do_dif(cmd, scst_generate_dif_type3, scst_verify_dif_type3);

	TRACE_EXIT_RES(res);
	return res;
}

static void scst_init_dif_checks(struct scst_device *dev)
{
	switch (dev->dev_dif_type) {
	case 0:
		dev->dif_app_chk = 0;
		dev->dif_ref_chk = 0;
		break;
	case 1:
		if (scst_dev_get_dif_static_app_tag(dev) != SCST_DIF_NO_CHECK_APP_TAG)
			dev->dif_app_chk = SCST_DIF_CHECK_APP_TAG;
		else
			dev->dif_app_chk = 0;
		dev->dif_ref_chk = SCST_DIF_CHECK_REF_TAG;
		break;
	case 2:
		dev->dif_app_chk = dev->ato ? SCST_DIF_CHECK_APP_TAG : 0;
		dev->dif_ref_chk = SCST_DIF_CHECK_REF_TAG;
		break;
	case 3:
		if (scst_dev_get_dif_static_app_tag_combined(dev) != SCST_DIF_NO_CHECK_APP_TAG) {
			dev->dif_app_chk = SCST_DIF_CHECK_APP_TAG;
			dev->dif_ref_chk = SCST_DIF_CHECK_REF_TAG;
		} else {
			dev->dif_app_chk = 0;
			dev->dif_ref_chk = 0;
		}
		break;
	default:
		WARN_ON(1);
		break;
	}
	return;
}

/**
 * scst_dev_set_dif_static_app_tag_combined() - sets static app tag
 *
 * Description:
 *    Sets static app tag for both APP TAG and REF TAG (DIF mode 3)
 */
void scst_dev_set_dif_static_app_tag_combined(
	struct scst_device *dev, __be64 app_tag)
{
	uint64_t a = be64_to_cpu(app_tag);

	dev->dev_dif_static_app_tag = cpu_to_be16(a & 0xFFFF);
	if (dev->dev_dif_type == 3)
		dev->dev_dif_static_app_ref_tag = cpu_to_be32((a >> 16) & 0xFFFFFFFF);
	scst_init_dif_checks(dev);
	return;
}
EXPORT_SYMBOL_GPL(scst_dev_set_dif_static_app_tag_combined);

static int scst_init_dif_actions(struct scst_device *dev)
{
	int res = 0;

	TRACE_ENTRY();

	BUILD_BUG_ON(SCST_DIF_ACTION_NONE != 0);

	if ((dev->dev_dif_type == 0) || (dev->dev_dif_mode == 0)) {
		dev->dev_dif_rd_actions = SCST_DIF_ACTION_NONE;
		dev->dev_dif_wr_actions = SCST_DIF_ACTION_NONE;
		dev->dev_dif_rd_prot0_actions = SCST_DIF_ACTION_NONE;
		dev->dev_dif_wr_prot0_actions = SCST_DIF_ACTION_NONE;
		goto out;
	}

	if ((dev->dev_dif_mode & SCST_DIF_MODE_DEV_CHECK) &&
	    !(dev->dev_dif_mode & SCST_DIF_MODE_DEV_STORE)) {
		PRINT_ERROR("DEV CHECK is not allowed without DEV STORE! "
			"(dev %s)", dev->virt_name);
		res = -EINVAL;
		goto out;
	}

	/*
	 * COMMON RULES
	 * ============
	 *
	 * 1. For SCST STRIP and PASS_CHECK as well as PASS and NONE are
	 * the same.
	 *
	 * 2. For dev handlers STRIP and INSERT are invalid, PASS and NONE are
	 * the same. Also, PASS and PASS_CHECK are equal regarding STORE,
	 * if STORE is configured.
	 */

	BUILD_BUG_ON(SCST_DIF_MODE_DEV != (SCST_DIF_MODE_DEV_CHECK | SCST_DIF_MODE_DEV_STORE));

	if (dev->dev_dif_mode & SCST_DIF_MODE_TGT) {
		if (dev->dev_dif_mode & SCST_DIF_MODE_SCST) {
			if (dev->dev_dif_mode & SCST_DIF_MODE_DEV) { /* TGT, SCST, DEV */
				scst_set_tgt_dif_action(&dev->dev_dif_rd_actions, SCST_DIF_ACTION_PASS_CHECK);
				scst_set_scst_dif_action(&dev->dev_dif_rd_actions, SCST_DIF_ACTION_PASS_CHECK);
				if (dev->dev_dif_mode & SCST_DIF_MODE_DEV_CHECK) {
					/* STORE might be set as well */
					scst_set_dev_dif_action(&dev->dev_dif_rd_actions, SCST_DIF_ACTION_PASS_CHECK);
				} else
					scst_set_dev_dif_action(&dev->dev_dif_rd_actions, SCST_DIF_ACTION_PASS);

				if (dev->dpicz) {
					scst_set_tgt_dif_action(&dev->dev_dif_rd_prot0_actions, SCST_DIF_ACTION_NONE);
					scst_set_scst_dif_action(&dev->dev_dif_rd_prot0_actions, SCST_DIF_ACTION_NONE);
					scst_set_dev_dif_action(&dev->dev_dif_rd_prot0_actions, SCST_DIF_ACTION_NONE);
				} else {
					scst_set_tgt_dif_action(&dev->dev_dif_rd_prot0_actions, SCST_DIF_ACTION_STRIP);
					scst_set_scst_dif_action(&dev->dev_dif_rd_prot0_actions, SCST_DIF_ACTION_PASS_CHECK);
					if (dev->dev_dif_mode & SCST_DIF_MODE_DEV_CHECK) {
						/* STORE might be set as well */
						scst_set_dev_dif_action(&dev->dev_dif_rd_prot0_actions, SCST_DIF_ACTION_PASS_CHECK);
					} else
						scst_set_dev_dif_action(&dev->dev_dif_rd_prot0_actions, SCST_DIF_ACTION_PASS);
				}

				scst_set_tgt_dif_action(&dev->dev_dif_wr_actions, SCST_DIF_ACTION_PASS_CHECK);
				scst_set_scst_dif_action(&dev->dev_dif_wr_actions, SCST_DIF_ACTION_PASS_CHECK);
				if (dev->dev_dif_mode & SCST_DIF_MODE_DEV_CHECK) {
					/* STORE might be set as well */
					scst_set_dev_dif_action(&dev->dev_dif_wr_actions, SCST_DIF_ACTION_PASS_CHECK);
				} else
					scst_set_dev_dif_action(&dev->dev_dif_wr_actions, SCST_DIF_ACTION_PASS);

				scst_set_tgt_dif_action(&dev->dev_dif_wr_prot0_actions, SCST_DIF_ACTION_INSERT);
				scst_set_scst_dif_action(&dev->dev_dif_wr_prot0_actions, SCST_DIF_ACTION_PASS_CHECK);
				if (dev->dev_dif_mode & SCST_DIF_MODE_DEV_CHECK) {
					/* STORE might be set as well */
					scst_set_dev_dif_action(&dev->dev_dif_wr_prot0_actions, SCST_DIF_ACTION_PASS_CHECK);
				} else
					scst_set_dev_dif_action(&dev->dev_dif_wr_prot0_actions, SCST_DIF_ACTION_PASS);
			} else { /* TGT, SCST, no DEV */
				scst_set_tgt_dif_action(&dev->dev_dif_rd_actions, SCST_DIF_ACTION_PASS_CHECK);
				scst_set_scst_dif_action(&dev->dev_dif_rd_actions, SCST_DIF_ACTION_INSERT);
				scst_set_dev_dif_action(&dev->dev_dif_rd_actions, SCST_DIF_ACTION_NONE);

				if (dev->dpicz) {
					scst_set_tgt_dif_action(&dev->dev_dif_rd_prot0_actions, SCST_DIF_ACTION_NONE);
					scst_set_scst_dif_action(&dev->dev_dif_rd_prot0_actions, SCST_DIF_ACTION_NONE);
				} else {
					scst_set_tgt_dif_action(&dev->dev_dif_rd_prot0_actions, SCST_DIF_ACTION_STRIP);
					scst_set_scst_dif_action(&dev->dev_dif_rd_prot0_actions, SCST_DIF_ACTION_INSERT);
				}
				scst_set_dev_dif_action(&dev->dev_dif_rd_prot0_actions, SCST_DIF_ACTION_NONE);

				scst_set_tgt_dif_action(&dev->dev_dif_wr_actions, SCST_DIF_ACTION_PASS_CHECK);
				scst_set_scst_dif_action(&dev->dev_dif_wr_actions, SCST_DIF_ACTION_STRIP);
				scst_set_dev_dif_action(&dev->dev_dif_wr_actions, SCST_DIF_ACTION_NONE);

				scst_set_tgt_dif_action(&dev->dev_dif_wr_prot0_actions, SCST_DIF_ACTION_INSERT);
				scst_set_scst_dif_action(&dev->dev_dif_wr_prot0_actions, SCST_DIF_ACTION_STRIP);
				scst_set_dev_dif_action(&dev->dev_dif_wr_prot0_actions, SCST_DIF_ACTION_NONE);
			}
		} else { /* TGT, no SCST */
			if (dev->dev_dif_mode & SCST_DIF_MODE_DEV) { /* TGT, no SCST, DEV */
				scst_set_tgt_dif_action(&dev->dev_dif_rd_actions, SCST_DIF_ACTION_PASS_CHECK);
				scst_set_scst_dif_action(&dev->dev_dif_rd_actions, SCST_DIF_ACTION_PASS);
				if (dev->dev_dif_mode & SCST_DIF_MODE_DEV_CHECK) {
					/* STORE might be set as well */
					scst_set_dev_dif_action(&dev->dev_dif_rd_actions, SCST_DIF_ACTION_PASS_CHECK);
				} else {
					scst_set_dev_dif_action(&dev->dev_dif_rd_actions, SCST_DIF_ACTION_PASS);
				}

				if (dev->dpicz) {
					scst_set_tgt_dif_action(&dev->dev_dif_rd_prot0_actions, SCST_DIF_ACTION_NONE);
					scst_set_scst_dif_action(&dev->dev_dif_rd_prot0_actions, SCST_DIF_ACTION_NONE);
					scst_set_dev_dif_action(&dev->dev_dif_rd_prot0_actions, SCST_DIF_ACTION_NONE);
				} else {
					scst_set_tgt_dif_action(&dev->dev_dif_rd_prot0_actions, SCST_DIF_ACTION_STRIP);
					scst_set_scst_dif_action(&dev->dev_dif_rd_prot0_actions, SCST_DIF_ACTION_PASS);
					if (dev->dev_dif_mode & SCST_DIF_MODE_DEV_CHECK) {
						/* STORE might be set as well */
						scst_set_dev_dif_action(&dev->dev_dif_rd_prot0_actions, SCST_DIF_ACTION_PASS_CHECK);
					} else
						scst_set_dev_dif_action(&dev->dev_dif_rd_prot0_actions, SCST_DIF_ACTION_PASS);
				}

				scst_set_tgt_dif_action(&dev->dev_dif_wr_actions, SCST_DIF_ACTION_PASS_CHECK);
				scst_set_scst_dif_action(&dev->dev_dif_wr_actions, SCST_DIF_ACTION_PASS);
				if (dev->dev_dif_mode & SCST_DIF_MODE_DEV_CHECK) {
					/* STORE might be set as well */
					scst_set_dev_dif_action(&dev->dev_dif_wr_actions, SCST_DIF_ACTION_PASS_CHECK);
				} else
					scst_set_dev_dif_action(&dev->dev_dif_wr_actions, SCST_DIF_ACTION_PASS);

				scst_set_tgt_dif_action(&dev->dev_dif_wr_prot0_actions, SCST_DIF_ACTION_INSERT);
				scst_set_scst_dif_action(&dev->dev_dif_wr_prot0_actions, SCST_DIF_ACTION_PASS);
				if (dev->dev_dif_mode & SCST_DIF_MODE_DEV_CHECK) {
					/* STORE might be set as well */
					scst_set_dev_dif_action(&dev->dev_dif_wr_prot0_actions, SCST_DIF_ACTION_PASS_CHECK);
				} else
					scst_set_dev_dif_action(&dev->dev_dif_wr_prot0_actions, SCST_DIF_ACTION_PASS);
			} else {  /* TGT, no SCST, no DEV */
				scst_set_tgt_dif_action(&dev->dev_dif_rd_actions, SCST_DIF_ACTION_INSERT);
				scst_set_scst_dif_action(&dev->dev_dif_rd_actions, SCST_DIF_ACTION_NONE);
				scst_set_dev_dif_action(&dev->dev_dif_rd_actions, SCST_DIF_ACTION_NONE);

				scst_set_tgt_dif_action(&dev->dev_dif_rd_prot0_actions, SCST_DIF_ACTION_NONE);
				scst_set_scst_dif_action(&dev->dev_dif_rd_prot0_actions, SCST_DIF_ACTION_NONE);
				scst_set_dev_dif_action(&dev->dev_dif_rd_prot0_actions, SCST_DIF_ACTION_NONE);

#if 1	/*
	 * Workaround for Emulex ASIC errata to pass Oracle certification.
	 *
	 * Emulex ASIC in the STRIP mode can't distinguish between different types of
	 * PI tags mismatches (reference, guard, application), hence the Oracle
	 * certification fails. Workaround is to get the tags data in the memory, so
	 * then, if HW is signaling that there is some tag mismatch, manually recheck
	 * in the driver, then set correct tag mismatch sense.
	 */
				scst_set_tgt_dif_action(&dev->dev_dif_wr_actions, SCST_DIF_ACTION_PASS_CHECK);
				scst_set_scst_dif_action(&dev->dev_dif_wr_actions, SCST_DIF_ACTION_PASS);
#else
				scst_set_tgt_dif_action(&dev->dev_dif_wr_actions, SCST_DIF_ACTION_STRIP);
				scst_set_scst_dif_action(&dev->dev_dif_wr_actions, SCST_DIF_ACTION_NONE);
#endif
				scst_set_dev_dif_action(&dev->dev_dif_wr_actions, SCST_DIF_ACTION_NONE);

				scst_set_tgt_dif_action(&dev->dev_dif_wr_prot0_actions, SCST_DIF_ACTION_NONE);
				scst_set_scst_dif_action(&dev->dev_dif_wr_prot0_actions, SCST_DIF_ACTION_NONE);
				scst_set_dev_dif_action(&dev->dev_dif_wr_prot0_actions, SCST_DIF_ACTION_NONE);
			}
		}
	} else { /* No TGT */
		if (dev->dev_dif_mode & SCST_DIF_MODE_SCST) {  /* No TGT, SCST */
			if (dev->dev_dif_mode & SCST_DIF_MODE_DEV) { /* No TGT, SCST, DEV */
				scst_set_tgt_dif_action(&dev->dev_dif_rd_actions, SCST_DIF_ACTION_PASS);
				scst_set_scst_dif_action(&dev->dev_dif_rd_actions, SCST_DIF_ACTION_PASS_CHECK);
				if (dev->dev_dif_mode & SCST_DIF_MODE_DEV_CHECK) {
					/* STORE might be set as well */
					scst_set_dev_dif_action(&dev->dev_dif_rd_actions, SCST_DIF_ACTION_PASS_CHECK);
				} else
					scst_set_dev_dif_action(&dev->dev_dif_rd_actions, SCST_DIF_ACTION_PASS);

				scst_set_tgt_dif_action(&dev->dev_dif_rd_prot0_actions, SCST_DIF_ACTION_NONE);
				if (dev->dpicz) {
					scst_set_scst_dif_action(&dev->dev_dif_rd_prot0_actions, SCST_DIF_ACTION_NONE);
					scst_set_dev_dif_action(&dev->dev_dif_rd_prot0_actions, SCST_DIF_ACTION_NONE);
				} else {
					scst_set_scst_dif_action(&dev->dev_dif_rd_prot0_actions, SCST_DIF_ACTION_STRIP);
					if (dev->dev_dif_mode & SCST_DIF_MODE_DEV_CHECK) {
						/* STORE might be set as well */
						scst_set_dev_dif_action(&dev->dev_dif_rd_prot0_actions, SCST_DIF_ACTION_PASS_CHECK);
					} else
						scst_set_dev_dif_action(&dev->dev_dif_rd_prot0_actions, SCST_DIF_ACTION_PASS);
				}

				scst_set_tgt_dif_action(&dev->dev_dif_wr_actions, SCST_DIF_ACTION_PASS);
				scst_set_scst_dif_action(&dev->dev_dif_wr_actions, SCST_DIF_ACTION_PASS_CHECK);
				if (dev->dev_dif_mode & SCST_DIF_MODE_DEV_CHECK) {
					/* STORE might be set as well */
					scst_set_dev_dif_action(&dev->dev_dif_wr_actions, SCST_DIF_ACTION_PASS_CHECK);
				} else
					scst_set_dev_dif_action(&dev->dev_dif_wr_actions, SCST_DIF_ACTION_PASS);

				scst_set_tgt_dif_action(&dev->dev_dif_wr_prot0_actions, SCST_DIF_ACTION_NONE);
				scst_set_scst_dif_action(&dev->dev_dif_wr_prot0_actions, SCST_DIF_ACTION_INSERT);
				if (dev->dev_dif_mode & SCST_DIF_MODE_DEV_CHECK) {
					/* STORE might be set as well */
					scst_set_dev_dif_action(&dev->dev_dif_wr_prot0_actions, SCST_DIF_ACTION_PASS_CHECK);
				} else
					scst_set_dev_dif_action(&dev->dev_dif_wr_prot0_actions, SCST_DIF_ACTION_PASS);
			} else { /* No TGT, SCST, no DEV */
				scst_set_tgt_dif_action(&dev->dev_dif_rd_actions, SCST_DIF_ACTION_PASS);
				scst_set_scst_dif_action(&dev->dev_dif_rd_actions, SCST_DIF_ACTION_INSERT);
				scst_set_dev_dif_action(&dev->dev_dif_rd_actions, SCST_DIF_ACTION_NONE);

				scst_set_tgt_dif_action(&dev->dev_dif_rd_prot0_actions, SCST_DIF_ACTION_NONE);
				scst_set_scst_dif_action(&dev->dev_dif_rd_prot0_actions, SCST_DIF_ACTION_NONE);
				scst_set_dev_dif_action(&dev->dev_dif_rd_prot0_actions, SCST_DIF_ACTION_NONE);

				scst_set_tgt_dif_action(&dev->dev_dif_wr_actions, SCST_DIF_ACTION_PASS);
				scst_set_scst_dif_action(&dev->dev_dif_wr_actions, SCST_DIF_ACTION_STRIP);
				scst_set_dev_dif_action(&dev->dev_dif_wr_actions, SCST_DIF_ACTION_NONE);

				scst_set_tgt_dif_action(&dev->dev_dif_wr_prot0_actions, SCST_DIF_ACTION_NONE);
				scst_set_scst_dif_action(&dev->dev_dif_wr_prot0_actions, SCST_DIF_ACTION_NONE);
				scst_set_dev_dif_action(&dev->dev_dif_wr_prot0_actions, SCST_DIF_ACTION_NONE);
			}
		} else { /* No TGT, no SCST */
			if (dev->dev_dif_mode & SCST_DIF_MODE_DEV) { /* No TGT, no SCST, DEV */
				scst_set_tgt_dif_action(&dev->dev_dif_rd_actions, SCST_DIF_ACTION_PASS);
				scst_set_scst_dif_action(&dev->dev_dif_rd_actions, SCST_DIF_ACTION_PASS);
				if (dev->dev_dif_mode & SCST_DIF_MODE_DEV_CHECK) {
					/* STORE might be set as well */
					scst_set_dev_dif_action(&dev->dev_dif_rd_actions, SCST_DIF_ACTION_PASS_CHECK);
				} else
					scst_set_dev_dif_action(&dev->dev_dif_rd_actions, SCST_DIF_ACTION_PASS);

				scst_set_tgt_dif_action(&dev->dev_dif_rd_prot0_actions, SCST_DIF_ACTION_NONE);
				if (dev->dpicz) {
					scst_set_scst_dif_action(&dev->dev_dif_rd_prot0_actions, SCST_DIF_ACTION_NONE);
					scst_set_dev_dif_action(&dev->dev_dif_rd_prot0_actions, SCST_DIF_ACTION_NONE);
				} else {
					scst_set_scst_dif_action(&dev->dev_dif_rd_prot0_actions, SCST_DIF_ACTION_PASS);
					if (dev->dev_dif_mode & SCST_DIF_MODE_DEV_CHECK) {
						/* STORE might be set as well */
						scst_set_dev_dif_action(&dev->dev_dif_rd_prot0_actions, SCST_DIF_ACTION_PASS_CHECK);
					} else
						scst_set_dev_dif_action(&dev->dev_dif_rd_prot0_actions, SCST_DIF_ACTION_PASS);
				}

				scst_set_tgt_dif_action(&dev->dev_dif_wr_actions, SCST_DIF_ACTION_PASS);
				scst_set_scst_dif_action(&dev->dev_dif_wr_actions, SCST_DIF_ACTION_PASS);
				if (dev->dev_dif_mode & SCST_DIF_MODE_DEV_CHECK) {
					/* STORE might be set as well */
					scst_set_dev_dif_action(&dev->dev_dif_wr_actions, SCST_DIF_ACTION_PASS_CHECK);
				} else
					scst_set_dev_dif_action(&dev->dev_dif_wr_actions, SCST_DIF_ACTION_PASS);

				scst_set_tgt_dif_action(&dev->dev_dif_wr_prot0_actions, SCST_DIF_ACTION_NONE);
				scst_set_scst_dif_action(&dev->dev_dif_wr_prot0_actions, SCST_DIF_ACTION_INSERT);
				if (dev->dev_dif_mode & SCST_DIF_MODE_DEV_CHECK) {
					/* STORE might be set as well */
					scst_set_dev_dif_action(&dev->dev_dif_wr_prot0_actions, SCST_DIF_ACTION_PASS_CHECK);
				} else
					scst_set_dev_dif_action(&dev->dev_dif_wr_prot0_actions, SCST_DIF_ACTION_PASS);
			} else { /* No TGT, no SCST, no DEV */
				sBUG_ON(1);
			}
		}
	}

	TRACE_DBG("rd_actions %x, rd_prot0_actions %x, wr_actions %x, "
		"wr_prot0_actions %x", dev->dev_dif_rd_actions,
		dev->dev_dif_rd_prot0_actions, dev->dev_dif_wr_actions,
		dev->dev_dif_wr_prot0_actions);

out:
	TRACE_EXIT_RES(res);
	return res;
}

/**
 * scst_set_dif_params() - sets DIF parameters
 *
 * Description:
 *    Sets DIF parameters for device
 *
 *    Returns: 0 on success, negative error code otherwise.
 */
int scst_set_dif_params(struct scst_device *dev, enum scst_dif_mode dif_mode,
	int dif_type)
{
	int res = -EINVAL;

	TRACE_ENTRY();

	BUILD_BUG_ON(SCST_DIF_ACTION_NONE != 0);

	if (((dif_mode & ~(SCST_DIF_MODE_TGT|SCST_DIF_MODE_SCST|SCST_DIF_MODE_DEV)) != 0)) {
		PRINT_ERROR("Invalid DIF mode %x", dif_mode);
		goto out;
	}

	if ((dif_type < 0) || (dif_type > 3)) {
		PRINT_ERROR("DIF type %d not supported", dif_type);
		goto out;
	}

	if ((dif_mode == 0) && (dif_type != 0)) {
		PRINT_ERROR("With DIF mode 0 DIF type must be 0 (dev %s)",
			dev->virt_name);
		goto out;
	}

	dev->dev_dif_mode = dif_mode;
	dev->dev_dif_type = dif_type;

	if (dif_type == 0) {
		TRACE_DBG("DIF type 0, ignoring DIF mode");
		goto out_none;
	}

	if (dif_mode == 0) {
		TRACE_DBG("DIF mode 0");
		goto out_none;
	}

	scst_init_dif_checks(dev);

	if (dif_mode & SCST_DIF_MODE_SCST) {
		switch (dif_type) {
		case 1:
			dev->dev_dif_fn = scst_dif_type1;
			break;
		case 2:
			dev->dev_dif_fn = scst_dif_type2;
			break;
		case 3:
			dev->dev_dif_fn = scst_dif_type3;
			break;
		default:
			sBUG_ON(1);
			break;
		}
	} else {
		if ((dif_type == 1) && !(dif_mode & SCST_DIF_MODE_TGT))
			dev->dev_dif_fn = scst_dif_type1;
		else if ((dif_type == 1) && (dif_mode & SCST_DIF_MODE_TGT))
			dev->dev_dif_fn = scst_dif_none_type1;
		else
			dev->dev_dif_fn = scst_dif_none;
	}

	res = scst_init_dif_actions(dev);
	if (res != 0)
		goto out;

	res = scst_dev_sysfs_dif_create(dev);
	if (res != 0)
		goto out;

	PRINT_INFO("device %s: DIF mode %x, DIF type %d", dev->virt_name,
		dev->dev_dif_mode, dev->dev_dif_type);
	TRACE_DBG("app_chk %x, ref_chk %x", dev->dif_app_chk, dev->dif_ref_chk);

out:
	TRACE_EXIT_RES(res);
	return res;

out_none:
	dev->dif_app_chk = 0;
	if (dev->dev_dif_type == 3)
		dev->dif_ref_chk = 0;
	dev->dev_dif_static_app_tag = SCST_DIF_NO_CHECK_APP_TAG;
	dev->dev_dif_static_app_ref_tag = SCST_DIF_NO_CHECK_APP_TAG;
	dev->dev_dif_fn = scst_dif_none;
	res = scst_init_dif_actions(dev);
	goto out;
}
EXPORT_SYMBOL_GPL(scst_set_dif_params);

static int scst_dif_none(struct scst_cmd *cmd)
{
	int res = 0;

	TRACE_ENTRY();

	/* Nothing to do */

	TRACE_EXIT_RES(res);
	return res;
}

#ifdef CONFIG_SCST_DIF_INJECT_CORRUPTED_TAGS
static int scst_dif_none_type1(struct scst_cmd *cmd)
{
	int res = 0;

	TRACE_ENTRY();

	if (unlikely(cmd->cmd_corrupt_dif_tag != 0)) {
		EXTRACHECKS_BUG_ON(cmd->dev->dev_dif_type != 1);
		res = scst_dif_type1(cmd);
	}

	TRACE_EXIT_RES(res);
	return res;
}
#endif

/*
 * Returns 0 on success or POSITIVE error code otherwise (to match
 * scst_get_cdb_info() semantic)
 */
static int __scst_parse_rdprotect(struct scst_cmd *cmd, int rdprotect,
	int rdprotect_offs)
{
	int res = 0;
	const struct scst_device *dev = cmd->dev;

	TRACE_ENTRY();

	TRACE_DBG("rdprotect %x", rdprotect);

	EXTRACHECKS_BUG_ON(dev->dev_dif_type == 0);

	switch (rdprotect) {
	case 0:
		cmd->cmd_dif_actions = dev->dev_dif_rd_prot0_actions |
			SCST_DIF_CHECK_GUARD_TAG | dev->dif_app_chk |
			dev->dif_ref_chk;
		break;
	case 1:
	case 5:
		cmd->cmd_dif_actions = dev->dev_dif_rd_actions |
			SCST_DIF_CHECK_GUARD_TAG | dev->dif_app_chk |
			dev->dif_ref_chk;
		cmd->tgt_dif_data_expected = 1;
		break;
	case 2:
		cmd->cmd_dif_actions = dev->dev_dif_rd_actions |
			dev->dif_app_chk | dev->dif_ref_chk;
		cmd->tgt_dif_data_expected = 1;
		break;
	case 3:
		cmd->cmd_dif_actions = dev->dev_dif_rd_actions;
		cmd->tgt_dif_data_expected = 1;
		break;
	case 4:
		cmd->cmd_dif_actions = dev->dev_dif_rd_actions |
			dev->dif_app_chk;
		cmd->tgt_dif_data_expected = 1;
		break;
	default:
		TRACE(TRACE_SCSI|TRACE_MINOR, "Invalid RDPROTECT value %x "
			"(dev %s, cmd %p)", rdprotect, dev->virt_name, cmd);
		scst_set_invalid_field_in_cdb(cmd, rdprotect_offs,
				5|SCST_INVAL_FIELD_BIT_OFFS_VALID);
		res = EINVAL;
		goto out;
	}

	TRACE_DBG("cmd_dif_actions %x, tgt_dif_data_expected %d (cmd %p)",
		cmd->cmd_dif_actions, cmd->tgt_dif_data_expected, cmd);

out:
	TRACE_EXIT_RES(res);
	return res;
}

/*
 * Returns 0 on success or POSITIVE error code otherwise (to match
 * scst_get_cdb_info() semantic)
 */
static int scst_parse_rdprotect(struct scst_cmd *cmd)
{
	int res = 0;
	int rdprotect = (cmd->cdb[1] & 0xE0) >> 5;
	const struct scst_device *dev = cmd->dev;

	TRACE_ENTRY();

	if (dev->dev_dif_mode == SCST_DIF_MODE_NONE) {
		if (likely(rdprotect == 0))
			goto out;

		TRACE(TRACE_SCSI|TRACE_MINOR, "RDPROTECT %x and no DIF "
			"device %s (cmd %p)", rdprotect,
			dev->virt_name, cmd);
		scst_set_invalid_field_in_cdb(cmd, 1,
			5|SCST_INVAL_FIELD_BIT_OFFS_VALID);
		res = EINVAL;
		goto out;
	}

	if (unlikely((dev->dev_dif_type == 2) && (rdprotect != 0))) {
		TRACE(TRACE_SCSI|TRACE_MINOR, "Non-32-byte CDBs with non-zero "
			"rdprotect (%d) are not allowed in DIF type 2 "
			"(dev %s, cmd %p, op %s)", rdprotect, dev->virt_name,
			cmd, scst_get_opcode_name(cmd));
		scst_set_cmd_error(cmd,
			   SCST_LOAD_SENSE(scst_sense_invalid_opcode));
		res = EINVAL;
		goto out;
	}

#ifdef CONFIG_SCST_DIF_INJECT_CORRUPTED_TAGS
	if (unlikely(cmd->cmd_corrupt_dif_tag != 0)) {
		if ((cmd->dev->dev_dif_type == 1) &&
		    ((dev->dev_dif_mode & SCST_DIF_MODE_DEV_STORE) == 0)) {
			TRACE_DBG("cmd_corrupt_dif_tag %x, rdprotect %x, cmd %p",
				cmd->cmd_corrupt_dif_tag, rdprotect, cmd);
			/* Reset the highest bit used to choose which tag to corrupt */
			rdprotect &= 3;
		} else {
			/* Restore it */
			cmd->cmd_corrupt_dif_tag = 0;
		}
	}
#endif

	res = __scst_parse_rdprotect(cmd, rdprotect, 1);

#ifdef CONFIG_SCST_DIF_INJECT_CORRUPTED_TAGS
	if (unlikely(cmd->cmd_corrupt_dif_tag != 0)) {
		if (res == 0) {
			TRACE_DBG("Corrupt DIF tag, (re)set cmd_dif_actions "
				"(cmd %p)", cmd);
			/*
			 * Then (re)set it just in case if dif_mode is tgt-only.
			 * It's OK, because we have ensured that dif_mode
			 * doesn't contain dev_store.
			 */
			scst_set_scst_dif_action(&cmd->cmd_dif_actions,
				SCST_DIF_ACTION_INSERT);
			if (scst_get_dif_action(scst_get_read_dif_tgt_actions(cmd)) == SCST_DIF_ACTION_INSERT)
				scst_set_tgt_dif_action(&cmd->cmd_dif_actions,
					SCST_DIF_ACTION_PASS_CHECK);
		} else
			TRACE_DBG("parse rdprotect failed: %d", res);
	}
#endif

out:
	TRACE_EXIT_RES(res);
	return res;
}

/*
 * Returns 0 on success or POSITIVE error code otherwise (to match
 * scst_get_cdb_info() semantic)
 */
static int scst_parse_rdprotect32(struct scst_cmd *cmd)
{
	int res = 0;
	int rdprotect = (cmd->cdb[10] & 0xE0) >> 5;
	const struct scst_device *dev = cmd->dev;

	TRACE_ENTRY();

	if (unlikely(dev->dev_dif_type != 2)) {
		TRACE(TRACE_SCSI|TRACE_MINOR, "32-byte CDBs are not "
			"allowed in DIF type %d (dev %s, cmd %p, op %s)",
			dev->dev_dif_type, dev->virt_name, cmd,
			scst_get_opcode_name(cmd));
		scst_set_cmd_error(cmd,
			   SCST_LOAD_SENSE(scst_sense_invalid_opcode));
		res = EINVAL;
		goto out;
	}

	res = __scst_parse_rdprotect(cmd, rdprotect, 10);

out:
	TRACE_EXIT_RES(res);
	return res;
}

/*
 * Returns 0 on success or POSITIVE error code otherwise (to match
 * scst_get_cdb_info() semantic)
 */
static int __scst_parse_wrprotect(struct scst_cmd *cmd, int wrprotect,
	int wrprotect_offs)
{
	int res = 0;
	struct scst_device *dev = cmd->dev;

	TRACE_ENTRY();

	TRACE_DBG("wrprotect %x", wrprotect);

	EXTRACHECKS_BUG_ON(dev->dev_dif_type == 0);

	switch (wrprotect) {
	case 0:
		cmd->cmd_dif_actions = dev->dev_dif_wr_prot0_actions |
				SCST_DIF_CHECK_GUARD_TAG | dev->dif_app_chk |
				dev->dif_ref_chk;
		break;
	case 1:
		cmd->cmd_dif_actions = dev->dev_dif_wr_actions |
			SCST_DIF_CHECK_GUARD_TAG | dev->dif_app_chk |
			dev->dif_ref_chk;
		cmd->tgt_dif_data_expected = 1;
		break;
	case 2:
		cmd->cmd_dif_actions = dev->dev_dif_wr_actions |
			dev->dif_app_chk | dev->dif_ref_chk;
		cmd->tgt_dif_data_expected = 1;
		break;
	case 3:
		cmd->cmd_dif_actions = dev->dev_dif_wr_actions;
		cmd->tgt_dif_data_expected = 1;
		break;
	case 4:
		cmd->cmd_dif_actions = dev->dev_dif_wr_actions |
			SCST_DIF_CHECK_GUARD_TAG;
		cmd->tgt_dif_data_expected = 1;
		break;
	case 5:
		cmd->cmd_dif_actions = dev->dev_dif_wr_actions |
			SCST_DIF_CHECK_GUARD_TAG | dev->dif_app_chk |
			dev->dif_ref_chk;
		cmd->tgt_dif_data_expected = 1;
		break;
	default:
		TRACE(TRACE_SCSI|TRACE_MINOR, "Invalid WRPROTECT value %x "
			"(dev %s, cmd %p)", wrprotect, dev->virt_name, cmd);
		scst_set_invalid_field_in_cdb(cmd, wrprotect_offs,
			5|SCST_INVAL_FIELD_BIT_OFFS_VALID);
		res = EINVAL;
		goto out;
	}

	TRACE_DBG("cmd_dif_actions %x, tgt_dif_data_expected %d (cmd %p)",
		cmd->cmd_dif_actions, cmd->tgt_dif_data_expected, cmd);

out:
	TRACE_EXIT_RES(res);
	return res;
}

/*
 * Returns 0 on success or POSITIVE error code otherwise (to match
 * scst_get_cdb_info() semantic)
 */
static int scst_parse_wrprotect(struct scst_cmd *cmd)
{
	int res = 0;
	int wrprotect = (cmd->cdb[1] & 0xE0) >> 5;
	const struct scst_device *dev = cmd->dev;

	TRACE_ENTRY();

	if (dev->dev_dif_mode == SCST_DIF_MODE_NONE) {
		if (likely(wrprotect == 0))
			goto out;

		TRACE(TRACE_SCSI|TRACE_MINOR, "WRPROTECT %x and no DIF "
			"device %s (cmd %p)", wrprotect,
			dev->virt_name, cmd);
		scst_set_invalid_field_in_cdb(cmd, 1,
			5|SCST_INVAL_FIELD_BIT_OFFS_VALID);
		res = EINVAL;
		goto out;
	}

	if (unlikely((dev->dev_dif_type == 2) && (wrprotect != 0))) {
		TRACE(TRACE_SCSI|TRACE_MINOR, "Non-32-byte CDBs with non-zero "
			"wrprotect (%d) are not allowed in DIF type 2 "
			"(dev %s, cmd %p, op %s)", wrprotect, dev->virt_name,
			cmd, scst_get_opcode_name(cmd));
		scst_set_cmd_error(cmd,
			   SCST_LOAD_SENSE(scst_sense_invalid_opcode));
		res = EINVAL;
		goto out;
	}

	res = __scst_parse_wrprotect(cmd, wrprotect, 1);

out:
	TRACE_EXIT_RES(res);
	return res;
}

/*
 * Returns 0 on success or POSITIVE error code otherwise (to match
 * scst_get_cdb_info() semantic)
 */
static int scst_parse_wrprotect32(struct scst_cmd *cmd)
{
	int res = 0;
	int wrprotect = (cmd->cdb[10] & 0xE0) >> 5;
	const struct scst_device *dev = cmd->dev;

	TRACE_ENTRY();

	if (unlikely(dev->dev_dif_type != 2)) {
		TRACE(TRACE_SCSI|TRACE_MINOR, "32-byte CDBs are not "
			"allowed in DIF type %d (dev %s, cmd %p, op %s)",
			dev->dev_dif_type, dev->virt_name, cmd,
			scst_get_opcode_name(cmd));
		scst_set_cmd_error(cmd,
			   SCST_LOAD_SENSE(scst_sense_invalid_opcode));
		res = EINVAL;
		goto out;
	}

	res = __scst_parse_wrprotect(cmd, wrprotect, 10);

out:
	TRACE_EXIT_RES(res);
	return res;
}

/*
 * Returns 0 on success or POSITIVE error code otherwise (to match
 * scst_get_cdb_info() semantic)
 */
static int __scst_parse_vrprotect(struct scst_cmd *cmd, int vrprotect_offs)
{
	int res = 0;
	struct scst_device *dev = cmd->dev;
	int vrprotect = (cmd->cdb[vrprotect_offs] & 0xE0) >> 5;
	int bytchk = (cmd->cdb[vrprotect_offs] & 6) >> 1;

	TRACE_ENTRY();

	TRACE_DBG("vrprotect %x", vrprotect);

	EXTRACHECKS_BUG_ON(dev->dev_dif_type == 0);

	switch (bytchk) {
	case 0:
		switch (vrprotect) {
		case 0:
			if (dev->dpicz) {
				cmd->cmd_dif_actions = 0;
				break;
			}
			/* else go through */
		case 1:
		case 5:
			cmd->cmd_dif_actions = SCST_DIF_CHECK_GUARD_TAG |
				dev->dif_app_chk | dev->dif_ref_chk;
			break;
		case 2:
			cmd->cmd_dif_actions = dev->dif_app_chk | dev->dif_ref_chk;
			break;
		case 3:
			cmd->cmd_dif_actions = 0;
			break;
		case 4:
			cmd->cmd_dif_actions = SCST_DIF_CHECK_GUARD_TAG;
			break;
		default:
			TRACE(TRACE_SCSI|TRACE_MINOR, "Invalid VRPROTECT value %x "
				"(dev %s, cmd %p)", vrprotect, dev->virt_name, cmd);
			scst_set_invalid_field_in_cdb(cmd, vrprotect_offs,
				5|SCST_INVAL_FIELD_BIT_OFFS_VALID);
			res = EINVAL;
			goto out;
		}
		break;
	case 1:
	case 3:
		switch (vrprotect) {
		case 0:
			if (dev->dpicz)
				cmd->cmd_dif_actions = 0;
			else
				cmd->cmd_dif_actions = dev->dev_dif_wr_actions |
					SCST_DIF_CHECK_GUARD_TAG | dev->dif_app_chk |
					dev->dif_ref_chk;
			break;
		case 1:
		case 2:
		case 3:
		case 4:
		case 5:
			cmd->cmd_dif_actions = 0;
			break;
		default:
			TRACE(TRACE_SCSI|TRACE_MINOR, "Invalid VRPROTECT value %x "
				"(dev %s, cmd %p)", vrprotect, dev->virt_name, cmd);
			scst_set_invalid_field_in_cdb(cmd, vrprotect_offs,
				5|SCST_INVAL_FIELD_BIT_OFFS_VALID);
			res = EINVAL;
			goto out;
		}
		break;
	default:
		sBUG_ON(1);
		break;
	}

	TRACE_DBG("cmd_dif_actions %x, tgt_dif_data_expected %d (cmd %p, "
		"bytchk %d)", cmd->cmd_dif_actions, cmd->tgt_dif_data_expected,
		cmd, bytchk);

out:
	TRACE_EXIT_RES(res);
	return res;
}

/*
 * Returns 0 on success or POSITIVE error code otherwise (to match
 * scst_get_cdb_info() semantic)
 */
static int scst_parse_vrprotect(struct scst_cmd *cmd)
{
	int res = 0;
	int vrprotect = (cmd->cdb[1] & 0xE0) >> 5;
	const struct scst_device *dev = cmd->dev;

	TRACE_ENTRY();

	if (dev->dev_dif_mode == SCST_DIF_MODE_NONE) {
		if (likely(vrprotect == 0))
			goto out;

		TRACE(TRACE_SCSI|TRACE_MINOR, "VRPROTECT %x and no DIF "
			"device %s (cmd %p)", vrprotect,
			dev->virt_name, cmd);
		scst_set_invalid_field_in_cdb(cmd, 1,
			5|SCST_INVAL_FIELD_BIT_OFFS_VALID);
		res = EINVAL;
		goto out;
	}

	if (unlikely((dev->dev_dif_type == 2) && (vrprotect != 0))) {
		TRACE(TRACE_SCSI|TRACE_MINOR, "Non-32-byte CDBs with non-zero "
			"vrprotect (%d) are not allowed in DIF type 2 "
			"(dev %s, cmd %p, op %s)", vrprotect,
			dev->virt_name, cmd, scst_get_opcode_name(cmd));
		scst_set_cmd_error(cmd,
			   SCST_LOAD_SENSE(scst_sense_invalid_opcode));
		res = EINVAL;
		goto out;
	}

	res = __scst_parse_vrprotect(cmd, 1);

out:
	TRACE_EXIT_RES(res);
	return res;
}

/*
 * Returns 0 on success or POSITIVE error code otherwise (to match
 * scst_get_cdb_info() semantic)
 */
static int scst_parse_vrprotect32(struct scst_cmd *cmd)
{
	int res = 0;
	const struct scst_device *dev = cmd->dev;

	TRACE_ENTRY();

	if (unlikely(dev->dev_dif_type != 2)) {
		TRACE(TRACE_SCSI|TRACE_MINOR, "32-byte CDBs are not "
			"allowed in DIF type %d (dev %s, cmd %p, op %s)",
			dev->dev_dif_type, dev->virt_name, cmd,
			scst_get_opcode_name(cmd));
		scst_set_cmd_error(cmd,
			   SCST_LOAD_SENSE(scst_sense_invalid_opcode));
		res = EINVAL;
		goto out;
	}

	res = __scst_parse_vrprotect(cmd, 10);

out:
	TRACE_EXIT_RES(res);
	return res;
}

/*
 * So far we support the only variable length CDBs, 32 bytes SBC PI type 2
 * commands, so 32 on the forth place is OK. Don't forget to change it
 * adding in this group new commands with other lengths!
 */
static const int scst_cdb_length[8] = { 6, 10, 10, 32, 16, 12, 0, 0 };

#define SCST_CDB_GROUP(opcode)   ((opcode >> 5) & 0x7)
#define SCST_GET_CDB_LEN(opcode) scst_cdb_length[SCST_CDB_GROUP(opcode)]

static int get_cdb_info_len_10(struct scst_cmd *cmd,
	const struct scst_sdbops *sdbops)
{
	cmd->cdb_len = 10;
	cmd->op_flags |= SCST_LBA_NOT_VALID;
	cmd->lba = 0;

	/* It supposed to be already zeroed */
	EXTRACHECKS_BUG_ON(cmd->bufflen != 0);

	cmd->data_len = cmd->bufflen;
	return 0;
}

static int get_cdb_info_block_limit(struct scst_cmd *cmd,
	const struct scst_sdbops *sdbops)
{
	cmd->op_flags |= SCST_LBA_NOT_VALID;
	cmd->lba = 0;
	cmd->bufflen = 6;
	cmd->data_len = cmd->bufflen;
	return 0;
}

static int get_cdb_info_read_capacity(struct scst_cmd *cmd,
	const struct scst_sdbops *sdbops)
{
	cmd->op_flags |= SCST_LBA_NOT_VALID;
	cmd->lba = 0;
	cmd->bufflen = 8;
	cmd->data_len = cmd->bufflen;
	return 0;
}

static int get_cdb_info_serv_act_in(struct scst_cmd *cmd,
	const struct scst_sdbops *sdbops)
{
	int res = 0;

	TRACE_ENTRY();

	cmd->lba = 0;

	switch (cmd->cdb[1] & 0x1f) {
	case SAI_READ_CAPACITY_16:
		cmd->op_name = "READ CAPACITY(16)";
		cmd->bufflen = get_unaligned_be32(&cmd->cdb[10]);
		if (unlikely(cmd->bufflen & SCST_MAX_VALID_BUFFLEN_MASK))
			goto out_inval_bufflen10;
		cmd->op_flags |= SCST_IMPLICIT_HQ | SCST_LBA_NOT_VALID |
				SCST_REG_RESERVE_ALLOWED |
				SCST_WRITE_EXCL_ALLOWED |
				SCST_EXCL_ACCESS_ALLOWED;
		break;
	case SAI_GET_LBA_STATUS:
		cmd->op_name = "GET LBA STATUS";
		cmd->lba = get_unaligned_be64(&cmd->cdb[2]);
		cmd->bufflen = get_unaligned_be32(&cmd->cdb[10]);
		if (unlikely(cmd->bufflen & SCST_MAX_VALID_BUFFLEN_MASK))
			goto out_inval_bufflen10;
		cmd->op_flags |= SCST_WRITE_EXCL_ALLOWED;
		break;
	default:
		cmd->op_flags |= SCST_UNKNOWN_LENGTH | SCST_LBA_NOT_VALID;
		break;
	}

	cmd->data_len = cmd->bufflen;

out:
	TRACE_EXIT_RES(res);
	return res;

out_inval_bufflen10:
	PRINT_ERROR("Too big bufflen %d (op %s)", cmd->bufflen,
		scst_get_opcode_name(cmd));
	scst_set_invalid_field_in_cdb(cmd, 10, 0);
	res = 1;
	goto out;
}

static int get_cdb_info_single(struct scst_cmd *cmd,
	const struct scst_sdbops *sdbops)
{
	cmd->op_flags |= SCST_LBA_NOT_VALID;
	cmd->lba = 0;
	cmd->bufflen = 1;
	cmd->data_len = cmd->bufflen;
	return 0;
}

static int get_cdb_info_read_pos(struct scst_cmd *cmd,
	const struct scst_sdbops *sdbops)
{
	int res = 0;

	cmd->op_flags |= SCST_LBA_NOT_VALID;
	cmd->lba = 0;

	cmd->bufflen = get_unaligned_be16(cmd->cdb + sdbops->info_len_off);

	switch (cmd->cdb[1] & 0x1f) {
	case 0:
	case 1:
	case 6:
		if (cmd->bufflen != 0) {
			PRINT_ERROR("READ POSITION: Invalid non-zero (%d) "
				"allocation length for service action %x",
				cmd->bufflen, cmd->cdb[1] & 0x1f);
			goto out_inval_field1;
		}
		break;
	}

	switch (cmd->cdb[1] & 0x1f) {
	case 0:
	case 1:
		cmd->bufflen = 20;
		break;
	case 6:
		cmd->bufflen = 32;
		break;
	case 8:
		cmd->bufflen = max(32, cmd->bufflen);
		break;
	default:
		PRINT_ERROR("READ POSITION: Invalid service action %x",
			cmd->cdb[1] & 0x1f);
		goto out_inval_field1;
	}

	cmd->data_len = cmd->bufflen;

out:
	return res;

out_inval_field1:
	scst_set_invalid_field_in_cdb(cmd, 1, 0);
	res = 1;
	goto out;
}

static int get_cdb_info_prevent_allow_medium_removal(struct scst_cmd *cmd,
	const struct scst_sdbops *sdbops)
{
	cmd->op_flags |= SCST_LBA_NOT_VALID;
	cmd->lba = 0;

	cmd->data_len = 0;
	/* It supposed to be already zeroed */
	EXTRACHECKS_BUG_ON(cmd->bufflen != 0);
	if ((cmd->cdb[4] & 3) == 0)
		cmd->op_flags |= SCST_REG_RESERVE_ALLOWED |
			SCST_WRITE_EXCL_ALLOWED | SCST_EXCL_ACCESS_ALLOWED;
	return 0;
}

static int get_cdb_info_start_stop(struct scst_cmd *cmd,
	const struct scst_sdbops *sdbops)
{
	cmd->op_flags |= SCST_LBA_NOT_VALID;
	cmd->lba = 0;

	cmd->data_len = 0;
	/* It supposed to be already zeroed */
	EXTRACHECKS_BUG_ON(cmd->bufflen != 0);
	if ((cmd->cdb[4] & 0xF1) == 0x1)
		cmd->op_flags |= SCST_REG_RESERVE_ALLOWED |
			SCST_WRITE_EXCL_ALLOWED | SCST_EXCL_ACCESS_ALLOWED;
	return 0;
}

static int get_cdb_info_len_3_read_elem_stat(struct scst_cmd *cmd,
	const struct scst_sdbops *sdbops)
{
	cmd->op_flags |= SCST_LBA_NOT_VALID;
	cmd->lba = 0;

	cmd->bufflen = get_unaligned_be24(cmd->cdb + sdbops->info_len_off);
	cmd->data_len = cmd->bufflen;

	if ((cmd->cdb[6] & 0x2) == 0x2)
		cmd->op_flags |= SCST_REG_RESERVE_ALLOWED |
			SCST_WRITE_EXCL_ALLOWED | SCST_EXCL_ACCESS_ALLOWED;
	return 0;
}

static int get_cdb_info_bidi_lba_4_len_2(struct scst_cmd *cmd,
	const struct scst_sdbops *sdbops)
{
	cmd->lba = get_unaligned_be32(cmd->cdb + sdbops->info_lba_off);
	cmd->bufflen = get_unaligned_be16(cmd->cdb + sdbops->info_len_off);
	cmd->data_len = cmd->bufflen;
	cmd->out_bufflen = cmd->bufflen;
	return 0;
}

static int get_cdb_info_fmt(struct scst_cmd *cmd,
	const struct scst_sdbops *sdbops)
{
	cmd->op_flags |= SCST_LBA_NOT_VALID;
	cmd->lba = 0;
	if (cmd->cdb[1] & 0x10/*FMTDATA*/) {
		cmd->data_direction = SCST_DATA_WRITE;
		cmd->op_flags |= SCST_UNKNOWN_LENGTH;
		cmd->bufflen = 4096; /* guess */
	} else
		cmd->bufflen = 0;
	cmd->data_len = cmd->bufflen;
	return 0;
}

static int get_cdb_info_verify10(struct scst_cmd *cmd,
	const struct scst_sdbops *sdbops)
{
	if (unlikely(cmd->cdb[1] & 4)) {
		PRINT_ERROR("VERIFY(10): BYTCHK 1x not supported (dev %s)",
				cmd->dev ? cmd->dev->virt_name : NULL);
		scst_set_invalid_field_in_cdb(cmd, 1,
			2 | SCST_INVAL_FIELD_BIT_OFFS_VALID);
		return 1;
	}

	cmd->lba = get_unaligned_be32(cmd->cdb + sdbops->info_lba_off);
	if (cmd->cdb[1] & 2) {
		cmd->bufflen = get_unaligned_be16(cmd->cdb + sdbops->info_len_off);
		cmd->data_len = cmd->bufflen;
		cmd->data_direction = SCST_DATA_WRITE;
	} else {
		cmd->bufflen = 0;
		cmd->data_len = get_unaligned_be16(cmd->cdb + sdbops->info_len_off);
		cmd->data_direction = SCST_DATA_NONE;
	}
	return scst_parse_vrprotect(cmd);
}

static int get_cdb_info_verify6(struct scst_cmd *cmd,
	const struct scst_sdbops *sdbops)
{
	cmd->op_flags |= SCST_LBA_NOT_VALID;
	cmd->lba = 0;

	if (unlikely(cmd->cdb[1] & 4)) {
		PRINT_ERROR("VERIFY(6): BYTCHK 1x not supported (dev %s)",
				cmd->dev ? cmd->dev->virt_name : NULL);
		scst_set_invalid_field_in_cdb(cmd, 1,
			2 | SCST_INVAL_FIELD_BIT_OFFS_VALID);
		return 1;
	}

	if (cmd->cdb[1] & 2) { /* BYTCHK 01 */
		cmd->bufflen = get_unaligned_be24(cmd->cdb + sdbops->info_len_off);
		cmd->data_len = cmd->bufflen;
		cmd->data_direction = SCST_DATA_WRITE;
	} else {
		cmd->bufflen = 0;
		cmd->data_len = get_unaligned_be24(cmd->cdb + sdbops->info_len_off);
		cmd->data_direction = SCST_DATA_NONE;
	}
	return 0;
}

static int get_cdb_info_verify12(struct scst_cmd *cmd,
	const struct scst_sdbops *sdbops)
{
	if (unlikely(cmd->cdb[1] & 4)) {
		PRINT_ERROR("VERIFY(12): BYTCHK 1x not supported (dev %s)",
				cmd->dev ? cmd->dev->virt_name : NULL);
		scst_set_invalid_field_in_cdb(cmd, 1,
			2 | SCST_INVAL_FIELD_BIT_OFFS_VALID);
		return 1;
	}

	cmd->lba = get_unaligned_be32(cmd->cdb + sdbops->info_lba_off);
	if (cmd->cdb[1] & 2) { /* BYTCHK 01 */
		cmd->bufflen = get_unaligned_be32(cmd->cdb + sdbops->info_len_off);
		if (unlikely(cmd->bufflen & SCST_MAX_VALID_BUFFLEN_MASK)) {
			PRINT_ERROR("Too big bufflen %d (op %s)",
				cmd->bufflen, scst_get_opcode_name(cmd));
			scst_set_invalid_field_in_cdb(cmd, sdbops->info_len_off, 0);
			return 1;
		}
		cmd->data_len = cmd->bufflen;
		cmd->data_direction = SCST_DATA_WRITE;
	} else {
		cmd->bufflen = 0;
		cmd->data_len = get_unaligned_be32(cmd->cdb + sdbops->info_len_off);
		cmd->data_direction = SCST_DATA_NONE;
	}
	return scst_parse_vrprotect(cmd);
}

static int get_cdb_info_verify16(struct scst_cmd *cmd,
	const struct scst_sdbops *sdbops)
{
	if (unlikely(cmd->cdb[1] & 4)) {
		PRINT_ERROR("VERIFY(16): BYTCHK 1x not supported (dev %s)",
				cmd->dev ? cmd->dev->virt_name : NULL);
		scst_set_invalid_field_in_cdb(cmd, 1,
			2 | SCST_INVAL_FIELD_BIT_OFFS_VALID);
		return 1;
	}

	cmd->lba = get_unaligned_be64(cmd->cdb + sdbops->info_lba_off);
	if (cmd->cdb[1] & 2) { /* BYTCHK 01 */
		cmd->bufflen = get_unaligned_be32(cmd->cdb + sdbops->info_len_off);
		if (unlikely(cmd->bufflen & SCST_MAX_VALID_BUFFLEN_MASK)) {
			PRINT_ERROR("Too big bufflen %d (op %s)",
				cmd->bufflen, scst_get_opcode_name(cmd));
			scst_set_invalid_field_in_cdb(cmd, sdbops->info_len_off, 0);
			return 1;
		}
		cmd->data_len = cmd->bufflen;
		cmd->data_direction = SCST_DATA_WRITE;
	} else {
		cmd->bufflen = 0;
		cmd->data_len = get_unaligned_be32(cmd->cdb + sdbops->info_len_off);
		cmd->data_direction = SCST_DATA_NONE;
	}
	return scst_parse_vrprotect(cmd);
}

static int get_cdb_info_verify32(struct scst_cmd *cmd,
	const struct scst_sdbops *sdbops)
{
	if (unlikely(cmd->cdb[10] & 4)) {
		PRINT_ERROR("VERIFY(16): BYTCHK 1x not supported (dev %s)",
				cmd->dev ? cmd->dev->virt_name : NULL);
		scst_set_invalid_field_in_cdb(cmd, 1,
			2 | SCST_INVAL_FIELD_BIT_OFFS_VALID);
		return 1;
	}

	cmd->lba = get_unaligned_be64(cmd->cdb + sdbops->info_lba_off);
	if (cmd->cdb[10] & 2) {
		cmd->bufflen = get_unaligned_be32(cmd->cdb + sdbops->info_len_off);
		if (unlikely(cmd->bufflen & SCST_MAX_VALID_BUFFLEN_MASK)) {
			PRINT_ERROR("Too big bufflen %d (op %s)",
				cmd->bufflen, scst_get_opcode_name(cmd));
			scst_set_invalid_field_in_cdb(cmd, sdbops->info_len_off, 0);
			return 1;
		}
		cmd->data_len = cmd->bufflen;
		cmd->data_direction = SCST_DATA_WRITE;
	} else {
		cmd->bufflen = 0;
		cmd->data_len = get_unaligned_be32(cmd->cdb + sdbops->info_len_off);
		cmd->data_direction = SCST_DATA_NONE;
	}
	return scst_parse_vrprotect32(cmd);
}

static int get_cdb_info_len_1(struct scst_cmd *cmd,
	const struct scst_sdbops *sdbops)
{
	cmd->op_flags |= SCST_LBA_NOT_VALID;
	cmd->lba = 0;

	cmd->bufflen = cmd->cdb[sdbops->info_len_off];
	cmd->data_len = cmd->bufflen;
	return 0;
}

static inline int get_cdb_info_lba_3_len_1_256(struct scst_cmd *cmd,
	const struct scst_sdbops *sdbops)
{
	cmd->lba = (cmd->cdb[sdbops->info_lba_off] & 0x1F) << 16;
	cmd->lba |= get_unaligned_be16(cmd->cdb + sdbops->info_lba_off + 1);
	/*
	 * From the READ(6) specification: a TRANSFER LENGTH field set to zero
	 * specifies that 256 logical blocks shall be read.
	 *
	 * Note: while the C standard specifies that the behavior of a
	 * computation with signed integers that overflows is undefined, the
	 * same standard guarantees that the result of a computation with
	 * unsigned integers that cannot be represented will yield the value
	 * is reduced modulo the largest value that can be represented by the
	 * resulting type.
	 */
	cmd->bufflen = (u8)(cmd->cdb[sdbops->info_len_off] - 1) + 1;
	cmd->data_len = cmd->bufflen;
	return 0;
}

static int get_cdb_info_lba_3_len_1_256_read(struct scst_cmd *cmd,
	const struct scst_sdbops *sdbops)
{
	int res = get_cdb_info_lba_3_len_1_256(cmd, sdbops);
	if (res != 0)
		goto out;
	else {
		struct scst_device *dev = cmd->dev;
		if ((dev->dev_dif_mode != SCST_DIF_MODE_NONE) && !dev->dpicz)
			cmd->cmd_dif_actions = dev->dev_dif_rd_prot0_actions |
				SCST_DIF_CHECK_GUARD_TAG | dev->dif_app_chk |
				SCST_DIF_CHECK_REF_TAG;
	}
out:
	return res;
}

static int get_cdb_info_lba_3_len_1_256_write(struct scst_cmd *cmd,
	const struct scst_sdbops *sdbops)
{
	int res = get_cdb_info_lba_3_len_1_256(cmd, sdbops);
	if (res != 0)
		goto out;
	else {
		struct scst_device *dev = cmd->dev;
		if (dev->dev_dif_mode != SCST_DIF_MODE_NONE)
			cmd->cmd_dif_actions = dev->dev_dif_wr_prot0_actions |
				SCST_DIF_CHECK_GUARD_TAG | dev->dif_app_chk |
				SCST_DIF_CHECK_REF_TAG;
	}
out:
	return res;
}

static int get_cdb_info_len_2(struct scst_cmd *cmd,
	const struct scst_sdbops *sdbops)
{
	cmd->op_flags |= SCST_LBA_NOT_VALID;
	cmd->lba = 0;
	cmd->bufflen = get_unaligned_be16(cmd->cdb + sdbops->info_len_off);
	cmd->data_len = cmd->bufflen;
	return 0;
}

static int get_cdb_info_len_3(struct scst_cmd *cmd,
	const struct scst_sdbops *sdbops)
{
	cmd->op_flags |= SCST_LBA_NOT_VALID;
	cmd->lba = 0;
	cmd->bufflen = get_unaligned_be24(cmd->cdb + sdbops->info_len_off);
	cmd->data_len = cmd->bufflen;
	return 0;
}

static int get_cdb_info_len_4(struct scst_cmd *cmd,
	const struct scst_sdbops *sdbops)
{
	cmd->op_flags |= SCST_LBA_NOT_VALID;
	cmd->lba = 0;
	cmd->bufflen = get_unaligned_be32(cmd->cdb + sdbops->info_len_off);
	if (unlikely(cmd->bufflen & SCST_MAX_VALID_BUFFLEN_MASK)) {
		PRINT_ERROR("Too big bufflen %d (op %s)", cmd->bufflen,
			scst_get_opcode_name(cmd));
		scst_set_invalid_field_in_cdb(cmd, sdbops->info_len_off, 0);
		return 1;
	}
	cmd->data_len = cmd->bufflen;
	return 0;
}

static int get_cdb_info_none(struct scst_cmd *cmd,
	const struct scst_sdbops *sdbops)
{
	cmd->op_flags |= SCST_LBA_NOT_VALID;
	cmd->lba = 0;

	/* It supposed to be already zeroed */
	EXTRACHECKS_BUG_ON(cmd->bufflen != 0);

	cmd->data_len = cmd->bufflen;
	return 0;
}

static int get_cdb_info_lba_2_none(struct scst_cmd *cmd,
	const struct scst_sdbops *sdbops)
{
	cmd->lba = get_unaligned_be16(cmd->cdb + sdbops->info_lba_off);

	/* It supposed to be already zeroed */
	EXTRACHECKS_BUG_ON(cmd->bufflen != 0);

	cmd->data_len = cmd->bufflen;
	return 0;
}

static int get_cdb_info_lba_4_none(struct scst_cmd *cmd,
	const struct scst_sdbops *sdbops)
{
	cmd->lba = get_unaligned_be32(cmd->cdb + sdbops->info_lba_off);

	/* It supposed to be already zeroed */
	EXTRACHECKS_BUG_ON(cmd->bufflen != 0);

	cmd->data_len = cmd->bufflen;
	return 0;
}

static int get_cdb_info_lba_8_none(struct scst_cmd *cmd,
	const struct scst_sdbops *sdbops)
{
	cmd->lba = get_unaligned_be64(cmd->cdb + sdbops->info_lba_off);

	/* It supposed to be already zeroed */
	EXTRACHECKS_BUG_ON(cmd->bufflen != 0);

	cmd->data_len = cmd->bufflen;
	return 0;
}

static int get_cdb_info_lba_4_len_2(struct scst_cmd *cmd,
	const struct scst_sdbops *sdbops)
{
	cmd->lba = get_unaligned_be32(cmd->cdb + sdbops->info_lba_off);
	cmd->bufflen = get_unaligned_be16(cmd->cdb + sdbops->info_len_off);
	cmd->data_len = cmd->bufflen;
	return 0;
}

static int get_cdb_info_read_10(struct scst_cmd *cmd,
	const struct scst_sdbops *sdbops)
{
	int res = get_cdb_info_lba_4_len_2(cmd, sdbops);
	if (res != 0)
		return res;
	else {
#ifdef CONFIG_SCST_DIF_INJECT_CORRUPTED_TAGS
		EXTRACHECKS_BUG_ON(cmd->cdb[0] != READ_10);
		cmd->cmd_corrupt_dif_tag = (cmd->cdb[6] & 0xE0) >> 5;
#endif
		return scst_parse_rdprotect(cmd);
	}
}

static int get_cdb_info_lba_4_len_2_wrprotect(struct scst_cmd *cmd,
	const struct scst_sdbops *sdbops)
{
	int res = get_cdb_info_lba_4_len_2(cmd, sdbops);
	if (res != 0)
		return res;
	else
		return scst_parse_wrprotect(cmd);
}

static inline int get_cdb_info_lba_4_len_4(struct scst_cmd *cmd,
	const struct scst_sdbops *sdbops)
{
	cmd->lba = get_unaligned_be32(cmd->cdb + sdbops->info_lba_off);
	cmd->bufflen = get_unaligned_be32(cmd->cdb + sdbops->info_len_off);
	if (unlikely(cmd->bufflen & SCST_MAX_VALID_BUFFLEN_MASK)) {
		PRINT_ERROR("Too big bufflen %d (op %s)", cmd->bufflen,
			scst_get_opcode_name(cmd));
		scst_set_invalid_field_in_cdb(cmd, sdbops->info_len_off, 0);
		return 1;
	}
	cmd->data_len = cmd->bufflen;
	return 0;
}

static int get_cdb_info_lba_4_len_4_rdprotect(struct scst_cmd *cmd,
	const struct scst_sdbops *sdbops)
{
	int res = get_cdb_info_lba_4_len_4(cmd, sdbops);
	if (res != 0)
		return res;
	else
		return scst_parse_rdprotect(cmd);
}

static int get_cdb_info_lba_4_len_4_wrprotect(struct scst_cmd *cmd,
	const struct scst_sdbops *sdbops)
{
	int res = get_cdb_info_lba_4_len_4(cmd, sdbops);
	if (res != 0)
		return res;
	else
		return scst_parse_wrprotect(cmd);
}

static inline int get_cdb_info_lba_8_len_4(struct scst_cmd *cmd,
	const struct scst_sdbops *sdbops)
{
	cmd->lba = get_unaligned_be64(cmd->cdb + sdbops->info_lba_off);
	cmd->bufflen = get_unaligned_be32(cmd->cdb + sdbops->info_len_off);
	if (unlikely(cmd->bufflen & SCST_MAX_VALID_BUFFLEN_MASK)) {
		PRINT_ERROR("Too big bufflen %d (op %s)", cmd->bufflen,
			scst_get_opcode_name(cmd));
		scst_set_invalid_field_in_cdb(cmd, sdbops->info_len_off, 0);
		return 1;
	}
	cmd->data_len = cmd->bufflen;
	return 0;
}

static int get_cdb_info_read_16(struct scst_cmd *cmd,
	const struct scst_sdbops *sdbops)
{
	int res = get_cdb_info_lba_8_len_4(cmd, sdbops);
	if (res != 0)
		return res;
	else {
#ifdef CONFIG_SCST_DIF_INJECT_CORRUPTED_TAGS
		EXTRACHECKS_BUG_ON(cmd->cdb[0] != READ_16);
		cmd->cmd_corrupt_dif_tag = (cmd->cdb[14] & 0xE0) >> 5;
#endif
		return scst_parse_rdprotect(cmd);
	}
}

static int get_cdb_info_lba_8_len_4_wrprotect(struct scst_cmd *cmd,
	const struct scst_sdbops *sdbops)
{
	int res = get_cdb_info_lba_8_len_4(cmd, sdbops);
	if (res != 0)
		return res;
	else
		return scst_parse_wrprotect(cmd);
}

static int get_cdb_info_lba_8_len_4_wrprotect32(struct scst_cmd *cmd,
	const struct scst_sdbops *sdbops)
{
	int res = get_cdb_info_lba_8_len_4(cmd, sdbops);
	if (res != 0)
		return res;
	else
		return scst_parse_wrprotect32(cmd);
}

static int get_cdb_info_lba_8_len_4_rdprotect32(struct scst_cmd *cmd,
	const struct scst_sdbops *sdbops)
{
	int res = get_cdb_info_lba_8_len_4(cmd, sdbops);
	if (res != 0)
		return res;
	else
		return scst_parse_rdprotect32(cmd);
}

static int get_cdb_info_write_same(struct scst_cmd *cmd,
				   const struct scst_sdbops *sdbops,
				   const bool ndob)
{
	const uint8_t ctrl_offs = cmd->cdb_len < 32 ? 1 : 10;
	const bool anchor = (cmd->cdb[ctrl_offs] >> 4) & 1;
	const bool unmap  = (cmd->cdb[ctrl_offs] >> 3) & 1;

	if (!unmap && (anchor || ndob)) {
		PRINT_ERROR("Received invalid %s command (UNMAP = %d;"
			    " ANCHOR = %d; NDOB = %d)",
			    scst_get_opcode_name(cmd), unmap, anchor, ndob);
		scst_set_invalid_field_in_cdb(cmd, ctrl_offs,
			SCST_INVAL_FIELD_BIT_OFFS_VALID | (ndob ? 0 : 4));
		return 1;
	}

	if (ndob) {
		cmd->bufflen = 0;
		cmd->data_direction = SCST_DATA_NONE;
	} else {
		cmd->bufflen = 1;
		cmd->data_direction = SCST_DATA_WRITE;
	}

	return cmd->cdb_len < 32 ? scst_parse_wrprotect(cmd) :
		scst_parse_wrprotect32(cmd);
}

static int get_cdb_info_write_same10(struct scst_cmd *cmd,
	const struct scst_sdbops *sdbops)
{
	cmd->lba = get_unaligned_be32(cmd->cdb + sdbops->info_lba_off);
	cmd->data_len = get_unaligned_be16(cmd->cdb + sdbops->info_len_off);
	return get_cdb_info_write_same(cmd, sdbops, false);
}

static int get_cdb_info_write_same16(struct scst_cmd *cmd,
	const struct scst_sdbops *sdbops)
{
	cmd->lba = get_unaligned_be64(cmd->cdb + sdbops->info_lba_off);
	cmd->data_len = get_unaligned_be32(cmd->cdb + sdbops->info_len_off);
	return get_cdb_info_write_same(cmd, sdbops, cmd->cdb[1] & 1 /*NDOB*/);
}

static int get_cdb_info_write_same32(struct scst_cmd *cmd,
	const struct scst_sdbops *sdbops)
{
	cmd->lba = get_unaligned_be64(cmd->cdb + sdbops->info_lba_off);
	cmd->data_len = get_unaligned_be32(cmd->cdb + sdbops->info_len_off);
	return get_cdb_info_write_same(cmd, sdbops, cmd->cdb[1] & 1 /*NDOB*/);
}

static int scst_set_cmd_from_cdb_info(struct scst_cmd *cmd,
	const struct scst_sdbops *ptr)
{
	cmd->cdb_len = SCST_GET_CDB_LEN(cmd->cdb[0]);
	cmd->cmd_naca = (cmd->cdb[cmd->cdb_len - 1] & CONTROL_BYTE_NACA_BIT);
	cmd->cmd_linked = (cmd->cdb[cmd->cdb_len - 1] & CONTROL_BYTE_LINK_BIT);
	cmd->op_name = ptr->info_op_name;
	cmd->data_direction = ptr->info_data_direction;
	cmd->op_flags = ptr->info_op_flags | SCST_INFO_VALID;
	cmd->lba_off = ptr->info_lba_off;
	cmd->lba_len = ptr->info_lba_len;
	cmd->len_off = ptr->info_len_off;
	cmd->len_len = ptr->info_len_len;
	return (*ptr->get_cdb_info)(cmd, ptr);
}

static int get_cdb_info_var_len(struct scst_cmd *cmd,
	const struct scst_sdbops *sdbops)
{
	int res;
	/*
	 * !! Indexed by (cdb[8-9] - SUBCODE_READ_32), the smallest subcode,
	 * !! hence all items in the array MUST be sorted and with NO HOLES
	 * !! in ops field!
	 */
	static const struct scst_sdbops scst_scsi_op32_table[] = {
		{.ops = 0x7F, .devkey = "O               ",
		 .info_op_name = "READ(32)",
		 .info_data_direction = SCST_DATA_READ,
		 .info_op_flags = SCST_TRANSFER_LEN_TYPE_FIXED|
#ifdef CONFIG_SCST_TEST_IO_IN_SIRQ
			 SCST_TEST_IO_IN_SIRQ_ALLOWED|
#endif
			 SCST_WRITE_EXCL_ALLOWED,
		 .info_lba_off = 12, .info_lba_len = 8,
		 .info_len_off = 28, .info_len_len = 4,
		 .get_cdb_info = get_cdb_info_lba_8_len_4_rdprotect32},
		{.ops = 0x7F, .devkey = "O               ",
		 .info_op_name = "VERIFY(32)",
		 .info_data_direction = SCST_DATA_UNKNOWN,
		 .info_op_flags = SCST_TRANSFER_LEN_TYPE_FIXED|SCST_WRITE_EXCL_ALLOWED,
		 .info_lba_off = 12, .info_lba_len = 8,
		 .info_len_off = 28, .info_len_len = 4,
		 .get_cdb_info = get_cdb_info_verify32},
		{.ops = 0x7F, .devkey = "O               ",
		 .info_op_name = "WRITE(32)",
		 .info_data_direction = SCST_DATA_WRITE,
		 .info_op_flags = SCST_TRANSFER_LEN_TYPE_FIXED|
#ifdef CONFIG_SCST_TEST_IO_IN_SIRQ
			SCST_TEST_IO_IN_SIRQ_ALLOWED|
#endif
			SCST_WRITE_MEDIUM,
		 .info_lba_off = 12, .info_lba_len = 8,
		 .info_len_off = 28, .info_len_len = 4,
		 .get_cdb_info = get_cdb_info_lba_8_len_4_wrprotect32},
		{.ops = 0x7F, .devkey = "O               ",
		 .info_op_name = "WRITE AND VERIFY(32)",
		 .info_data_direction = SCST_DATA_WRITE,
		 .info_op_flags = SCST_TRANSFER_LEN_TYPE_FIXED|SCST_WRITE_MEDIUM,
		 .info_lba_off = 12, .info_lba_len = 8,
		 .info_len_off = 28, .info_len_len = 4,
		 .get_cdb_info = get_cdb_info_lba_8_len_4_wrprotect32},
		{.ops = 0x7F, .devkey = "O               ",
		 .info_op_name = "WRITE SAME(32)",
		 .info_data_direction = SCST_DATA_WRITE,
		 .info_op_flags = SCST_TRANSFER_LEN_TYPE_FIXED|SCST_WRITE_MEDIUM,
		 .info_lba_off = 12, .info_lba_len = 8,
		 .info_len_off = 28, .info_len_len = 4,
		 .get_cdb_info = get_cdb_info_write_same32},
	};
	const struct scst_sdbops *ptr;
	int subcode = be16_to_cpu(*(__be16 *)&cmd->cdb[8]);
	unsigned int i = subcode - SUBCODE_READ_32;

	EXTRACHECKS_BUG_ON(cmd->cdb[0] != 0x7F);
	EXTRACHECKS_BUG_ON(sdbops->ops != 0x7F);

	/* i is unsigned, so this will handle subcodes < READ_32 as well */
	if (unlikely(i >= ARRAY_SIZE(scst_scsi_op32_table))) {
		TRACE(TRACE_MINOR, "Too big cmd index %d for 0x7F CDB (cmd %p)",
			i, cmd);
		goto out_unknown;
	}

	ptr = &scst_scsi_op32_table[i];
#if 0 /* not possible */
	if (unlikely(ptr == NULL))
		goto out_unknown;
#endif

	if (unlikely(cmd->cdb[7] != 0x18)) {
		TRACE(TRACE_MINOR, "Incorrect ADDITIONAL CDB LENGTH %d for "
			"0x7F CDB (cmd %p)", cmd->cdb[7], cmd);
		cmd->op_flags |= SCST_LBA_NOT_VALID;
		scst_set_invalid_field_in_cdb(cmd, 7, 0);
		res = 1; /* command invalid */
		goto out;
	}

	res = scst_set_cmd_from_cdb_info(cmd, ptr);

	cmd->cmd_naca = (cmd->cdb[1] & CONTROL_BYTE_NACA_BIT);
	cmd->cmd_linked = (cmd->cdb[1] & CONTROL_BYTE_LINK_BIT);

out:
	TRACE_EXIT_RES(res);
	return res;

out_unknown:
	TRACE(TRACE_MINOR, "Unknown opcode 0x%x, subcode %d for type %d",
		cmd->cdb[0], subcode, cmd->dev->type);
	cmd->op_flags &= ~SCST_INFO_VALID;
	res = -1; /* command unknown */
	goto out;
}

static int get_cdb_info_compare_and_write(struct scst_cmd *cmd,
					  const struct scst_sdbops *sdbops)
{
	cmd->lba = get_unaligned_be64(cmd->cdb + sdbops->info_lba_off);
	cmd->data_len = cmd->cdb[sdbops->info_len_off];
	cmd->bufflen = 2 * cmd->data_len;
	return scst_parse_wrprotect(cmd);
}

/**
 * get_cdb_info_apt() - Parse ATA PASS-THROUGH CDB.
 *
 * Parse ATA PASS-THROUGH(12) and ATA PASS-THROUGH(16). See also SAT-3 for a
 * detailed description of these commands.
 */
static int get_cdb_info_apt(struct scst_cmd *cmd,
			    const struct scst_sdbops *sdbops)
{
	const u8 *const cdb = cmd->cdb;
	const u8 op         = cdb[0];
	const u8 extend     = cdb[1] & 1;
	const u8 multiple   = cdb[1] >> 5;
	const u8 protocol   = (cdb[1] >> 1) & 0xf;
	const u8 t_type     = (cdb[2] >> 4) & 1;
	const u8 t_dir      = (cdb[2] >> 3) & 1;
	const u8 byte_block = (cdb[2] >> 2) & 1;
	const u8 t_length   = cdb[2] & 3;
	int bufflen = 0;

	/*
	 * If the PROTOCOL field contains Fh (i.e., Return Response
	 * Information), then the SATL shall ignore all fields in the CDB
	 * except for the PROTOCOL field.
	 */
	if (protocol == 0xf)
		goto out;

	switch (op) {
	case ATA_12:
		switch (t_length) {
		case 0:
			bufflen = 0;
			break;
		case 1:
			bufflen = cdb[3];
			break;
		case 2:
			bufflen = cdb[4];
			break;
		case 3:
			/*
			 * Not yet implemented: "The transfer length is an
			 * unsigned integer specified in the TPSIU (see
			 * 3.1.97)."
			 */
			WARN_ON(true);
			break;
		}
		break;
	case ATA_16:
		switch (t_length) {
		case 0:
			bufflen = 0;
			break;
		case 1:
			bufflen = extend ? get_unaligned_be16(&cdb[3]) : cdb[4];
			break;
		case 2:
			bufflen = extend ? get_unaligned_be16(&cdb[5]) : cdb[6];
			break;
		case 3:
			WARN_ON(true);
			break;
		}
		break;
	}

	/* See also "Table 133 - Mapping of BYTE_BLOCK, T_TYPE, and T_LENGTH" */
	cmd->cdb_len = SCST_GET_CDB_LEN(op);
	if (t_length != 0 && byte_block != 0) {
		/*
		 * "The number of ATA logical sector size (see 3.1.16) blocks
		 * to be transferred"
		 */
		bufflen *= t_type ? cmd->dev->block_size : 512;
	}
	/*
	 * If the T_DIR bit is set to zero, then the SATL shall transfer data
	 * from the application client to the ATA device. If the T_DIR bit is
	 * set to one, then the SATL shall transfer data from the ATA device
	 * to the application client. The SATL shall ignore the T_DIR bit if
	 * the T_LENGTH field is set to zero.
	*/
	cmd->data_direction = (t_length == 0 ? SCST_DATA_NONE : t_dir ?
			       SCST_DATA_READ : SCST_DATA_WRITE);
	cmd->lba = 0;
	cmd->bufflen = bufflen << multiple;
	cmd->data_len = cmd->bufflen;
out:
	cmd->op_flags = SCST_INFO_VALID;
	return 0;
}

/* Parse MAINTENANCE IN */
static int get_cdb_info_min(struct scst_cmd *cmd,
			    const struct scst_sdbops *sdbops)
{
	switch (cmd->cdb[1] & 0x1f) {
	case MI_REPORT_IDENTIFYING_INFORMATION:
		cmd->op_name = "REPORT IDENTIFYING INFORMATION";
		cmd->op_flags |= SCST_REG_RESERVE_ALLOWED |
			SCST_WRITE_EXCL_ALLOWED | SCST_EXCL_ACCESS_ALLOWED;
		break;
	case MI_REPORT_TARGET_PGS:
		cmd->op_name = "REPORT TARGET PORT GROUPS";
		cmd->op_flags |= SCST_REG_RESERVE_ALLOWED |
			SCST_WRITE_EXCL_ALLOWED | SCST_EXCL_ACCESS_ALLOWED;
		break;
	case MI_REPORT_SUPPORTED_OPERATION_CODES:
		cmd->op_name = "REPORT SUPPORTED OPERATION CODES";
		cmd->op_flags |= SCST_WRITE_EXCL_ALLOWED;
		if (cmd->devt->get_supported_opcodes != NULL)
			cmd->op_flags |= SCST_LOCAL_CMD | SCST_FULLY_LOCAL_CMD;
		break;
	case MI_REPORT_SUPPORTED_TASK_MANAGEMENT_FUNCTIONS:
		cmd->op_name = "REPORT SUPPORTED TASK MANAGEMENT FUNCTIONS";
		cmd->op_flags |= SCST_WRITE_EXCL_ALLOWED |
				SCST_LOCAL_CMD | SCST_FULLY_LOCAL_CMD;
		break;
	default:
		break;
	}

	return get_cdb_info_len_4(cmd, sdbops);
}

/**
 * scst_get_cdb_info() - fill various info about the command's CDB
 *
 * Description:
 *    Fills various info about the command's CDB in the corresponding fields
 *    in the command.
 *
 *    Returns: 0 on success, <0 if command is unknown, >0 if command
 *    is invalid.
 */
int scst_get_cdb_info(struct scst_cmd *cmd)
{
	int dev_type = cmd->dev->type;
	int i, res = 0;
	uint8_t op;
	const struct scst_sdbops *ptr = NULL;

	TRACE_ENTRY();

	op = cmd->cdb[0];	/* get clear opcode */

	TRACE_DBG("opcode=%02x, cdblen=%d bytes, dev_type=%d", op,
		SCST_GET_CDB_LEN(op), dev_type);

	i = scst_scsi_op_list[op];
	while (i < SCST_CDB_TBL_SIZE && scst_scsi_op_table[i].ops == op) {
		if (scst_scsi_op_table[i].devkey[dev_type] != SCST_CDB_NOTSUPP) {
			ptr = &scst_scsi_op_table[i];
			TRACE_DBG("op = 0x%02x+'%c%c%c%c%c%c%c%c%c%c'+<%s>",
			      ptr->ops, ptr->devkey[0],	/* disk     */
			      ptr->devkey[1],	/* tape     */
			      ptr->devkey[2],	/* printer */
			      ptr->devkey[3],	/* cpu      */
			      ptr->devkey[4],	/* cdr      */
			      ptr->devkey[5],	/* cdrom    */
			      ptr->devkey[6],	/* scanner */
			      ptr->devkey[7],	/* worm     */
			      ptr->devkey[8],	/* changer */
			      ptr->devkey[9],	/* commdev */
			      ptr->info_op_name);
			TRACE_DBG("data direction %d, op flags 0x%x, lba off %d, "
				"lba len %d, len off %d, len len %d",
				ptr->info_data_direction, ptr->info_op_flags,
				ptr->info_lba_off, ptr->info_lba_len,
				ptr->info_len_off, ptr->info_len_len);
			break;
		}
		i++;
	}

	if (unlikely(ptr == NULL)) {
		/* opcode not found or now not used */
		TRACE(TRACE_MINOR, "Unknown opcode 0x%x for type %d", op,
		      dev_type);
		cmd->op_flags |= SCST_LBA_NOT_VALID;
		res = -1;
		goto out;
	}

	res = scst_set_cmd_from_cdb_info(cmd, ptr);

out:
	TRACE_EXIT_RES(res);
	return res;
}
EXPORT_SYMBOL_GPL(scst_get_cdb_info);

/* Packs SCST LUN back to SCSI form */
__be64 scst_pack_lun(const uint64_t lun, enum scst_lun_addr_method addr_method)
{
	uint64_t res = 0;

	if (lun) {
		res = (addr_method << 14) | (lun & 0x3fff);
		res = res << 48;
	}

	TRACE_EXIT_HRES(res >> 48);
	return cpu_to_be64(res);
}
EXPORT_SYMBOL(scst_pack_lun);

/*
 * Function to extract a LUN number from an 8-byte LUN structure in network byte
 * order (big endian). Supports three LUN addressing methods: peripheral, flat
 * and logical unit. See also SAM-2, section 4.9.4 (page 40).
 */
uint64_t scst_unpack_lun(const uint8_t *lun, int len)
{
	uint64_t res = NO_SUCH_LUN;
	int address_method;

	TRACE_ENTRY();

	TRACE_BUFF_FLAG(TRACE_DEBUG, "Raw LUN", lun, len);

	switch (len) {
	case 2:
		break;
	case 8:
		if ((*((__be64 *)lun) & cpu_to_be64(0x0000FFFFFFFFFFFFLL)) != 0)
			goto out_err;
		break;
	case 4:
		if (*((__be16 *)&lun[2]) != 0)
			goto out_err;
		break;
	case 6:
		if (*((__be32 *)&lun[2]) != 0)
			goto out_err;
		break;
	case 1:
	case 0:
		PRINT_ERROR("Illegal lun length %d, expected 2 bytes "
			    "or more", len);
		goto out;
	default:
		goto out_err;
	}

	address_method = (*lun) >> 6;	/* high 2 bits of byte 0 */
	switch (address_method) {
	case SCST_LUN_ADDR_METHOD_PERIPHERAL:
	case SCST_LUN_ADDR_METHOD_FLAT:
	case SCST_LUN_ADDR_METHOD_LUN:
		res = *(lun + 1) | (((*lun) & 0x3f) << 8);
		break;

	case SCST_LUN_ADDR_METHOD_EXTENDED_LUN:
	default:
		PRINT_ERROR("Unimplemented LUN addressing method %u",
			    address_method);
		break;
	}

out:
	TRACE_EXIT_RES((int)res);
	return res;

out_err:
	PRINT_ERROR("%s", "Multi-level LUN unimplemented");
	goto out;
}
EXPORT_SYMBOL(scst_unpack_lun);

/**
 ** Generic parse() support routines.
 ** Done via pointer on functions to avoid unneeded dereferences on
 ** the fast path.
 **/

/**
 * scst_calc_block_shift() - calculate block shift
 *
 * Calculates and returns block shift for the given sector size
 */
int scst_calc_block_shift(int sector_size)
{
	int block_shift;

	if (sector_size == 0)
		sector_size = 512;

	block_shift = ilog2(sector_size);
	WARN_ONCE(1 << block_shift != sector_size, "1 << %d != %d\n",
		  block_shift, sector_size);

	if (block_shift < 9) {
		PRINT_ERROR("Wrong sector size %d", sector_size);
		block_shift = -1;
	}

	TRACE_EXIT_RES(block_shift);
	return block_shift;
}
EXPORT_SYMBOL_GPL(scst_calc_block_shift);

/*
 * Test whether the result of a shift-left operation would be larger than
 * what fits in a variable with the type of @a.
 */
#define shift_left_overflows(a, b)					\
	({								\
		typeof(a) _minus_one = -1LL;				\
		typeof(a) _plus_one = 1;				\
		bool _a_is_signed = _minus_one < 0;			\
		int _shift = sizeof(a) * 8 - ((b) + _a_is_signed);	\
		_shift < 0 || ((a) & ~((_plus_one << _shift) - 1)) != 0;\
	})

/**
 * scst_generic_parse() - Generic parse() for devices supporting an LBA
 */
static inline int scst_generic_parse(struct scst_cmd *cmd, const int timeout[3])
{
	const int block_shift = cmd->dev->block_shift;
	int res = -EINVAL;

	TRACE_ENTRY();

	EXTRACHECKS_BUG_ON(block_shift < 0);

	/*
	 * SCST sets good defaults for cmd->data_direction and cmd->bufflen,
	 * therefore change them only if necessary
	 */

	if (cmd->op_flags & SCST_TRANSFER_LEN_TYPE_FIXED) {
		/*
		 * No need for locks here, since *_detach() can not be
		 * called, when there are existing commands.
		 */
		bool overflow = shift_left_overflows(cmd->bufflen, block_shift) ||
				shift_left_overflows(cmd->data_len, block_shift) ||
				shift_left_overflows(cmd->out_bufflen, block_shift);
		if (unlikely(overflow)) {
			PRINT_WARNING("bufflen %u, data_len %llu or out_bufflen"
				      " %u too large for device %s (block size"
				      " %u)", cmd->bufflen, cmd->data_len,
				      cmd->out_bufflen, cmd->dev->virt_name,
				      1 << block_shift);
			PRINT_BUFFER("CDB", cmd->cdb, cmd->cdb_len);
			scst_set_cmd_error(cmd, SCST_LOAD_SENSE(
					scst_sense_block_out_range_error));
			goto out;
		}
		cmd->bufflen = cmd->bufflen << block_shift;
		cmd->data_len = cmd->data_len << block_shift;
		cmd->out_bufflen = cmd->out_bufflen << block_shift;
	}

	if (unlikely(!(cmd->op_flags & SCST_LBA_NOT_VALID) &&
		     shift_left_overflows(cmd->lba, block_shift))) {
		PRINT_WARNING("offset %llu * %u >= 2**63 for device %s (len %lld)",
			   cmd->lba, 1 << block_shift, cmd->dev->virt_name,
			   cmd->data_len);
		scst_set_cmd_error(cmd, SCST_LOAD_SENSE(
					scst_sense_block_out_range_error));
		goto out;
	}

	cmd->timeout = timeout[cmd->op_flags & SCST_BOTH_TIMEOUTS];
	res = 0;

out:
	TRACE_DBG("res %d, bufflen %d, data_len %lld, direct %d", res,
		cmd->bufflen, (long long)cmd->data_len, cmd->data_direction);

	TRACE_EXIT_RES(res);
	return res;
}

 /**
 * scst_sbc_generic_parse() - generic SBC parsing
  *
 * Generic parse() for SBC (disk) devices
  */
int scst_sbc_generic_parse(struct scst_cmd *cmd)
{
	static const int disk_timeout[] = {
		[0] = SCST_GENERIC_DISK_REG_TIMEOUT,
		[SCST_SMALL_TIMEOUT] = SCST_GENERIC_DISK_SMALL_TIMEOUT,
		[SCST_LONG_TIMEOUT] = SCST_GENERIC_DISK_LONG_TIMEOUT,
		[SCST_BOTH_TIMEOUTS] = SCST_GENERIC_DISK_LONG_TIMEOUT,
	};
	BUILD_BUG_ON(SCST_SMALL_TIMEOUT != 1);
	BUILD_BUG_ON(SCST_LONG_TIMEOUT != 2);
	BUILD_BUG_ON(SCST_BOTH_TIMEOUTS != 3);

	return scst_generic_parse(cmd, disk_timeout);
}
EXPORT_SYMBOL_GPL(scst_sbc_generic_parse);

/**
 * scst_cdrom_generic_parse() - generic MMC parse
 *
 * Generic parse() for MMC (cdrom) devices
 */
int scst_cdrom_generic_parse(struct scst_cmd *cmd)
{
	static const int cdrom_timeout[] = {
		[0] = SCST_GENERIC_CDROM_REG_TIMEOUT,
		[SCST_SMALL_TIMEOUT] = SCST_GENERIC_CDROM_SMALL_TIMEOUT,
		[SCST_LONG_TIMEOUT] = SCST_GENERIC_CDROM_LONG_TIMEOUT,
		[SCST_BOTH_TIMEOUTS] = SCST_GENERIC_CDROM_LONG_TIMEOUT,
	};
	BUILD_BUG_ON(SCST_SMALL_TIMEOUT != 1);
	BUILD_BUG_ON(SCST_LONG_TIMEOUT != 2);
	BUILD_BUG_ON(SCST_BOTH_TIMEOUTS != 3);

	cmd->cdb[1] &= 0x1f;
	return scst_generic_parse(cmd, cdrom_timeout);
}
EXPORT_SYMBOL_GPL(scst_cdrom_generic_parse);

/**
 * scst_modisk_generic_parse() - generic MO parse
 *
 * Generic parse() for MO disk devices
 */
int scst_modisk_generic_parse(struct scst_cmd *cmd)
{
	static const int modisk_timeout[] = {
		[0] = SCST_GENERIC_MODISK_REG_TIMEOUT,
		[SCST_SMALL_TIMEOUT] = SCST_GENERIC_MODISK_SMALL_TIMEOUT,
		[SCST_LONG_TIMEOUT] = SCST_GENERIC_MODISK_LONG_TIMEOUT,
		[SCST_BOTH_TIMEOUTS] = SCST_GENERIC_MODISK_LONG_TIMEOUT,
	};
	BUILD_BUG_ON(SCST_SMALL_TIMEOUT != 1);
	BUILD_BUG_ON(SCST_LONG_TIMEOUT != 2);
	BUILD_BUG_ON(SCST_BOTH_TIMEOUTS != 3);

	cmd->cdb[1] &= 0x1f;
	return scst_generic_parse(cmd, modisk_timeout);
}
EXPORT_SYMBOL_GPL(scst_modisk_generic_parse);

/**
 * scst_tape_generic_parse() - generic tape parse
 *
 * Generic parse() for tape devices
 */
int scst_tape_generic_parse(struct scst_cmd *cmd)
{
	int res = 0;

	TRACE_ENTRY();

	/*
	 * SCST sets good defaults for cmd->data_direction and cmd->bufflen,
	 * therefore change them only if necessary
	 */

	if (cmd->cdb[0] == READ_POSITION) {
		int tclp = cmd->cdb[1] & 4;
		int long_bit = cmd->cdb[1] & 2;
		int bt = cmd->cdb[1] & 1;

		if ((tclp == long_bit) && (!bt || !long_bit)) {
			cmd->bufflen =
			    tclp ? POSITION_LEN_LONG : POSITION_LEN_SHORT;
			cmd->data_direction = SCST_DATA_READ;
		} else {
			cmd->bufflen = 0;
			cmd->data_direction = SCST_DATA_NONE;
		}
		cmd->data_len = cmd->bufflen;
	}

	if (cmd->op_flags & SCST_TRANSFER_LEN_TYPE_FIXED && cmd->cdb[1] & 1) {
		int block_size = cmd->dev->block_size;
		cmd->bufflen = cmd->bufflen * block_size;
		cmd->data_len = cmd->data_len * block_size;
		cmd->out_bufflen = cmd->out_bufflen * block_size;
	}

	if ((cmd->op_flags & (SCST_SMALL_TIMEOUT | SCST_LONG_TIMEOUT)) == 0)
		cmd->timeout = SCST_GENERIC_TAPE_REG_TIMEOUT;
	else if (cmd->op_flags & SCST_SMALL_TIMEOUT)
		cmd->timeout = SCST_GENERIC_TAPE_SMALL_TIMEOUT;
	else if (cmd->op_flags & SCST_LONG_TIMEOUT)
		cmd->timeout = SCST_GENERIC_TAPE_LONG_TIMEOUT;

	TRACE_EXIT_RES(res);
	return res;
}
EXPORT_SYMBOL_GPL(scst_tape_generic_parse);

static int scst_null_parse(struct scst_cmd *cmd)
{
	int res = 0;

	TRACE_ENTRY();

	/*
	 * SCST sets good defaults for cmd->data_direction and cmd->bufflen,
	 * therefore change them only if necessary
	 */

#if 0
	switch (cmd->cdb[0]) {
	default:
		/* It's all good */
		break;
	}
#endif

	TRACE_DBG("res %d bufflen %d direct %d",
	      res, cmd->bufflen, cmd->data_direction);

	TRACE_EXIT();
	return res;
}

/**
 * scst_changer_generic_parse() - generic changer parse
 *
 * Generic parse() for changer devices
 */
int scst_changer_generic_parse(struct scst_cmd *cmd)
{
	int res = scst_null_parse(cmd);

	if (cmd->op_flags & SCST_LONG_TIMEOUT)
		cmd->timeout = SCST_GENERIC_CHANGER_LONG_TIMEOUT;
	else
		cmd->timeout = SCST_GENERIC_CHANGER_TIMEOUT;

	return res;
}
EXPORT_SYMBOL_GPL(scst_changer_generic_parse);

/**
 * scst_processor_generic_parse - generic SCSI processor parse
 *
 * Generic parse() for SCSI processor devices
 */
int scst_processor_generic_parse(struct scst_cmd *cmd)
{
	int res = scst_null_parse(cmd);

	if (cmd->op_flags & SCST_LONG_TIMEOUT)
		cmd->timeout = SCST_GENERIC_PROCESSOR_LONG_TIMEOUT;
	else
		cmd->timeout = SCST_GENERIC_PROCESSOR_TIMEOUT;

	return res;
}
EXPORT_SYMBOL_GPL(scst_processor_generic_parse);

/**
 * scst_raid_generic_parse() - generic RAID parse
 *
 * Generic parse() for RAID devices
 */
int scst_raid_generic_parse(struct scst_cmd *cmd)
{
	int res = scst_null_parse(cmd);

	if (cmd->op_flags & SCST_LONG_TIMEOUT)
		cmd->timeout = SCST_GENERIC_RAID_LONG_TIMEOUT;
	else
		cmd->timeout = SCST_GENERIC_RAID_TIMEOUT;

	return res;
}
EXPORT_SYMBOL_GPL(scst_raid_generic_parse);

int scst_do_internal_parsing(struct scst_cmd *cmd)
{
	int res, rc;

	TRACE_ENTRY();

	switch (cmd->dev->type) {
	case TYPE_DISK:
		rc = scst_sbc_generic_parse(cmd);
		break;
	case TYPE_TAPE:
		rc = scst_tape_generic_parse(cmd);
		break;
	case TYPE_PROCESSOR:
		rc = scst_processor_generic_parse(cmd);
		break;
	case TYPE_ROM:
		rc = scst_cdrom_generic_parse(cmd);
		break;
	case TYPE_MOD:
		rc = scst_modisk_generic_parse(cmd);
		break;
	case TYPE_MEDIUM_CHANGER:
		rc = scst_changer_generic_parse(cmd);
		break;
	case TYPE_RAID:
		rc = scst_raid_generic_parse(cmd);
		break;
	default:
		PRINT_ERROR("Internal parse for type %d not supported",
			cmd->dev->type);
		goto out_hw_err;
	}

	if (rc != 0)
		goto out_abn;

	res = SCST_CMD_STATE_DEFAULT;

out:
	TRACE_EXIT();
	return res;

out_hw_err:
	scst_set_cmd_error(cmd, SCST_LOAD_SENSE(scst_sense_hardw_error));

out_abn:
	res = scst_get_cmd_abnormal_done_state(cmd);
	goto out;
}

/**
 ** Generic dev_done() support routines.
 ** Done via pointer on functions to avoid unneeded dereferences on
 ** the fast path.
 **/

/**
 * scst_block_generic_dev_done() - generic SBC dev_done
 *
 * Generic dev_done() for block (SBC) devices
 */
int scst_block_generic_dev_done(struct scst_cmd *cmd,
	void (*set_block_shift)(struct scst_cmd *cmd, int block_shift))
{
	int opcode = cmd->cdb[0];
	int res = SCST_CMD_STATE_DEFAULT;
	int sect_sz_off;

	TRACE_ENTRY();

	/* Do not call this function for aborted commands. */
	WARN_ON_ONCE(!cmd->completed);

<<<<<<< HEAD
	if (unlikely(opcode == READ_CAPACITY ||
		     (opcode == SERVICE_ACTION_IN_16 &&
		      cmd->cdb[1] == SAI_READ_CAPACITY_16))) {
		if ((status == SAM_STAT_GOOD) || (status == SAM_STAT_CONDITION_MET)) {
=======
	if (unlikely(opcode == READ_CAPACITY)) {
		if (scst_cmd_completed_good(cmd)) {
>>>>>>> c9de099c
			/* Always keep track of disk capacity */
			int buffer_size, sector_size, sh;
			uint8_t *buffer;

			buffer_size = scst_get_buf_full(cmd, &buffer);
			if (unlikely(buffer_size <= 0)) {
				if (buffer_size < 0) {
					PRINT_ERROR("%s: Unable to get cmd "
						"buffer (%d)",	__func__,
						buffer_size);
				}
				goto out;
			}

			sect_sz_off = opcode == READ_CAPACITY ? 4 : 8;
			if (buffer_size < sect_sz_off + 4)
				goto out;
			sector_size = get_unaligned_be32(&buffer[sect_sz_off]);
			scst_put_buf_full(cmd, buffer);
			if (sector_size != 0) {
				sh = scst_calc_block_shift(sector_size);
				set_block_shift(cmd, sh);
				TRACE_DBG("block_shift %d", sh);
			} else {
				PRINT_ERROR("Sector size in %s response is 0",
					    cmd->op_name);
			}
		}
	} else {
		/* It's all good */
	}

out:
	TRACE_EXIT_RES(res);
	return res;
}
EXPORT_SYMBOL_GPL(scst_block_generic_dev_done);

/**
 * scst_tape_generic_dev_done() - generic tape dev done
 *
 * Generic dev_done() for tape devices
 */
int scst_tape_generic_dev_done(struct scst_cmd *cmd,
	void (*set_block_size)(struct scst_cmd *cmd, int block_shift))
{
	int opcode = cmd->cdb[0];
	int res = SCST_CMD_STATE_DEFAULT;
	int buffer_size, bs;
	uint8_t *buffer = NULL;

	TRACE_ENTRY();

	/* Do not call this function for aborted commands. */
	WARN_ON_ONCE(!cmd->completed);

	if (unlikely(!scst_cmd_completed_good(cmd)))
		goto out;

	switch (opcode) {
	case MODE_SENSE:
	case MODE_SELECT:
		buffer_size = scst_get_buf_full(cmd, &buffer);
		if (unlikely(buffer_size <= 0)) {
			if (buffer_size < 0) {
				PRINT_ERROR("%s: Unable to get the buffer (%d)",
					__func__, buffer_size);
			}
			goto out;
		}
		break;
	}

	switch (opcode) {
	case MODE_SENSE:
		TRACE_DBG("%s", "MODE_SENSE");
		if ((cmd->cdb[2] & 0xC0) == 0) {
			if (buffer[3] == 8) {
				bs = get_unaligned_be24(&buffer[9]);
				set_block_size(cmd, bs);
			}
		}
		break;
	case MODE_SELECT:
		TRACE_DBG("%s", "MODE_SELECT");
		if (buffer[3] == 8) {
			bs = get_unaligned_be24(&buffer[9]);
			set_block_size(cmd, bs);
		}
		break;
	default:
		/* It's all good */
		break;
	}

	switch (opcode) {
	case MODE_SENSE:
	case MODE_SELECT:
		scst_put_buf_full(cmd, buffer);
		break;
	}

out:
	TRACE_EXIT_RES(res);
	return res;
}
EXPORT_SYMBOL_GPL(scst_tape_generic_dev_done);

typedef void (*scst_set_cdb_lba_fn_t)(struct scst_cmd *cmd, int64_t lba);

static void scst_set_cdb_lba1(struct scst_cmd *cmd, int64_t lba)
{
	TRACE_ENTRY();

	cmd->cdb[cmd->lba_off] = lba;

	TRACE_EXIT();
	return;
}

static void scst_set_cdb_lba2(struct scst_cmd *cmd, int64_t lba)
{
	TRACE_ENTRY();

	put_unaligned_be16(lba, &cmd->cdb[cmd->lba_off]);

	TRACE_EXIT();
	return;
}

static void scst_set_cdb_lba3(struct scst_cmd *cmd, int64_t lba)
{
	TRACE_ENTRY();

	put_unaligned_be24(lba, &cmd->cdb[cmd->lba_off]);

	TRACE_EXIT();
	return;
}

static void scst_set_cdb_lba4(struct scst_cmd *cmd, int64_t lba)
{
	TRACE_ENTRY();

	put_unaligned_be32(lba, &cmd->cdb[cmd->lba_off]);

	TRACE_EXIT();
	return;
}

static void scst_set_cdb_lba8(struct scst_cmd *cmd, int64_t lba)
{
	TRACE_ENTRY();

	put_unaligned_be64(lba, &cmd->cdb[cmd->lba_off]);

	TRACE_EXIT();
	return;
}

static const scst_set_cdb_lba_fn_t scst_set_cdb_lba_fns[9] = {
	[1] = scst_set_cdb_lba1,
	[2] = scst_set_cdb_lba2,
	[3] = scst_set_cdb_lba3,
	[4] = scst_set_cdb_lba4,
	[8] = scst_set_cdb_lba8,
};

int scst_set_cdb_lba(struct scst_cmd *cmd, int64_t lba)
{
	int res;

	TRACE_ENTRY();

	EXTRACHECKS_BUG_ON(cmd->op_flags & SCST_LBA_NOT_VALID);

	scst_set_cdb_lba_fns[cmd->lba_len](cmd, lba);
	res = 0;

	TRACE_DBG("cmd %p, new LBA %lld", cmd, (unsigned long long)lba);

	TRACE_EXIT_RES(res);
	return res;
}
EXPORT_SYMBOL_GPL(scst_set_cdb_lba);

typedef void (*scst_set_cdb_transf_len_fn_t)(struct scst_cmd *cmd, int len);

static void scst_set_cdb_transf_len1(struct scst_cmd *cmd, int len)
{
	TRACE_ENTRY();

	cmd->cdb[cmd->len_off] = len;

	TRACE_EXIT();
	return;
}

static void scst_set_cdb_transf_len2(struct scst_cmd *cmd, int len)
{
	TRACE_ENTRY();

	put_unaligned_be16(len, &cmd->cdb[cmd->len_off]);

	TRACE_EXIT();
	return;
}

static void scst_set_cdb_transf_len3(struct scst_cmd *cmd, int len)
{
	TRACE_ENTRY();

	put_unaligned_be24(len, &cmd->cdb[cmd->len_off]);

	TRACE_EXIT();
	return;
}

static void scst_set_cdb_transf_len4(struct scst_cmd *cmd, int len)
{
	TRACE_ENTRY();

	put_unaligned_be32(len, &cmd->cdb[cmd->len_off]);

	TRACE_EXIT();
	return;
}

static void scst_set_cdb_transf_len8(struct scst_cmd *cmd, int len)
{
	TRACE_ENTRY();

	put_unaligned_be64(len, &cmd->cdb[cmd->len_off]);

	TRACE_EXIT();
	return;
}

static const scst_set_cdb_transf_len_fn_t scst_set_cdb_transf_len_fns[9] = {
	[1] = scst_set_cdb_transf_len1,
	[2] = scst_set_cdb_transf_len2,
	[3] = scst_set_cdb_transf_len3,
	[4] = scst_set_cdb_transf_len4,
	[8] = scst_set_cdb_transf_len8,
};

int scst_set_cdb_transf_len(struct scst_cmd *cmd, int len)
{
	int res;

	TRACE_ENTRY();

	scst_set_cdb_transf_len_fns[cmd->len_len](cmd, len);
	res = 0;

	TRACE_DBG("cmd %p, new len %d", cmd, len);

	TRACE_EXIT_RES(res);
	return res;
}
EXPORT_SYMBOL_GPL(scst_set_cdb_transf_len);

static void scst_check_internal_sense(struct scst_device *dev, int result,
	uint8_t *sense, int sense_len)
{
	TRACE_ENTRY();

	if (host_byte(result) == DID_RESET) {
		int sl;
		TRACE(TRACE_MGMT, "DID_RESET received for device %s, "
			"triggering reset UA", dev->virt_name);
		sl = scst_set_sense(sense, sense_len, dev->d_sense,
			SCST_LOAD_SENSE(scst_sense_reset_UA));
		scst_dev_check_set_UA(dev, NULL, sense, sl);
	} else if ((status_byte(result) == CHECK_CONDITION) &&
		   scst_is_ua_sense(sense, sense_len))
		scst_dev_check_set_UA(dev, NULL, sense, sense_len);

	TRACE_EXIT();
	return;
}

/**
 * scst_to_dma_dir() - translate SCST's data direction to DMA direction
 *
 * Translates SCST's data direction to DMA one from backend storage
 * perspective.
 */
enum dma_data_direction scst_to_dma_dir(int scst_dir)
{
	static const enum dma_data_direction tr_tbl[] = { DMA_NONE,
		DMA_TO_DEVICE, DMA_FROM_DEVICE, DMA_BIDIRECTIONAL, DMA_NONE };

	return tr_tbl[scst_dir];
}
EXPORT_SYMBOL(scst_to_dma_dir);

/*
 * scst_to_tgt_dma_dir() - translate SCST data direction to DMA direction
 *
 * Translates SCST data direction to DMA data direction from the perspective
 * of a target.
 */
enum dma_data_direction scst_to_tgt_dma_dir(int scst_dir)
{
	static const enum dma_data_direction tr_tbl[] = { DMA_NONE,
		DMA_FROM_DEVICE, DMA_TO_DEVICE, DMA_BIDIRECTIONAL, DMA_NONE };

	return tr_tbl[scst_dir];
}
EXPORT_SYMBOL(scst_to_tgt_dma_dir);

/*
 * Called under dev_lock and BH off.
 *
 * !! scst_unblock_aborted_cmds() must be called after this function !!
 */
void scst_process_reset(struct scst_device *dev,
	struct scst_session *originator, struct scst_cmd *exclude_cmd,
	struct scst_mgmt_cmd *mcmd, bool setUA)
{
	struct scst_tgt_dev *tgt_dev;
	struct scst_cmd *cmd;

	TRACE_ENTRY();

	/* Clear RESERVE'ation, if necessary */
	scst_clear_dev_reservation(dev);
	/*
	 * There is no need to send RELEASE, since the device is going
	 * to be reset. Actually, since we can be in RESET TM
	 * function, it might be dangerous.
	 */

	dev->dev_double_ua_possible = 1;

	list_for_each_entry(tgt_dev, &dev->dev_tgt_dev_list,
			dev_tgt_dev_list_entry) {
		struct scst_session *sess = tgt_dev->sess;

#if 0 /* Clearing UAs and last sense isn't required by SAM and it
       * looks to be better to not clear them to not loose important
       * events, so let's disable it.
       */
		spin_lock_bh(&tgt_dev->tgt_dev_lock);
		scst_free_all_UA(tgt_dev);
		memset(tgt_dev->tgt_dev_sense, 0,
			sizeof(tgt_dev->tgt_dev_sense));
		spin_unlock_bh(&tgt_dev->tgt_dev_lock);
#endif

		spin_lock_irq(&sess->sess_list_lock);

		TRACE_DBG("Searching in sess cmd list (sess=%p)", sess);
		list_for_each_entry(cmd, &sess->sess_cmd_list,
					sess_cmd_list_entry) {
			if (cmd == exclude_cmd)
				continue;
			if ((cmd->tgt_dev == tgt_dev) ||
			    ((cmd->tgt_dev == NULL) &&
			     (cmd->lun == tgt_dev->lun))) {
				scst_abort_cmd(cmd, mcmd,
					(tgt_dev->sess != originator), 0);
			}
		}
		spin_unlock_irq(&sess->sess_list_lock);
	}

	if (setUA) {
		uint8_t sense_buffer[SCST_STANDARD_SENSE_LEN];
		int sl = scst_set_sense(sense_buffer, sizeof(sense_buffer),
			dev->d_sense, SCST_LOAD_SENSE(scst_sense_reset_UA));
		/*
		 * Potentially, setting UA here, when the aborted commands are
		 * still running, can lead to a situation that one of them could
		 * take it, then that would be detected and the UA requeued.
		 * But, meanwhile, one or more subsequent, i.e. not aborted,
		 * commands can "leak" executed normally. So, as result, the
		 * UA would be delivered one or more commands "later". However,
		 * that should be OK, because, if multiple commands are being
		 * executed in parallel, you can't control exact order of UA
		 * delivery anyway.
		 */
		scst_dev_check_set_local_UA(dev, exclude_cmd, sense_buffer, sl);
	}

	TRACE_EXIT();
	return;
}

/* Caller must hold tgt_dev->tgt_dev_lock. */
void scst_tgt_dev_del_free_UA(struct scst_tgt_dev *tgt_dev,
			      struct scst_tgt_dev_UA *ua)
{
	list_del(&ua->UA_list_entry);
	if (list_empty(&tgt_dev->UA_list))
		clear_bit(SCST_TGT_DEV_UA_PENDING, &tgt_dev->tgt_dev_flags);
	mempool_free(ua, scst_ua_mempool);
}

/* No locks, no IRQ or IRQ-disabled context allowed */
int scst_set_pending_UA(struct scst_cmd *cmd, uint8_t *buf, int *size)
{
	int res = 0, i;
	struct scst_tgt_dev_UA *UA_entry;
	bool first = true, global_unlock = false;
	struct scst_session *sess = cmd->sess;

	TRACE_ENTRY();

	/*
	 * RMB and recheck to sync with setting SCST_CMD_ABORTED in
	 * scst_abort_cmd() to not set UA for the being aborted cmd, hence
	 * possibly miss its delivery by a legitimate command while the UA is
	 * being requeued.
	 */
	smp_rmb();
	if (test_bit(SCST_CMD_ABORTED, &cmd->cmd_flags)) {
		TRACE_MGMT_DBG("Not set pending UA for aborted cmd %p", cmd);
		res = -1;
		goto out;
	}

	spin_lock_bh(&cmd->tgt_dev->tgt_dev_lock);

again:
	/* UA list could be cleared behind us, so retest */
	if (list_empty(&cmd->tgt_dev->UA_list)) {
		TRACE_DBG("SCST_TGT_DEV_UA_PENDING set, but UA_list empty");
		res = -1;
		goto out_unlock;
	} else
		TRACE_MGMT_DBG("Setting pending UA cmd %p (tgt_dev %p, dev %s, "
			"initiator %s)", cmd, cmd->tgt_dev, cmd->dev->virt_name,
			cmd->sess->initiator_name);

	UA_entry = list_first_entry(&cmd->tgt_dev->UA_list, typeof(*UA_entry),
			      UA_list_entry);

	TRACE_DBG("Setting pending UA %p to cmd %p", UA_entry, cmd);

	if (UA_entry->global_UA && first) {
		TRACE_MGMT_DBG("Global UA %p detected", UA_entry);

#if !defined(__CHECKER__)
		spin_unlock_bh(&cmd->tgt_dev->tgt_dev_lock);

		/*
		 * cmd won't allow to suspend activities, so we can access
		 * sess->sess_tgt_dev_list without any additional
		 * protection.
		 */

		local_bh_disable();

		for (i = 0; i < SESS_TGT_DEV_LIST_HASH_SIZE; i++) {
			struct list_head *head = &sess->sess_tgt_dev_list[i];
			struct scst_tgt_dev *tgt_dev;
			list_for_each_entry(tgt_dev, head,
					sess_tgt_dev_list_entry) {
				/* Lockdep triggers here a false positive.. */
				spin_lock(&tgt_dev->tgt_dev_lock);
			}
		}
#endif

		first = false;
		global_unlock = true;
		goto again;
	}

	if (buf == NULL) {
		if (scst_set_cmd_error_sense(cmd, UA_entry->UA_sense_buffer,
				UA_entry->UA_valid_sense_len) != 0)
			goto out_unlock;
	} else {
		sBUG_ON(*size == 0);
		if (UA_entry->UA_valid_sense_len > *size) {
			TRACE(TRACE_MINOR, "%s: Being returned UA truncated "
				"to size %d (needed %d)", cmd->op_name,
				*size, UA_entry->UA_valid_sense_len);
			*size = UA_entry->UA_valid_sense_len;
		}
		TRACE_DBG("Returning UA in buffer %p (size %d)", buf, *size);
		memcpy(buf, UA_entry->UA_sense_buffer, *size);
		*size = UA_entry->UA_valid_sense_len;
	}

	cmd->ua_ignore = 1;

	list_del(&UA_entry->UA_list_entry);

	if (UA_entry->global_UA) {
		for (i = 0; i < SESS_TGT_DEV_LIST_HASH_SIZE; i++) {
			struct list_head *head = &sess->sess_tgt_dev_list[i];
			struct scst_tgt_dev *tgt_dev;

			list_for_each_entry(tgt_dev, head,
					sess_tgt_dev_list_entry) {
				struct scst_tgt_dev_UA *ua;
				list_for_each_entry(ua, &tgt_dev->UA_list,
							UA_list_entry) {
					if (ua->global_UA &&
					    memcmp(ua->UA_sense_buffer,
					      UA_entry->UA_sense_buffer,
					      sizeof(ua->UA_sense_buffer)) == 0) {
						TRACE_MGMT_DBG("Freeing not "
							"needed global UA %p",
							ua);
						scst_tgt_dev_del_free_UA(tgt_dev,
									 ua);
						break;
					}
				}
			}
		}
	}

	mempool_free(UA_entry, scst_ua_mempool);

	if (list_empty(&cmd->tgt_dev->UA_list)) {
		clear_bit(SCST_TGT_DEV_UA_PENDING,
			  &cmd->tgt_dev->tgt_dev_flags);
	}

out_unlock:
	if (global_unlock) {
#if !defined(__CHECKER__)
		for (i = SESS_TGT_DEV_LIST_HASH_SIZE-1; i >= 0; i--) {
			struct list_head *head = &sess->sess_tgt_dev_list[i];
			struct scst_tgt_dev *tgt_dev;
			list_for_each_entry_reverse(tgt_dev, head,
					sess_tgt_dev_list_entry) {
				spin_unlock(&tgt_dev->tgt_dev_lock);
			}
		}

		local_bh_enable();
		spin_lock_bh(&cmd->tgt_dev->tgt_dev_lock);
#endif
	}

	spin_unlock_bh(&cmd->tgt_dev->tgt_dev_lock);

out:
	TRACE_EXIT_RES(res);
	return res;
}

/*
 * Called under tgt_dev_lock and BH off, except when guaranteed that
 * there's only one user of tgt_dev.
 */
static void scst_alloc_set_UA(struct scst_tgt_dev *tgt_dev,
	const uint8_t *sense, int sense_len, int flags)
{
	struct scst_tgt_dev_UA *UA_entry = NULL;

	TRACE_ENTRY();

	UA_entry = mempool_alloc(scst_ua_mempool, GFP_ATOMIC);
	if (UA_entry == NULL) {
		PRINT_CRIT_ERROR("%s", "UNIT ATTENTION memory "
		     "allocation failed. The UNIT ATTENTION "
		     "on some sessions will be missed");
		PRINT_BUFFER("Lost UA", sense, sense_len);
		goto out;
	}
	memset(UA_entry, 0, sizeof(*UA_entry));

	UA_entry->global_UA = (flags & SCST_SET_UA_FLAG_GLOBAL) != 0;

	TRACE(TRACE_MGMT_DEBUG|TRACE_SCSI, "Queuing new %sUA %p (%x:%x:%x, "
		"d_sense %d) to tgt_dev %p (dev %s, initiator %s)",
		UA_entry->global_UA ? "global " : "", UA_entry, sense[2],
		sense[12], sense[13], tgt_dev->dev->d_sense, tgt_dev,
		tgt_dev->dev->virt_name, tgt_dev->sess->initiator_name);
	TRACE_BUFF_FLAG(TRACE_DEBUG, "UA sense", sense, sense_len);

	if (sense_len > (int)sizeof(UA_entry->UA_sense_buffer)) {
		PRINT_WARNING("Sense truncated (needed %d), shall you increase "
			"SCST_SENSE_BUFFERSIZE?", sense_len);
		sense_len = sizeof(UA_entry->UA_sense_buffer);
	}
	memcpy(UA_entry->UA_sense_buffer, sense, sense_len);
	UA_entry->UA_valid_sense_len = sense_len;

	set_bit(SCST_TGT_DEV_UA_PENDING, &tgt_dev->tgt_dev_flags);

	if (flags & SCST_SET_UA_FLAG_AT_HEAD)
		list_add(&UA_entry->UA_list_entry, &tgt_dev->UA_list);
	else
		list_add_tail(&UA_entry->UA_list_entry, &tgt_dev->UA_list);

out:
	TRACE_EXIT();
	return;
}

/* tgt_dev_lock supposed to be held and BH off */
static void __scst_check_set_UA(struct scst_tgt_dev *tgt_dev,
	const uint8_t *sense, int sense_len, int flags)
{
	int skip_UA = 0;
	struct scst_tgt_dev_UA *UA_entry_tmp;
	int len = min_t(int, sizeof(UA_entry_tmp->UA_sense_buffer), sense_len);

	TRACE_ENTRY();

	list_for_each_entry(UA_entry_tmp, &tgt_dev->UA_list,
			    UA_list_entry) {
		if (memcmp(sense, UA_entry_tmp->UA_sense_buffer, len) == 0) {
			TRACE_DBG("UA already exists (dev %s, "
				"initiator %s)", tgt_dev->dev->virt_name,
				tgt_dev->sess->initiator_name);
			skip_UA = 1;
			break;
		}
	}

	if (skip_UA == 0)
		scst_alloc_set_UA(tgt_dev, sense, len, flags);

	TRACE_EXIT();
	return;
}

void scst_check_set_UA(struct scst_tgt_dev *tgt_dev,
	const uint8_t *sense, int sense_len, int flags)
{
	TRACE_ENTRY();

	spin_lock_bh(&tgt_dev->tgt_dev_lock);
	__scst_check_set_UA(tgt_dev, sense, sense_len, flags);
	spin_unlock_bh(&tgt_dev->tgt_dev_lock);

	TRACE_EXIT();
	return;
}

/* Called under dev_lock and BH off */
void scst_dev_check_set_local_UA(struct scst_device *dev,
	struct scst_cmd *exclude, const uint8_t *sense, int sense_len)
{
	struct scst_tgt_dev *tgt_dev, *exclude_tgt_dev = NULL;

	TRACE_ENTRY();

	if (exclude != NULL)
		exclude_tgt_dev = exclude->tgt_dev;

	list_for_each_entry(tgt_dev, &dev->dev_tgt_dev_list,
			dev_tgt_dev_list_entry) {
		if (tgt_dev != exclude_tgt_dev)
			scst_check_set_UA(tgt_dev, sense, sense_len, 0);
	}

	TRACE_EXIT();
	return;
}

/*
 * Called under dev_lock and BH off. Returns true if scst_unblock_aborted_cmds()
 * should be called outside of the dev_lock.
 */
static bool __scst_dev_check_set_UA(struct scst_device *dev,
	struct scst_cmd *exclude, const uint8_t *sense, int sense_len)
{
	bool res = false;

	TRACE_ENTRY();

	TRACE_MGMT_DBG("Processing UA dev %s", dev->virt_name);

	/* Check for reset UA */
	if (scst_analyze_sense(sense, sense_len, SCST_SENSE_ASC_VALID,
				0, SCST_SENSE_ASC_UA_RESET, 0)) {
		scst_process_reset(dev,
				   (exclude != NULL) ? exclude->sess : NULL,
				   exclude, NULL, false);
		res = true;
	}

	scst_dev_check_set_local_UA(dev, exclude, sense, sense_len);

	TRACE_EXIT_RES(res);
	return res;
}

void scst_dev_check_set_UA(struct scst_device *dev,
	struct scst_cmd *exclude, const uint8_t *sense, int sense_len)
{
	bool rc;

	spin_lock_bh(&dev->dev_lock);
	rc = __scst_dev_check_set_UA(dev, exclude, sense, sense_len);
	spin_unlock_bh(&dev->dev_lock);

	if (rc)
		scst_unblock_aborted_cmds(NULL, NULL, dev, false);

	return;
}

/* Called under tgt_dev_lock or when tgt_dev is unused */
static void scst_free_all_UA(struct scst_tgt_dev *tgt_dev)
{
	struct scst_tgt_dev_UA *UA_entry, *t;

	TRACE_ENTRY();

	list_for_each_entry_safe(UA_entry, t,
				 &tgt_dev->UA_list, UA_list_entry) {
		TRACE_MGMT_DBG("Clearing UA for tgt_dev LUN %lld",
			       (unsigned long long int)tgt_dev->lun);
		list_del(&UA_entry->UA_list_entry);
		mempool_free(UA_entry, scst_ua_mempool);
	}
	INIT_LIST_HEAD(&tgt_dev->UA_list);
	clear_bit(SCST_TGT_DEV_UA_PENDING, &tgt_dev->tgt_dev_flags);

	TRACE_EXIT();
	return;
}

/*
 * sn_lock supposed to be locked and IRQs off. Might drop then reacquire
 * it inside.
 */
struct scst_cmd *__scst_check_deferred_commands_locked(
	struct scst_order_data *order_data, bool return_first)
	__releases(&order_data->sn_lock)
	__acquires(&order_data->sn_lock)
{
	struct scst_cmd *res = NULL, *cmd, *t;
	typeof(order_data->expected_sn) expected_sn = order_data->expected_sn;
	bool activate = !return_first, first = true, found = false;

	TRACE_ENTRY();

	if (unlikely(order_data->hq_cmd_count != 0))
		goto out;

restart:
	list_for_each_entry_safe(cmd, t, &order_data->deferred_cmd_list,
				deferred_cmd_list_entry) {
		EXTRACHECKS_BUG_ON((cmd->queue_type != SCST_CMD_QUEUE_SIMPLE) &&
				   (cmd->queue_type != SCST_CMD_QUEUE_ORDERED));
		if (cmd->sn == expected_sn) {
			bool stop = (cmd->sn_slot == NULL);

			TRACE_SN("Deferred command %p (sn %d, set %d) found",
				cmd, cmd->sn, cmd->sn_set);

			order_data->def_cmd_count--;
			list_del(&cmd->deferred_cmd_list_entry);

			if (activate) {
				spin_lock(&cmd->cmd_threads->cmd_list_lock);
				TRACE_SN("Adding cmd %p to active cmd list", cmd);
				list_add_tail(&cmd->cmd_list_entry,
					&cmd->cmd_threads->active_cmd_list);
				wake_up(&cmd->cmd_threads->cmd_list_waitQ);
				spin_unlock(&cmd->cmd_threads->cmd_list_lock);
				/* !! At this point cmd can be already dead !! */
			}
			if (first) {
				if (!activate)
					res = cmd;
				if (stop) {
					/*
					 * Then there can be only one command
					 * with this SN, so there's no point
					 * to iterate further.
					 */
					goto out;
				}
				first = false;
				activate = true;
			}
			found = true;
		}
	}
	if (found)
		goto out;

	list_for_each_entry(cmd, &order_data->skipped_sn_list,
				deferred_cmd_list_entry) {
		EXTRACHECKS_BUG_ON(cmd->queue_type == SCST_CMD_QUEUE_HEAD_OF_QUEUE);
		if (cmd->sn == expected_sn) {
			/*
			 * !! At this point any pointer in cmd, except	     !!
			 * !! cur_order_data, sn_slot and		     !!
			 * !! deferred_cmd_list_entry, could be already	     !!
			 * !! destroyed!				     !!
			 */
			TRACE_SN("cmd %p (tag %llu) with skipped sn %d found",
				 cmd, (unsigned long long int)cmd->tag, cmd->sn);
			order_data->def_cmd_count--;
			list_del(&cmd->deferred_cmd_list_entry);
			spin_unlock_irq(&order_data->sn_lock);
			scst_inc_expected_sn(cmd);
			if (test_and_set_bit(SCST_CMD_CAN_BE_DESTROYED,
					     &cmd->cmd_flags))
				scst_destroy_cmd(cmd);
			expected_sn = order_data->expected_sn;
			spin_lock_irq(&order_data->sn_lock);
			goto restart;
		}
	}

out:
	TRACE_EXIT_HRES((unsigned long)res);
	return res;
}

/* No locks */
struct scst_cmd *__scst_check_deferred_commands(
	struct scst_order_data *order_data, bool return_first)
{
	struct scst_cmd *res;

	TRACE_ENTRY();

	spin_lock_irq(&order_data->sn_lock);
	res = __scst_check_deferred_commands_locked(order_data, return_first);
	spin_unlock_irq(&order_data->sn_lock);

	TRACE_EXIT_HRES((unsigned long)res);
	return res;
}

void scst_unblock_deferred(struct scst_order_data *order_data,
	struct scst_cmd *out_of_sn_cmd)
{
	TRACE_ENTRY();

	if (!out_of_sn_cmd->sn_set) {
		TRACE_SN("cmd %p without sn", out_of_sn_cmd);
		goto out;
	}

	if (out_of_sn_cmd->sn == order_data->expected_sn) {
		TRACE_SN("out of sn cmd %p (expected sn %d)",
			out_of_sn_cmd, order_data->expected_sn);
		scst_inc_expected_sn(out_of_sn_cmd);
	} else {
		out_of_sn_cmd->out_of_sn = 1;
		spin_lock_irq(&order_data->sn_lock);
		order_data->def_cmd_count++;
		list_add_tail(&out_of_sn_cmd->deferred_cmd_list_entry,
			      &order_data->skipped_sn_list);
		TRACE_SN("out_of_sn_cmd %p with sn %d added to skipped_sn_list"
			" (expected_sn %d)", out_of_sn_cmd, out_of_sn_cmd->sn,
			order_data->expected_sn);
		spin_unlock_irq(&order_data->sn_lock);
		/*
		 * expected_sn could change while we there, so we need to
		 * recheck deferred commands on this path as well
		 */
	}

	scst_make_deferred_commands_active(order_data);

out:
	TRACE_EXIT();
	return;
}

/* dev_lock supposed to be held and BH disabled */
void scst_block_dev(struct scst_device *dev)
{
	dev->block_count++;
	TRACE_BLOCK("Device BLOCK (new count %d), dev %s", dev->block_count,
		dev->virt_name);
}

/*
 * dev_lock supposed to be held and BH disabled. Returns true if cmd blocked,
 * hence stop processing it and go to the next command.
 */
bool __scst_check_blocked_dev(struct scst_cmd *cmd)
{
	int res = false;
	struct scst_device *dev = cmd->dev;

	TRACE_ENTRY();

	EXTRACHECKS_BUG_ON(cmd->unblock_dev);
	EXTRACHECKS_BUG_ON(cmd->internal);

	if (unlikely(test_bit(SCST_CMD_ABORTED, &cmd->cmd_flags)))
		goto out;

	if (dev->block_count > 0) {
		TRACE_BLOCK("Delaying cmd %p due to blocking "
			"(tag %llu, op %s, dev %s)", cmd,
			(unsigned long long int)cmd->tag,
			scst_get_opcode_name(cmd), dev->virt_name);
		goto out_block;
	} else if ((cmd->op_flags & SCST_STRICTLY_SERIALIZED) == SCST_STRICTLY_SERIALIZED) {
		TRACE_BLOCK("cmd %p (tag %llu, op %s): blocking further "
			"cmds on dev %s due to strict serialization", cmd,
			(unsigned long long int)cmd->tag,
			scst_get_opcode_name(cmd), dev->virt_name);
		scst_block_dev(dev);
		if (dev->on_dev_cmd_count > 1) {
			TRACE_BLOCK("Delaying strictly serialized cmd %p "
				"(dev %s, on_dev_cmds to wait %d)", cmd,
				dev->virt_name, dev->on_dev_cmd_count-1);
			EXTRACHECKS_BUG_ON(dev->strictly_serialized_cmd_waiting);
			dev->strictly_serialized_cmd_waiting = 1;
			goto out_block;
		} else
			cmd->unblock_dev = 1;
	} else if ((dev->dev_double_ua_possible) ||
		   ((cmd->op_flags & SCST_SERIALIZED) != 0)) {
		TRACE_BLOCK("cmd %p (tag %llu, op %s): blocking further cmds "
			"on dev %s due to %s", cmd, (unsigned long long int)cmd->tag,
			scst_get_opcode_name(cmd), dev->virt_name,
			dev->dev_double_ua_possible ? "possible double reset UA" :
						      "serialized cmd");
		scst_block_dev(dev);
		cmd->unblock_dev = 1;
	} else
		TRACE_BLOCK("No blocks for device %s", dev->virt_name);

out:
	TRACE_EXIT_RES(res);
	return res;

out_block:
	if (cmd->queue_type == SCST_CMD_QUEUE_HEAD_OF_QUEUE)
		list_add(&cmd->blocked_cmd_list_entry,
			      &dev->blocked_cmd_list);
	else
		list_add_tail(&cmd->blocked_cmd_list_entry,
			      &dev->blocked_cmd_list);
	res = true;
	goto out;
}

/* dev_lock supposed to be held and BH disabled */
void scst_unblock_dev(struct scst_device *dev)
{
	TRACE_ENTRY();

	TRACE_BLOCK("Device UNBLOCK(new %d), dev %s",
		dev->block_count-1, dev->virt_name);

	if (--dev->block_count == 0) {
		struct scst_cmd *cmd, *tcmd;
		unsigned long flags;

		local_irq_save_nort(flags);
		list_for_each_entry_safe(cmd, tcmd, &dev->blocked_cmd_list,
					 blocked_cmd_list_entry) {
			bool strictly_serialized;
			list_del(&cmd->blocked_cmd_list_entry);
			TRACE_BLOCK("Adding blocked cmd %p to active cmd "
					"list", cmd);
			spin_lock(&cmd->cmd_threads->cmd_list_lock);
			if (cmd->queue_type == SCST_CMD_QUEUE_HEAD_OF_QUEUE)
				list_add(&cmd->cmd_list_entry,
					&cmd->cmd_threads->active_cmd_list);
			else
				list_add_tail(&cmd->cmd_list_entry,
					&cmd->cmd_threads->active_cmd_list);
			strictly_serialized = ((cmd->op_flags & SCST_STRICTLY_SERIALIZED) == SCST_STRICTLY_SERIALIZED);
			wake_up(&cmd->cmd_threads->cmd_list_waitQ);
			spin_unlock(&cmd->cmd_threads->cmd_list_lock);
			if (dev->strictly_serialized_cmd_waiting && strictly_serialized)
				break;
		}
		local_irq_restore_nort(flags);

		dev->strictly_serialized_cmd_waiting = 0;
	}

	sBUG_ON(dev->block_count < 0);

	TRACE_EXIT();
	return;
}

/**
 * scst_obtain_device_parameters() - obtain device control parameters
 * @dev:	device to act on
 * @mode_select_cdb: original MODE SELECT CDB
 *
 * Issues a MODE SENSE for necessary pages data and sets the corresponding
 * dev's parameter from it. Parameter mode_select_cdb is pointer on original
 * MODE SELECT CDB, if this function called to refresh parameters after
 * successfully finished MODE SELECT command detected.
 *
 * Returns 0 on success and not 0 otherwise.
 */
int scst_obtain_device_parameters(struct scst_device *dev,
	const uint8_t *mode_select_cdb)
{
	int rc, i;
	uint8_t cmd[16];
	uint8_t buffer[4+0x0A];
	uint8_t sense_buffer[SCSI_SENSE_BUFFERSIZE];

	TRACE_ENTRY();

	EXTRACHECKS_BUG_ON(dev->scsi_dev == NULL);

	if (mode_select_cdb != NULL) {
		if ((mode_select_cdb[2] & 0x3F) != 0x0A) {
			TRACE_DBG("Not control mode page (%x) change requested, "
				"skipping", mode_select_cdb[2] & 0x3F);
			goto out;
		}
	}

	for (i = 0; i < 5; i++) {
		/* Get control mode page */
		memset(cmd, 0, sizeof(cmd));
#if 0
		cmd[0] = MODE_SENSE_10;
		cmd[1] = 0;
		cmd[2] = 0x0A;
		cmd[8] = sizeof(buffer); /* it's < 256 */
#else
		cmd[0] = MODE_SENSE;
		cmd[1] = 8; /* DBD */
		cmd[2] = 0x0A;
		cmd[4] = sizeof(buffer);
#endif

		memset(buffer, 0, sizeof(buffer));
		memset(sense_buffer, 0, sizeof(sense_buffer));

		TRACE(TRACE_SCSI, "%s", "Doing internal MODE_SENSE");
		rc = scsi_execute(dev->scsi_dev, cmd, SCST_DATA_READ, buffer,
				sizeof(buffer), sense_buffer, 15, 0, 0
#if LINUX_VERSION_CODE >= KERNEL_VERSION(2,6,29)
				, NULL
#endif
				);

		TRACE_DBG("MODE_SENSE done: %x", rc);

		if (scsi_status_is_good(rc)) {
			int q;

			PRINT_BUFF_FLAG(TRACE_SCSI, "Returned control mode "
				"page data", buffer, sizeof(buffer));

			dev->tst = buffer[4+2] >> 5;
			dev->tmf_only = (buffer[4+2] & 0x10) >> 4;
			dev->dpicz = (buffer[4+2] & 0x8) >> 3;
			q = buffer[4+3] >> 4;
			if (q > SCST_QUEUE_ALG_1_UNRESTRICTED_REORDER) {
				PRINT_ERROR("Too big QUEUE ALG %x, dev %s, "
					"using default: unrestricted reorder",
					dev->queue_alg, dev->virt_name);
				q = SCST_QUEUE_ALG_1_UNRESTRICTED_REORDER;
			}
			dev->queue_alg = q;
			dev->qerr = (buffer[4+3] & 0x6) >> 1;
			dev->swp = (buffer[4+4] & 0x8) >> 3;
			dev->tas = (buffer[4+5] & 0x40) >> 6;
			dev->d_sense = (buffer[4+2] & 0x4) >> 2;

			/*
			 * Unfortunately, SCSI ML doesn't provide a way to
			 * specify commands task attribute, so we can rely on
			 * device's restricted reordering only. Linux I/O
			 * subsystem doesn't reorder pass-through (PC) requests.
			 */
			dev->has_own_order_mgmt = !dev->queue_alg;

			PRINT_INFO("Device %s: TST %x, TMF_ONLY %x, QUEUE ALG %x, "
				"QErr %x, SWP %x, TAS %x, D_SENSE %d, DPICZ %d, "
				"has_own_order_mgmt %d", dev->virt_name,
				dev->tst, dev->tmf_only, dev->queue_alg,
				dev->qerr, dev->swp, dev->tas, dev->d_sense,
				dev->dpicz, dev->has_own_order_mgmt);

			goto out;
		} else {
			scst_check_internal_sense(dev, rc, sense_buffer,
				sizeof(sense_buffer));
#if 0
			if ((status_byte(rc) == CHECK_CONDITION) &&
			    scst_sense_valid(sense_buffer)) {
#else
			/*
			 * 3ware controller is buggy and returns CONDITION_GOOD
			 * instead of CHECK_CONDITION
			 */
			if (scst_sense_valid(sense_buffer)) {
#endif
				PRINT_BUFF_FLAG(TRACE_SCSI, "MODE SENSE returned "
					"sense", sense_buffer, sizeof(sense_buffer));
				if (scst_analyze_sense(sense_buffer,
						sizeof(sense_buffer),
						SCST_SENSE_KEY_VALID,
						ILLEGAL_REQUEST, 0, 0)) {
					PRINT_INFO("Device %s doesn't support "
						"MODE SENSE or control mode page",
						dev->virt_name);
					break;
				} else if (scst_analyze_sense(sense_buffer,
						sizeof(sense_buffer),
						SCST_SENSE_KEY_VALID,
						NOT_READY, 0, 0)) {
					PRINT_ERROR("Device %s not ready",
						dev->virt_name);
					break;
				}
			} else {
				PRINT_INFO("Internal MODE SENSE to "
					"device %s failed: %x",
					dev->virt_name, rc);
				switch (host_byte(rc)) {
				case DID_RESET:
				case DID_ABORT:
				case DID_SOFT_ERROR:
					break;
				default:
					goto brk;
				}
				switch (driver_byte(rc)) {
				case DRIVER_BUSY:
				case DRIVER_SOFT:
					break;
				default:
					goto brk;
				}
			}
		}
	}
brk:
	PRINT_WARNING("Unable to get device's %s control mode page, using "
		"existing values/defaults: TST %x, TMF_ONLY %x, QUEUE ALG %x, "
		"QErr %x, SWP %x, TAS %x, D_SENSE %d, DPICZ %d, "
		"has_own_order_mgmt %d", dev->virt_name, dev->tst,
		dev->tmf_only, dev->queue_alg, dev->qerr, dev->swp, dev->tas,
		dev->d_sense, dev->dpicz, dev->has_own_order_mgmt);

out:
	TRACE_EXIT();
	return 0;
}
EXPORT_SYMBOL_GPL(scst_obtain_device_parameters);

void scst_on_hq_cmd_response(struct scst_cmd *cmd)
{
	struct scst_order_data *order_data = cmd->cur_order_data;

	TRACE_ENTRY();

	if (!cmd->hq_cmd_inced)
		goto out;

	spin_lock_irq(&order_data->sn_lock);
	order_data->hq_cmd_count--;
	spin_unlock_irq(&order_data->sn_lock);

	EXTRACHECKS_BUG_ON(order_data->hq_cmd_count < 0);

	/*
	 * There is no problem in checking hq_cmd_count in the
	 * non-locked state. In the worst case we will only have
	 * unneeded run of the deferred commands.
	 */
	if (order_data->hq_cmd_count == 0)
		scst_make_deferred_commands_active(order_data);

out:
	TRACE_EXIT();
	return;
}

void scst_store_sense(struct scst_cmd *cmd)
{
	TRACE_ENTRY();

	if (scst_sense_valid(cmd->sense) &&
	    !test_bit(SCST_CMD_NO_RESP, &cmd->cmd_flags) &&
	    (cmd->tgt_dev != NULL)) {
		struct scst_tgt_dev *tgt_dev = cmd->tgt_dev;

		TRACE_DBG("Storing sense (cmd %p)", cmd);

		spin_lock_bh(&tgt_dev->tgt_dev_lock);

		if (cmd->sense_valid_len <= sizeof(tgt_dev->tgt_dev_sense))
			tgt_dev->tgt_dev_valid_sense_len = cmd->sense_valid_len;
		else {
			tgt_dev->tgt_dev_valid_sense_len = sizeof(tgt_dev->tgt_dev_sense);
			PRINT_ERROR("Stored sense truncated to size %d "
				"(needed %d)", tgt_dev->tgt_dev_valid_sense_len,
				cmd->sense_valid_len);
		}
		memcpy(tgt_dev->tgt_dev_sense, cmd->sense,
			tgt_dev->tgt_dev_valid_sense_len);

		spin_unlock_bh(&tgt_dev->tgt_dev_lock);
	}

	TRACE_EXIT();
	return;
}

/* dev_lock supposed to be locked and BHs off */
static void scst_abort_cmds_tgt_dev(struct scst_tgt_dev *tgt_dev,
	struct scst_cmd *exclude_cmd)
{
	struct scst_session *sess = tgt_dev->sess;
	struct scst_cmd *cmd;

	TRACE_ENTRY();

	TRACE_MGMT_DBG("QErr: aborting commands for tgt_dev %p "
		"(exclude_cmd %p), if there are any", tgt_dev, exclude_cmd);

	spin_lock_irq(&sess->sess_list_lock);

	list_for_each_entry(cmd, &sess->sess_cmd_list, sess_cmd_list_entry) {
		if (cmd == exclude_cmd)
			continue;
		if ((cmd->tgt_dev == tgt_dev) ||
		    ((cmd->tgt_dev == NULL) &&
		     (cmd->lun == tgt_dev->lun))) {
			scst_abort_cmd(cmd, NULL, (tgt_dev != exclude_cmd->tgt_dev), 0);
		}
	}
	spin_unlock_irq(&sess->sess_list_lock);

	TRACE_EXIT();
	return;
}

/* dev_lock supposed to be locked and BHs off */
static void scst_abort_cmds_dev(struct scst_device *dev,
	struct scst_cmd *exclude_cmd)
{
	struct scst_tgt_dev *tgt_dev;
	uint8_t sense_buffer[SCST_STANDARD_SENSE_LEN];
	int sl = 0;
	bool set_ua = (dev->tas == 0);

	TRACE_ENTRY();

	TRACE_MGMT_DBG("QErr: Aborting commands for dev %p (exclude_cmd %p, "
		"set_ua %d), if there are any", dev, exclude_cmd, set_ua);

	if (set_ua)
		sl = scst_set_sense(sense_buffer, sizeof(sense_buffer), dev->d_sense,
			SCST_LOAD_SENSE(scst_sense_cleared_by_another_ini_UA));

	list_for_each_entry(tgt_dev, &dev->dev_tgt_dev_list, dev_tgt_dev_list_entry) {
		scst_abort_cmds_tgt_dev(tgt_dev, exclude_cmd);
		/*
		 * Potentially, setting UA here, when the aborted commands are
		 * still running, can lead to a situation that one of them could
		 * take it, then that would be detected and the UA requeued.
		 * But, meanwhile, one or more subsequent, i.e. not aborted,
		 * commands can "leak" executed normally. So, as result, the
		 * UA would be delivered one or more commands "later". However,
		 * that should be OK, because, if multiple commands are being
		 * executed in parallel, you can't control exact order of UA
		 * delivery anyway.
		 */
		if (set_ua && (tgt_dev != exclude_cmd->tgt_dev))
			scst_check_set_UA(tgt_dev, sense_buffer, sl, 0);
	}

	TRACE_EXIT();
	return;
}

/* No locks */
static void scst_process_qerr(struct scst_cmd *cmd)
{
	bool unblock = false;
	struct scst_device *dev = cmd->dev;
	unsigned int qerr, q;

	TRACE_ENTRY();

	/* dev->qerr can be changed behind our back */
	q = dev->qerr;
	qerr = ACCESS_ONCE(q); /* ACCESS_ONCE doesn't work for bit fields */

	TRACE_DBG("Processing QErr %d for cmd %p", qerr, cmd);

	spin_lock_bh(&dev->dev_lock);

	switch (qerr) {
	case SCST_QERR_2_RESERVED:
	default:
		PRINT_WARNING("Invalid QErr value %x for device %s, process as "
			"0", qerr, dev->virt_name);
		/* go through */
	case SCST_QERR_0_ALL_RESUME:
		/* Nothing to do */
		break;
	case SCST_QERR_1_ABORT_ALL:
		if (dev->tst == SCST_TST_0_SINGLE_TASK_SET)
			scst_abort_cmds_dev(dev, cmd);
		else
			scst_abort_cmds_tgt_dev(cmd->tgt_dev, cmd);
		unblock = true;
		break;
	case SCST_QERR_3_ABORT_THIS_NEXUS_ONLY:
		scst_abort_cmds_tgt_dev(cmd->tgt_dev, cmd);
		unblock = true;
		break;
	}

	spin_unlock_bh(&dev->dev_lock);

	if (unblock)
		scst_unblock_aborted_cmds(cmd->tgt, cmd->sess, dev, false);

	TRACE_EXIT();
	return;
}

/*
 * No locks. Returns -1, if processing should be switched to another cmd, 1
 * if cmd was aborted, 0 if cmd processing should continue.
 */
int scst_process_check_condition(struct scst_cmd *cmd)
{
	int res;

	TRACE_ENTRY();

	EXTRACHECKS_BUG_ON(test_bit(SCST_CMD_NO_RESP, &cmd->cmd_flags));

	TRACE_DBG("CHECK CONDITION for cmd %p (tgt_dev %p)", cmd, cmd->tgt_dev);

	scst_process_qerr(cmd);

	scst_store_sense(cmd);

	res = 0;

	TRACE_EXIT_RES(res);
	return res;
}

void scst_xmit_process_aborted_cmd(struct scst_cmd *cmd)
{
	TRACE_ENTRY();

	TRACE_MGMT_DBG("Aborted cmd %p done (cmd_ref %d)", cmd,
		atomic_read(&cmd->cmd_ref));

	scst_done_cmd_mgmt(cmd);

	if (test_bit(SCST_CMD_ABORTED_OTHER, &cmd->cmd_flags)) {
		if (cmd->completed) {
			/* It's completed and it's OK to return its result */
			goto out;
		}

		/* For not yet inited commands cmd->dev can be NULL here */
		if (test_bit(SCST_CMD_DEVICE_TAS, &cmd->cmd_flags)) {
			TRACE_MGMT_DBG("Flag ABORTED OTHER set for cmd %p "
				"(tag %llu), returning TASK ABORTED ", cmd,
				(unsigned long long int)cmd->tag);
			scst_set_cmd_error_status(cmd, SAM_STAT_TASK_ABORTED);
		} else {
			TRACE_MGMT_DBG("Flag ABORTED OTHER set for cmd %p "
				"(tag %llu), aborting without delivery or "
				"notification",
				cmd, (unsigned long long int)cmd->tag);
			/*
			 * There is no need to check/requeue possible UA,
			 * because, if it exists, it will be delivered
			 * by the "completed" branch above.
			 */
			clear_bit(SCST_CMD_ABORTED_OTHER, &cmd->cmd_flags);
		}
	}

out:
	TRACE_EXIT();
	return;
}

/**
 * scst_get_max_lun_commands() - return maximum supported commands count
 *
 * Returns maximum commands count which can be queued to this LUN in this
 * session.
 *
 * If lun is NO_SUCH_LUN, returns minimum of maximum commands count which
 * can be queued to any LUN in this session.
 *
 * If sess is NULL, returns minimum of maximum commands count which can be
 * queued to any SCST device.
 */
int scst_get_max_lun_commands(struct scst_session *sess, uint64_t lun)
{
	return SCST_MAX_TGT_DEV_COMMANDS;
}
EXPORT_SYMBOL(scst_get_max_lun_commands);

/**
 * scst_reassign_retained_sess_states() - reassigns retained states
 *
 * Reassigns retained during nexus loss states from old_sess to new_sess.
 */
void scst_reassign_retained_sess_states(struct scst_session *new_sess,
	struct scst_session *old_sess)
{
	struct scst_device *dev;

	TRACE_ENTRY();

	TRACE_MGMT_DBG("Reassigning retained states from old_sess %p to "
		"new_sess %p", old_sess, new_sess);

	if ((new_sess == NULL) || (old_sess == NULL)) {
		TRACE_DBG("%s", "new_sess or old_sess is NULL");
		goto out;
	}

	if (new_sess == old_sess) {
		TRACE_DBG("%s", "new_sess or old_sess are the same");
		goto out;
	}

	if ((new_sess->transport_id == NULL) ||
	    (old_sess->transport_id == NULL)) {
		TRACE_DBG("%s", "new_sess or old_sess doesn't support PRs");
		goto out;
	}

	mutex_lock(&scst_mutex);

	list_for_each_entry(dev, &scst_dev_list, dev_list_entry) {
		struct scst_tgt_dev *tgt_dev;
		struct scst_tgt_dev *new_tgt_dev = NULL, *old_tgt_dev = NULL;

		TRACE_DBG("Processing dev %s", dev->virt_name);

		list_for_each_entry(tgt_dev, &dev->dev_tgt_dev_list,
					dev_tgt_dev_list_entry) {
			if (tgt_dev->sess == new_sess) {
				new_tgt_dev = tgt_dev;
				if (old_tgt_dev != NULL)
					break;
			}
			if (tgt_dev->sess == old_sess) {
				old_tgt_dev = tgt_dev;
				if (new_tgt_dev != NULL)
					break;
			}
		}

		if ((new_tgt_dev == NULL) || (old_tgt_dev == NULL)) {
			TRACE_DBG("new_tgt_dev %p or old_sess %p is NULL, "
				"skipping (dev %s)", new_tgt_dev, old_tgt_dev,
				dev->virt_name);
			continue;
		}

		/** Reassign regular reservations **/

		if (scst_is_reservation_holder(dev, old_sess)) {
			scst_reserve_dev(dev, new_sess);
			TRACE_DBG("Reservation reassigned from old_tgt_dev %p "
				"to new_tgt_dev %p", old_tgt_dev, new_tgt_dev);
		}

		/** Reassign PRs **/

		if ((new_sess->transport_id == NULL) ||
		    (old_sess->transport_id == NULL)) {
			TRACE_DBG("%s", "new_sess or old_sess doesn't support PRs");
			goto next;
		}

		scst_pr_write_lock(dev);

		if (old_tgt_dev->registrant != NULL) {
			TRACE_PR("Reassigning reg %p from tgt_dev %p to %p",
				old_tgt_dev->registrant, old_tgt_dev,
				new_tgt_dev);

			if (new_tgt_dev->registrant != NULL)
				new_tgt_dev->registrant->tgt_dev = NULL;

			new_tgt_dev->registrant = old_tgt_dev->registrant;
			new_tgt_dev->registrant->tgt_dev = new_tgt_dev;

			old_tgt_dev->registrant = NULL;
		}

		scst_pr_write_unlock(dev);
next:
		/** Reassign other DH specific states **/

		if (dev->handler->reassign_retained_states != NULL) {
			TRACE_DBG("Calling dev's %s reassign_retained_states(%p, %p)",
				dev->virt_name, new_tgt_dev, old_tgt_dev);
			dev->handler->reassign_retained_states(new_tgt_dev, old_tgt_dev);
			TRACE_DBG("Dev's %s reassign_retained_states() returned",
				dev->virt_name);
		}
	}

	mutex_unlock(&scst_mutex);

out:
	TRACE_EXIT();
	return;
}
EXPORT_SYMBOL(scst_reassign_retained_sess_states);

/**
 * scst_get_next_lexem() - parse and return next lexem in the string
 *
 * Returns pointer to the next lexem from token_str skipping
 * spaces and '=' character and using them then as a delimeter. Content
 * of token_str is modified by setting '\0' at the delimeter's position.
 */
char *scst_get_next_lexem(char **token_str)
{
	char *p, *q;
	static const char blank = '\0';

	if ((token_str == NULL) || (*token_str == NULL))
		return (char *)&blank;

	for (p = *token_str; (*p != '\0') && (isspace(*p) || (*p == '=')); p++)
		;

	for (q = p; (*q != '\0') && !isspace(*q) && (*q != '='); q++)
		;

	if (*q != '\0')
		*q++ = '\0';

	*token_str = q;
	return p;
}
EXPORT_SYMBOL_GPL(scst_get_next_lexem);

/**
 * scst_restore_token_str() - restore string modified by scst_get_next_lexem()
 *
 * Restores token_str modified by scst_get_next_lexem() to the
 * previous value before scst_get_next_lexem() was called. Prev_lexem is
 * a pointer to lexem returned by scst_get_next_lexem().
 */
void scst_restore_token_str(char *prev_lexem, char *token_str)
{
	if (&prev_lexem[strlen(prev_lexem)] != token_str)
		prev_lexem[strlen(prev_lexem)] = ' ';
	return;
}
EXPORT_SYMBOL_GPL(scst_restore_token_str);

/**
 * scst_get_next_token_str() - parse and return next token
 *
 * This function returns pointer to the next token strings from input_str
 * using '\n', ';' and '\0' as a delimeter. Content of input_str is
 * modified by setting '\0' at the delimeter's position.
 */
char *scst_get_next_token_str(char **input_str)
{
	char *p = *input_str;
	int i = 0;

	while ((p[i] != '\n') && (p[i] != ';') && (p[i] != '\0'))
		i++;

	if (i == 0)
		return NULL;

	if (p[i] == '\0')
		*input_str = &p[i];
	else
		*input_str = &p[i+1];

	p[i] = '\0';

	return p;
}
EXPORT_SYMBOL_GPL(scst_get_next_token_str);

static int scst_parse_unmap_descriptors(struct scst_cmd *cmd)
{
	int res = 0;
	ssize_t length = 0;
	uint8_t *address;
	int i, cnt, offset, descriptor_len, total_len;
	struct scst_data_descriptor *pd;

	TRACE_ENTRY();

	EXTRACHECKS_BUG_ON(cmd->cmd_data_descriptors != NULL);
	EXTRACHECKS_BUG_ON(cmd->cmd_data_descriptors_cnt != 0);

	length = scst_get_buf_full_sense(cmd, &address);
	if (unlikely(length <= 0)) {
		if (length == 0)
			goto out;
		else
			goto out_abn;
	}

	total_len = get_unaligned_be16(&cmd->cdb[7]);
	offset = 8;

	descriptor_len = get_unaligned_be16(&address[2]);

	TRACE_DBG("total_len %d, descriptor_len %d", total_len, descriptor_len);

	if (descriptor_len == 0)
		goto out_put;

	if (unlikely((descriptor_len > (total_len - 8)) ||
		     ((descriptor_len % 16) != 0))) {
		PRINT_ERROR("Bad descriptor length: %d < %d - 8",
			descriptor_len, total_len);
		scst_set_invalid_field_in_parm_list(cmd, 2, 0);
		goto out_abn_put;
	}

	cnt = descriptor_len/16;
	if (cnt == 0)
		goto out_put;

	pd = kzalloc(sizeof(*pd) * cnt, GFP_KERNEL);
	if (pd == NULL) {
		PRINT_ERROR("Unable to kmalloc UNMAP %d descriptors", cnt+1);
		scst_set_busy(cmd);
		goto out_abn_put;
	}

	TRACE_DBG("cnt %d, pd %p", cnt, pd);

	i = 0;
	while ((offset - 8) < descriptor_len) {
		struct scst_data_descriptor *d = &pd[i];
		d->sdd_lba = get_unaligned_be64(&address[offset]);
		offset += 8;
		d->sdd_blocks = get_unaligned_be32(&address[offset]);
		offset += 8;
		TRACE_DBG("i %d, lba %lld, blocks %lld", i,
			(long long)d->sdd_lba, (long long)d->sdd_blocks);
		i++;
	}

	cmd->cmd_data_descriptors = pd;
	cmd->cmd_data_descriptors_cnt = cnt;

out_put:
	scst_put_buf_full(cmd, address);

out:
	TRACE_EXIT_RES(res);
	return res;

out_abn_put:
	scst_put_buf_full(cmd, address);

out_abn:
	scst_set_cmd_abnormal_done_state(cmd);
	res = -1;
	goto out;
}

static void scst_free_unmap_descriptors(struct scst_cmd *cmd)
{
	TRACE_ENTRY();

	kfree(cmd->cmd_data_descriptors);
	cmd->cmd_data_descriptors = NULL;

	TRACE_EXIT();
	return;
}

int scst_parse_descriptors(struct scst_cmd *cmd)
{
	int res;

	TRACE_ENTRY();

	switch (cmd->cdb[0]) {
	case UNMAP:
		res = scst_parse_unmap_descriptors(cmd);
		break;
	default:
		sBUG();
	}

	TRACE_EXIT_RES(res);
	return res;
}

static void scst_free_descriptors(struct scst_cmd *cmd)
{
	TRACE_ENTRY();

	switch (cmd->cdb[0]) {
	case UNMAP:
		scst_free_unmap_descriptors(cmd);
		break;
	default:
		sBUG();
		break;
	}

	TRACE_EXIT();
	return;
}

/**
 ** We currently have only few saved parameters and it is impossible to get
 ** pointer on a bit field, so let's have a simple straightforward
 ** implementation.
 **/

#define SCST_TAS_LABEL		"TAS"
#define SCST_QERR_LABEL		"QERR"
#define SCST_TMF_ONLY_LABEL	"TMF_ONLY"
#define SCST_SWP_LABEL		"SWP"
#define SCST_DSENSE_LABEL	"D_SENSE"
#define SCST_QUEUE_ALG_LABEL	"QUEUE_ALG"
#define SCST_DPICZ_LABEL	"DPICZ"

int scst_save_global_mode_pages(const struct scst_device *dev,
	uint8_t *buf, int size)
{
	int res = 0;

	TRACE_ENTRY();

	if (dev->tas != dev->tas_default) {
		res += scnprintf(&buf[res], size - res, "%s=%d\n",
			SCST_TAS_LABEL, dev->tas);
		if (res >= size-1)
			goto out_overflow;
	}

	if (dev->qerr != dev->qerr_default) {
		res += scnprintf(&buf[res], size - res, "%s=%d\n",
			SCST_QERR_LABEL, dev->qerr);
		if (res >= size-1)
			goto out_overflow;
	}

	if (dev->tmf_only != dev->tmf_only_default) {
		res += scnprintf(&buf[res], size - res, "%s=%d\n",
			SCST_TMF_ONLY_LABEL, dev->tmf_only);
		if (res >= size-1)
			goto out_overflow;
	}

	if (dev->swp != dev->swp_default) {
		res += scnprintf(&buf[res], size - res, "%s=%d\n",
			SCST_SWP_LABEL, dev->swp);
		if (res >= size-1)
			goto out_overflow;
	}

	if (dev->d_sense != dev->d_sense_default) {
		res += scnprintf(&buf[res], size - res, "%s=%d\n",
			SCST_DSENSE_LABEL, dev->d_sense);
		if (res >= size-1)
			goto out_overflow;
	}

	if (dev->dpicz != dev->dpicz_default) {
		res += scnprintf(&buf[res], size - res, "%s=%d\n",
			SCST_DPICZ_LABEL, dev->dpicz);
		if (res >= size-1)
			goto out_overflow;
	}

	if (dev->queue_alg != dev->queue_alg_default) {
		res += scnprintf(&buf[res], size - res, "%s=%d\n",
			SCST_QUEUE_ALG_LABEL, dev->queue_alg);
		if (res >= size-1)
			goto out_overflow;
	}

out:
	TRACE_EXIT_RES(res);
	return res;

out_overflow:
	PRINT_ERROR("Global mode pages buffer overflow (size %d)", size);
	res = -EOVERFLOW;
	goto out;
}
EXPORT_SYMBOL_GPL(scst_save_global_mode_pages);

static int scst_restore_tas(struct scst_device *dev, unsigned int val)
{
	int res;

	TRACE_ENTRY();

	if (val > 1) {
		PRINT_ERROR("Invalid value %d for parameter %s (device %s)",
			val, SCST_TAS_LABEL, dev->virt_name);
		res = -EINVAL;
		goto out;
	}

	dev->tas = val;
	dev->tas_saved = val;

	PRINT_INFO("%s restored to %d for device %s", SCST_TAS_LABEL,
		dev->tas, dev->virt_name);

	res = 0;

out:
	TRACE_EXIT_RES(res);
	return res;
}

static int scst_restore_qerr(struct scst_device *dev, unsigned int val)
{
	int res;

	TRACE_ENTRY();

	if ((val == SCST_QERR_2_RESERVED) ||
	    (val > SCST_QERR_3_ABORT_THIS_NEXUS_ONLY)) {
		PRINT_ERROR("Invalid value %d for parameter %s (device %s)",
			val, SCST_QERR_LABEL, dev->virt_name);
		res = -EINVAL;
		goto out;
	}

	dev->qerr = val;
	dev->qerr_saved = val;

	PRINT_INFO("%s restored to %d for device %s", SCST_QERR_LABEL,
		dev->qerr, dev->virt_name);

	res = 0;

out:
	TRACE_EXIT_RES(res);
	return res;
}

static int scst_restore_tmf_only(struct scst_device *dev, unsigned int val)
{
	int res;

	TRACE_ENTRY();

	if (val > 1) {
		PRINT_ERROR("Invalid value %d for parameter %s (device %s)",
			val, SCST_TMF_ONLY_LABEL, dev->virt_name);
		res = -EINVAL;
		goto out;
	}

	dev->tmf_only = val;
	dev->tmf_only_saved = val;

	PRINT_INFO("%s restored to %d for device %s", SCST_TMF_ONLY_LABEL,
		dev->tmf_only, dev->virt_name);

	res = 0;

out:
	TRACE_EXIT_RES(res);
	return res;
}

static int scst_restore_swp(struct scst_device *dev, unsigned int val)
{
	int res;

	TRACE_ENTRY();

	if (val > 1) {
		PRINT_ERROR("Invalid value %d for parameter %s (device %s)",
			val, SCST_SWP_LABEL, dev->virt_name);
		res = -EINVAL;
		goto out;
	}

	dev->swp = val;
	dev->swp_saved = val;

	PRINT_INFO("%s restored to %d for device %s", SCST_SWP_LABEL,
		dev->swp, dev->virt_name);

	res = 0;

out:
	TRACE_EXIT_RES(res);
	return res;
}

static int scst_restore_dsense(struct scst_device *dev, unsigned int val)
{
	int res;

	TRACE_ENTRY();

	if (val > 1) {
		PRINT_ERROR("Invalid value %d for parameter %s (device %s)",
			val, SCST_DSENSE_LABEL, dev->virt_name);
		res = -EINVAL;
		goto out;
	}

	dev->d_sense = val;
	dev->d_sense_saved = val;

	PRINT_INFO("%s restored to %d for device %s", SCST_DSENSE_LABEL,
		dev->d_sense, dev->virt_name);

	res = 0;

out:
	TRACE_EXIT_RES(res);
	return res;
}

static int scst_restore_dpicz(struct scst_device *dev, unsigned int val)
{
	int res;

	TRACE_ENTRY();

	if (val > 1) {
		PRINT_ERROR("Invalid value %d for parameter %s (device %s)",
			val, SCST_DPICZ_LABEL, dev->virt_name);
		res = -EINVAL;
		goto out;
	}

	dev->dpicz = val;
	dev->dpicz_saved = val;

	PRINT_INFO("%s restored to %d for device %s", SCST_DPICZ_LABEL,
		dev->dpicz, dev->virt_name);

	res = 0;

out:
	TRACE_EXIT_RES(res);
	return res;
}

static int scst_restore_queue_alg(struct scst_device *dev, unsigned int val)
{
	int res;

	TRACE_ENTRY();

	if ((val != SCST_QUEUE_ALG_0_RESTRICTED_REORDER) &&
	    (val != SCST_QUEUE_ALG_1_UNRESTRICTED_REORDER)) {
		PRINT_ERROR("Invalid value %d for parameter %s (device %s)",
			val, SCST_QUEUE_ALG_LABEL, dev->virt_name);
		res = -EINVAL;
		goto out;
	}

	dev->queue_alg = val;
	dev->queue_alg_saved = val;

	PRINT_INFO("%s restored to %d for device %s", SCST_QUEUE_ALG_LABEL,
		dev->queue_alg, dev->virt_name);

	res = 0;

out:
	TRACE_EXIT_RES(res);
	return res;
}

/* Params are NULL-terminated */
int scst_restore_global_mode_pages(struct scst_device *dev, char *params,
	char **last_param)
{
	int res;
	char *param, *p, *pp;
	unsigned long val;

	TRACE_ENTRY();

	while (1) {
		param = scst_get_next_token_str(&params);
		if (param == NULL)
			break;

		p = scst_get_next_lexem(&param);
		if (*p == '\0')
			break;

		pp = scst_get_next_lexem(&param);
		if (*pp == '\0')
			goto out_need_param;

		if (scst_get_next_lexem(&param)[0] != '\0')
			goto out_too_many;

#if LINUX_VERSION_CODE >= KERNEL_VERSION(2, 6, 39)
		res = kstrtoul(pp, 0, &val);
#else
		res = strict_strtoul(pp, 0, &val);
#endif
		if (res != 0)
			goto out_strtoul_failed;

		if (strcasecmp(SCST_TAS_LABEL, p) == 0)
			res = scst_restore_tas(dev, val);
		else if (strcasecmp(SCST_QERR_LABEL, p) == 0)
			res = scst_restore_qerr(dev, val);
		else if (strcasecmp(SCST_TMF_ONLY_LABEL, p) == 0)
			res = scst_restore_tmf_only(dev, val);
		else if (strcasecmp(SCST_SWP_LABEL, p) == 0)
			res = scst_restore_swp(dev, val);
		else if (strcasecmp(SCST_DSENSE_LABEL, p) == 0)
			res = scst_restore_dsense(dev, val);
		else if (strcasecmp(SCST_DPICZ_LABEL, p) == 0)
			res = scst_restore_dpicz(dev, val);
		else if (strcasecmp(SCST_QUEUE_ALG_LABEL, p) == 0)
			res = scst_restore_queue_alg(dev, val);
		else {
			TRACE_DBG("Unknown parameter %s", p);
			scst_restore_token_str(p, param);
			*last_param = p;
			goto out;
		}
		if (res != 0)
			goto out;
	}

	*last_param = NULL;
	res = 0;

out:
	TRACE_EXIT_RES(res);
	return res;

out_strtoul_failed:
	PRINT_ERROR("strtoul() for %s failed: %d (device %s)", pp, res,
		dev->virt_name);
	goto out;

out_need_param:
	PRINT_ERROR("Parameter %s value missed for device %s", p, dev->virt_name);
	res = -EINVAL;
	goto out;

out_too_many:
	PRINT_ERROR("Too many parameter's %s values (device %s)", p, dev->virt_name);
	res = -EINVAL;
	goto out;
}
EXPORT_SYMBOL_GPL(scst_restore_global_mode_pages);


/* Abstract vfs_unlink() for different kernel versions (as possible) */
#if LINUX_VERSION_CODE < KERNEL_VERSION(2, 6, 39)
void scst_vfs_unlink_and_put(struct nameidata *nd)
{
#if LINUX_VERSION_CODE < KERNEL_VERSION(2,6,25)
	vfs_unlink(nd->dentry->d_parent->d_inode, nd->dentry);
	dput(nd->dentry);
	mntput(nd->mnt);
#else
	vfs_unlink(nd->path.dentry->d_parent->d_inode,
		nd->path.dentry);
	path_put(&nd->path);
#endif
}
#else
void scst_vfs_unlink_and_put(struct path *path)
{
#if LINUX_VERSION_CODE < KERNEL_VERSION(3, 13, 0) && \
	(!defined(RHEL_MAJOR) || RHEL_MAJOR -0 < 7)
	vfs_unlink(path->dentry->d_parent->d_inode, path->dentry);
#else
	vfs_unlink(path->dentry->d_parent->d_inode, path->dentry, NULL);
#endif
	path_put(path);
}
#endif

#if LINUX_VERSION_CODE < KERNEL_VERSION(2, 6, 39)
void scst_path_put(struct nameidata *nd)
{
#if LINUX_VERSION_CODE < KERNEL_VERSION(2,6,25)
	dput(nd->dentry);
	mntput(nd->mnt);
#else
	path_put(&nd->path);
#endif
}
EXPORT_SYMBOL(scst_path_put);
#endif

#if LINUX_VERSION_CODE < KERNEL_VERSION(2, 6, 29)
int scst_vfs_fsync(struct file *file, loff_t loff, loff_t len)
{
	int res;

	res = sync_page_range(file_inode(file), file->f_mapping, loff, len);
	return res;
}
#endif

int scst_copy_file(const char *src, const char *dest)
{
	int res = 0;
	struct inode *inode;
	loff_t file_size, pos;
	uint8_t *buf = NULL;
	struct file *file_src = NULL, *file_dest = NULL;
	mm_segment_t old_fs = get_fs();

	TRACE_ENTRY();

	if (src == NULL || dest == NULL) {
		res = -EINVAL;
		PRINT_ERROR("%s", "Invalid persistent files path - backup "
			"skipped");
		goto out;
	}

	TRACE_DBG("Copying '%s' into '%s'", src, dest);

	set_fs(KERNEL_DS);

	file_src = filp_open(src, O_RDONLY, 0);
	if (IS_ERR(file_src)) {
		res = PTR_ERR(file_src);
		TRACE_DBG("Unable to open file '%s' - error %d", src, res);
		goto out_free;
	}

	file_dest = filp_open(dest, O_WRONLY | O_CREAT | O_TRUNC, 0644);
	if (IS_ERR(file_dest)) {
		res = PTR_ERR(file_dest);
		TRACE_DBG("Unable to open backup file '%s' - error %d", dest,
			res);
		goto out_close;
	}

	inode = file_inode(file_src);

	if (S_ISREG(inode->i_mode))
		/* Nothing to do */;
	else if (S_ISBLK(inode->i_mode))
		inode = inode->i_bdev->bd_inode;
	else {
		PRINT_ERROR("Invalid file mode 0x%x", inode->i_mode);
		res = -EINVAL;
		set_fs(old_fs);
		goto out_skip;
	}

	file_size = inode->i_size;

	buf = vmalloc(file_size);
	if (buf == NULL) {
		res = -ENOMEM;
		PRINT_ERROR("%s", "Unable to allocate temporary buffer");
		goto out_skip;
	}

	pos = 0;
	res = vfs_read(file_src, (void __force __user *)buf, file_size, &pos);
	if (res != file_size) {
		PRINT_ERROR("Unable to read file '%s' - error %d", src, res);
		goto out_skip;
	}

	pos = 0;
	res = vfs_write(file_dest, (void __force __user *)buf, file_size, &pos);
	if (res != file_size) {
		PRINT_ERROR("Unable to write to '%s' - error %d", dest, res);
		goto out_skip;
	}

#if LINUX_VERSION_CODE < KERNEL_VERSION(2, 6, 29)
	res = scst_vfs_fsync(file_dest, 0, file_size);
#elif LINUX_VERSION_CODE < KERNEL_VERSION(2, 6, 35)
	res = vfs_fsync(file_dest, file_dest->f_path.dentry, 0);
#else
	res = vfs_fsync(file_dest, 0);
#endif
	if (res != 0) {
		PRINT_ERROR("fsync() of the backup PR file failed: %d", res);
		goto out_skip;
	}

out_skip:
	filp_close(file_dest, NULL);

out_close:
	filp_close(file_src, NULL);

out_free:
	if (buf != NULL)
		vfree(buf);

	set_fs(old_fs);

out:
	TRACE_EXIT_RES(res);
	return res;
}

int scst_remove_file(const char *name)
{
	int res = 0;
#if LINUX_VERSION_CODE < KERNEL_VERSION(2, 6, 39)
	struct nameidata nd;
#else
	struct path path;
#endif
	mm_segment_t old_fs = get_fs();

	TRACE_ENTRY();

	set_fs(KERNEL_DS);

#if LINUX_VERSION_CODE < KERNEL_VERSION(2, 6, 39)
	res = path_lookup(name, 0, &nd);
	if (!res)
		scst_vfs_unlink_and_put(&nd);
	else
		TRACE_DBG("Unable to lookup file '%s' - error %d", name, res);
#else
	res = kern_path(name, 0, &path);
	if (!res)
		scst_vfs_unlink_and_put(&path);
	else
		TRACE_DBG("Unable to lookup file '%s' - error %d", name, res);
#endif

	set_fs(old_fs);

	TRACE_EXIT_RES(res);
	return res;
}
EXPORT_SYMBOL_GPL(scst_remove_file);

/* Returns 0 on success, error code otherwise */
int scst_write_file_transactional(const char *name, const char *name1,
	const char *signature, int signature_len, const uint8_t *buf, int size)
{
	int res;
	struct file *file;
	mm_segment_t old_fs = get_fs();
	loff_t pos = 0;
	char n = '\n';

	TRACE_ENTRY();

	res = scst_copy_file(name, name1);
	if ((res != 0) && (res != -ENOENT))
		goto out;

	set_fs(KERNEL_DS);

	file = filp_open(name, O_WRONLY | O_CREAT | O_TRUNC, 0644);
	if (IS_ERR(file)) {
		res = PTR_ERR(file);
		PRINT_ERROR("Unable to (re)create file '%s' - error %d",
			name, res);
		goto out_set_fs;
	}

	TRACE_DBG("Writing file '%s'", name);

	pos = signature_len+1;

	res = vfs_write(file, (void __force __user *)buf, size, &pos);
	if (res != size)
		goto write_error;

#if LINUX_VERSION_CODE < KERNEL_VERSION(2, 6, 29)
	res = scst_vfs_fsync(file, 0, pos);
#elif LINUX_VERSION_CODE < KERNEL_VERSION(2, 6, 35)
	res = vfs_fsync(file, file->f_path.dentry, 1);
#else
	res = vfs_fsync(file, 1);
#endif
	if (res != 0) {
		PRINT_ERROR("fsync() of file %s failed: %d", name, res);
		goto write_error_close;
	}

	pos = 0;
	res = vfs_write(file, (void __force __user *)signature, signature_len, &pos);
	if (res != signature_len)
		goto write_error;

	res = vfs_write(file, (void __force __user *)&n, sizeof(n), &pos);
	if (res != sizeof(n))
		goto write_error;

#if LINUX_VERSION_CODE < KERNEL_VERSION(2, 6, 29)
	res = scst_vfs_fsync(file, 0, sizeof(signature));
#elif LINUX_VERSION_CODE < KERNEL_VERSION(2, 6, 35)
	res = vfs_fsync(file, file->f_path.dentry, 1);
#else
	res = vfs_fsync(file, 1);
#endif
	if (res != 0) {
		PRINT_ERROR("fsync() of file %s failed: %d", name, res);
		goto write_error_close;
	}

	res = 0;

	filp_close(file, NULL);

out_set_fs:
	set_fs(old_fs);

	if (res == 0)
		scst_remove_file(name1);
	else
		scst_remove_file(name);

out:
	TRACE_EXIT_RES(res);
	return res;

write_error:
	PRINT_ERROR("Error writing to '%s' - error %d", name, res);

write_error_close:
	filp_close(file, NULL);
	if (res > 0)
		res = -EIO;
	goto out_set_fs;
}
EXPORT_SYMBOL_GPL(scst_write_file_transactional);

static int __scst_read_file_transactional(const char *file_name,
	const char *signature, int signature_len, uint8_t *buf, int size)
{
	int res;
	struct file *file = NULL;
	struct inode *inode;
	loff_t file_size, pos;
	mm_segment_t old_fs;

	TRACE_ENTRY();

	old_fs = get_fs();
	set_fs(KERNEL_DS);

	TRACE_DBG("Loading file '%s'", file_name);

	file = filp_open(file_name, O_RDONLY, 0);
	if (IS_ERR(file)) {
		res = PTR_ERR(file);
		TRACE_DBG("Unable to open file '%s' - error %d", file_name, res);
		goto out;
	}

	inode = file_inode(file);

	if (S_ISREG(inode->i_mode))
		/* Nothing to do */;
	else if (S_ISBLK(inode->i_mode))
		inode = inode->i_bdev->bd_inode;
	else {
		PRINT_ERROR("Invalid file mode 0x%x", inode->i_mode);
		res = -EINVAL;
		goto out_close;
	}

	file_size = inode->i_size;

	if (file_size > size) {
		PRINT_ERROR("Supplied buffer (%d) too small (need %d)", size,
			(int)file_size);
		res = -EOVERFLOW;
		goto out_close;
	}

	pos = 0;
	res = vfs_read(file, (void __force __user *)buf, file_size, &pos);
	if (res != file_size) {
		PRINT_ERROR("Unable to read file '%s' - error %d", file_name, res);
		if (res > 0)
			res = -EIO;
		goto out_close;
	}

	if (memcmp(buf, signature, signature_len) != 0) {
		res = -EINVAL;
		PRINT_ERROR("Invalid signature in file %s", file_name);
		goto out_close;
	}

out_close:
	filp_close(file, NULL);

out:
	set_fs(old_fs);

	TRACE_EXIT_RES(res);
	return res;
}

/*
 * Returns read data size on success, error code otherwise. The first
 * signature_len+1 bytes of the read data contain signature, so should be
 * skipped.
 */
int scst_read_file_transactional(const char *name, const char *name1,
	const char *signature, int signature_len, uint8_t *buf, int size)
{
	int res;

	TRACE_ENTRY();

	res = __scst_read_file_transactional(name, signature, signature_len, buf, size);
	if (res <= 0)
		res = __scst_read_file_transactional(name1, signature,
			signature_len, buf, size);

	if (res > 0)
		TRACE_BUFFER("Read data", buf, res);

	TRACE_EXIT_RES(res);
	return res;
}
EXPORT_SYMBOL_GPL(scst_read_file_transactional);

/*
 * Return the file mode if @path exists or an error code if opening @path via
 * filp_open() in read-only mode failed.
 */
int scst_get_file_mode(const char *path)
{
	struct file *file;
	int res;

	file = filp_open(path, O_RDONLY, 0400);
	if (IS_ERR(file)) {
		res = PTR_ERR(file);
		goto out;
	}
	res = file_inode(file)->i_mode;
	filp_close(file, NULL);

out:
	return res;
}
EXPORT_SYMBOL(scst_get_file_mode);

/*
 * Return true if either @path does not contain a slash or if the directory
 * specified in @path exists.
 */
bool scst_parent_dir_exists(const char *path)
{
	const char *last_slash = strrchr(path, '/');
	const char *dir;
	int dir_mode;
	bool res = true;

	if (last_slash && last_slash > path) {
		dir = kasprintf(GFP_KERNEL, "%.*s", (int)(last_slash - path),
				path);
		if (dir) {
			dir_mode = scst_get_file_mode(dir);
			kfree(dir);
			res = dir_mode >= 0 && S_ISDIR(dir_mode);
		} else {
			res = false;
		}
	}

	return res;
}
EXPORT_SYMBOL(scst_parent_dir_exists);

static void __init scst_scsi_op_list_init(void)
{
	int i;
	uint8_t op = 0xff;

	TRACE_ENTRY();

	TRACE_DBG("tblsize=%d", SCST_CDB_TBL_SIZE);

	for (i = 0; i < 256; i++)
		scst_scsi_op_list[i] = SCST_CDB_TBL_SIZE;

	for (i = 0; i < SCST_CDB_TBL_SIZE; i++) {
		if (scst_scsi_op_table[i].ops != op) {
			op = scst_scsi_op_table[i].ops;
			scst_scsi_op_list[op] = i;
		}
	}

	TRACE_BUFFER("scst_scsi_op_list", scst_scsi_op_list,
		sizeof(scst_scsi_op_list));

	TRACE_EXIT();
	return;
}

int __init scst_lib_init(void)
{
	int res = 0;

	scst_scsi_op_list_init();

#if LINUX_VERSION_CODE >= KERNEL_VERSION(2, 6, 30)
	scsi_io_context_cache = kmem_cache_create("scst_scsi_io_context",
					sizeof(struct scsi_io_context),
					__alignof__(struct scsi_io_context),
					SCST_SLAB_FLAGS|SLAB_HWCACHE_ALIGN, NULL);
	if (!scsi_io_context_cache) {
		PRINT_ERROR("%s", "Can't init scsi io context cache");
		res = -ENOMEM;
		goto out;
	}

out:
#endif
	TRACE_EXIT_RES(res);
	return res;
}

void scst_lib_exit(void)
{
#if LINUX_VERSION_CODE >= KERNEL_VERSION(2, 6, 30)
	BUILD_BUG_ON(SCST_MAX_CDB_SIZE != BLK_MAX_CDB);
	BUILD_BUG_ON(SCST_SENSE_BUFFERSIZE < SCSI_SENSE_BUFFERSIZE);

	kmem_cache_destroy(scsi_io_context_cache);
#endif
}

#ifdef CONFIG_SCST_DEBUG

/**
 * scst_random() - return a pseudo-random number for debugging purposes.
 *
 * Returns a pseudo-random number for debugging purposes. Available only in
 * the DEBUG build.
 *
 * Original taken from the XFS code
 */
unsigned long scst_random(void)
{
	static int Inited;
	static unsigned long RandomValue;
	static DEFINE_SPINLOCK(lock);
	/* cycles pseudo-randomly through all values between 1 and 2^31 - 2 */
	register long rv;
	register long lo;
	register long hi;
	unsigned long flags;

	spin_lock_irqsave(&lock, flags);
	if (!Inited) {
		RandomValue = jiffies;
		Inited = 1;
	}
	rv = RandomValue;
	hi = rv / 127773;
	lo = rv % 127773;
	rv = 16807 * lo - 2836 * hi;
	if (rv <= 0)
		rv += 2147483647;
	RandomValue = rv;
	spin_unlock_irqrestore(&lock, flags);
	return rv;
}
EXPORT_SYMBOL_GPL(scst_random);
#endif /* CONFIG_SCST_DEBUG */

#ifdef CONFIG_SCST_DEBUG_TM

#define TM_DBG_STATE_ABORT		0
#define TM_DBG_STATE_RESET		1
#define TM_DBG_STATE_OFFLINE		2

#define INIT_TM_DBG_STATE		TM_DBG_STATE_ABORT

static void tm_dbg_timer_fn(unsigned long arg);

static DEFINE_SPINLOCK(scst_tm_dbg_lock);
/* All serialized by scst_tm_dbg_lock */
static struct {
	unsigned int tm_dbg_release:1;
	unsigned int tm_dbg_blocked:1;
} tm_dbg_flags;
static LIST_HEAD(tm_dbg_delayed_cmd_list);
static int tm_dbg_delayed_cmds_count;
static int tm_dbg_passed_cmds_count;
static int tm_dbg_state;
static int tm_dbg_on_state_passes;
static DEFINE_TIMER(tm_dbg_timer, tm_dbg_timer_fn, 0, 0);
static struct scst_tgt_dev *tm_dbg_tgt_dev;

static const int tm_dbg_on_state_num_passes[] = { 5, 1, 0x7ffffff };

static void tm_dbg_init_tgt_dev(struct scst_tgt_dev *tgt_dev)
{
	if (tgt_dev->lun == 15) {
		unsigned long flags;

		if (tm_dbg_tgt_dev != NULL)
			tm_dbg_deinit_tgt_dev(tm_dbg_tgt_dev);

		spin_lock_irqsave(&scst_tm_dbg_lock, flags);
		tm_dbg_state = INIT_TM_DBG_STATE;
		tm_dbg_on_state_passes =
			tm_dbg_on_state_num_passes[tm_dbg_state];
		tm_dbg_tgt_dev = tgt_dev;
		PRINT_INFO("LUN %lld connected from initiator %s is under "
			"TM debugging (tgt_dev %p)",
			(unsigned long long)tgt_dev->lun,
			tgt_dev->sess->initiator_name, tgt_dev);
		spin_unlock_irqrestore(&scst_tm_dbg_lock, flags);
	}
	return;
}

static void tm_dbg_deinit_tgt_dev(struct scst_tgt_dev *tgt_dev)
{
	if (tm_dbg_tgt_dev == tgt_dev) {
		unsigned long flags;
		TRACE_MGMT_DBG("Deinit TM debugging tgt_dev %p", tgt_dev);
		del_timer_sync(&tm_dbg_timer);
		spin_lock_irqsave(&scst_tm_dbg_lock, flags);
		tm_dbg_tgt_dev = NULL;
		spin_unlock_irqrestore(&scst_tm_dbg_lock, flags);
	}
	return;
}

static void tm_dbg_timer_fn(unsigned long arg)
{
	TRACE_MGMT_DBG("%s", "delayed cmd timer expired");
	tm_dbg_flags.tm_dbg_release = 1;
	wake_up_all(&tm_dbg_tgt_dev->active_cmd_threads->cmd_list_waitQ);
	return;
}

/* Called under scst_tm_dbg_lock and IRQs off */
static void tm_dbg_delay_cmd(struct scst_cmd *cmd)
{
	switch (tm_dbg_state) {
	case TM_DBG_STATE_ABORT:
		if (tm_dbg_delayed_cmds_count == 0) {
			unsigned long d = 58*HZ + (scst_random() % (4*HZ));
			TRACE_MGMT_DBG("STATE ABORT: delaying cmd %p (tag %llu)"
				" for %ld.%ld seconds (%ld HZ), "
				"tm_dbg_on_state_passes=%d", cmd, cmd->tag,
				d/HZ, (d%HZ)*100/HZ, d,	tm_dbg_on_state_passes);
			mod_timer(&tm_dbg_timer, jiffies + d);
#if 0
			tm_dbg_flags.tm_dbg_blocked = 1;
#endif
		} else {
			TRACE_MGMT_DBG("Delaying another timed cmd %p "
				"(tag %llu), delayed_cmds_count=%d, "
				"tm_dbg_on_state_passes=%d", cmd, cmd->tag,
				tm_dbg_delayed_cmds_count,
				tm_dbg_on_state_passes);
			if (tm_dbg_delayed_cmds_count == 2)
				tm_dbg_flags.tm_dbg_blocked = 0;
		}
		break;

	case TM_DBG_STATE_RESET:
	case TM_DBG_STATE_OFFLINE:
		TRACE_MGMT_DBG("STATE RESET/OFFLINE: delaying cmd %p "
			"(tag %llu), delayed_cmds_count=%d, "
			"tm_dbg_on_state_passes=%d", cmd, cmd->tag,
			tm_dbg_delayed_cmds_count, tm_dbg_on_state_passes);
		tm_dbg_flags.tm_dbg_blocked = 1;
		break;

	default:
		sBUG();
	}
	/* IRQs already off */
	spin_lock(&cmd->cmd_threads->cmd_list_lock);
	list_add_tail(&cmd->cmd_list_entry, &tm_dbg_delayed_cmd_list);
	spin_unlock(&cmd->cmd_threads->cmd_list_lock);
	cmd->tm_dbg_delayed = 1;
	tm_dbg_delayed_cmds_count++;
	return;
}

/* No locks */
void tm_dbg_check_released_cmds(void)
{
	if (tm_dbg_flags.tm_dbg_release) {
		struct scst_cmd *cmd, *tc;
		spin_lock_irq(&scst_tm_dbg_lock);
		list_for_each_entry_safe_reverse(cmd, tc,
				&tm_dbg_delayed_cmd_list, cmd_list_entry) {
			TRACE_MGMT_DBG("Releasing timed cmd %p (tag %llu), "
				"delayed_cmds_count=%d", cmd, cmd->tag,
				tm_dbg_delayed_cmds_count);
			spin_lock(&cmd->cmd_threads->cmd_list_lock);
			list_move(&cmd->cmd_list_entry,
				&cmd->cmd_threads->active_cmd_list);
			spin_unlock(&cmd->cmd_threads->cmd_list_lock);
		}
		tm_dbg_flags.tm_dbg_release = 0;
		spin_unlock_irq(&scst_tm_dbg_lock);
	}
}

/* Called under scst_tm_dbg_lock, but can drop it inside, then reget */
static void tm_dbg_change_state(unsigned long *flags)
{
	tm_dbg_flags.tm_dbg_blocked = 0;
	if (--tm_dbg_on_state_passes == 0) {
		switch (tm_dbg_state) {
		case TM_DBG_STATE_ABORT:
			TRACE_MGMT_DBG("%s", "Changing "
			    "tm_dbg_state to RESET");
			tm_dbg_state = TM_DBG_STATE_RESET;
			tm_dbg_flags.tm_dbg_blocked = 0;
			break;
		case TM_DBG_STATE_RESET:
		case TM_DBG_STATE_OFFLINE:
#ifdef CONFIG_SCST_TM_DBG_GO_OFFLINE
			    TRACE_MGMT_DBG("%s", "Changing "
				    "tm_dbg_state to OFFLINE");
			    tm_dbg_state = TM_DBG_STATE_OFFLINE;
#else
			    TRACE_MGMT_DBG("%s", "Changing "
				    "tm_dbg_state to ABORT");
			    tm_dbg_state = TM_DBG_STATE_ABORT;
#endif
			break;
		default:
			sBUG();
		}
		tm_dbg_on_state_passes =
		    tm_dbg_on_state_num_passes[tm_dbg_state];
	}

	TRACE_MGMT_DBG("%s", "Deleting timer");
	spin_unlock_irqrestore(&scst_tm_dbg_lock, *flags);
	del_timer_sync(&tm_dbg_timer);
	spin_lock_irqsave(&scst_tm_dbg_lock, *flags);
	return;
}

/* No locks */
int tm_dbg_check_cmd(struct scst_cmd *cmd)
{
	int res = 0;
	unsigned long flags;

	if (cmd->tm_dbg_immut)
		goto out;

	if (cmd->tm_dbg_delayed) {
		spin_lock_irqsave(&scst_tm_dbg_lock, flags);
		TRACE_MGMT_DBG("Processing delayed cmd %p (tag %llu), "
			"delayed_cmds_count=%d", cmd, cmd->tag,
			tm_dbg_delayed_cmds_count);

		cmd->tm_dbg_immut = 1;
		tm_dbg_delayed_cmds_count--;
		if ((tm_dbg_delayed_cmds_count == 0) &&
		    (tm_dbg_state == TM_DBG_STATE_ABORT))
			tm_dbg_change_state(&flags);
		spin_unlock_irqrestore(&scst_tm_dbg_lock, flags);
	} else if (cmd->tgt_dev && (tm_dbg_tgt_dev == cmd->tgt_dev)) {
		/* Delay 5000th command */
		spin_lock_irqsave(&scst_tm_dbg_lock, flags);
		if (tm_dbg_flags.tm_dbg_blocked ||
		    (++tm_dbg_passed_cmds_count % 5000) == 0) {
			tm_dbg_delay_cmd(cmd);
			res = 1;
		} else
			cmd->tm_dbg_immut = 1;
		spin_unlock_irqrestore(&scst_tm_dbg_lock, flags);
	}

out:
	return res;
}

/* No locks */
void tm_dbg_release_cmd(struct scst_cmd *cmd)
{
	struct scst_cmd *c;
	unsigned long flags;

	spin_lock_irqsave(&scst_tm_dbg_lock, flags);
	list_for_each_entry(c, &tm_dbg_delayed_cmd_list,
				cmd_list_entry) {
		if (c == cmd) {
			TRACE_MGMT_DBG("Abort request for "
				"delayed cmd %p (tag=%llu), moving it to "
				"active cmd list (delayed_cmds_count=%d)",
				c, c->tag, tm_dbg_delayed_cmds_count);

			if (!(in_atomic() || in_interrupt() || irqs_disabled()))
				msleep(2000);

			if (!test_bit(SCST_CMD_ABORTED_OTHER,
					    &cmd->cmd_flags)) {
				/* Test how completed commands handled */
				if (((scst_random() % 10) == 5)) {
					scst_set_cmd_error(cmd,
						SCST_LOAD_SENSE(
							scst_sense_internal_failure));
					/* It's completed now */
				}
			}

			spin_lock(&cmd->cmd_threads->cmd_list_lock);
			list_move(&c->cmd_list_entry,
				&c->cmd_threads->active_cmd_list);
			wake_up(&c->cmd_threads->cmd_list_waitQ);
			spin_unlock(&cmd->cmd_threads->cmd_list_lock);
			break;
		}
	}
	spin_unlock_irqrestore(&scst_tm_dbg_lock, flags);
	return;
}

/* Might be called under scst_mutex */
void tm_dbg_task_mgmt(struct scst_device *dev, const char *fn, int force)
{
	unsigned long flags;

	if (dev != NULL) {
		if (tm_dbg_tgt_dev == NULL)
			goto out;

		if (tm_dbg_tgt_dev->dev != dev)
			goto out;
	}

	spin_lock_irqsave(&scst_tm_dbg_lock, flags);
	if ((tm_dbg_state != TM_DBG_STATE_OFFLINE) || force) {
		TRACE_MGMT_DBG("%s: freeing %d delayed cmds", fn,
			tm_dbg_delayed_cmds_count);
		tm_dbg_change_state(&flags);
		tm_dbg_flags.tm_dbg_release = 1;
		/*
		 * Used to make sure that all woken up threads see the new
		 * value.
		 */
		smp_wmb();
		if (tm_dbg_tgt_dev != NULL)
			wake_up_all(&tm_dbg_tgt_dev->active_cmd_threads->cmd_list_waitQ);
	} else {
		TRACE_MGMT_DBG("%s: while OFFLINE state, doing nothing", fn);
	}
	spin_unlock_irqrestore(&scst_tm_dbg_lock, flags);

out:
	return;
}

int tm_dbg_is_release(void)
{
	return tm_dbg_flags.tm_dbg_release;
}
#endif /* CONFIG_SCST_DEBUG_TM */

#ifdef CONFIG_SCST_DEBUG_SN
void scst_check_debug_sn(struct scst_cmd *cmd)
{
	int old = cmd->queue_type;

	/* To simulate from time to time queue flushing */
	if (!in_interrupt() && (scst_random() % 120) == 8) {
		int t = scst_random() % 1200;
		TRACE_SN("Delaying IO on %d ms", t);
		msleep(t);
	}

	if ((scst_random() % 15) == 7)
		cmd->queue_type = SCST_CMD_QUEUE_ORDERED;
	else if ((scst_random() % 1000) == 751)
		cmd->queue_type = SCST_CMD_QUEUE_HEAD_OF_QUEUE;
	else if ((scst_random() % 1000) == 752)
		cmd->queue_type = SCST_CMD_QUEUE_SIMPLE;

	if (old != cmd->queue_type)
		TRACE_SN("DbgSN queue type changed for cmd %p from %d to %d",
			cmd, old, cmd->queue_type);
	return;
}
#endif /* CONFIG_SCST_DEBUG_SN */

#ifdef CONFIG_SCST_MEASURE_LATENCY

static uint64_t scst_get_usec(void)
{
	struct timespec ts;

	ktime_get_ts(&ts);
#if LINUX_VERSION_CODE < KERNEL_VERSION(2, 6, 16)
	return ((uint64_t)ts.tv_sec * 1000000000 + ts.tv_nsec) / 1000;
#else
#if (BITS_PER_LONG > 32)
	return timespec_to_ns(&ts) / 1000;
#else
	return timespec_to_ns(&ts) >> 10;
#endif
#endif
}

void scst_set_start_time(struct scst_cmd *cmd)
{
	cmd->start = scst_get_usec();
	TRACE_DBG("cmd %p: start %lld", cmd, cmd->start);
}

void scst_set_cur_start(struct scst_cmd *cmd)
{
	cmd->curr_start = scst_get_usec();
	TRACE_DBG("cmd %p: cur_start %lld", cmd, cmd->curr_start);
}

void scst_set_parse_time(struct scst_cmd *cmd)
{
	cmd->parse_time += scst_get_usec() - cmd->curr_start;
	TRACE_DBG("cmd %p: parse_time %lld", cmd, cmd->parse_time);
}

void scst_set_alloc_buf_time(struct scst_cmd *cmd)
{
	cmd->alloc_buf_time += scst_get_usec() - cmd->curr_start;
	TRACE_DBG("cmd %p: alloc_buf_time %lld", cmd, cmd->alloc_buf_time);
}

void scst_set_restart_waiting_time(struct scst_cmd *cmd)
{
	cmd->restart_waiting_time += scst_get_usec() - cmd->curr_start;
	TRACE_DBG("cmd %p: restart_waiting_time %lld", cmd,
		cmd->restart_waiting_time);
}

void scst_set_rdy_to_xfer_time(struct scst_cmd *cmd)
{
	cmd->rdy_to_xfer_time += scst_get_usec() - cmd->curr_start;
	TRACE_DBG("cmd %p: rdy_to_xfer_time %lld", cmd, cmd->rdy_to_xfer_time);
}

void scst_set_pre_exec_time(struct scst_cmd *cmd)
{
	cmd->pre_exec_time += scst_get_usec() - cmd->curr_start;
	TRACE_DBG("cmd %p: pre_exec_time %lld", cmd, cmd->pre_exec_time);
}

void scst_set_exec_time(struct scst_cmd *cmd)
{
	cmd->exec_time += scst_get_usec() - cmd->curr_start;
	TRACE_DBG("cmd %p: exec_time %lld", cmd, cmd->exec_time);
}

void scst_set_dev_done_time(struct scst_cmd *cmd)
{
	cmd->dev_done_time += scst_get_usec() - cmd->curr_start;
	TRACE_DBG("cmd %p: dev_done_time %lld", cmd, cmd->dev_done_time);
}

void scst_set_xmit_time(struct scst_cmd *cmd)
{
	cmd->xmit_time += scst_get_usec() - cmd->curr_start;
	TRACE_DBG("cmd %p: xmit_time %lld", cmd, cmd->xmit_time);
}

void scst_update_lat_stats(struct scst_cmd *cmd)
{
	uint64_t finish, scst_time, tgt_time, dev_time;
	struct scst_session *sess = cmd->sess;
	int data_len;
	int i;
	struct scst_ext_latency_stat *latency_stat, *dev_latency_stat;

	finish = scst_get_usec();

	/* Determine the IO size for extended latency statistics */
	data_len = cmd->bufflen;
	i = SCST_LATENCY_STAT_INDEX_OTHER;
	if (data_len <= SCST_IO_SIZE_THRESHOLD_SMALL)
		i = SCST_LATENCY_STAT_INDEX_SMALL;
	else if (data_len <= SCST_IO_SIZE_THRESHOLD_MEDIUM)
		i = SCST_LATENCY_STAT_INDEX_MEDIUM;
	else if (data_len <= SCST_IO_SIZE_THRESHOLD_LARGE)
		i = SCST_LATENCY_STAT_INDEX_LARGE;
	else if (data_len <= SCST_IO_SIZE_THRESHOLD_VERY_LARGE)
		i = SCST_LATENCY_STAT_INDEX_VERY_LARGE;
	latency_stat = &sess->sess_latency_stat[i];
	if (cmd->tgt_dev != NULL)
		dev_latency_stat = &cmd->tgt_dev->dev_latency_stat[i];
	else
		dev_latency_stat = NULL;

	/* Calculate the latencies */
	scst_time = finish - cmd->start - (cmd->parse_time +
		cmd->alloc_buf_time + cmd->restart_waiting_time +
		cmd->rdy_to_xfer_time + cmd->pre_exec_time +
		cmd->exec_time + cmd->dev_done_time + cmd->xmit_time);
	tgt_time = cmd->alloc_buf_time + cmd->restart_waiting_time +
		cmd->rdy_to_xfer_time + cmd->pre_exec_time;
	dev_time = cmd->parse_time + cmd->exec_time + cmd->dev_done_time;

	spin_lock_bh(&sess->lat_lock);

	/* Save the basic latency information */
	sess->scst_time += scst_time;
	sess->tgt_time += tgt_time;
	sess->dev_time += dev_time;
	sess->processed_cmds++;

	if ((sess->min_scst_time == 0) ||
	    (sess->min_scst_time > scst_time))
		sess->min_scst_time = scst_time;
	if ((sess->min_tgt_time == 0) ||
	    (sess->min_tgt_time > tgt_time))
		sess->min_tgt_time = tgt_time;
	if ((sess->min_dev_time == 0) ||
	    (sess->min_dev_time > dev_time))
		sess->min_dev_time = dev_time;

	if (sess->max_scst_time < scst_time)
		sess->max_scst_time = scst_time;
	if (sess->max_tgt_time < tgt_time)
		sess->max_tgt_time = tgt_time;
	if (sess->max_dev_time < dev_time)
		sess->max_dev_time = dev_time;

	/* Save the extended latency information */
	if (cmd->data_direction & SCST_DATA_READ) {
		latency_stat->scst_time_rd += scst_time;
		latency_stat->tgt_time_rd += tgt_time;
		latency_stat->dev_time_rd += dev_time;
		latency_stat->processed_cmds_rd++;

		if ((latency_stat->min_scst_time_rd == 0) ||
		    (latency_stat->min_scst_time_rd > scst_time))
			latency_stat->min_scst_time_rd = scst_time;
		if ((latency_stat->min_tgt_time_rd == 0) ||
		    (latency_stat->min_tgt_time_rd > tgt_time))
			latency_stat->min_tgt_time_rd = tgt_time;
		if ((latency_stat->min_dev_time_rd == 0) ||
		    (latency_stat->min_dev_time_rd > dev_time))
			latency_stat->min_dev_time_rd = dev_time;

		if (latency_stat->max_scst_time_rd < scst_time)
			latency_stat->max_scst_time_rd = scst_time;
		if (latency_stat->max_tgt_time_rd < tgt_time)
			latency_stat->max_tgt_time_rd = tgt_time;
		if (latency_stat->max_dev_time_rd < dev_time)
			latency_stat->max_dev_time_rd = dev_time;

		if (dev_latency_stat != NULL) {
			dev_latency_stat->scst_time_rd += scst_time;
			dev_latency_stat->tgt_time_rd += tgt_time;
			dev_latency_stat->dev_time_rd += dev_time;
			dev_latency_stat->processed_cmds_rd++;

			if ((dev_latency_stat->min_scst_time_rd == 0) ||
			    (dev_latency_stat->min_scst_time_rd > scst_time))
				dev_latency_stat->min_scst_time_rd = scst_time;
			if ((dev_latency_stat->min_tgt_time_rd == 0) ||
			    (dev_latency_stat->min_tgt_time_rd > tgt_time))
				dev_latency_stat->min_tgt_time_rd = tgt_time;
			if ((dev_latency_stat->min_dev_time_rd == 0) ||
			    (dev_latency_stat->min_dev_time_rd > dev_time))
				dev_latency_stat->min_dev_time_rd = dev_time;

			if (dev_latency_stat->max_scst_time_rd < scst_time)
				dev_latency_stat->max_scst_time_rd = scst_time;
			if (dev_latency_stat->max_tgt_time_rd < tgt_time)
				dev_latency_stat->max_tgt_time_rd = tgt_time;
			if (dev_latency_stat->max_dev_time_rd < dev_time)
				dev_latency_stat->max_dev_time_rd = dev_time;
		}
	} else if (cmd->data_direction & SCST_DATA_WRITE) {
		latency_stat->scst_time_wr += scst_time;
		latency_stat->tgt_time_wr += tgt_time;
		latency_stat->dev_time_wr += dev_time;
		latency_stat->processed_cmds_wr++;

		if ((latency_stat->min_scst_time_wr == 0) ||
		    (latency_stat->min_scst_time_wr > scst_time))
			latency_stat->min_scst_time_wr = scst_time;
		if ((latency_stat->min_tgt_time_wr == 0) ||
		    (latency_stat->min_tgt_time_wr > tgt_time))
			latency_stat->min_tgt_time_wr = tgt_time;
		if ((latency_stat->min_dev_time_wr == 0) ||
		    (latency_stat->min_dev_time_wr > dev_time))
			latency_stat->min_dev_time_wr = dev_time;

		if (latency_stat->max_scst_time_wr < scst_time)
			latency_stat->max_scst_time_wr = scst_time;
		if (latency_stat->max_tgt_time_wr < tgt_time)
			latency_stat->max_tgt_time_wr = tgt_time;
		if (latency_stat->max_dev_time_wr < dev_time)
			latency_stat->max_dev_time_wr = dev_time;

		if (dev_latency_stat != NULL) {
			dev_latency_stat->scst_time_wr += scst_time;
			dev_latency_stat->tgt_time_wr += tgt_time;
			dev_latency_stat->dev_time_wr += dev_time;
			dev_latency_stat->processed_cmds_wr++;

			if ((dev_latency_stat->min_scst_time_wr == 0) ||
			    (dev_latency_stat->min_scst_time_wr > scst_time))
				dev_latency_stat->min_scst_time_wr = scst_time;
			if ((dev_latency_stat->min_tgt_time_wr == 0) ||
			    (dev_latency_stat->min_tgt_time_wr > tgt_time))
				dev_latency_stat->min_tgt_time_wr = tgt_time;
			if ((dev_latency_stat->min_dev_time_wr == 0) ||
			    (dev_latency_stat->min_dev_time_wr > dev_time))
				dev_latency_stat->min_dev_time_wr = dev_time;

			if (dev_latency_stat->max_scst_time_wr < scst_time)
				dev_latency_stat->max_scst_time_wr = scst_time;
			if (dev_latency_stat->max_tgt_time_wr < tgt_time)
				dev_latency_stat->max_tgt_time_wr = tgt_time;
			if (dev_latency_stat->max_dev_time_wr < dev_time)
				dev_latency_stat->max_dev_time_wr = dev_time;
		}
	}

	spin_unlock_bh(&sess->lat_lock);

	TRACE_DBG("cmd %p: finish %lld, scst_time %lld, "
		"tgt_time %lld, dev_time %lld", cmd, finish, scst_time,
		tgt_time, dev_time);
	return;
}

#endif /* CONFIG_SCST_MEASURE_LATENCY */<|MERGE_RESOLUTION|>--- conflicted
+++ resolved
@@ -10971,18 +10971,10 @@
 
 	TRACE_ENTRY();
 
-	/* Do not call this function for aborted commands. */
-	WARN_ON_ONCE(!cmd->completed);
-
-<<<<<<< HEAD
 	if (unlikely(opcode == READ_CAPACITY ||
 		     (opcode == SERVICE_ACTION_IN_16 &&
 		      cmd->cdb[1] == SAI_READ_CAPACITY_16))) {
-		if ((status == SAM_STAT_GOOD) || (status == SAM_STAT_CONDITION_MET)) {
-=======
-	if (unlikely(opcode == READ_CAPACITY)) {
 		if (scst_cmd_completed_good(cmd)) {
->>>>>>> c9de099c
 			/* Always keep track of disk capacity */
 			int buffer_size, sector_size, sh;
 			uint8_t *buffer;
@@ -11035,9 +11027,6 @@
 	uint8_t *buffer = NULL;
 
 	TRACE_ENTRY();
-
-	/* Do not call this function for aborted commands. */
-	WARN_ON_ONCE(!cmd->completed);
 
 	if (unlikely(!scst_cmd_completed_good(cmd)))
 		goto out;
