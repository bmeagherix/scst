/*
 *  scst_lib.c
 *
 *  Copyright (C) 2004 - 2015 Vladislav Bolkhovitin <vst@vlnb.net>
 *  Copyright (C) 2004 - 2005 Leonid Stoljar
 *  Copyright (C) 2007 - 2015 SanDisk Corporation
 *  Copyright (C) 2015 Permabit Technology Corporation.
 *  Copyright (C) 2015 Calsoft Pvt. Ltd.
 *
 *  This program is free software; you can redistribute it and/or
 *  modify it under the terms of the GNU General Public License
 *  as published by the Free Software Foundation, version 2
 *  of the License.
 *
 *  This program is distributed in the hope that it will be useful,
 *  but WITHOUT ANY WARRANTY; without even the implied warranty of
 *  MERCHANTABILITY or FITNESS FOR A PARTICULAR PURPOSE. See the
 *  GNU General Public License for more details.
 */

#include <linux/init.h>
#include <linux/kernel.h>
#include <linux/errno.h>
#include <linux/list.h>
#include <linux/spinlock.h>
#include <linux/slab.h>
#include <linux/sched.h>
#include <linux/kthread.h>
#include <linux/cdrom.h>
#include <linux/unistd.h>
#include <linux/string.h>
#include <linux/ctype.h>
#include <linux/delay.h>
#include <linux/vmalloc.h>
#include <asm/kmap_types.h>
#include <asm/unaligned.h>
#include <linux/namei.h>
#include <linux/mount.h>

#ifndef INSIDE_KERNEL_TREE
#include <linux/version.h>
#endif

#if LINUX_VERSION_CODE < KERNEL_VERSION(2, 6, 29)
#include <linux/writeback.h>
#endif

#ifdef INSIDE_KERNEL_TREE
#include <scst/scst.h>
#else
#include "scst.h"
#endif
#include "scst_priv.h"
#include "scst_mem.h"
#include "scst_pres.h"

static void scst_del_acn(struct scst_acn *acn);
static void scst_free_acn(struct scst_acn *acn, bool reassign);

#if LINUX_VERSION_CODE >= KERNEL_VERSION(2, 6, 30)
struct scsi_io_context {
	void *data;
	void (*done)(void *data, char *sense, int result, int resid);
	char sense[SCST_SENSE_BUFFERSIZE];
};
static struct kmem_cache *scsi_io_context_cache;
#endif

#if LINUX_VERSION_CODE < KERNEL_VERSION(2, 6, 22) \
    && (!defined(RHEL_RELEASE_CODE) || RHEL_RELEASE_CODE -0 < 5 * 256 + 3) \
    && !defined(CONFIG_PPC)
static int strncasecmp(const char *s1, const char *s2, size_t n)
{
	int c1, c2;

	do {
		c1 = tolower(*s1++);
		c2 = tolower(*s2++);
	} while ((--n > 0) && c1 == c2 && c1 != 0);
	return c1 - c2;
}
#endif

#if LINUX_VERSION_CODE < KERNEL_VERSION(2, 6, 22)
char *kvasprintf(gfp_t gfp, const char *fmt, va_list ap)
{
	unsigned int len;
	char *p;
	va_list aq;

	va_copy(aq, ap);
	len = vsnprintf(NULL, 0, fmt, aq);
	va_end(aq);

	p = kmalloc_track_caller(len + 1, gfp);
	if (!p)
		return NULL;

	vsnprintf(p, len + 1, fmt, ap);

	return p;
}
#endif

#if LINUX_VERSION_CODE < KERNEL_VERSION(2, 6, 35) &&	\
	(!defined(RHEL_MAJOR) || RHEL_MAJOR -0 < 6 ||	\
	 RHEL_MAJOR -0 == 6 && RHEL_MINOR -0 < 1)
/*
 * See also "lib: introduce common method to convert hex digits" (commit
 * 903788892ea0fc7fcaf7e8e5fac9a77379fc215b).
 */
int hex_to_bin(char ch)
{
	if (ch >= '0' && ch <= '9')
		return ch - '0';
	ch = tolower(ch);
	if (ch >= 'a' && ch <= 'f')
		return ch - 'a' + 10;
	return -1;
}
EXPORT_SYMBOL(hex_to_bin);
#endif

#if LINUX_VERSION_CODE < KERNEL_VERSION(2, 6, 30) || \
	!defined(SCSI_EXEC_REQ_FIFO_DEFINED)
static int sg_copy(struct scatterlist *dst_sg, struct scatterlist *src_sg,
#if LINUX_VERSION_CODE < KERNEL_VERSION(3, 4, 0)
	    int nents_to_copy, size_t copy_len,
	    enum km_type d_km_type, enum km_type s_km_type);
#else
	    int nents_to_copy, size_t copy_len);
#endif
#endif

static void scst_free_descriptors(struct scst_cmd *cmd);

const struct scst_opcode_descriptor scst_op_descr_inquiry = {
	.od_opcode = INQUIRY,
	.od_support = 3, /* supported as in the standard */
	.od_cdb_size = 6,
	.od_nominal_timeout = SCST_DEFAULT_NOMINAL_TIMEOUT_SEC,
	.od_recommended_timeout = SCST_GENERIC_DISK_SMALL_TIMEOUT/HZ,
	.od_cdb_usage_bits = { INQUIRY, 1, 0xFF, 0xFF, 0xFF, SCST_OD_DEFAULT_CONTROL_BYTE },
};
EXPORT_SYMBOL(scst_op_descr_inquiry);

const struct scst_opcode_descriptor scst_op_descr_tur = {
	.od_opcode = TEST_UNIT_READY,
	.od_support = 3, /* supported as in the standard */
	.od_cdb_size = 6,
	.od_nominal_timeout = SCST_DEFAULT_NOMINAL_TIMEOUT_SEC,
	.od_recommended_timeout = SCST_GENERIC_DISK_SMALL_TIMEOUT/HZ,
	.od_cdb_usage_bits = { TEST_UNIT_READY, 0, 0, 0, 0, SCST_OD_DEFAULT_CONTROL_BYTE },
};
EXPORT_SYMBOL(scst_op_descr_tur);

const struct scst_opcode_descriptor scst_op_descr_log_select = {
	.od_opcode = LOG_SELECT,
	.od_support = 3, /* supported as in the standard */
	.od_cdb_size = 10,
	.od_nominal_timeout = SCST_DEFAULT_NOMINAL_TIMEOUT_SEC,
	.od_recommended_timeout = SCST_GENERIC_DISK_SMALL_TIMEOUT/HZ,
	.od_cdb_usage_bits = { LOG_SELECT, 3, 0xFF, 0xFF, 0, 0, 0, 0xFF, 0xFF,
			       SCST_OD_DEFAULT_CONTROL_BYTE },
};
EXPORT_SYMBOL(scst_op_descr_log_select);

const struct scst_opcode_descriptor scst_op_descr_log_sense = {
	.od_opcode = LOG_SENSE,
	.od_support = 3, /* supported as in the standard */
	.od_cdb_size = 10,
	.od_nominal_timeout = SCST_DEFAULT_NOMINAL_TIMEOUT_SEC,
	.od_recommended_timeout = SCST_GENERIC_DISK_SMALL_TIMEOUT/HZ,
	.od_cdb_usage_bits = { LOG_SENSE, 1, 0xFF, 0xFF, 0, 0xFF, 0xFF, 0xFF, 0xFF,
			       SCST_OD_DEFAULT_CONTROL_BYTE },
};
EXPORT_SYMBOL(scst_op_descr_log_sense);

const struct scst_opcode_descriptor scst_op_descr_mode_select6 = {
	.od_opcode = MODE_SELECT,
	.od_support = 3, /* supported as in the standard */
	.od_cdb_size = 6,
	.od_nominal_timeout = SCST_DEFAULT_NOMINAL_TIMEOUT_SEC,
	.od_recommended_timeout = SCST_GENERIC_DISK_SMALL_TIMEOUT/HZ,
	.od_cdb_usage_bits = { MODE_SELECT, 0x11, 0, 0, 0xFF, SCST_OD_DEFAULT_CONTROL_BYTE },
};
EXPORT_SYMBOL(scst_op_descr_mode_select6);

const struct scst_opcode_descriptor scst_op_descr_mode_sense6 = {
	.od_opcode = MODE_SENSE,
	.od_support = 3, /* supported as in the standard */
	.od_cdb_size = 6,
	.od_nominal_timeout = SCST_DEFAULT_NOMINAL_TIMEOUT_SEC,
	.od_recommended_timeout = SCST_GENERIC_DISK_SMALL_TIMEOUT/HZ,
	.od_cdb_usage_bits = { MODE_SENSE, 8, 0xFF, 0xFF, 0xFF, SCST_OD_DEFAULT_CONTROL_BYTE },
};
EXPORT_SYMBOL(scst_op_descr_mode_sense6);

const struct scst_opcode_descriptor scst_op_descr_mode_select10 = {
	.od_opcode = MODE_SELECT_10,
	.od_support = 3, /* supported as in the standard */
	.od_cdb_size = 10,
	.od_nominal_timeout = SCST_DEFAULT_NOMINAL_TIMEOUT_SEC,
	.od_recommended_timeout = SCST_GENERIC_DISK_SMALL_TIMEOUT/HZ,
	.od_cdb_usage_bits = { MODE_SELECT_10, 0x11, 0, 0, 0, 0, 0, 0xFF, 0xFF,
			       SCST_OD_DEFAULT_CONTROL_BYTE },
};
EXPORT_SYMBOL(scst_op_descr_mode_select10);

const struct scst_opcode_descriptor scst_op_descr_mode_sense10 = {
	.od_opcode = MODE_SENSE_10,
	.od_support = 3, /* supported as in the standard */
	.od_cdb_size = 10,
	.od_nominal_timeout = SCST_DEFAULT_NOMINAL_TIMEOUT_SEC,
	.od_recommended_timeout = SCST_GENERIC_DISK_SMALL_TIMEOUT/HZ,
	.od_cdb_usage_bits = { MODE_SENSE_10, 0x18, 0xFF, 0xFF, 0, 0, 0, 0xFF, 0xFF,
			       SCST_OD_DEFAULT_CONTROL_BYTE },
};
EXPORT_SYMBOL(scst_op_descr_mode_sense10);

const struct scst_opcode_descriptor scst_op_descr_rtpg = {
	.od_opcode = MAINTENANCE_IN,
	.od_serv_action = MI_REPORT_TARGET_PGS,
	.od_serv_action_valid = 1,
	.od_support = 3, /* supported as in the standard */
	.od_cdb_size = 12,
	.od_nominal_timeout = SCST_DEFAULT_NOMINAL_TIMEOUT_SEC,
	.od_recommended_timeout = SCST_GENERIC_DISK_SMALL_TIMEOUT/HZ,
	.od_cdb_usage_bits = { MAINTENANCE_IN, 0xE0|MI_REPORT_TARGET_PGS, 0, 0,
			       0, 0, 0xFF, 0xFF, 0xFF, 0xFF, 0, SCST_OD_DEFAULT_CONTROL_BYTE },
};
EXPORT_SYMBOL(scst_op_descr_rtpg);

const struct scst_opcode_descriptor scst_op_descr_stpg = {
	.od_opcode = MAINTENANCE_OUT,
	.od_serv_action = MO_SET_TARGET_PGS,
	.od_serv_action_valid = 1,
	.od_support = 3, /* supported as in the standard */
	.od_cdb_size = 12,
	.od_nominal_timeout = SCST_DEFAULT_NOMINAL_TIMEOUT_SEC,
	.od_recommended_timeout = SCST_GENERIC_DISK_SMALL_TIMEOUT/HZ,
	.od_cdb_usage_bits = { MAINTENANCE_IN, MO_SET_TARGET_PGS, 0, 0, 0, 0,
			       0xFF, 0xFF, 0xFF, 0xFF, 0, SCST_OD_DEFAULT_CONTROL_BYTE },
};
EXPORT_SYMBOL(scst_op_descr_stpg);

const struct scst_opcode_descriptor scst_op_descr_send_diagnostic = {
	.od_opcode = SEND_DIAGNOSTIC,
	.od_support = 3, /* supported as in the standard */
	.od_cdb_size = 6,
	.od_nominal_timeout = SCST_DEFAULT_NOMINAL_TIMEOUT_SEC,
	.od_recommended_timeout = SCST_GENERIC_DISK_SMALL_TIMEOUT/HZ,
	.od_cdb_usage_bits = { SEND_DIAGNOSTIC, 0xF7, 0, 0xFF, 0xFF,
			       SCST_OD_DEFAULT_CONTROL_BYTE },
};
EXPORT_SYMBOL(scst_op_descr_send_diagnostic);

const struct scst_opcode_descriptor scst_op_descr_reserve6 = {
	.od_opcode = RESERVE,
	.od_support = 3, /* supported as in the standard */
	.od_cdb_size = 6,
	.od_nominal_timeout = SCST_DEFAULT_NOMINAL_TIMEOUT_SEC,
	.od_recommended_timeout = SCST_GENERIC_DISK_SMALL_TIMEOUT/HZ,
	.od_cdb_usage_bits = { RESERVE, 0, 0, 0, 0, SCST_OD_DEFAULT_CONTROL_BYTE },
};
EXPORT_SYMBOL(scst_op_descr_reserve6);

const struct scst_opcode_descriptor scst_op_descr_release6 = {
	.od_opcode = RELEASE,
	.od_support = 3, /* supported as in the standard */
	.od_cdb_size = 6,
	.od_nominal_timeout = SCST_DEFAULT_NOMINAL_TIMEOUT_SEC,
	.od_recommended_timeout = SCST_GENERIC_DISK_SMALL_TIMEOUT/HZ,
	.od_cdb_usage_bits = { RELEASE, 0, 0, 0, 0, SCST_OD_DEFAULT_CONTROL_BYTE },
};
EXPORT_SYMBOL(scst_op_descr_release6);

const struct scst_opcode_descriptor scst_op_descr_reserve10 = {
	.od_opcode = RESERVE_10,
	.od_support = 3, /* supported as in the standard */
	.od_cdb_size = 10,
	.od_nominal_timeout = SCST_DEFAULT_NOMINAL_TIMEOUT_SEC,
	.od_recommended_timeout = SCST_GENERIC_DISK_SMALL_TIMEOUT/HZ,
	.od_cdb_usage_bits = { RESERVE_10, 0, 0, 0, 0, 0, 0, 0, 0,
			       SCST_OD_DEFAULT_CONTROL_BYTE },
};
EXPORT_SYMBOL(scst_op_descr_reserve10);

const struct scst_opcode_descriptor scst_op_descr_release10 = {
	.od_opcode = RELEASE_10,
	.od_support = 3, /* supported as in the standard */
	.od_cdb_size = 10,
	.od_nominal_timeout = SCST_DEFAULT_NOMINAL_TIMEOUT_SEC,
	.od_recommended_timeout = SCST_GENERIC_DISK_SMALL_TIMEOUT/HZ,
	.od_cdb_usage_bits = { RELEASE_10, 0, 0, 0, 0, 0, 0, 0, 0,
			       SCST_OD_DEFAULT_CONTROL_BYTE },
};
EXPORT_SYMBOL(scst_op_descr_release10);

const struct scst_opcode_descriptor scst_op_descr_pr_in = {
	.od_opcode = PERSISTENT_RESERVE_IN,
	.od_support = 3, /* supported as in the standard */
	.od_cdb_size = 10,
	.od_nominal_timeout = SCST_DEFAULT_NOMINAL_TIMEOUT_SEC,
	.od_recommended_timeout = SCST_GENERIC_DISK_SMALL_TIMEOUT/HZ,
	.od_cdb_usage_bits = { PERSISTENT_RESERVE_IN, 0x1F, 0, 0, 0, 0, 0, 0xFF, 0xFF,
			       SCST_OD_DEFAULT_CONTROL_BYTE },
};
EXPORT_SYMBOL(scst_op_descr_pr_in);

const struct scst_opcode_descriptor scst_op_descr_pr_out = {
	.od_opcode = PERSISTENT_RESERVE_OUT,
	.od_support = 3, /* supported as in the standard */
	.od_cdb_size = 10,
	.od_nominal_timeout = SCST_DEFAULT_NOMINAL_TIMEOUT_SEC,
	.od_recommended_timeout = SCST_GENERIC_DISK_SMALL_TIMEOUT/HZ,
	.od_cdb_usage_bits = { PERSISTENT_RESERVE_OUT, 0x1F, 0xFF, 0, 0, 0xFF,
			       0xFF, 0xFF, 0xFF, SCST_OD_DEFAULT_CONTROL_BYTE },
};
EXPORT_SYMBOL(scst_op_descr_pr_out);

const struct scst_opcode_descriptor scst_op_descr_report_luns = {
	.od_opcode = REPORT_LUNS,
	.od_support = 3, /* supported as in the standard */
	.od_cdb_size = 12,
	.od_nominal_timeout = SCST_DEFAULT_NOMINAL_TIMEOUT_SEC,
	.od_recommended_timeout = SCST_GENERIC_DISK_SMALL_TIMEOUT/HZ,
	.od_cdb_usage_bits = { REPORT_LUNS, 0, 0xFF, 0, 0, 0, 0xFF, 0xFF,
			       0xFF, 0xFF, 0, SCST_OD_DEFAULT_CONTROL_BYTE },
};
EXPORT_SYMBOL(scst_op_descr_report_luns);

const struct scst_opcode_descriptor scst_op_descr_request_sense = {
	.od_opcode = REQUEST_SENSE,
	.od_support = 3, /* supported as in the standard */
	.od_cdb_size = 6,
	.od_nominal_timeout = SCST_DEFAULT_NOMINAL_TIMEOUT_SEC,
	.od_recommended_timeout = SCST_GENERIC_DISK_SMALL_TIMEOUT/HZ,
	.od_cdb_usage_bits = { REQUEST_SENSE, 1, 0, 0, 0xFF, SCST_OD_DEFAULT_CONTROL_BYTE },
};
EXPORT_SYMBOL(scst_op_descr_request_sense);

const struct scst_opcode_descriptor scst_op_descr_report_supp_tm_fns = {
	.od_opcode = MAINTENANCE_IN,
	.od_serv_action = MI_REPORT_SUPPORTED_TASK_MANAGEMENT_FUNCTIONS,
	.od_serv_action_valid = 1,
	.od_support = 3, /* supported as in the standard */
	.od_cdb_size = 12,
	.od_nominal_timeout = SCST_DEFAULT_NOMINAL_TIMEOUT_SEC,
	.od_recommended_timeout = SCST_GENERIC_DISK_SMALL_TIMEOUT/HZ,
	.od_cdb_usage_bits = { MAINTENANCE_IN, MI_REPORT_SUPPORTED_TASK_MANAGEMENT_FUNCTIONS,
			       0x80, 0, 0, 0, 0xFF, 0xFF, 0xFF,
			       0xFF, 0, SCST_OD_DEFAULT_CONTROL_BYTE },
};
EXPORT_SYMBOL(scst_op_descr_report_supp_tm_fns);

const struct scst_opcode_descriptor scst_op_descr_report_supp_opcodes = {
	.od_opcode = MAINTENANCE_IN,
	.od_serv_action = MI_REPORT_SUPPORTED_OPERATION_CODES,
	.od_serv_action_valid = 1,
	.od_support = 3, /* supported as in the standard */
	.od_cdb_size = 12,
	.od_nominal_timeout = SCST_DEFAULT_NOMINAL_TIMEOUT_SEC,
	.od_recommended_timeout = SCST_GENERIC_DISK_SMALL_TIMEOUT/HZ,
	.od_cdb_usage_bits = { MAINTENANCE_IN, MI_REPORT_SUPPORTED_OPERATION_CODES,
			       0x87, 0xFF, 0xFF, 0xFF, 0xFF, 0xFF, 0xFF,
			       0xFF, 0, SCST_OD_DEFAULT_CONTROL_BYTE },
};
EXPORT_SYMBOL(scst_op_descr_report_supp_opcodes);

struct scst_sdbops;

static int get_cdb_info_len_10(struct scst_cmd *cmd,
	const struct scst_sdbops *sdbops);
static int get_cdb_info_block_limit(struct scst_cmd *cmd,
	const struct scst_sdbops *sdbops);
static int get_cdb_info_read_capacity(struct scst_cmd *cmd,
	const struct scst_sdbops *sdbops);
static int get_cdb_info_serv_act_in(struct scst_cmd *cmd,
	const struct scst_sdbops *sdbops);
static int get_cdb_info_single(struct scst_cmd *cmd,
	const struct scst_sdbops *sdbops);
static int get_cdb_info_read_pos(struct scst_cmd *cmd,
	const struct scst_sdbops *sdbops);
static int get_cdb_info_prevent_allow_medium_removal(struct scst_cmd *cmd,
	const struct scst_sdbops *sdbops);
static int get_cdb_info_start_stop(struct scst_cmd *cmd,
	const struct scst_sdbops *sdbops);
static int get_cdb_info_len_3_read_elem_stat(struct scst_cmd *cmd,
	const struct scst_sdbops *sdbops);
static int get_cdb_info_len_2(struct scst_cmd *cmd,
	const struct scst_sdbops *sdbops);
static int get_cdb_info_fmt(struct scst_cmd *cmd,
	const struct scst_sdbops *sdbops);
	static int get_cdb_info_verify6(struct scst_cmd *cmd,
	const struct scst_sdbops *sdbops);
static int get_cdb_info_verify10(struct scst_cmd *cmd,
	const struct scst_sdbops *sdbops);
static int get_cdb_info_verify12(struct scst_cmd *cmd,
	const struct scst_sdbops *sdbops);
static int get_cdb_info_verify16(struct scst_cmd *cmd,
	const struct scst_sdbops *sdbops);
static int get_cdb_info_len_1(struct scst_cmd *cmd,
	const struct scst_sdbops *sdbops);
static int get_cdb_info_lba_3_len_1_256(struct scst_cmd *cmd,
	const struct scst_sdbops *sdbops);
static int get_cdb_info_bidi_lba_4_len_2(struct scst_cmd *cmd,
	const struct scst_sdbops *sdbops);
static int get_cdb_info_len_3(struct scst_cmd *cmd,
	const struct scst_sdbops *sdbops);
static int get_cdb_info_len_4(struct scst_cmd *cmd,
	const struct scst_sdbops *sdbops);
static int get_cdb_info_none(struct scst_cmd *cmd,
	const struct scst_sdbops *sdbops);
static int get_cdb_info_lba_2_none(struct scst_cmd *cmd,
	const struct scst_sdbops *sdbops);
static int get_cdb_info_lba_4_len_2(struct scst_cmd *cmd,
	const struct scst_sdbops *sdbops);
static int get_cdb_info_lba_4_none(struct scst_cmd *cmd,
	const struct scst_sdbops *sdbops);
static int get_cdb_info_lba_4_len_2(struct scst_cmd *cmd,
	const struct scst_sdbops *sdbops);
static int get_cdb_info_lba_4_len_4(struct scst_cmd *cmd,
	const struct scst_sdbops *sdbops);
static int get_cdb_info_lba_8_len_4(struct scst_cmd *cmd,
	const struct scst_sdbops *sdbops);
static int get_cdb_info_lba_8_none(struct scst_cmd *cmd,
	const struct scst_sdbops *sdbops);
static int get_cdb_info_write_same10(struct scst_cmd *cmd,
	const struct scst_sdbops *sdbops);
static int get_cdb_info_write_same16(struct scst_cmd *cmd,
	const struct scst_sdbops *sdbops);
static int get_cdb_info_compare_and_write(struct scst_cmd *cmd,
	const struct scst_sdbops *sdbops);
static int get_cdb_info_apt(struct scst_cmd *cmd,
	const struct scst_sdbops *sdbops);
static int get_cdb_info_min(struct scst_cmd *cmd,
	const struct scst_sdbops *sdbops);

/*
+=====================================-============-======-
|  Command name                       | Operation  | Type |
|                                     |   code     |      |
|-------------------------------------+------------+------+

+=========================================================+
|Key:  M = command implementation is mandatory.           |
|      O = command implementation is optional.            |
|      V = Vendor-specific                                |
|      R = Reserved                                       |
|     ' '= DON'T use for this device                      |
+=========================================================+
*/

#define SCST_CDB_MANDATORY  'M'	/* mandatory */
#define SCST_CDB_OPTIONAL   'O'	/* optional  */
#define SCST_CDB_VENDOR     'V'	/* vendor    */
#define SCST_CDB_RESERVED   'R'	/* reserved  */
#define SCST_CDB_NOTSUPP    ' '	/* don't use */

struct scst_sdbops {
	uint8_t ops;		/* SCSI-2 op codes */
	uint8_t devkey[16];	/* Key for every device type M,O,V,R
				 * type_disk      devkey[0]
				 * type_tape      devkey[1]
				 * type_printer   devkey[2]
				 * type_processor devkey[3]
				 * type_worm      devkey[4]
				 * type_cdrom     devkey[5]
				 * type_scanner   devkey[6]
				 * type_mod       devkey[7]
				 * type_changer   devkey[8]
				 * type_commdev   devkey[9]
				 * type_reserv    devkey[A]
				 * type_reserv    devkey[B]
				 * type_raid      devkey[C]
				 * type_enclosure devkey[D]
				 * type_reserv    devkey[E]
				 * type_reserv    devkey[F]
				 */
	uint8_t info_lba_off;	/* LBA offset in cdb */
	uint8_t info_lba_len;	/* LBA length in cdb */
	uint8_t info_len_off;	/* length offset in cdb */
	uint8_t info_len_len;	/* length length in cdb */
	uint8_t info_data_direction; /* init --> target: SCST_DATA_WRITE
				   * target --> init: SCST_DATA_READ
				   * target <--> init: SCST_DATA_READ|SCST_DATA_WRITE
				   */
	uint32_t info_op_flags;	/* various flags of this opcode */
	const char *info_op_name;/* op code SCSI full name */
	int (*get_cdb_info)(struct scst_cmd *cmd, const struct scst_sdbops *sdbops);
};

static int scst_scsi_op_list[256];

#define FLAG_NONE 0

/* See also http://www.t10.org/lists/op-num.htm */
static const struct scst_sdbops scst_scsi_op_table[] = {
	/*
	 *                       +-------------------> TYPE_DISK      (0)
	 *                       |
	 *                       |+------------------> TYPE_TAPE      (1)
	 *                       ||
	 *                       ||+-----------------> TYPE_PRINTER   (2)
	 *                       |||
	 *                       |||+----------------> TYPE_PROCESSOR (3)
	 *                       ||||
	 *                       ||||+---------------> TYPE_WORM      (4)
	 *                       |||||
	 *                       |||||+--------------> TYPE_CDROM     (5)
	 *                       ||||||
	 *                       ||||||+-------------> TYPE_SCANNER   (6)
	 *                       |||||||
	 *                       |||||||+------------> TYPE_MOD       (7)
	 *                       ||||||||
	 *                       ||||||||+-----------> TYPE_CHANGER   (8)
	 *                       |||||||||
	 *                       |||||||||+----------> TYPE_COMM      (9)
	 *                       ||||||||||
	 *                       ||||||||||  +-------> TYPE_RAID      (C)
	 *                       ||||||||||  |
	 *                       ||||||||||  |+------> TYPE_ENCLOSURE (D)
	 *                       ||||||||||  ||
	 *                       ||||||||||  ||+-----> TYPE_RBC       (E)
	 *                       ||||||||||  |||
	 *                       ||||||||||  |||+----> Optical card   (F)
	 *                       ||||||||||  ||||
	 *                       ||||||||||  ||||
	 *                       0123456789ABCDEF -> TYPE_????     */

	/* 6-bytes length CDB */
	{.ops = 0x00, .devkey = "MMMMMMMMMMMMMMMM",
	 .info_op_name = "TEST UNIT READY",
	 .info_data_direction = SCST_DATA_NONE,
	 /* Let's be HQ to don't look dead under high load */
	 .info_op_flags = SCST_SMALL_TIMEOUT|SCST_IMPLICIT_HQ|
			 SCST_REG_RESERVE_ALLOWED|SCST_WRITE_EXCL_ALLOWED|
#ifdef CONFIG_SCST_TEST_IO_IN_SIRQ
			 SCST_TEST_IO_IN_SIRQ_ALLOWED|
#endif
			 SCST_EXCL_ACCESS_ALLOWED,
	 .get_cdb_info = get_cdb_info_none},
	{.ops = 0x01, .devkey = " M              ",
	 .info_op_name = "REWIND",
	 .info_data_direction = SCST_DATA_NONE,
	 .info_op_flags = SCST_LONG_TIMEOUT|SCST_WRITE_EXCL_ALLOWED,
	 .get_cdb_info = get_cdb_info_none},
	{.ops = 0x03, .devkey = "MMMMMMMMMMMMMMMM",
	 .info_op_name = "REQUEST SENSE",
	 .info_data_direction = SCST_DATA_READ,
	 .info_op_flags = SCST_SMALL_TIMEOUT|SCST_SKIP_UA|SCST_LOCAL_CMD|
		 SCST_REG_RESERVE_ALLOWED|SCST_WRITE_EXCL_ALLOWED|
		 SCST_EXCL_ACCESS_ALLOWED,
	 .info_len_off = 4, .info_len_len = 1,
	 .get_cdb_info = get_cdb_info_len_1},
	{.ops = 0x04, .devkey = "M    O O        ",
	 .info_op_name = "FORMAT UNIT",
	 .info_data_direction = SCST_DATA_NONE,
	 .info_op_flags = SCST_LONG_TIMEOUT|SCST_WRITE_MEDIUM|SCST_STRICTLY_SERIALIZED,
	 .get_cdb_info = get_cdb_info_fmt},
	{.ops = 0x04, .devkey = " O              ",
	 .info_op_name = "FORMAT MEDIUM",
	 .info_data_direction = SCST_DATA_WRITE,
	 .info_op_flags = SCST_LONG_TIMEOUT|SCST_WRITE_MEDIUM|SCST_STRICTLY_SERIALIZED,
	 .info_len_off = 3, .get_cdb_info = get_cdb_info_len_2},
	{.ops = 0x04, .devkey = "  O             ",
	 .info_op_name = "FORMAT",
	 .info_data_direction = SCST_DATA_NONE,
	 .info_op_flags = SCST_WRITE_MEDIUM|SCST_STRICTLY_SERIALIZED,
	 .get_cdb_info = get_cdb_info_none},
	{.ops = 0x05, .devkey = "VMVVVV  V       ",
	 .info_op_name = "READ BLOCK LIMITS",
	 .info_data_direction = SCST_DATA_READ,
	 .info_op_flags = SCST_SMALL_TIMEOUT|SCST_REG_RESERVE_ALLOWED|
		SCST_WRITE_EXCL_ALLOWED|SCST_EXCL_ACCESS_ALLOWED,
	 .get_cdb_info = get_cdb_info_block_limit},
	{.ops = 0x07, .devkey = "        O       ",
	 .info_op_name = "INITIALIZE ELEMENT STATUS",
	 .info_data_direction = SCST_DATA_NONE,
	 .info_op_flags = SCST_LONG_TIMEOUT,
	 .get_cdb_info = get_cdb_info_none},
	{.ops = 0x07, .devkey = "OVV O  OV       ",
	 .info_op_name = "REASSIGN BLOCKS",
	 .info_data_direction = SCST_DATA_WRITE,
	 .info_op_flags = SCST_WRITE_MEDIUM,
	 .get_cdb_info = get_cdb_info_none},
	{.ops = 0x08, .devkey = "O               ",
	 .info_op_name = "READ(6)",
	 .info_data_direction = SCST_DATA_READ,
	 .info_op_flags = SCST_TRANSFER_LEN_TYPE_FIXED|
#ifdef CONFIG_SCST_TEST_IO_IN_SIRQ
			 SCST_TEST_IO_IN_SIRQ_ALLOWED|
#endif
			 SCST_WRITE_EXCL_ALLOWED,
	 .info_lba_off = 1, .info_lba_len = 3,
	 .info_len_off = 4, .info_len_len = 1,
	 .get_cdb_info = get_cdb_info_lba_3_len_1_256},
	{.ops = 0x08, .devkey = " MV  O OV       ",
	 .info_op_name = "READ(6)",
	 .info_data_direction = SCST_DATA_READ,
	 .info_op_flags = SCST_TRANSFER_LEN_TYPE_FIXED|
			 SCST_WRITE_EXCL_ALLOWED,
	 .info_len_off = 2, .info_len_len = 3,
	 .get_cdb_info = get_cdb_info_len_3},
	{.ops = 0x08, .devkey = "         M      ",
	 .info_op_name = "GET MESSAGE(6)",
	 .info_data_direction = SCST_DATA_READ,
	 .info_op_flags = FLAG_NONE,
	 .info_len_off = 2, .info_len_len = 3,
	 .get_cdb_info = get_cdb_info_len_3},
	{.ops = 0x08, .devkey = "    O           ",
	 .info_op_name = "RECEIVE",
	 .info_data_direction = SCST_DATA_READ,
	 .info_op_flags = FLAG_NONE,
	 .info_len_off = 2, .info_len_len = 3,
	 .get_cdb_info = get_cdb_info_len_3},
	{.ops = 0x0A, .devkey = "O               ",
	 .info_op_name = "WRITE(6)",
	 .info_data_direction = SCST_DATA_WRITE,
	 .info_op_flags = SCST_TRANSFER_LEN_TYPE_FIXED|
#ifdef CONFIG_SCST_TEST_IO_IN_SIRQ
			  SCST_TEST_IO_IN_SIRQ_ALLOWED|
#endif
			  SCST_WRITE_MEDIUM,
	 .info_lba_off = 1, .info_lba_len = 3,
	 .info_len_off = 4, .info_len_len = 1,
	 .get_cdb_info = get_cdb_info_lba_3_len_1_256},
	{.ops = 0x0A, .devkey = " M  O  OV       ",
	 .info_op_name = "WRITE(6)",
	 .info_data_direction = SCST_DATA_WRITE,
	 .info_op_flags = SCST_TRANSFER_LEN_TYPE_FIXED|SCST_WRITE_MEDIUM,
	 .info_len_off = 2, .info_len_len = 3,
	 .get_cdb_info = get_cdb_info_len_3},
	{.ops = 0x0A, .devkey = "  M             ",
	 .info_op_name = "PRINT",
	 .info_data_direction = SCST_DATA_NONE,
	 .info_op_flags = FLAG_NONE,
	 .get_cdb_info = get_cdb_info_none},
	{.ops = 0x0A, .devkey = "         M      ",
	 .info_op_name = "SEND MESSAGE(6)",
	 .info_data_direction = SCST_DATA_WRITE,
	 .info_op_flags = FLAG_NONE,
	 .info_len_off = 2, .info_len_len = 3,
	 .get_cdb_info = get_cdb_info_len_3},
	{.ops = 0x0A, .devkey = "    M           ",
	 .info_op_name = "SEND(6)",
	 .info_data_direction = SCST_DATA_WRITE,
	 .info_op_flags = FLAG_NONE,
	 .info_len_off = 2, .info_len_len = 3,
	 .get_cdb_info = get_cdb_info_len_3},
	{.ops = 0x0B, .devkey = "O   OO OV       ",
	 .info_op_name = "SEEK(6)",
	 .info_data_direction = SCST_DATA_NONE,
	 .info_op_flags = FLAG_NONE,
	 .info_lba_off = 2, .info_lba_len = 2,
	 .get_cdb_info = get_cdb_info_lba_2_none},
	{.ops = 0x0B, .devkey = "  O             ",
	 .info_op_name = "SLEW AND PRINT",
	 .info_data_direction = SCST_DATA_NONE,
	 .info_op_flags = FLAG_NONE,
	 .get_cdb_info = get_cdb_info_none},
	{.ops = 0x0C, .devkey = " VVVVV  V       ",
	 .info_op_name = "SEEK BLOCK",
	 .info_data_direction = SCST_DATA_NONE,
	 .info_op_flags = SCST_LONG_TIMEOUT,
	 .get_cdb_info = get_cdb_info_none},
	{.ops = 0x0D, .devkey = " VVVVV  V       ",
	 .info_op_name = "PARTITION",
	 .info_data_direction = SCST_DATA_NONE,
	 .info_op_flags = SCST_LONG_TIMEOUT|SCST_WRITE_MEDIUM,
	 .get_cdb_info = get_cdb_info_none},
	{.ops = 0x0F, .devkey = " OVVVV  V       ",
	 .info_op_name = "READ REVERSE",
	 .info_data_direction = SCST_DATA_READ,
	 .info_op_flags = SCST_TRANSFER_LEN_TYPE_FIXED|
			 SCST_WRITE_EXCL_ALLOWED,
	 .info_len_off = 12, .info_len_len = 3,
	 .get_cdb_info = get_cdb_info_len_3},
	{.ops = 0x10, .devkey = " M V V          ",
	 .info_op_name = "WRITE FILEMARKS(6)",
	 .info_data_direction = SCST_DATA_NONE,
	 .info_op_flags = SCST_WRITE_MEDIUM,
	 .get_cdb_info = get_cdb_info_none},
	{.ops = 0x10, .devkey = "  O O           ",
	 .info_op_name = "SYNCHRONIZE BUFFER",
	 .info_data_direction = SCST_DATA_NONE,
	 .info_op_flags = FLAG_NONE,
	 .get_cdb_info = get_cdb_info_none},
	{.ops = 0x11, .devkey = "VMVVVV          ",
	 .info_op_name = "SPACE",
	 .info_data_direction = SCST_DATA_NONE,
	 .info_op_flags = SCST_LONG_TIMEOUT|
			 SCST_WRITE_EXCL_ALLOWED,
	 .get_cdb_info = get_cdb_info_none},
	{.ops = 0x12, .devkey = "MMMMMMMMMMMMMMMM",
	 .info_op_name = "INQUIRY",
	 .info_data_direction = SCST_DATA_READ,
	 .info_op_flags = SCST_SMALL_TIMEOUT|SCST_IMPLICIT_HQ|SCST_SKIP_UA|
		SCST_REG_RESERVE_ALLOWED|SCST_WRITE_EXCL_ALLOWED|
		SCST_EXCL_ACCESS_ALLOWED,
	 .info_len_off = 3, .info_len_len = 2,
	 .get_cdb_info = get_cdb_info_len_2},
	{.ops = 0x13, .devkey = " O              ",
	 .info_op_name = "VERIFY(6)",
	 .info_data_direction = SCST_DATA_UNKNOWN,
	 .info_op_flags = SCST_TRANSFER_LEN_TYPE_FIXED|SCST_WRITE_EXCL_ALLOWED,
	 .info_len_off = 2, .info_len_len = 3,
	 .get_cdb_info = get_cdb_info_verify6},
	{.ops = 0x14, .devkey = " OOVVV          ",
	 .info_op_name = "RECOVER BUFFERED DATA",
	 .info_data_direction = SCST_DATA_READ,
	 .info_op_flags = SCST_TRANSFER_LEN_TYPE_FIXED|SCST_WRITE_EXCL_ALLOWED,
	 .info_len_off = 2, .info_len_len = 3,
	 .get_cdb_info = get_cdb_info_len_3},
	{.ops = 0x15, .devkey = "OMOOOOOOOOOOOOOO",
	 .info_op_name = "MODE SELECT(6)",
	 .info_data_direction = SCST_DATA_WRITE,
	 .info_op_flags = SCST_STRICTLY_SERIALIZED,
	 .info_len_off = 4, .info_len_len = 1,
	 .get_cdb_info = get_cdb_info_len_1},
	{.ops = 0x16, .devkey = "MMMMMMMMMMMMMMMM",
	 .info_op_name = "RESERVE",
	 .info_data_direction = SCST_DATA_NONE,
	 .info_op_flags = SCST_SMALL_TIMEOUT|SCST_LOCAL_CMD|SCST_SERIALIZED|
			 SCST_WRITE_EXCL_ALLOWED|SCST_EXCL_ACCESS_ALLOWED,
	 .get_cdb_info = get_cdb_info_none},
	{.ops = 0x17, .devkey = "MMMMMMMMMMMMMMMM",
	 .info_op_name = "RELEASE",
	 .info_data_direction = SCST_DATA_NONE,
	 .info_op_flags = SCST_SMALL_TIMEOUT|SCST_LOCAL_CMD|SCST_SERIALIZED|
		SCST_REG_RESERVE_ALLOWED|SCST_WRITE_EXCL_ALLOWED|
		SCST_EXCL_ACCESS_ALLOWED,
	 .get_cdb_info = get_cdb_info_none},
	{.ops = 0x19, .devkey = " MVVVV          ",
	 .info_op_name = "ERASE",
	 .info_data_direction = SCST_DATA_NONE,
	 .info_op_flags = SCST_LONG_TIMEOUT|SCST_WRITE_MEDIUM,
	 .get_cdb_info = get_cdb_info_none},
	{.ops = 0x1A, .devkey = "OMOOOOOOOOOOOOOO",
	 .info_op_name = "MODE SENSE(6)",
	 .info_data_direction = SCST_DATA_READ,
	 .info_op_flags = SCST_SMALL_TIMEOUT |
		 SCST_WRITE_EXCL_ALLOWED,
	 .info_len_off = 4, .info_len_len = 1,
	 .get_cdb_info = get_cdb_info_len_1},
	{.ops = 0x1B, .devkey = "      O         ",
	 .info_op_name = "SCAN",
	 .info_data_direction = SCST_DATA_NONE,
	 .info_op_flags = FLAG_NONE,
	 .get_cdb_info = get_cdb_info_none},
	{.ops = 0x1B, .devkey = " O              ",
	 .info_op_name = "LOAD UNLOAD",
	 .info_data_direction = SCST_DATA_NONE,
	 .info_op_flags = SCST_LONG_TIMEOUT,
	 .get_cdb_info = get_cdb_info_none},
	{.ops = 0x1B, .devkey = "  O             ",
	 .info_op_name = "STOP PRINT",
	 .info_data_direction = SCST_DATA_NONE,
	 .info_op_flags = FLAG_NONE,
	 .get_cdb_info = get_cdb_info_none},
	{.ops = 0x1B, .devkey = "O   OO O    O   ",
	 .info_op_name = "START STOP UNIT",
	 .info_data_direction = SCST_DATA_NONE,
	 .info_op_flags = SCST_LONG_TIMEOUT,
	 .get_cdb_info = get_cdb_info_start_stop},
	{.ops = 0x1C, .devkey = "OOOOOOOOOOOOOOOO",
	 .info_op_name = "RECEIVE DIAGNOSTIC RESULTS",
	 .info_data_direction = SCST_DATA_READ,
	 .info_op_flags = SCST_WRITE_EXCL_ALLOWED,
	 .info_len_off = 3, .info_len_len = 2,
	 .get_cdb_info = get_cdb_info_len_2},
	{.ops = 0x1D, .devkey = "MMMMMMMMMMMMMMMM",
	 .info_op_name = "SEND DIAGNOSTIC",
	 .info_data_direction = SCST_DATA_WRITE,
	 .info_op_flags = FLAG_NONE,
	 .info_len_off = 3, .info_len_len = 2,
	 .get_cdb_info = get_cdb_info_len_2},
	{.ops = 0x1E, .devkey = "OOOOOOOOOOOOOOOO",
	 .info_op_name = "PREVENT ALLOW MEDIUM REMOVAL",
	 .info_data_direction = SCST_DATA_NONE,
	 .info_op_flags = SCST_LONG_TIMEOUT,
	 .get_cdb_info = get_cdb_info_prevent_allow_medium_removal},
	{.ops = 0x1F, .devkey = "            O   ",
	 .info_op_name = "PORT STATUS",
	 .info_data_direction = SCST_DATA_NONE,
	 .info_op_flags = FLAG_NONE,
	 .get_cdb_info = get_cdb_info_none},

	 /* 10-bytes length CDB */
	{.ops = 0x23, .devkey = "V   VV V        ",
	 .info_op_name = "READ FORMAT CAPACITY",
	 .info_data_direction = SCST_DATA_READ,
	 .info_op_flags = FLAG_NONE,
	 .info_len_off = 7, .info_len_len = 2,
	 .get_cdb_info = get_cdb_info_len_2},
	{.ops = 0x24, .devkey = "    VVM         ",
	 .info_op_name = "SET WINDOW",
	 .info_data_direction = SCST_DATA_WRITE,
	 .info_op_flags = FLAG_NONE,
	 .info_len_off = 6, .info_len_len = 3,
	 .get_cdb_info = get_cdb_info_len_3},
	{.ops = 0x25, .devkey = "M   MM M        ",
	 .info_op_name = "READ CAPACITY",
	 .info_data_direction = SCST_DATA_READ,
	 .info_op_flags = SCST_IMPLICIT_HQ|SCST_REG_RESERVE_ALLOWED|
		SCST_WRITE_EXCL_ALLOWED|SCST_EXCL_ACCESS_ALLOWED,
	 .get_cdb_info = get_cdb_info_read_capacity},
	{.ops = 0x25, .devkey = "      O         ",
	 .info_op_name = "GET WINDOW",
	 .info_data_direction = SCST_DATA_READ,
	 .info_op_flags = FLAG_NONE,
	 .info_len_off = 6, .info_len_len = 3,
	 .get_cdb_info = get_cdb_info_len_3},
	{.ops = 0x28, .devkey = "M   MMMM        ",
	 .info_op_name = "READ(10)",
	 .info_data_direction = SCST_DATA_READ,
	 .info_op_flags = SCST_TRANSFER_LEN_TYPE_FIXED|
#ifdef CONFIG_SCST_TEST_IO_IN_SIRQ
			 SCST_TEST_IO_IN_SIRQ_ALLOWED|
#endif
			 SCST_WRITE_EXCL_ALLOWED,
	 .info_lba_off = 2, .info_lba_len = 4,
	 .info_len_off = 7, .info_len_len = 2,
	 .get_cdb_info = get_cdb_info_lba_4_len_2},
	{.ops = 0x28, .devkey = "         O      ",
	 .info_op_name = "GET MESSAGE(10)",
	 .info_data_direction = SCST_DATA_READ,
	 .info_op_flags = FLAG_NONE,
	 .info_len_off = 7, .info_len_len = 2,
	 .get_cdb_info = get_cdb_info_len_2},
	{.ops = 0x29, .devkey = "V   VV O        ",
	 .info_op_name = "READ GENERATION",
	 .info_data_direction = SCST_DATA_READ,
	 .info_op_flags = FLAG_NONE,
	 .info_len_off = 8, .info_len_len = 1,
	 .get_cdb_info = get_cdb_info_len_1},
	{.ops = 0x2A, .devkey = "O   MO M        ",
	 .info_op_name = "WRITE(10)",
	 .info_data_direction = SCST_DATA_WRITE,
	 .info_op_flags = SCST_TRANSFER_LEN_TYPE_FIXED|
#ifdef CONFIG_SCST_TEST_IO_IN_SIRQ
			  SCST_TEST_IO_IN_SIRQ_ALLOWED|
#endif
			  SCST_WRITE_MEDIUM,
	 .info_lba_off = 2, .info_lba_len = 4,
	 .info_len_off = 7, .info_len_len = 2,
	 .get_cdb_info = get_cdb_info_lba_4_len_2},
	{.ops = 0x2A, .devkey = "         O      ",
	 .info_op_name = "SEND MESSAGE(10)",
	 .info_data_direction = SCST_DATA_WRITE,
	 .info_op_flags = FLAG_NONE,
	 .info_len_off = 7, .info_len_len = 2,
	 .get_cdb_info = get_cdb_info_len_2},
	{.ops = 0x2A, .devkey = "      O         ",
	 .info_op_name = "SEND(10)",
	 .info_data_direction = SCST_DATA_WRITE,
	 .info_op_flags = FLAG_NONE,
	 .info_len_off = 7, .info_len_len = 2,
	 .get_cdb_info = get_cdb_info_len_2},
	{.ops = 0x2B, .devkey = " O              ",
	 .info_op_name = "LOCATE",
	 .info_data_direction = SCST_DATA_NONE,
	 .info_op_flags = SCST_LONG_TIMEOUT|SCST_WRITE_EXCL_ALLOWED,
	 .get_cdb_info = get_cdb_info_none},
	{.ops = 0x2B, .devkey = "        O       ",
	 .info_op_name = "POSITION TO ELEMENT",
	 .info_data_direction = SCST_DATA_NONE,
	 .info_op_flags = SCST_LONG_TIMEOUT,
	 .get_cdb_info = get_cdb_info_none},
	{.ops = 0x2B, .devkey = "O   OO O        ",
	 .info_op_name = "SEEK(10)",
	 .info_data_direction = SCST_DATA_NONE,
	 .info_op_flags = FLAG_NONE,
	 .info_lba_off = 2, .info_lba_len = 4,
	 .get_cdb_info = get_cdb_info_lba_4_none},
	{.ops = 0x2C, .devkey = "V    O O        ",
	 .info_op_name = "ERASE(10)",
	 .info_data_direction = SCST_DATA_NONE,
	 .info_op_flags = SCST_LONG_TIMEOUT|SCST_WRITE_MEDIUM,
	 .get_cdb_info = get_cdb_info_none},
	{.ops = 0x2D, .devkey = "V   O  O        ",
	 .info_op_name = "READ UPDATED BLOCK",
	 .info_data_direction = SCST_DATA_READ,
	 .info_op_flags = SCST_TRANSFER_LEN_TYPE_FIXED,
	 .get_cdb_info = get_cdb_info_single},
	{.ops = 0x2E, .devkey = "O   OO O        ",
	 .info_op_name = "WRITE AND VERIFY(10)",
	 .info_data_direction = SCST_DATA_WRITE,
	 .info_op_flags = SCST_TRANSFER_LEN_TYPE_FIXED|SCST_WRITE_MEDIUM,
	 .info_lba_off = 2, .info_lba_len = 4,
	 .info_len_off = 7, .info_len_len = 2,
	 .get_cdb_info = get_cdb_info_lba_4_len_2},
	{.ops = 0x2F, .devkey = "O   OO O        ",
	 .info_op_name = "VERIFY(10)",
	 .info_data_direction = SCST_DATA_UNKNOWN,
	 .info_op_flags = SCST_TRANSFER_LEN_TYPE_FIXED|SCST_WRITE_EXCL_ALLOWED,
	 .info_lba_off = 2, .info_lba_len = 4,
	 .info_len_off = 7, .info_len_len = 2,
	 .get_cdb_info = get_cdb_info_verify10},
	{.ops = 0x33, .devkey = "    OO O        ",
	 .info_op_name = "SET LIMITS(10)",
	 .info_data_direction = SCST_DATA_NONE,
	 .info_op_flags = FLAG_NONE,
	 .get_cdb_info = get_cdb_info_none},
	{.ops = 0x34, .devkey = " O              ",
	 .info_op_name = "READ POSITION",
	 .info_data_direction = SCST_DATA_READ,
	 .info_op_flags = SCST_SMALL_TIMEOUT|SCST_WRITE_EXCL_ALLOWED,
	 .info_len_off = 7, .info_len_len = 2,
	 .get_cdb_info = get_cdb_info_read_pos},
	{.ops = 0x34, .devkey = "      O         ",
	 .info_op_name = "GET DATA BUFFER STATUS",
	 .info_data_direction = SCST_DATA_READ,
	 .info_op_flags = FLAG_NONE,
	 .info_len_off = 7, .info_len_len = 2,
	 .get_cdb_info = get_cdb_info_len_2},
	{.ops = 0x34, .devkey = "O   OO O        ",
	 .info_op_name = "PRE-FETCH",
	 .info_data_direction = SCST_DATA_NONE,
	 .info_op_flags = SCST_WRITE_EXCL_ALLOWED,
	 .info_lba_off = 2, .info_lba_len = 4,
	 .info_len_off = 7, .info_len_len = 2,
	 .get_cdb_info = get_cdb_info_lba_4_none},
	{.ops = 0x35, .devkey = "O   OO O        ",
	 .info_op_name = "SYNCHRONIZE CACHE(10)",
	 .info_data_direction = SCST_DATA_NONE,
	 .info_op_flags = FLAG_NONE,
	 .info_lba_off = 2, .info_lba_len = 4,
	 .info_len_off = 7, .info_len_len = 2,
	 .get_cdb_info = get_cdb_info_lba_4_none},
	{.ops = 0x36, .devkey = "O   OO O        ",
	 .info_op_name = "LOCK UNLOCK CACHE",
	 .info_data_direction = SCST_DATA_NONE,
	 .info_op_flags = SCST_WRITE_EXCL_ALLOWED,
	 .get_cdb_info = get_cdb_info_none},
	{.ops = 0x37, .devkey = "O      O        ",
	 .info_op_name = "READ DEFECT DATA(10)",
	 .info_data_direction = SCST_DATA_READ,
	 .info_op_flags = SCST_WRITE_EXCL_ALLOWED,
	 .info_len_off = 7, .info_len_len = 2,
	 .get_cdb_info = get_cdb_info_len_2},
	{.ops = 0x37, .devkey = "        O       ",
	 .info_op_name = "INIT ELEMENT STATUS WRANGE",
	 .info_data_direction = SCST_DATA_NONE,
	 .info_op_flags = SCST_LONG_TIMEOUT,
	 .get_cdb_info = get_cdb_info_none},
	{.ops = 0x38, .devkey = "    O  O        ",
	 .info_op_name = "MEDIUM SCAN",
	 .info_data_direction = SCST_DATA_READ,
	 .info_op_flags = FLAG_NONE,
	 .info_len_off = 8, .info_len_len = 1,
	 .get_cdb_info = get_cdb_info_len_1},
	{.ops = 0x3B, .devkey = "OOOOOOOOOOOOOOOO",
	 .info_op_name = "WRITE BUFFER",
	 .info_data_direction = SCST_DATA_WRITE,
	 .info_op_flags = SCST_SMALL_TIMEOUT,
	 .info_len_off = 6, .info_len_len = 3,
	 .get_cdb_info = get_cdb_info_len_3},
	{.ops = 0x3C, .devkey = "OOOOOOOOOOOOOOOO",
	 .info_op_name = "READ BUFFER",
	 .info_data_direction = SCST_DATA_READ,
	 .info_op_flags = SCST_SMALL_TIMEOUT |
		 SCST_WRITE_EXCL_ALLOWED,
	 .info_len_off = 6, .info_len_len = 3,
	 .get_cdb_info = get_cdb_info_len_3},
	{.ops = 0x3D, .devkey = "    O  O        ",
	 .info_op_name = "UPDATE BLOCK",
	 .info_data_direction = SCST_DATA_WRITE,
	 .info_op_flags = SCST_TRANSFER_LEN_TYPE_FIXED,
	 .get_cdb_info = get_cdb_info_single},
	{.ops = 0x3E, .devkey = "O   OO O        ",
	 .info_op_name = "READ LONG",
	 .info_data_direction = SCST_DATA_READ,
	 .info_op_flags = FLAG_NONE,
	 .info_lba_off = 2, .info_lba_len = 4,
	 .info_len_off = 7, .info_len_len = 2,
	 .get_cdb_info = get_cdb_info_lba_4_len_2},
	{.ops = 0x3F, .devkey = "O   O  O        ",
	 .info_op_name = "WRITE LONG",
	 .info_data_direction = SCST_DATA_WRITE,
	 .info_op_flags = SCST_WRITE_MEDIUM,
	 .info_lba_off = 2, .info_lba_len = 4,
	 .info_len_off = 7, .info_len_len = 2,
	 .get_cdb_info = get_cdb_info_lba_4_len_2},
	{.ops = 0x40, .devkey = "OOOOOOOOOO      ",
	 .info_op_name = "CHANGE DEFINITION",
	 .info_data_direction = SCST_DATA_WRITE,
	 .info_op_flags = SCST_SMALL_TIMEOUT,
	 .info_len_off = 8, .info_len_len = 1,
	 .get_cdb_info = get_cdb_info_len_1},
	{.ops = 0x41, .devkey = "O               ",
	 .info_op_name = "WRITE SAME(10)",
	 .info_data_direction = SCST_DATA_WRITE,
	 .info_op_flags = SCST_TRANSFER_LEN_TYPE_FIXED|SCST_WRITE_MEDIUM,
	 .info_lba_off = 2, .info_lba_len = 4,
	 .info_len_off = 7, .info_len_len = 2,
	 .get_cdb_info = get_cdb_info_write_same10},
	{.ops = 0x42, .devkey = "     O          ",
	 .info_op_name = "READ SUB-CHANNEL",
	 .info_data_direction = SCST_DATA_READ,
	 .info_op_flags = FLAG_NONE,
	 .info_len_off = 7, .info_len_len = 2,
	 .get_cdb_info = get_cdb_info_len_2},
	{.ops = 0x42, .devkey = "O               ",
	 .info_op_name = "UNMAP",
	 .info_data_direction = SCST_DATA_WRITE,
	 .info_op_flags = SCST_WRITE_MEDIUM|SCST_DESCRIPTORS_BASED,
	 .info_len_off = 7, .info_len_len = 2,
	 .get_cdb_info = get_cdb_info_len_2},
	{.ops = 0x43, .devkey = "     O          ",
	 .info_op_name = "READ TOC/PMA/ATIP",
	 .info_data_direction = SCST_DATA_READ,
	 .info_op_flags = FLAG_NONE,
	 .info_len_off = 7, .info_len_len = 2,
	 .get_cdb_info = get_cdb_info_len_2},
	{.ops = 0x44, .devkey = " M              ",
	 .info_op_name = "REPORT DENSITY SUPPORT",
	 .info_data_direction = SCST_DATA_READ,
	 .info_op_flags = SCST_REG_RESERVE_ALLOWED|SCST_WRITE_EXCL_ALLOWED|
			SCST_EXCL_ACCESS_ALLOWED,
	 .info_len_off = 7, .info_len_len = 2,
	 .get_cdb_info = get_cdb_info_len_2},
	{.ops = 0x44, .devkey = "     O          ",
	 .info_op_name = "READ HEADER",
	 .info_data_direction = SCST_DATA_READ,
	 .info_op_flags = FLAG_NONE,
	 .info_len_off = 7, .info_len_len = 2,
	 .get_cdb_info = get_cdb_info_len_2},
	{.ops = 0x45, .devkey = "     O          ",
	 .info_op_name = "PLAY AUDIO(10)",
	 .info_data_direction = SCST_DATA_NONE,
	 .info_op_flags = FLAG_NONE,
	 .get_cdb_info = get_cdb_info_none},
	{.ops = 0x46, .devkey = "     O          ",
	 .info_op_name = "GET CONFIGURATION",
	 .info_data_direction = SCST_DATA_READ,
	 .info_op_flags = FLAG_NONE,
	 .info_len_off = 7, .info_len_len = 2,
	 .get_cdb_info = get_cdb_info_len_2},
	{.ops = 0x47, .devkey = "     O          ",
	 .info_op_name = "PLAY AUDIO MSF",
	 .info_data_direction = SCST_DATA_NONE,
	 .info_op_flags = FLAG_NONE,
	 .get_cdb_info = get_cdb_info_none},
	{.ops = 0x48, .devkey = "     O          ",
	 .info_op_name = "PLAY AUDIO TRACK INDEX",
	 .info_data_direction = SCST_DATA_NONE,
	 .info_op_flags = FLAG_NONE,
	 .get_cdb_info = get_cdb_info_none},
	{.ops = 0x49, .devkey = "     O          ",
	 .info_op_name = "PLAY TRACK RELATIVE(10)",
	 .info_data_direction = SCST_DATA_NONE,
	 .info_op_flags = FLAG_NONE,
	 .get_cdb_info = get_cdb_info_none},
	{.ops = 0x4A, .devkey = "     O          ",
	 .info_op_name = "GET EVENT STATUS NOTIFICATION",
	 .info_data_direction = SCST_DATA_READ,
	 .info_op_flags = FLAG_NONE,
	 .info_len_off = 7, .info_len_len = 2,
	 .get_cdb_info = get_cdb_info_len_2},
	{.ops = 0x4B, .devkey = "     O          ",
	 .info_op_name = "PAUSE/RESUME",
	 .info_data_direction = SCST_DATA_NONE,
	 .info_op_flags = FLAG_NONE,
	 .get_cdb_info = get_cdb_info_none},
	{.ops = 0x4C, .devkey = "OOOOOOOOOOOOOOOO",
	 .info_op_name = "LOG SELECT",
	 .info_data_direction = SCST_DATA_WRITE,
	 .info_op_flags = SCST_STRICTLY_SERIALIZED,
	 .info_len_off = 7, .info_len_len = 2,
	 .get_cdb_info = get_cdb_info_len_2},
	{.ops = 0x4D, .devkey = "OOOOOOOOOOOOOOOO",
	 .info_op_name = "LOG SENSE",
	 .info_data_direction = SCST_DATA_READ,
	 .info_op_flags = SCST_SMALL_TIMEOUT|SCST_REG_RESERVE_ALLOWED|
			SCST_WRITE_EXCL_ALLOWED|SCST_EXCL_ACCESS_ALLOWED,
	 .info_len_off = 7, .info_len_len = 2,
	 .get_cdb_info = get_cdb_info_len_2},
	{.ops = 0x4E, .devkey = "     O          ",
	 .info_op_name = "STOP PLAY/SCAN",
	 .info_data_direction = SCST_DATA_NONE,
	 .info_op_flags = FLAG_NONE,
	 .get_cdb_info = get_cdb_info_none},
	{.ops = 0x50, .devkey = "O               ",
	 .info_op_name = "XDWRITE(10)",
	 .info_data_direction = SCST_DATA_WRITE,
	 .info_op_flags = SCST_WRITE_MEDIUM,
	 .info_lba_off = 2, .info_lba_len = 4,
	 .info_len_off = 7, .info_len_len = 2,
	 .get_cdb_info = get_cdb_info_lba_4_len_2},
	{.ops = 0x51, .devkey = "     O          ",
	 .info_op_name = "READ DISC INFORMATION",
	 .info_data_direction = SCST_DATA_READ,
	 .info_op_flags = FLAG_NONE,
	 .info_len_off = 7, .info_len_len = 2,
	 .get_cdb_info = get_cdb_info_len_2},
	{.ops = 0x51, .devkey = "O               ",
	 .info_op_name = "XPWRITE",
	 .info_data_direction = SCST_DATA_WRITE,
	 .info_op_flags = SCST_WRITE_MEDIUM,
	 .info_lba_off = 2, .info_lba_len = 4,
	 .info_len_off = 7, .info_len_len = 2,
	 .get_cdb_info = get_cdb_info_lba_4_len_2},
	{.ops = 0x52, .devkey = "     O          ",
	 .info_op_name = "READ TRACK INFORMATION",
	 .info_data_direction = SCST_DATA_READ,
	 .info_op_flags = FLAG_NONE,
	 .info_len_off = 7, .info_len_len = 2,
	 .get_cdb_info = get_cdb_info_len_2},
	{.ops = 0x53, .devkey = "O               ",
	 .info_op_name = "XDWRITEREAD(10)",
	 .info_data_direction = SCST_DATA_BIDI,
	 .info_op_flags = SCST_TRANSFER_LEN_TYPE_FIXED|SCST_WRITE_MEDIUM,
	 .info_lba_off = 2, .info_lba_len = 4,
	 .info_len_off = 7, .info_len_len = 2,
	 .get_cdb_info = get_cdb_info_bidi_lba_4_len_2},
	{.ops = 0x53, .devkey = "     O          ",
	 .info_op_name = "RESERVE TRACK",
	 .info_data_direction = SCST_DATA_NONE,
	 .info_op_flags = FLAG_NONE,
	 .get_cdb_info = get_cdb_info_none},
	{.ops = 0x54, .devkey = "     O          ",
	 .info_op_name = "SEND OPC INFORMATION",
	 .info_data_direction = SCST_DATA_WRITE,
	 .info_op_flags = FLAG_NONE,
	 .info_len_off = 7, .info_len_len = 2,
	 .get_cdb_info = get_cdb_info_len_2},
	{.ops = 0x55, .devkey = "OOOOOOOOOOOOOOOO",
	 .info_op_name = "MODE SELECT(10)",
	 .info_data_direction = SCST_DATA_WRITE,
	 .info_op_flags = SCST_STRICTLY_SERIALIZED,
	 .info_len_off = 7, .info_len_len = 2,
	 .get_cdb_info = get_cdb_info_len_2},
	{.ops = 0x56, .devkey = "OOOOOOOOOOOOOOOO",
	 .info_op_name = "RESERVE(10)",
	 .info_data_direction = SCST_DATA_NONE,
	 .info_op_flags = SCST_SMALL_TIMEOUT|SCST_LOCAL_CMD|SCST_SERIALIZED|
			SCST_WRITE_EXCL_ALLOWED|SCST_EXCL_ACCESS_ALLOWED,
	 .get_cdb_info = get_cdb_info_none},
	{.ops = 0x57, .devkey = "OOOOOOOOOOOOOOOO",
	 .info_op_name = "RELEASE(10)",
	 .info_data_direction = SCST_DATA_NONE,
	 .info_op_flags = SCST_SMALL_TIMEOUT|SCST_LOCAL_CMD|SCST_SERIALIZED|
			SCST_REG_RESERVE_ALLOWED|SCST_WRITE_EXCL_ALLOWED|
			SCST_EXCL_ACCESS_ALLOWED,
	 .get_cdb_info = get_cdb_info_none},
	{.ops = 0x58, .devkey = "     O          ",
	 .info_op_name = "REPAIR TRACK",
	 .info_data_direction = SCST_DATA_NONE,
	 .info_op_flags = SCST_WRITE_MEDIUM,
	 .get_cdb_info = get_cdb_info_none},
	{.ops = 0x5A, .devkey = "OOOOOOOOOOOOOOOO",
	 .info_op_name = "MODE SENSE(10)",
	 .info_data_direction = SCST_DATA_READ,
	 .info_op_flags = SCST_SMALL_TIMEOUT |
		 SCST_WRITE_EXCL_ALLOWED,
	 .info_len_off = 7, .info_len_len = 2,
	 .get_cdb_info = get_cdb_info_len_2},
	{.ops = 0x5B, .devkey = "     O          ",
	 .info_op_name = "CLOSE TRACK/SESSION",
	 .info_data_direction = SCST_DATA_NONE,
	 .info_op_flags = FLAG_NONE,
	 .get_cdb_info = get_cdb_info_none},
	{.ops = 0x5C, .devkey = "     O          ",
	 .info_op_name = "READ BUFFER CAPACITY",
	 .info_data_direction = SCST_DATA_READ,
	 .info_op_flags = FLAG_NONE,
	 .info_len_off = 7, .info_len_len = 2,
	 .get_cdb_info = get_cdb_info_len_2},
	{.ops = 0x5D, .devkey = "     O          ",
	 .info_op_name = "SEND CUE SHEET",
	 .info_data_direction = SCST_DATA_WRITE,
	 .info_op_flags = FLAG_NONE,
	 .info_len_off = 6, .info_len_len = 3,
	 .get_cdb_info = get_cdb_info_len_3},
	{.ops = 0x5E, .devkey = "OOOOO OOOO      ",
	 .info_op_name = "PERSISTENT RESERVE IN",
	 .info_data_direction = SCST_DATA_READ,
	 .info_op_flags = SCST_SMALL_TIMEOUT|SCST_LOCAL_CMD|SCST_SERIALIZED|
			SCST_WRITE_EXCL_ALLOWED|SCST_EXCL_ACCESS_ALLOWED,
	 .info_len_off = 5, .info_len_len = 4,
	 .get_cdb_info = get_cdb_info_len_4},
	{.ops = 0x5F, .devkey = "OOOOO OOOO      ",
	 .info_op_name = "PERSISTENT RESERVE OUT",
	 .info_data_direction = SCST_DATA_WRITE,
	 .info_op_flags = SCST_SMALL_TIMEOUT|SCST_LOCAL_CMD|SCST_SERIALIZED|
			SCST_WRITE_EXCL_ALLOWED|SCST_EXCL_ACCESS_ALLOWED,
	 .info_len_off = 5, .info_len_len = 4,
	 .get_cdb_info = get_cdb_info_len_4},

	/* 16-bytes length CDB */
	{.ops = 0x80, .devkey = " O              ",
	 .info_op_name = "WRITE FILEMARKS(16)",
	 .info_data_direction = SCST_DATA_NONE,
	 .info_op_flags = SCST_WRITE_MEDIUM,
	 .get_cdb_info = get_cdb_info_none},
	{.ops = 0x81, .devkey = "O   OO O        ",
	 .info_op_name = "REBUILD",
	 .info_data_direction = SCST_DATA_WRITE,
	 .info_op_flags = SCST_WRITE_MEDIUM,
	 .info_len_off = 10, .info_len_len = 4,
	 .get_cdb_info = get_cdb_info_len_4},
	{.ops = 0x82, .devkey = "O   OO O        ",
	 .info_op_name = "REGENERATE",
	 .info_data_direction = SCST_DATA_WRITE,
	 .info_op_flags = SCST_WRITE_MEDIUM,
	 .info_len_off = 10, .info_len_len = 4,
	 .get_cdb_info = get_cdb_info_len_4},
	{.ops = 0x83, .devkey = "OOOOOOOOOOOOOOOO",
	 .info_op_name = "EXTENDED COPY",
	 .info_data_direction = SCST_DATA_WRITE,
	 .info_op_flags = SCST_WRITE_MEDIUM,
	 .info_len_off = 10, .info_len_len = 4,
	 .get_cdb_info = get_cdb_info_len_4},
	{.ops = 0x84, .devkey = "OOOOOOOOOOOOOOOO",
	 .info_op_name = "RECEIVE COPY RESULT",
	 .info_data_direction = SCST_DATA_READ,
	 .info_op_flags = SCST_WRITE_EXCL_ALLOWED|SCST_EXCL_ACCESS_ALLOWED,
	 .info_len_off = 10, .info_len_len = 4,
	 .get_cdb_info = get_cdb_info_len_4},
	{.ops = 0x85, .devkey = "O    O        O ",
	 .info_op_name = "ATA PASS-THROUGH(16)",
	 .info_data_direction = SCST_DATA_NONE,
	 .info_op_flags = FLAG_NONE,
	 .info_lba_off = 7, .info_lba_len = 6,
	 .get_cdb_info = get_cdb_info_apt},
	{.ops = 0x86, .devkey = "OOOOOOOOOO      ",
	 .info_op_name = "ACCESS CONTROL IN",
	 .info_data_direction = SCST_DATA_NONE,
	 .info_op_flags = SCST_REG_RESERVE_ALLOWED|SCST_WRITE_EXCL_ALLOWED|
				SCST_EXCL_ACCESS_ALLOWED,
	 .get_cdb_info = get_cdb_info_none},
	{.ops = 0x87, .devkey = "OOOOOOOOOO      ",
	 .info_op_name = "ACCESS CONTROL OUT",
	 .info_data_direction = SCST_DATA_NONE,
	 .info_op_flags = SCST_REG_RESERVE_ALLOWED|SCST_WRITE_EXCL_ALLOWED|
				SCST_EXCL_ACCESS_ALLOWED,
	 .get_cdb_info = get_cdb_info_none},
	{.ops = 0x88, .devkey = "M   MMMM        ",
	 .info_op_name = "READ(16)",
	 .info_data_direction = SCST_DATA_READ,
	 .info_op_flags = SCST_TRANSFER_LEN_TYPE_FIXED|
#ifdef CONFIG_SCST_TEST_IO_IN_SIRQ
			 SCST_TEST_IO_IN_SIRQ_ALLOWED|
#endif
			 SCST_WRITE_EXCL_ALLOWED,
	 .info_lba_off = 2, .info_lba_len = 8,
	 .info_len_off = 10, .info_len_len = 4,
	 .get_cdb_info = get_cdb_info_lba_8_len_4},
	{.ops = 0x89, .devkey = "O               ",
	 .info_op_name = "COMPARE AND WRITE",
	 .info_data_direction = SCST_DATA_WRITE,
	 .info_op_flags = SCST_TRANSFER_LEN_TYPE_FIXED|SCST_WRITE_MEDIUM|
			  SCST_SERIALIZED,
	 .info_lba_off = 2, .info_lba_len = 8,
	 .info_len_off = 13, .info_len_len = 1,
	 .get_cdb_info = get_cdb_info_compare_and_write},
	{.ops = 0x8A, .devkey = "O   OO O        ",
	 .info_op_name = "WRITE(16)",
	 .info_data_direction = SCST_DATA_WRITE,
	 .info_op_flags = SCST_TRANSFER_LEN_TYPE_FIXED|
#ifdef CONFIG_SCST_TEST_IO_IN_SIRQ
			  SCST_TEST_IO_IN_SIRQ_ALLOWED|
#endif
			  SCST_WRITE_MEDIUM,
	 .info_lba_off = 2, .info_lba_len = 8,
	 .info_len_off = 10, .info_len_len = 4,
	 .get_cdb_info = get_cdb_info_lba_8_len_4},
	{.ops = 0x8C, .devkey = " OOOOOOOOO      ",
	 .info_op_name = "READ ATTRIBUTE",
	 .info_data_direction = SCST_DATA_READ,
	 .info_op_flags = SCST_WRITE_EXCL_ALLOWED,
	 .info_len_off = 10, .info_len_len = 4,
	 .get_cdb_info = get_cdb_info_len_4},
	{.ops = 0x8D, .devkey = " OOOOOOOOO      ",
	 .info_op_name = "WRITE ATTRIBUTE",
	 .info_data_direction = SCST_DATA_WRITE,
	 .info_op_flags = SCST_WRITE_MEDIUM,
	 .info_len_off = 10, .info_len_len = 4,
	 .get_cdb_info = get_cdb_info_len_4},
	{.ops = 0x8E, .devkey = "O   OO O        ",
	 .info_op_name = "WRITE AND VERIFY(16)",
	 .info_data_direction = SCST_DATA_WRITE,
	 .info_op_flags = SCST_TRANSFER_LEN_TYPE_FIXED|SCST_WRITE_MEDIUM,
	 .info_lba_off = 2, .info_lba_len = 8,
	 .info_len_off = 10, .info_len_len = 4,
	 .get_cdb_info = get_cdb_info_lba_8_len_4},
	{.ops = 0x8F, .devkey = "O   OO O        ",
	 .info_op_name = "VERIFY(16)",
	 .info_data_direction = SCST_DATA_UNKNOWN,
	 .info_op_flags = SCST_TRANSFER_LEN_TYPE_FIXED|SCST_WRITE_EXCL_ALLOWED,
	 .info_lba_off = 2, .info_lba_len = 8,
	 .info_len_off = 10, .info_len_len = 4,
	 .get_cdb_info = get_cdb_info_verify16},
	{.ops = 0x90, .devkey = "O   OO O        ",
	 .info_op_name = "PRE-FETCH(16)",
	 .info_data_direction = SCST_DATA_NONE,
	 .info_op_flags = SCST_WRITE_EXCL_ALLOWED,
	 .info_lba_off = 2, .info_lba_len = 8,
	 .get_cdb_info = get_cdb_info_lba_8_none},
	{.ops = 0x91, .devkey = "O   OO O        ",
	 .info_op_name = "SYNCHRONIZE CACHE(16)",
	 .info_data_direction = SCST_DATA_NONE,
	 .info_op_flags = FLAG_NONE,
	 .info_lba_off = 2, .info_lba_len = 8,
	 .info_len_off = 10, .info_len_len = 4,
	 .get_cdb_info = get_cdb_info_lba_8_none},
	{.ops = 0x91, .devkey = " M              ",
	 .info_op_name = "SPACE(16)",
	 .info_data_direction = SCST_DATA_NONE,
	 .info_op_flags = SCST_LONG_TIMEOUT|SCST_WRITE_EXCL_ALLOWED,
	 .get_cdb_info = get_cdb_info_none},
	{.ops = 0x92, .devkey = "O   OO O        ",
	 .info_op_name = "LOCK UNLOCK CACHE(16)",
	 .info_data_direction = SCST_DATA_NONE,
	 .info_op_flags = FLAG_NONE,
	 .get_cdb_info = get_cdb_info_none},
	{.ops = 0x92, .devkey = " O              ",
	 .info_op_name = "LOCATE(16)",
	 .info_data_direction = SCST_DATA_NONE,
	 .info_op_flags = SCST_LONG_TIMEOUT|SCST_WRITE_EXCL_ALLOWED,
	 .get_cdb_info = get_cdb_info_none},
	{.ops = 0x93, .devkey = "O               ",
	 .info_op_name = "WRITE SAME(16)",
	 .info_data_direction = SCST_DATA_WRITE,
	 .info_op_flags = SCST_TRANSFER_LEN_TYPE_FIXED|SCST_WRITE_MEDIUM,
	 .info_lba_off = 2, .info_lba_len = 8,
	 .info_len_off = 10, .info_len_len = 4,
	 .get_cdb_info = get_cdb_info_write_same16},
	{.ops = 0x93, .devkey = " M              ",
	 .info_op_name = "ERASE(16)",
	 .info_data_direction = SCST_DATA_NONE,
	 .info_op_flags = SCST_LONG_TIMEOUT|SCST_WRITE_MEDIUM,
	 .get_cdb_info = get_cdb_info_none},
	{.ops = 0x9E, .devkey = "O               ",
	 .info_op_name = "SERVICE ACTION IN",
	 .info_data_direction = SCST_DATA_READ,
	 .info_op_flags = FLAG_NONE,
	 .get_cdb_info = get_cdb_info_serv_act_in},

	/* 12-bytes length CDB */
	{.ops = 0xA0, .devkey = "VVVVVVVVVV  M   ",
	 .info_op_name = "REPORT LUNS",
	 .info_data_direction = SCST_DATA_READ,
	 .info_op_flags = SCST_SMALL_TIMEOUT|SCST_IMPLICIT_HQ|SCST_SKIP_UA|
			 SCST_FULLY_LOCAL_CMD|SCST_LOCAL_CMD|
			 SCST_REG_RESERVE_ALLOWED|
			 SCST_WRITE_EXCL_ALLOWED|SCST_EXCL_ACCESS_ALLOWED,
	 .info_len_off = 6, .info_len_len = 4,
	 .get_cdb_info = get_cdb_info_len_4},
	{.ops = 0xA1, .devkey = "O    O        O ",
	 .info_op_name = "ATA PASS-THROUGH(12)",
	 .info_data_direction = SCST_DATA_NONE,
	 .info_op_flags = FLAG_NONE,
	 .info_lba_off = 5, .info_lba_len = 3,
	 .get_cdb_info = get_cdb_info_apt},
	{.ops = 0xA1, .devkey = "     O          ",
	 .info_op_name = "BLANK",
	 .info_data_direction = SCST_DATA_NONE,
	 .info_op_flags = SCST_LONG_TIMEOUT,
	 .get_cdb_info = get_cdb_info_none},
	{.ops = 0xA2, .devkey = "OO   O          ",
	 .info_op_name = "SECURITY PROTOCOL IN",
	 .info_data_direction = SCST_DATA_READ,
	 .info_op_flags = SCST_REG_RESERVE_ALLOWED|SCST_WRITE_EXCL_ALLOWED,
	 .info_len_off = 6, .info_len_len = 4,
	 .get_cdb_info = get_cdb_info_len_4},
	{.ops = 0xA3, .devkey = "     O          ",
	 .info_op_name = "SEND KEY",
	 .info_data_direction = SCST_DATA_WRITE,
	 .info_op_flags = FLAG_NONE,
	 .info_len_off = 8, .info_len_len = 2,
	 .get_cdb_info = get_cdb_info_len_2},
	{.ops = 0xA3, .devkey = "OOO O OOOO  MO O",
	 .info_op_name = "MAINTENANCE(IN)",
	 .info_data_direction = SCST_DATA_READ,
	 .info_op_flags = FLAG_NONE,
	 .info_len_off = 6, .info_len_len = 4,
	 .get_cdb_info = get_cdb_info_min},
	{.ops = 0xA4, .devkey = "     O          ",
	 .info_op_name = "REPORT KEY",
	 .info_data_direction = SCST_DATA_READ,
	 .info_op_flags = FLAG_NONE,
	 .info_len_off = 8, .info_len_len = 2,
	 .get_cdb_info = get_cdb_info_len_2},
	{.ops = 0xA4, .devkey = "            O   ",
	 .info_op_name = "MAINTENANCE(OUT)",
	 .info_data_direction = SCST_DATA_WRITE,
	 .info_op_flags = FLAG_NONE,
	 .info_len_off = 6, .info_len_len = 4,
	 .get_cdb_info = get_cdb_info_len_4},
	{.ops = 0xA5, .devkey = "        M       ",
	 .info_op_name = "MOVE MEDIUM",
	 .info_data_direction = SCST_DATA_NONE,
	 .info_op_flags = SCST_LONG_TIMEOUT,
	 .get_cdb_info = get_cdb_info_none},
	{.ops = 0xA5, .devkey = "     O          ",
	 .info_op_name = "PLAY AUDIO(12)",
	 .info_data_direction = SCST_DATA_NONE,
	 .info_op_flags = FLAG_NONE,
	 .get_cdb_info = get_cdb_info_none},
	{.ops = 0xA6, .devkey = "     O  O       ",
	 .info_op_name = "EXCHANGE/LOAD/UNLOAD MEDIUM",
	 .info_data_direction = SCST_DATA_NONE,
	 .info_op_flags = SCST_LONG_TIMEOUT,
	 .get_cdb_info = get_cdb_info_none},
	{.ops = 0xA7, .devkey = "     O          ",
	 .info_op_name = "SET READ AHEAD",
	 .info_data_direction = SCST_DATA_NONE,
	 .info_op_flags = FLAG_NONE,
	 .get_cdb_info = get_cdb_info_none},
	{.ops = 0xA8, .devkey = "         O      ",
	 .info_op_name = "GET MESSAGE(12)",
	 .info_data_direction = SCST_DATA_READ,
	 .info_op_flags = FLAG_NONE,
	 .info_len_off = 6, .info_len_len = 4,
	 .get_cdb_info = get_cdb_info_len_4},
	{.ops = 0xA8, .devkey = "O   OO O        ",
	 .info_op_name = "READ(12)",
	 .info_data_direction = SCST_DATA_READ,
	 .info_op_flags = SCST_TRANSFER_LEN_TYPE_FIXED|
#ifdef CONFIG_SCST_TEST_IO_IN_SIRQ
			 SCST_TEST_IO_IN_SIRQ_ALLOWED|
#endif
			 SCST_WRITE_EXCL_ALLOWED,
	 .info_lba_off = 2, .info_lba_len = 4,
	 .info_len_off = 6, .info_len_len = 4,
	 .get_cdb_info = get_cdb_info_lba_4_len_4},
	{.ops = 0xA9, .devkey = "     O          ",
	 .info_op_name = "PLAY TRACK RELATIVE(12)",
	 .info_data_direction = SCST_DATA_NONE,
	 .info_op_flags = FLAG_NONE,
	 .get_cdb_info = get_cdb_info_none},
	{.ops = 0xAA, .devkey = "O   OO O        ",
	 .info_op_name = "WRITE(12)",
	 .info_data_direction = SCST_DATA_WRITE,
	 .info_op_flags = SCST_TRANSFER_LEN_TYPE_FIXED|
#ifdef CONFIG_SCST_TEST_IO_IN_SIRQ
			  SCST_TEST_IO_IN_SIRQ_ALLOWED|
#endif
			  SCST_WRITE_MEDIUM,
	 .info_lba_off = 2, .info_lba_len = 4,
	 .info_len_off = 6, .info_len_len = 4,
	 .get_cdb_info = get_cdb_info_lba_4_len_4},
	{.ops = 0xAA, .devkey = "         O      ",
	 .info_op_name = "SEND MESSAGE(12)",
	 .info_data_direction = SCST_DATA_WRITE,
	 .info_op_flags = FLAG_NONE,
	 .info_len_off = 6, .info_len_len = 4,
	 .get_cdb_info = get_cdb_info_len_4},
	{.ops = 0xAC, .devkey = "       O        ",
	 .info_op_name = "ERASE(12)",
	 .info_data_direction = SCST_DATA_NONE,
	 .info_op_flags = SCST_WRITE_MEDIUM,
	 .get_cdb_info = get_cdb_info_none},
	{.ops = 0xAC, .devkey = "     M          ",
	 .info_op_name = "GET PERFORMANCE",
	 .info_data_direction = SCST_DATA_READ,
	 .info_op_flags = SCST_UNKNOWN_LENGTH,
	 .get_cdb_info = get_cdb_info_none},
	{.ops = 0xAD, .devkey = "     O          ",
	 .info_op_name = "READ DVD STRUCTURE",
	 .info_data_direction = SCST_DATA_READ,
	 .info_op_flags = FLAG_NONE,
	 .info_len_off = 8, .info_len_len = 2,
	 .get_cdb_info = get_cdb_info_len_2},
	{.ops = 0xAE, .devkey = "O   OO O        ",
	 .info_op_name = "WRITE AND VERIFY(12)",
	 .info_data_direction = SCST_DATA_WRITE,
	 .info_op_flags = SCST_TRANSFER_LEN_TYPE_FIXED|SCST_WRITE_MEDIUM,
	 .info_lba_off = 2, .info_lba_len = 4,
	 .info_len_off = 6, .info_len_len = 4,
	 .get_cdb_info = get_cdb_info_lba_4_len_4},
	{.ops = 0xAF, .devkey = "O   OO O        ",
	 .info_op_name = "VERIFY(12)",
	 .info_data_direction = SCST_DATA_UNKNOWN,
	 .info_op_flags = SCST_TRANSFER_LEN_TYPE_FIXED|SCST_WRITE_EXCL_ALLOWED,
	 .info_lba_off = 2, .info_lba_len = 4,
	 .info_len_off = 6, .info_len_len = 4,
	 .get_cdb_info = get_cdb_info_verify12},
	{.ops = 0xB3, .devkey = "    OO O        ",
	 .info_op_name = "SET LIMITS(12)",
	 .info_data_direction = SCST_DATA_NONE,
	 .info_op_flags = FLAG_NONE,
	 .get_cdb_info = get_cdb_info_none},
	{.ops = 0xB5, .devkey = "OO   O          ",
	 .info_op_name = "SECURITY PROTOCOL OUT",
	 .info_data_direction = SCST_DATA_WRITE,
	 .info_op_flags = FLAG_NONE,
	 .info_len_off = 6, .info_len_len = 4,
	 .get_cdb_info = get_cdb_info_len_4},
	{.ops = 0xB5, .devkey = "        O       ",
	 .info_op_name = "REQUEST VOLUME ELEMENT ADDRESS",
	 .info_data_direction = SCST_DATA_READ,
	 .info_op_flags = FLAG_NONE,
	 .info_len_off = 7, .info_len_len = 3,
	 .get_cdb_info = get_cdb_info_len_3},
	{.ops = 0xB6, .devkey = "        O       ",
	 .info_op_name = "SEND VOLUME TAG",
	 .info_data_direction = SCST_DATA_WRITE,
	 .info_op_flags = FLAG_NONE,
	 .info_len_off = 9, .info_len_len = 1,
	 .get_cdb_info = get_cdb_info_len_1},
	{.ops = 0xB6, .devkey = "     M         ",
	 .info_op_name = "SET STREAMING",
	 .info_data_direction = SCST_DATA_WRITE,
	 .info_op_flags = FLAG_NONE,
	 .info_len_off = 9, .info_len_len = 2,
	 .get_cdb_info = get_cdb_info_len_2},
	{.ops = 0xB7, .devkey = "O      O        ",
	 .info_op_name = "READ DEFECT DATA(12)",
	 .info_data_direction = SCST_DATA_READ,
	 .info_op_flags = SCST_WRITE_EXCL_ALLOWED,
	 .info_len_off = 9, .info_len_len = 1,
	 .get_cdb_info = get_cdb_info_len_1},
	{.ops = 0xB8, .devkey = "        O       ",
	 .info_op_name = "READ ELEMENT STATUS",
	 .info_data_direction = SCST_DATA_READ,
	 .info_op_flags = FLAG_NONE,
	 .info_len_off = 7, .info_len_len = 3,
	 .get_cdb_info = get_cdb_info_len_3_read_elem_stat},
	{.ops = 0xB9, .devkey = "     O          ",
	 .info_op_name = "READ CD MSF",
	 .info_data_direction = SCST_DATA_READ,
	 .info_op_flags = SCST_UNKNOWN_LENGTH,
	 .get_cdb_info = get_cdb_info_none},
	{.ops = 0xBA, .devkey = "     O          ",
	 .info_op_name = "SCAN",
	 .info_data_direction = SCST_DATA_NONE,
	 .info_op_flags = SCST_LONG_TIMEOUT,
	 .get_cdb_info = get_cdb_info_none},
	{.ops = 0xBA, .devkey = "            O   ",
	 .info_op_name = "REDUNDANCY GROUP(IN)",
	 .info_data_direction = SCST_DATA_READ,
	 .info_op_flags = FLAG_NONE,
	 .info_len_off = 6, .info_len_len = 4,
	 .get_cdb_info = get_cdb_info_len_4},
	{.ops = 0xBB, .devkey = "     O          ",
	 .info_op_name = "SET SPEED",
	 .info_data_direction = SCST_DATA_NONE,
	 .info_op_flags = FLAG_NONE,
	 .get_cdb_info = get_cdb_info_none},
	{.ops = 0xBB, .devkey = "            O   ",
	 .info_op_name = "REDUNDANCY GROUP(OUT)",
	 .info_data_direction = SCST_DATA_WRITE,
	 .info_op_flags = FLAG_NONE,
	 .info_len_off = 6, .info_len_len = 4,
	 .get_cdb_info = get_cdb_info_len_4},
	{.ops = 0xBC, .devkey = "            O   ",
	 .info_op_name = "SPARE(IN)",
	 .info_data_direction = SCST_DATA_READ,
	 .info_op_flags = FLAG_NONE,
	 .info_len_off = 6, .info_len_len = 4,
	 .get_cdb_info = get_cdb_info_len_4},
	{.ops = 0xBD, .devkey = "     O          ",
	 .info_op_name = "MECHANISM STATUS",
	 .info_data_direction = SCST_DATA_READ,
	 .info_op_flags = FLAG_NONE,
	 .info_len_off = 8, .info_len_len = 2,
	 .get_cdb_info = get_cdb_info_len_2},
	{.ops = 0xBD, .devkey = "            O   ",
	 .info_op_name = "SPARE(OUT)",
	 .info_data_direction = SCST_DATA_WRITE,
	 .info_op_flags = FLAG_NONE,
	 .info_len_off = 6, .info_len_len = 4,
	 .get_cdb_info = get_cdb_info_len_4},
	{.ops = 0xBE, .devkey = "     O          ",
	 .info_op_name = "READ CD",
	 .info_data_direction = SCST_DATA_READ,
	 .info_op_flags = SCST_TRANSFER_LEN_TYPE_FIXED,
	 .info_len_off = 6, .info_len_len = 3,
	 .get_cdb_info = get_cdb_info_len_3},
	{.ops = 0xBE, .devkey = "            O   ",
	 .info_op_name = "VOLUME SET(IN)",
	 .info_data_direction = SCST_DATA_READ,
	 .info_op_flags = FLAG_NONE,
	 .info_len_off = 6, .info_len_len = 4,
	 .get_cdb_info = get_cdb_info_len_4},
	{.ops = 0xBF, .devkey = "     O          ",
	 .info_op_name = "SEND DVD STRUCTUE",
	 .info_data_direction = SCST_DATA_WRITE,
	 .info_op_flags = FLAG_NONE,
	 .info_len_off = 8, .info_len_len = 4,
	 .get_cdb_info = get_cdb_info_len_2},
	{.ops = 0xBF, .devkey = "            O   ",
	 .info_op_name = "VOLUME SET(OUT)",
	 .info_data_direction = SCST_DATA_WRITE,
	 .info_op_flags = FLAG_NONE,
	 .info_len_off = 6, .info_len_len = 4,
	 .get_cdb_info = get_cdb_info_len_4},
	{.ops = 0xE7, .devkey = "        V       ",
	 .info_op_name = "INIT ELEMENT STATUS WRANGE",
	 .info_data_direction = SCST_DATA_NONE,
	 .info_op_flags = SCST_LONG_TIMEOUT,
	 .get_cdb_info = get_cdb_info_len_10}
};

#define SCST_CDB_TBL_SIZE	((int)ARRAY_SIZE(scst_scsi_op_table))

static void scst_free_tgt_dev(struct scst_tgt_dev *tgt_dev);
static void scst_check_internal_sense(struct scst_device *dev, int result,
	uint8_t *sense, int sense_len);
static void scst_queue_report_luns_changed_UA(struct scst_session *sess,
	int flags);
static void __scst_check_set_UA(struct scst_tgt_dev *tgt_dev,
	const uint8_t *sense, int sense_len, int flags);
static void scst_alloc_set_UA(struct scst_tgt_dev *tgt_dev,
	const uint8_t *sense, int sense_len, int flags);
static void scst_free_all_UA(struct scst_tgt_dev *tgt_dev);
static void scst_release_space(struct scst_cmd *cmd);
static void scst_clear_reservation(struct scst_tgt_dev *tgt_dev);
static int scst_alloc_add_tgt_dev(struct scst_session *sess,
	struct scst_acg_dev *acg_dev, struct scst_tgt_dev **out_tgt_dev);
static void scst_tgt_retry_timer_fn(unsigned long arg);

#ifdef CONFIG_SCST_DEBUG_TM
static void tm_dbg_init_tgt_dev(struct scst_tgt_dev *tgt_dev);
static void tm_dbg_deinit_tgt_dev(struct scst_tgt_dev *tgt_dev);
#else
static inline void tm_dbg_init_tgt_dev(struct scst_tgt_dev *tgt_dev) {}
static inline void tm_dbg_deinit_tgt_dev(struct scst_tgt_dev *tgt_dev) {}
#endif /* CONFIG_SCST_DEBUG_TM */

/**
 * scst_alloc_sense() - allocate sense buffer for command
 *
 * Allocates, if necessary, sense buffer for command. Returns 0 on success
 * and error code otherwise. Parameter "atomic" should be non-0 if the
 * function called in atomic context.
 */
int scst_alloc_sense(struct scst_cmd *cmd, int atomic)
{
	int res = 0;
	gfp_t gfp_mask = atomic ? GFP_ATOMIC : (cmd->cmd_gfp_mask|__GFP_NOFAIL);

	TRACE_ENTRY();

	if (cmd->sense != NULL)
		goto memzero;

	cmd->sense = mempool_alloc(scst_sense_mempool, gfp_mask);
	if (cmd->sense == NULL) {
		PRINT_CRIT_ERROR("Sense memory allocation failed (op %s). "
			"The sense data will be lost!!", scst_get_opcode_name(cmd));
		res = -ENOMEM;
		goto out;
	}

	cmd->sense_buflen = SCST_SENSE_BUFFERSIZE;

memzero:
	cmd->sense_valid_len = 0;
	memset(cmd->sense, 0, cmd->sense_buflen);

out:
	TRACE_EXIT_RES(res);
	return res;
}
EXPORT_SYMBOL(scst_alloc_sense);

/**
 * scst_alloc_set_sense() - allocate and fill sense buffer for command
 *
 * Allocates, if necessary, sense buffer for command and copies in
 * it data from the supplied sense buffer. Returns 0 on success
 * and error code otherwise.
 */
int scst_alloc_set_sense(struct scst_cmd *cmd, int atomic,
	const uint8_t *sense, unsigned int len)
{
	int res;

	TRACE_ENTRY();

	/*
	 * We don't check here if the existing sense is valid or not, because
	 * we suppose the caller did it based on cmd->status.
	 */

	res = scst_alloc_sense(cmd, atomic);
	if (res != 0) {
		PRINT_BUFFER("Lost sense", sense, len);
		goto out;
	}

	cmd->sense_valid_len = len;
	if (cmd->sense_buflen < len) {
		PRINT_WARNING("Sense truncated (needed %d), shall you increase "
			"SCST_SENSE_BUFFERSIZE? Op: %s", len,
			scst_get_opcode_name(cmd));
		cmd->sense_valid_len = cmd->sense_buflen;
	}

	memcpy(cmd->sense, sense, cmd->sense_valid_len);
	TRACE_BUFFER("Sense set", cmd->sense, cmd->sense_valid_len);

out:
	TRACE_EXIT_RES(res);
	return res;
}
EXPORT_SYMBOL(scst_alloc_set_sense);

/**
 * scst_set_cmd_error_status() - set error SCSI status
 * @cmd:	SCST command
 * @status:	SCSI status to set
 *
 * Description:
 *    Sets error SCSI status in the command and prepares it for returning it.
 *    Returns 0 on success, error code otherwise.
 */
int scst_set_cmd_error_status(struct scst_cmd *cmd, int status)
{
	int res = 0;

	TRACE_ENTRY();

	if (status == SAM_STAT_RESERVATION_CONFLICT) {
		TRACE(TRACE_SCSI|TRACE_MINOR, "Reservation conflict (dev %s, "
			"initiator %s, tgt_id %d)",
			cmd->dev ? cmd->dev->virt_name : NULL,
			cmd->sess->initiator_name, cmd->tgt->rel_tgt_id);
	}

	if (cmd->status != 0) {
		TRACE_MGMT_DBG("cmd %p already has status %x set", cmd,
			cmd->status);
		res = -EEXIST;
		goto out;
	}

	cmd->status = status;
	cmd->host_status = DID_OK;

	cmd->dbl_ua_orig_resp_data_len = cmd->resp_data_len;
	cmd->dbl_ua_orig_data_direction = cmd->data_direction;

	cmd->data_direction = SCST_DATA_NONE;
	cmd->resp_data_len = 0;
	cmd->resid_possible = 1;
	cmd->is_send_status = 1;

	cmd->completed = 1;

out:
	TRACE_EXIT_RES(res);
	return res;
}
EXPORT_SYMBOL(scst_set_cmd_error_status);

static int scst_set_lun_not_supported_request_sense(struct scst_cmd *cmd,
	int key, int asc, int ascq)
{
	int res;
	int sense_len, len;
	struct scatterlist *sg;

	TRACE_ENTRY();

	if (cmd->status != 0) {
		TRACE_MGMT_DBG("cmd %p already has status %x set", cmd,
			cmd->status);
		res = -EEXIST;
		goto out;
	}

	if ((cmd->sg != NULL) && scst_sense_valid(sg_virt(cmd->sg))) {
		TRACE_MGMT_DBG("cmd %p already has sense set", cmd);
		res = -EEXIST;
		goto out;
	}

	if (cmd->sg == NULL) {
		/*
		 * If target driver preparing data buffer using tgt_alloc_data_buf()
		 * callback, it is responsible to copy the sense to its buffer
		 * in xmit_response().
		 */
		if (cmd->tgt_i_data_buf_alloced && (cmd->tgt_i_sg != NULL)) {
			cmd->sg = cmd->tgt_i_sg;
			cmd->sg_cnt = cmd->tgt_i_sg_cnt;
			TRACE_MEM("Tgt sg used for sense for cmd %p", cmd);
			goto go;
		}

		if (cmd->bufflen == 0)
			cmd->bufflen = cmd->cdb[4];

		cmd->sg = scst_alloc_sg(cmd->bufflen, GFP_ATOMIC, &cmd->sg_cnt);
		if (cmd->sg == NULL) {
			PRINT_ERROR("Unable to alloc sg for REQUEST SENSE"
				"(sense %x/%x/%x)", key, asc, ascq);
			res = 1;
			goto out;
		}

		TRACE_MEM("sg %p alloced for sense for cmd %p (cnt %d, "
			"len %d)", cmd->sg, cmd, cmd->sg_cnt, cmd->bufflen);
	}

go:
	sg = cmd->sg;
	len = sg->length;

	TRACE_MEM("sg %p (len %d) for sense for cmd %p", sg, len, cmd);

	sense_len = scst_set_sense(sg_virt(sg), len, cmd->cdb[1] & 1,
			key, asc, ascq);

	TRACE_BUFFER("Sense set", sg_virt(sg), sense_len);

	cmd->data_direction = SCST_DATA_READ;
	scst_set_resp_data_len(cmd, sense_len);

	res = 0;
	cmd->completed = 1;
	cmd->resid_possible = 1;

out:
	TRACE_EXIT_RES(res);
	return res;
}

static int scst_set_lun_not_supported_inquiry(struct scst_cmd *cmd)
{
	int res;
	uint8_t *buf;
	struct scatterlist *sg;
	int len;

	TRACE_ENTRY();

	if (cmd->status != 0) {
		TRACE_MGMT_DBG("cmd %p already has status %x set", cmd,
			cmd->status);
		res = -EEXIST;
		goto out;
	}

	if (cmd->sg == NULL) {
		if (cmd->bufflen == 0)
			cmd->bufflen = min_t(int, 36, get_unaligned_be16(&cmd->cdb[3]));

		/*
		 * If target driver preparing data buffer using tgt_alloc_data_buf()
		 * callback, it is responsible to copy the sense to its buffer
		 * in xmit_response().
		 */
		if (cmd->tgt_i_data_buf_alloced && (cmd->tgt_i_sg != NULL)) {
			cmd->sg = cmd->tgt_i_sg;
			cmd->sg_cnt = cmd->tgt_i_sg_cnt;
			TRACE_MEM("Tgt used for INQUIRY for not supported "
				"LUN for cmd %p", cmd);
			goto go;
		}

		cmd->sg = scst_alloc_sg(cmd->bufflen, GFP_ATOMIC, &cmd->sg_cnt);
		if (cmd->sg == NULL) {
			PRINT_ERROR("%s", "Unable to alloc sg for INQUIRY "
				"for not supported LUN");
			res = 1;
			goto out;
		}

		TRACE_MEM("sg %p alloced for INQUIRY for not supported LUN for "
			"cmd %p (cnt %d, len %d)", cmd->sg, cmd, cmd->sg_cnt,
			cmd->bufflen);
	}

go:
	sg = cmd->sg;
	len = sg->length;

	TRACE_MEM("sg %p (len %d) for INQUIRY for cmd %p", sg, len, cmd);

	buf = sg_virt(sg);
	len = min_t(int, 36, len);

	memset(buf, 0, len);
	buf[0] = 0x7F; /* Peripheral qualifier 011b, Peripheral device type 1Fh */
	buf[4] = len - 4;

	TRACE_BUFFER("INQUIRY for not supported LUN set", buf, len);

	cmd->data_direction = SCST_DATA_READ;
	scst_set_resp_data_len(cmd, len);

	res = 0;
	cmd->completed = 1;
	cmd->resid_possible = 1;

out:
	TRACE_EXIT_RES(res);
	return res;
}

/**
 * scst_set_cmd_error() - set error in the command and fill the sense buffer.
 *
 * Sets error in the command and fill the sense buffer. Returns 0 on success,
 * error code otherwise.
 */
int scst_set_cmd_error(struct scst_cmd *cmd, int key, int asc, int ascq)
{
	int res;

	TRACE_ENTRY();

	/*
	 * We need for LOGICAL UNIT NOT SUPPORTED special handling for
	 * REQUEST SENSE and INQUIRY.
	 */
	if ((key == ILLEGAL_REQUEST) && (asc == 0x25) && (ascq == 0)) {
		if (cmd->cdb[0] == REQUEST_SENSE)
			res = scst_set_lun_not_supported_request_sense(cmd,
				key, asc, ascq);
		else if (cmd->cdb[0] == INQUIRY)
			res = scst_set_lun_not_supported_inquiry(cmd);
		else
			goto do_sense;

		if (res > 0)
			goto do_sense;
		else
			goto out;
	}

do_sense:
	res = scst_set_cmd_error_status(cmd, SAM_STAT_CHECK_CONDITION);
	if (res != 0)
		goto out;

	res = scst_alloc_sense(cmd, 1);
	if (res != 0) {
		PRINT_ERROR("Lost sense data (key %x, asc %x, ascq %x)",
			key, asc, ascq);
		goto out;
	}

	cmd->sense_valid_len = scst_set_sense(cmd->sense, cmd->sense_buflen,
		scst_get_cmd_dev_d_sense(cmd), key, asc, ascq);

out:
	TRACE_EXIT_RES(res);
	return res;
}
EXPORT_SYMBOL(scst_set_cmd_error);

int scst_set_cmd_error_and_inf(struct scst_cmd *cmd, int key, int asc,
				int ascq, uint64_t information)
{
	int res;

	res = scst_set_cmd_error(cmd, key, asc, ascq);
	if (res)
		goto out;

	switch (cmd->sense[0] & 0x7f) {
	case 0x70:
		/* Fixed format */
		cmd->sense[0] |= 0x80; /* Information field is valid */
		put_unaligned_be32(information, &cmd->sense[3]);
		break;
	case 0x72:
		/* Descriptor format */
		cmd->sense[7] = 12; /* additional sense length */
		cmd->sense[8 + 0] = 0; /* descriptor type: Information */
		cmd->sense[8 + 1] = 10; /* Additional length */
		cmd->sense[8 + 2] = 0x80; /* VALID */
		put_unaligned_be64(information, &cmd->sense[8 + 4]);
		break;
	default:
		sBUG();
	}

out:
	return res;
}
EXPORT_SYMBOL(scst_set_cmd_error_and_inf);

static void scst_fill_field_pointer_sense(uint8_t *fp_sense, int field_offs,
	int bit_offs, bool cdb)
{
	/* Sense key specific */
	fp_sense[0] = 0x80; /* SKSV */
	if (cdb)
		fp_sense[0] |= 0x40; /* C/D */
	if ((bit_offs & SCST_INVAL_FIELD_BIT_OFFS_VALID) != 0)
		fp_sense[0] |= (8 | (bit_offs & 7));
	put_unaligned_be16(field_offs, &fp_sense[1]);
	return;
}

static int scst_set_invalid_field_in(struct scst_cmd *cmd, int field_offs,
	int bit_offs, bool cdb)
{
	int res, asc = cdb ? 0x24 : 0x26; /* inval field in CDB or param list */
	int d_sense = scst_get_cmd_dev_d_sense(cmd);

	TRACE_ENTRY();

	TRACE_DBG("cmd %p, cdb %d, bit_offs %d, field_offs %d (d_sense %d)",
		cmd, cdb, bit_offs, field_offs, d_sense);

	res = scst_set_cmd_error_status(cmd, SAM_STAT_CHECK_CONDITION);
	if (res != 0)
		goto out;

	res = scst_alloc_sense(cmd, 1);
	if (res != 0) {
		PRINT_ERROR("Lost %s sense data", cdb ? "INVALID FIELD IN CDB" :
			"INVALID FIELD IN PARAMETERS LIST");
		goto out;
	}

	sBUG_ON(cmd->sense_buflen < 18);
	BUILD_BUG_ON(SCST_SENSE_BUFFERSIZE < 18);

	if (d_sense) {
		/* Descriptor format */
		cmd->sense[0] = 0x72;
		cmd->sense[1] = ILLEGAL_REQUEST;
		cmd->sense[2] = asc;
		cmd->sense[3] = 0; /* ASCQ */
		cmd->sense[7] = 8; /* additional Sense Length */
		cmd->sense[8] = 2; /* sense key specific descriptor */
		cmd->sense[9] = 6;
		scst_fill_field_pointer_sense(&cmd->sense[12], field_offs,
			bit_offs, cdb);
		cmd->sense_valid_len = 16;
	} else {
		/* Fixed format */
		cmd->sense[0] = 0x70;
		cmd->sense[2] = ILLEGAL_REQUEST;
		cmd->sense[7] = 0x0a; /* additional Sense Length */
		cmd->sense[12] = asc;
		cmd->sense[13] = 0; /* ASCQ */
		scst_fill_field_pointer_sense(&cmd->sense[15], field_offs,
			bit_offs, cdb);
		cmd->sense_valid_len = 18;
	}

	TRACE_BUFFER("Sense set", cmd->sense, cmd->sense_valid_len);

out:
	TRACE_EXIT_RES(res);
	return res;
}

int scst_set_invalid_field_in_cdb(struct scst_cmd *cmd, int field_offs,
	int bit_offs)
{
	return scst_set_invalid_field_in(cmd, field_offs, bit_offs, true);
}
EXPORT_SYMBOL(scst_set_invalid_field_in_cdb);

int scst_set_invalid_field_in_parm_list(struct scst_cmd *cmd, int field_offs,
	int bit_offs)
{
	return scst_set_invalid_field_in(cmd, field_offs, bit_offs, false);
}
EXPORT_SYMBOL(scst_set_invalid_field_in_parm_list);

/**
 * scst_set_sense() - set sense from KEY/ASC/ASCQ numbers
 *
 * Sets the corresponding fields in the sense buffer taking sense type
 * into account. Returns resulting sense length.
 */
int scst_set_sense(uint8_t *buffer, int len, bool d_sense,
	int key, int asc, int ascq)
{
	int res;

	sBUG_ON(len == 0);

	memset(buffer, 0, len);

	/*
	 * The RESPONSE CODE field shall be set to 70h in all unit attention
	 * condition sense data in which:
	 * a) the ADDITIONAL SENSE CODE field is set to 29h; or
	 * b) the additional sense code is set to MODE PARAMETERS CHANGED.
	 */
	if ((key == UNIT_ATTENTION) &&
	      ((asc == 0x29) || ((asc == 0x2A) && (ascq == 1))))
		d_sense = false;

	if (d_sense) {
		/* Descriptor format */
		if (len < 8) {
			PRINT_ERROR("Length %d of sense buffer too small to "
				"fit sense %x:%x:%x", len, key, asc, ascq);
		}

		buffer[0] = 0x72;		/* Response Code	*/
		if (len > 1)
			buffer[1] = key;	/* Sense Key		*/
		if (len > 2)
			buffer[2] = asc;	/* ASC			*/
		if (len > 3)
			buffer[3] = ascq;	/* ASCQ			*/
		res = 8;
	} else {
		/* Fixed format */
		if (len < 18) {
			PRINT_ERROR("Length %d of sense buffer too small to "
				"fit sense %x:%x:%x", len, key, asc, ascq);
		}

		buffer[0] = 0x70;		/* Response Code	*/
		if (len > 2)
			buffer[2] = key;	/* Sense Key		*/
		if (len > 7)
			buffer[7] = 0x0a;	/* Additional Sense Length */
		if (len > 12)
			buffer[12] = asc;	/* ASC			*/
		if (len > 13)
			buffer[13] = ascq;	/* ASCQ			*/
		res = 18;
	}

	TRACE_BUFFER("Sense set", buffer, res);
	return res;
}
EXPORT_SYMBOL(scst_set_sense);

/**
 * scst_analyze_sense() - analyze sense
 *
 * Returns true if sense matches to (key, asc, ascq) and false otherwise.
 * Valid_mask is one or several SCST_SENSE_*_VALID constants setting valid
 * (key, asc, ascq) values.
 */
bool scst_analyze_sense(const uint8_t *sense, int len, unsigned int valid_mask,
	int key, int asc, int ascq)
{
	bool res = false;

	/* Response Code */
	if ((scst_sense_response_code(sense) == 0x70) ||
	    (scst_sense_response_code(sense) == 0x71)) {
		/* Fixed format */

		/* Sense Key */
		if (valid_mask & SCST_SENSE_KEY_VALID) {
			if (len < 3)
				goto out;
			if (sense[2] != key)
				goto out;
		}

		/* ASC */
		if (valid_mask & SCST_SENSE_ASC_VALID) {
			if (len < 13)
				goto out;
			if (sense[12] != asc)
				goto out;
		}

		/* ASCQ */
		if (valid_mask & SCST_SENSE_ASCQ_VALID) {
			if (len < 14)
				goto out;
			if (sense[13] != ascq)
				goto out;
		}
	} else if ((scst_sense_response_code(sense) == 0x72) ||
		   (scst_sense_response_code(sense) == 0x73)) {
		/* Descriptor format */

		/* Sense Key */
		if (valid_mask & SCST_SENSE_KEY_VALID) {
			if (len < 2)
				goto out;
			if (sense[1] != key)
				goto out;
		}

		/* ASC */
		if (valid_mask & SCST_SENSE_ASC_VALID) {
			if (len < 3)
				goto out;
			if (sense[2] != asc)
				goto out;
		}

		/* ASCQ */
		if (valid_mask & SCST_SENSE_ASCQ_VALID) {
			if (len < 4)
				goto out;
			if (sense[3] != ascq)
				goto out;
		}
	} else {
		PRINT_ERROR("Unknown sense response code 0x%x",
			scst_sense_response_code(sense));
		goto out;
	}

	res = true;

out:
	TRACE_EXIT_RES((int)res);
	return res;
}
EXPORT_SYMBOL(scst_analyze_sense);

/**
 * scst_is_ua_sense() - determine if the sense is UA sense
 *
 * Returns true if the sense is valid and carrying a Unit
 * Attention or false otherwise.
 */
bool scst_is_ua_sense(const uint8_t *sense, int len)
{
	if (scst_sense_valid(sense))
		return scst_analyze_sense(sense, len,
			SCST_SENSE_KEY_VALID, UNIT_ATTENTION, 0, 0);
	else
		return false;
}
EXPORT_SYMBOL(scst_is_ua_sense);

bool scst_is_ua_global(const uint8_t *sense, int len)
{
	bool res;

	/* Changing it don't forget to change scst_requeue_ua() as well!! */

	if (scst_analyze_sense(sense, len, SCST_SENSE_ALL_VALID,
			SCST_LOAD_SENSE(scst_sense_reported_luns_data_changed)))
		res = true;
	else
		res = false;

	return res;
}

/**
 * scst_check_convert_sense() - check sense type and convert it if needed
 *
 * Checks if sense in the sense buffer, if any, is in the correct format.
 * If not, converts it in the correct format.
 *
 * WARNING! This function converts only RESPONSE CODE, ASC and ASC codes,
 * dropping enverything else, including corresponding descriptors from
 * descriptor format sense! ToDo: fix it.
 */
void scst_check_convert_sense(struct scst_cmd *cmd)
{
	bool d_sense;

	TRACE_ENTRY();

	if ((cmd->sense == NULL) || (cmd->status != SAM_STAT_CHECK_CONDITION))
		goto out;

	d_sense = scst_get_cmd_dev_d_sense(cmd);
	if (d_sense && ((scst_sense_response_code(cmd->sense) == 0x70) ||
			(scst_sense_response_code(cmd->sense) == 0x71)) &&
	    /*
	     * The RESPONSE CODE field shall be set to 70h in all unit attention
	     * condition sense data in which:
	     * a) the ADDITIONAL SENSE CODE field is set to 29h; or
	     * b) the additional sense code is set to MODE PARAMETERS CHANGED.
	     */
	    !((cmd->sense[2] == UNIT_ATTENTION) &&
	      ((cmd->sense[12] == 0x29) ||
	       ((cmd->sense[12] == 0x2A) && (cmd->sense[13] == 1))))) {
		TRACE_MGMT_DBG("Converting fixed sense to descriptor (cmd %p)", cmd);
		if ((cmd->sense_valid_len < 18)) {
			PRINT_ERROR("Sense too small to convert (%d, "
				"type: fixed)", cmd->sense_buflen);
			goto out;
		}
		cmd->sense_valid_len = scst_set_sense(cmd->sense, cmd->sense_buflen,
			d_sense, cmd->sense[2], cmd->sense[12], cmd->sense[13]);
	} else if (!d_sense && ((scst_sense_response_code(cmd->sense) == 0x72) ||
				(scst_sense_response_code(cmd->sense) == 0x73))) {
		TRACE_MGMT_DBG("Converting descriptor sense to fixed (cmd %p)",
			cmd);
		if ((cmd->sense_buflen < 18) || (cmd->sense_valid_len < 8)) {
			PRINT_ERROR("Sense too small to convert (%d, "
				"type: descriptor, valid %d)",
				cmd->sense_buflen, cmd->sense_valid_len);
			goto out;
		}
		cmd->sense_valid_len = scst_set_sense(cmd->sense,
			cmd->sense_buflen, d_sense,
			cmd->sense[1], cmd->sense[2], cmd->sense[3]);
	}

out:
	TRACE_EXIT();
	return;
}
EXPORT_SYMBOL(scst_check_convert_sense);

int scst_set_cmd_error_sense(struct scst_cmd *cmd, uint8_t *sense,
	unsigned int len)
{
	int res;

	TRACE_ENTRY();

	res = scst_set_cmd_error_status(cmd, SAM_STAT_CHECK_CONDITION);
	if (res != 0)
		goto out;

	res = scst_alloc_set_sense(cmd, 1, sense, len);

out:
	TRACE_EXIT_RES(res);
	return res;
}

/**
 * scst_set_busy() - set BUSY or TASK QUEUE FULL status
 *
 * Sets BUSY or TASK QUEUE FULL status depending on if this session has other
 * outstanding commands or not.
 */
void scst_set_busy(struct scst_cmd *cmd)
{
	int c = atomic_read(&cmd->sess->sess_cmd_count);

	TRACE_ENTRY();

	if ((c <= 1) || (cmd->sess->init_phase != SCST_SESS_IPH_READY))	{
		scst_set_cmd_error_status(cmd, SAM_STAT_BUSY);
		TRACE(TRACE_FLOW_CONTROL, "Sending BUSY status to initiator %s "
			"(cmds count %d, queue_type %x, sess->init_phase %d)",
			cmd->sess->initiator_name, c,
			cmd->queue_type, cmd->sess->init_phase);
	} else {
		scst_set_cmd_error_status(cmd, SAM_STAT_TASK_SET_FULL);
		TRACE(TRACE_FLOW_CONTROL, "Sending QUEUE_FULL status to "
			"initiator %s (cmds count %d, queue_type %x, "
			"sess->init_phase %d)", cmd->sess->initiator_name, c,
			cmd->queue_type, cmd->sess->init_phase);
	}

	TRACE_EXIT();
	return;
}
EXPORT_SYMBOL(scst_set_busy);

/**
 * scst_set_initial_UA() - set initial Unit Attention
 *
 * Sets initial Unit Attention on all devices of the session,
 * replacing default scst_sense_reset_UA
 */
void scst_set_initial_UA(struct scst_session *sess, int key, int asc, int ascq)
{
	int i;

	TRACE_ENTRY();

	TRACE_MGMT_DBG("Setting for sess %p initial UA %x/%x/%x", sess, key,
		asc, ascq);

	/* To protect sess_tgt_dev_list */
	mutex_lock(&scst_mutex);

	for (i = 0; i < SESS_TGT_DEV_LIST_HASH_SIZE; i++) {
		struct list_head *head = &sess->sess_tgt_dev_list[i];
		struct scst_tgt_dev *tgt_dev;

		list_for_each_entry(tgt_dev, head, sess_tgt_dev_list_entry) {
			spin_lock_bh(&tgt_dev->tgt_dev_lock);
			if (!list_empty(&tgt_dev->UA_list)) {
				struct scst_tgt_dev_UA *ua;

				ua = list_first_entry(&tgt_dev->UA_list,
					typeof(*ua), UA_list_entry);
				if (scst_analyze_sense(ua->UA_sense_buffer,
						ua->UA_valid_sense_len,
						SCST_SENSE_ALL_VALID,
						SCST_LOAD_SENSE(scst_sense_reset_UA))) {
					ua->UA_valid_sense_len = scst_set_sense(
						ua->UA_sense_buffer,
						sizeof(ua->UA_sense_buffer),
						tgt_dev->dev->d_sense,
						key, asc, ascq);
				} else
					PRINT_ERROR("%s",
						"The first UA isn't RESET UA");
			} else
				PRINT_ERROR("%s", "There's no RESET UA to "
					"replace");
			spin_unlock_bh(&tgt_dev->tgt_dev_lock);
		}
	}

	mutex_unlock(&scst_mutex);

	TRACE_EXIT();
	return;
}
EXPORT_SYMBOL(scst_set_initial_UA);

struct scst_aen *scst_alloc_aen(struct scst_session *sess,
	uint64_t unpacked_lun)
{
	struct scst_aen *aen;

	TRACE_ENTRY();

	aen = mempool_alloc(scst_aen_mempool, GFP_KERNEL);
	if (aen == NULL) {
		PRINT_ERROR("AEN memory allocation failed. Corresponding "
			"event notification will not be performed (initiator "
			"%s)", sess->initiator_name);
		goto out;
	}
	memset(aen, 0, sizeof(*aen));

	aen->sess = sess;
	scst_sess_get(sess);

	aen->lun = scst_pack_lun(unpacked_lun, sess->acg->addr_method);

out:
	TRACE_EXIT_HRES((unsigned long)aen);
	return aen;
}

void scst_free_aen(struct scst_aen *aen)
{
	TRACE_ENTRY();

	scst_sess_put(aen->sess);
	mempool_free(aen, scst_aen_mempool);

	TRACE_EXIT();
	return;
}

/* Must be called under scst_mutex */
void scst_gen_aen_or_ua(struct scst_tgt_dev *tgt_dev,
	int key, int asc, int ascq)
{
	struct scst_session *sess = tgt_dev->sess;
	struct scst_tgt_template *tgtt = sess->tgt->tgtt;
	uint8_t sense_buffer[SCST_STANDARD_SENSE_LEN];
	int sl;

	TRACE_ENTRY();

	if (sess->init_phase != SCST_SESS_IPH_READY ||
	    sess->shut_phase != SCST_SESS_SPH_READY)
		goto out;

	if (tgtt->report_aen != NULL) {
		struct scst_aen *aen;
		int rc;

		aen = scst_alloc_aen(sess, tgt_dev->lun);
		if (aen == NULL)
			goto queue_ua;

		aen->event_fn = SCST_AEN_SCSI;
		aen->aen_sense_len = scst_set_sense(aen->aen_sense,
			sizeof(aen->aen_sense), tgt_dev->dev->d_sense,
			key, asc, ascq);

		TRACE_DBG("Calling target's %s report_aen(%p)",
			tgtt->name, aen);
		rc = tgtt->report_aen(aen);
		TRACE_DBG("Target's %s report_aen(%p) returned %d",
			tgtt->name, aen, rc);
		if (rc == SCST_AEN_RES_SUCCESS)
			goto out;

		scst_free_aen(aen);
	}

queue_ua:
	TRACE_MGMT_DBG("AEN not supported, queueing plain UA (tgt_dev %p)",
		tgt_dev);
	sl = scst_set_sense(sense_buffer, sizeof(sense_buffer),
		tgt_dev->dev->d_sense, key, asc, ascq);
	scst_check_set_UA(tgt_dev, sense_buffer, sl, 0);

out:
	TRACE_EXIT();
	return;
}

/**
 * scst_capacity_data_changed() - notify SCST about device capacity change
 *
 * Notifies SCST core that dev has changed its capacity. Called under no locks.
 */
void scst_capacity_data_changed(struct scst_device *dev)
{
	struct scst_tgt_dev *tgt_dev;

	TRACE_ENTRY();

	if (dev->type != TYPE_DISK) {
		TRACE_MGMT_DBG("Device type %d isn't for CAPACITY DATA "
			"CHANGED UA", dev->type);
		goto out;
	}

	TRACE_MGMT_DBG("CAPACITY DATA CHANGED (dev %p)", dev);

	mutex_lock(&scst_mutex);

	list_for_each_entry(tgt_dev, &dev->dev_tgt_dev_list,
			    dev_tgt_dev_list_entry) {
		scst_gen_aen_or_ua(tgt_dev,
			SCST_LOAD_SENSE(scst_sense_capacity_data_changed));
	}

	mutex_unlock(&scst_mutex);

out:
	TRACE_EXIT();
	return;
}
EXPORT_SYMBOL_GPL(scst_capacity_data_changed);

static inline bool scst_is_report_luns_changed_type(int type)
{
	switch (type) {
	case TYPE_DISK:
	case TYPE_TAPE:
	case TYPE_PRINTER:
	case TYPE_PROCESSOR:
	case TYPE_WORM:
	case TYPE_ROM:
	case TYPE_SCANNER:
	case TYPE_MOD:
	case TYPE_MEDIUM_CHANGER:
	case TYPE_RAID:
	case TYPE_ENCLOSURE:
		return true;
	default:
		return false;
	}
}

/* scst_mutex supposed to be held */
static void scst_queue_report_luns_changed_UA(struct scst_session *sess,
					      int flags)
{
	uint8_t sense_buffer[SCST_STANDARD_SENSE_LEN];
	struct list_head *head;
	struct scst_tgt_dev *tgt_dev;
	int i;

	TRACE_ENTRY();

	TRACE_MGMT_DBG("Queueing REPORTED LUNS DATA CHANGED UA "
		"(sess %p)", sess);

	local_bh_disable();

#if !defined(__CHECKER__)
	for (i = 0; i < SESS_TGT_DEV_LIST_HASH_SIZE; i++) {
		head = &sess->sess_tgt_dev_list[i];

		list_for_each_entry(tgt_dev, head,
				sess_tgt_dev_list_entry) {
			/* Lockdep triggers here a false positive.. */
			spin_lock(&tgt_dev->tgt_dev_lock);
		}
	}
#endif

	for (i = 0; i < SESS_TGT_DEV_LIST_HASH_SIZE; i++) {
		head = &sess->sess_tgt_dev_list[i];

		list_for_each_entry(tgt_dev, head, sess_tgt_dev_list_entry) {
			int sl;

			if (!scst_is_report_luns_changed_type(
					tgt_dev->dev->type))
				continue;

			sl = scst_set_sense(sense_buffer, sizeof(sense_buffer),
				tgt_dev->dev->d_sense,
				SCST_LOAD_SENSE(scst_sense_reported_luns_data_changed));

			__scst_check_set_UA(tgt_dev, sense_buffer,
				sl, flags | SCST_SET_UA_FLAG_GLOBAL);
		}
	}

#if !defined(__CHECKER__)
	for (i = SESS_TGT_DEV_LIST_HASH_SIZE-1; i >= 0; i--) {
		head = &sess->sess_tgt_dev_list[i];

		list_for_each_entry_reverse(tgt_dev, head,
						sess_tgt_dev_list_entry) {
			spin_unlock(&tgt_dev->tgt_dev_lock);
		}
	}
#endif

	local_bh_enable();

	TRACE_EXIT();
	return;
}

/* The activity supposed to be suspended and scst_mutex held */
static void scst_report_luns_changed_sess(struct scst_session *sess)
{
	int i;
	struct scst_tgt_template *tgtt = sess->tgt->tgtt;
	int d_sense = 0;
	uint64_t lun = 0;

	TRACE_ENTRY();

	if ((sess->init_phase != SCST_SESS_IPH_READY) ||
	    (sess->shut_phase != SCST_SESS_SPH_READY))
		goto out;

	TRACE_DBG("REPORTED LUNS DATA CHANGED (sess %p)", sess);

	for (i = 0; i < SESS_TGT_DEV_LIST_HASH_SIZE; i++) {
		struct list_head *head;
		struct scst_tgt_dev *tgt_dev;

		head = &sess->sess_tgt_dev_list[i];

		list_for_each_entry(tgt_dev, head,
				sess_tgt_dev_list_entry) {
			if (scst_is_report_luns_changed_type(
					tgt_dev->dev->type)) {
				lun = tgt_dev->lun;
				d_sense = tgt_dev->dev->d_sense;
				goto found;
			}
		}
	}

found:
	if (tgtt->report_aen != NULL) {
		struct scst_aen *aen;
		int rc;

		aen = scst_alloc_aen(sess, lun);
		if (aen == NULL)
			goto queue_ua;

		aen->event_fn = SCST_AEN_SCSI;
		aen->aen_sense_len = scst_set_sense(aen->aen_sense,
			sizeof(aen->aen_sense), d_sense,
			SCST_LOAD_SENSE(scst_sense_reported_luns_data_changed));

		TRACE_DBG("Calling target's %s report_aen(%p)",
			tgtt->name, aen);
		rc = tgtt->report_aen(aen);
		TRACE_DBG("Target's %s report_aen(%p) returned %d",
			tgtt->name, aen, rc);
		if (rc == SCST_AEN_RES_SUCCESS)
			goto out;

		scst_free_aen(aen);
	}

queue_ua:
	scst_queue_report_luns_changed_UA(sess, 0);

out:
	TRACE_EXIT();
	return;
}

/* The activity supposed to be suspended and scst_mutex held */
void scst_report_luns_changed(struct scst_acg *acg)
{
	struct scst_session *sess;

	TRACE_ENTRY();

	TRACE_DBG("REPORTED LUNS DATA CHANGED (acg %s)", acg->acg_name);

	list_for_each_entry(sess, &acg->acg_sess_list, acg_sess_list_entry) {
		scst_report_luns_changed_sess(sess);
	}

	TRACE_EXIT();
	return;
}

/**
 * scst_aen_done() - AEN processing done
 *
 * Notifies SCST that the driver has sent the AEN and it
 * can be freed now. Don't forget to set the delivery status, if it
 * isn't success, using scst_set_aen_delivery_status() before calling
 * this function.
 */
void scst_aen_done(struct scst_aen *aen)
{
	TRACE_ENTRY();

	TRACE_MGMT_DBG("AEN %p (fn %d) done (initiator %s)", aen,
		aen->event_fn, aen->sess->initiator_name);

	if (aen->delivery_status == SCST_AEN_RES_SUCCESS)
		goto out_free;

	if (aen->event_fn != SCST_AEN_SCSI)
		goto out_free;

	TRACE_MGMT_DBG("Delivery of SCSI AEN failed (initiator %s)",
		aen->sess->initiator_name);

	if (scst_analyze_sense(aen->aen_sense, aen->aen_sense_len,
			SCST_SENSE_ALL_VALID, SCST_LOAD_SENSE(
				scst_sense_reported_luns_data_changed))) {
		mutex_lock(&scst_mutex);
		scst_queue_report_luns_changed_UA(aen->sess,
			SCST_SET_UA_FLAG_AT_HEAD);
		mutex_unlock(&scst_mutex);
	} else {
		struct scst_session *sess = aen->sess;
		struct scst_tgt_dev *tgt_dev;
		uint64_t lun;

		lun = scst_unpack_lun((uint8_t *)&aen->lun, sizeof(aen->lun));

		mutex_lock(&scst_mutex);

		/* tgt_dev might get dead, so we need to reseek it */
		tgt_dev = scst_lookup_tgt_dev(sess, lun);
		if (tgt_dev) {
			TRACE_MGMT_DBG("Requeuing failed AEN UA for tgt_dev %p",
				       tgt_dev);
			scst_check_set_UA(tgt_dev, aen->aen_sense,
					  aen->aen_sense_len,
					  SCST_SET_UA_FLAG_AT_HEAD);
		}

		mutex_unlock(&scst_mutex);
	}

out_free:
	scst_free_aen(aen);

	TRACE_EXIT();
	return;
}
EXPORT_SYMBOL(scst_aen_done);

void scst_requeue_ua(struct scst_cmd *cmd, const uint8_t *buf, int size)
{
	TRACE_ENTRY();

	if (buf == NULL) {
		buf = cmd->sense;
		size = cmd->sense_valid_len;
	}

	if (scst_analyze_sense(buf, size, SCST_SENSE_ALL_VALID,
			SCST_LOAD_SENSE(scst_sense_reported_luns_data_changed))) {
		TRACE_MGMT_DBG("Requeuing REPORTED LUNS DATA CHANGED UA "
			"for delivery failed cmd %p", cmd);
		mutex_lock(&scst_mutex);
		scst_queue_report_luns_changed_UA(cmd->sess,
			SCST_SET_UA_FLAG_AT_HEAD);
		mutex_unlock(&scst_mutex);
	} else {
		TRACE_MGMT_DBG("Requeuing UA for delivery failed cmd %p", cmd);
		scst_check_set_UA(cmd->tgt_dev, buf, size, SCST_SET_UA_FLAG_AT_HEAD);
	}

	TRACE_EXIT();
	return;
}

/* The activity supposed to be suspended and scst_mutex held */
static void scst_check_reassign_sess(struct scst_session *sess)
{
	struct scst_acg *acg, *old_acg;
	struct scst_acg_dev *acg_dev;
	int i, rc;
	struct list_head *head;
	struct scst_tgt_dev *tgt_dev;
	bool luns_changed = false;
	bool add_failed, something_freed;

	TRACE_ENTRY();

	if (sess->shut_phase != SCST_SESS_SPH_READY)
		goto out;

	TRACE_DBG("Checking reassignment for sess %p (initiator %s)",
		sess, sess->initiator_name);

	acg = scst_find_acg(sess);
	if (acg == sess->acg) {
		TRACE_DBG("No reassignment for sess %p", sess);
		goto out;
	}

	PRINT_INFO("sess %p (initiator %s) will be reassigned from acg %s to "
		"acg %s", sess, sess->initiator_name, sess->acg->acg_name,
		acg->acg_name);

	old_acg = sess->acg;
	sess->acg = NULL; /* to catch implicit dependencies earlier */

retry_add:
	add_failed = false;
	list_for_each_entry(acg_dev, &acg->acg_dev_list, acg_dev_list_entry) {
		bool inq_changed_ua_needed = false;

		for (i = 0; i < SESS_TGT_DEV_LIST_HASH_SIZE; i++) {
			head = &sess->sess_tgt_dev_list[i];

			list_for_each_entry(tgt_dev, head,
					sess_tgt_dev_list_entry) {
				if ((tgt_dev->dev == acg_dev->dev) &&
				    (tgt_dev->lun == acg_dev->lun) &&
				    (tgt_dev->acg_dev->acg_dev_rd_only == acg_dev->acg_dev_rd_only)) {
					TRACE_MGMT_DBG("sess %p: tgt_dev %p for "
						"LUN %lld stays the same",
						sess, tgt_dev,
						(unsigned long long)tgt_dev->lun);
					tgt_dev->acg_dev = acg_dev;
					goto next;
				} else if (tgt_dev->lun == acg_dev->lun) {
					TRACE_MGMT_DBG("Replacing LUN %lld",
						(long long)tgt_dev->lun);
					scst_free_tgt_dev(tgt_dev);
					inq_changed_ua_needed = 1;
					break;
				}
			}
		}

		luns_changed = true;

		TRACE_MGMT_DBG("sess %p: Allocing new tgt_dev for LUN %lld",
			sess, (unsigned long long)acg_dev->lun);

		rc = scst_alloc_add_tgt_dev(sess, acg_dev, &tgt_dev);
		if (rc == -EPERM)
			continue;
		else if (rc != 0) {
			add_failed = true;
			break;
		}

		tgt_dev->inq_changed_ua_needed = inq_changed_ua_needed;
next:
		continue;
	}

	something_freed = false;
	for (i = 0; i < SESS_TGT_DEV_LIST_HASH_SIZE; i++) {
		struct scst_tgt_dev *t;
		head = &sess->sess_tgt_dev_list[i];

		list_for_each_entry_safe(tgt_dev, t, head,
					sess_tgt_dev_list_entry) {
			if (tgt_dev->acg_dev->acg != acg) {
				TRACE_MGMT_DBG("sess %p: Deleting not used "
					"tgt_dev %p for LUN %lld",
					sess, tgt_dev,
					(unsigned long long)tgt_dev->lun);
				luns_changed = true;
				something_freed = true;
				scst_free_tgt_dev(tgt_dev);
			}
		}
	}

	if (add_failed && something_freed) {
		TRACE_MGMT_DBG("sess %p: Retrying adding new tgt_devs", sess);
		goto retry_add;
	}

	sess->acg = acg;

	TRACE_DBG("Moving sess %p from acg %s to acg %s", sess,
		old_acg->acg_name, acg->acg_name);
	list_move_tail(&sess->acg_sess_list_entry, &acg->acg_sess_list);
	scst_get_acg(acg);
	scst_put_acg(old_acg);

#ifndef CONFIG_SCST_PROC
	scst_recreate_sess_luns_link(sess);
	/* Ignore possible error, since we can't do anything on it */
#endif

	if (luns_changed) {
		scst_report_luns_changed_sess(sess);

		for (i = 0; i < SESS_TGT_DEV_LIST_HASH_SIZE; i++) {
			head = &sess->sess_tgt_dev_list[i];

			list_for_each_entry(tgt_dev, head,
					sess_tgt_dev_list_entry) {
				if (tgt_dev->inq_changed_ua_needed) {
					TRACE_MGMT_DBG("sess %p: Setting "
						"INQUIRY DATA HAS CHANGED UA "
						"(tgt_dev %p)", sess, tgt_dev);

					tgt_dev->inq_changed_ua_needed = 0;

					scst_gen_aen_or_ua(tgt_dev,
						SCST_LOAD_SENSE(scst_sense_inquiry_data_changed));
				}
			}
		}
	}

out:
	TRACE_EXIT();
	return;
}

/* The activity supposed to be suspended and scst_mutex held */
void scst_check_reassign_sessions(void)
{
	struct scst_tgt_template *tgtt;

	TRACE_ENTRY();

	list_for_each_entry(tgtt, &scst_template_list, scst_template_list_entry) {
		struct scst_tgt *tgt;
		list_for_each_entry(tgt, &tgtt->tgt_list, tgt_list_entry) {
			struct scst_session *sess;
			list_for_each_entry(sess, &tgt->sess_list,
						sess_list_entry) {
				scst_check_reassign_sess(sess);
			}
		}
	}

	TRACE_EXIT();
	return;
}

int scst_get_cmd_abnormal_done_state(struct scst_cmd *cmd)
{
	int res;
	bool trace = false;

	TRACE_ENTRY();

	switch (cmd->state) {
	case SCST_CMD_STATE_INIT_WAIT:
	case SCST_CMD_STATE_INIT:
	case SCST_CMD_STATE_PARSE:
		if (cmd->preprocessing_only) {
			res = SCST_CMD_STATE_PREPROCESSING_DONE;
			break;
		}
		trace = true;
		/* go through */
	case SCST_CMD_STATE_DEV_DONE:
		if (cmd->internal)
			res = SCST_CMD_STATE_FINISHED_INTERNAL;
		else
			res = SCST_CMD_STATE_PRE_XMIT_RESP1;
		break;

	case SCST_CMD_STATE_PRE_DEV_DONE:
	case SCST_CMD_STATE_MODE_SELECT_CHECKS:
		res = SCST_CMD_STATE_DEV_DONE;
		break;

	case SCST_CMD_STATE_PRE_XMIT_RESP1:
		res = SCST_CMD_STATE_PRE_XMIT_RESP2;
		break;

	case SCST_CMD_STATE_PRE_XMIT_RESP2:
		res = SCST_CMD_STATE_XMIT_RESP;
		break;

	case SCST_CMD_STATE_PREPROCESSING_DONE:
	case SCST_CMD_STATE_PREPROCESSING_DONE_CALLED:
		if (cmd->tgt_dev == NULL) {
			trace = true;
			res = SCST_CMD_STATE_PRE_XMIT_RESP1;
		} else
			res = SCST_CMD_STATE_PRE_DEV_DONE;
		break;

	case SCST_CMD_STATE_PREPARE_SPACE:
		if (cmd->preprocessing_only) {
			res = SCST_CMD_STATE_PREPROCESSING_DONE;
			break;
		} /* else go through */
	case SCST_CMD_STATE_RDY_TO_XFER:
	case SCST_CMD_STATE_DATA_WAIT:
	case SCST_CMD_STATE_TGT_PRE_EXEC:
	case SCST_CMD_STATE_EXEC_CHECK_BLOCKING:
	case SCST_CMD_STATE_EXEC_CHECK_SN:
	case SCST_CMD_STATE_LOCAL_EXEC:
	case SCST_CMD_STATE_REAL_EXEC:
	case SCST_CMD_STATE_EXEC_WAIT:
		res = SCST_CMD_STATE_PRE_DEV_DONE;
		break;

	default:
		PRINT_CRIT_ERROR("Wrong cmd state %d (cmd %p, op %s)",
			cmd->state, cmd, scst_get_opcode_name(cmd));
		sBUG();
#if defined(RHEL_MAJOR) && RHEL_MAJOR -0 < 6
		/* Invalid state to suppress a compiler warning */
		res = SCST_CMD_STATE_LAST_ACTIVE;
#endif
	}

	if (trace) {
		/*
		 * Little hack to trace completion of commands, which are
		 * going to bypass normal tracing on SCST_CMD_STATE_PRE_DEV_DONE
		 */
		TRACE(TRACE_SCSI, "cmd %p, status %x, msg_status %x, host_status %x, "
			"driver_status %x, resp_data_len %d", cmd, cmd->status,
			cmd->msg_status, cmd->host_status, cmd->driver_status,
			cmd->resp_data_len);
		if (unlikely(cmd->status == SAM_STAT_CHECK_CONDITION) &&
		    scst_sense_valid(cmd->sense)) {
			PRINT_BUFF_FLAG(TRACE_SCSI, "Sense", cmd->sense,
				cmd->sense_valid_len);
		}
	}

	TRACE_EXIT_RES(res);
	return res;
}
EXPORT_SYMBOL_GPL(scst_get_cmd_abnormal_done_state);

/**
 * scst_set_cmd_abnormal_done_state() - set command's next abnormal done state
 *
 * Sets state of the SCSI target state machine to abnormally complete command
 * ASAP.
 */
void scst_set_cmd_abnormal_done_state(struct scst_cmd *cmd)
{
	TRACE_ENTRY();

#ifdef CONFIG_SCST_EXTRACHECKS
	switch (cmd->state) {
	case SCST_CMD_STATE_XMIT_RESP:
	case SCST_CMD_STATE_FINISHED:
	case SCST_CMD_STATE_FINISHED_INTERNAL:
	case SCST_CMD_STATE_XMIT_WAIT:
		PRINT_CRIT_ERROR("Wrong cmd state %d (cmd %p, op %s)",
			cmd->state, cmd, scst_get_opcode_name(cmd));
		sBUG();
	}
#endif

	cmd->state = scst_get_cmd_abnormal_done_state(cmd);

	switch (cmd->state) {
	case SCST_CMD_STATE_INIT_WAIT:
	case SCST_CMD_STATE_INIT:
	case SCST_CMD_STATE_PARSE:
	case SCST_CMD_STATE_PREPROCESSING_DONE:
	case SCST_CMD_STATE_PREPROCESSING_DONE_CALLED:
	case SCST_CMD_STATE_PREPARE_SPACE:
	case SCST_CMD_STATE_RDY_TO_XFER:
	case SCST_CMD_STATE_DATA_WAIT:
		cmd->write_len = 0;
		cmd->resid_possible = 1;
		break;
	case SCST_CMD_STATE_TGT_PRE_EXEC:
	case SCST_CMD_STATE_EXEC_CHECK_SN:
	case SCST_CMD_STATE_EXEC_CHECK_BLOCKING:
	case SCST_CMD_STATE_LOCAL_EXEC:
	case SCST_CMD_STATE_REAL_EXEC:
	case SCST_CMD_STATE_EXEC_WAIT:
	case SCST_CMD_STATE_DEV_DONE:
	case SCST_CMD_STATE_PRE_DEV_DONE:
	case SCST_CMD_STATE_MODE_SELECT_CHECKS:
	case SCST_CMD_STATE_PRE_XMIT_RESP1:
	case SCST_CMD_STATE_PRE_XMIT_RESP2:
	case SCST_CMD_STATE_FINISHED_INTERNAL:
		break;
	default:
		PRINT_CRIT_ERROR("Wrong cmd state %d (cmd %p, op %s)",
			cmd->state, cmd, scst_get_opcode_name(cmd));
		sBUG();
		break;
	}

#ifdef CONFIG_SCST_EXTRACHECKS
	if (((cmd->state != SCST_CMD_STATE_PRE_XMIT_RESP1) &&
	     (cmd->state != SCST_CMD_STATE_PREPROCESSING_DONE)) &&
		   (cmd->tgt_dev == NULL) && !cmd->internal) {
		PRINT_CRIT_ERROR("Wrong not inited cmd state %d (cmd %p, "
			"op %s)", cmd->state, cmd, scst_get_opcode_name(cmd));
		sBUG();
	}
#endif

	TRACE_EXIT();
	return;
}
EXPORT_SYMBOL_GPL(scst_set_cmd_abnormal_done_state);

#if defined(CONFIG_SCST_DEBUG) || defined(CONFIG_SCST_TRACING)
const char *scst_get_opcode_name(struct scst_cmd *cmd)
{
	if (cmd->op_name)
		return cmd->op_name;
	else {
		scnprintf(cmd->not_parsed_op_name,
			sizeof(cmd->not_parsed_op_name), "0x%x", cmd->cdb[0]);
		return cmd->not_parsed_op_name;
	}
}
EXPORT_SYMBOL(scst_get_opcode_name);
#endif

void scst_zero_write_rest(struct scst_cmd *cmd)
{
	int len, offs = 0;
	uint8_t *buf;

	TRACE_ENTRY();

	len = scst_get_sg_buf_first(cmd, &buf, *cmd->write_sg,
			*cmd->write_sg_cnt);
	while (len > 0) {
		int cur_offs;

		if (offs + len <= cmd->write_len)
			goto next;
		else if (offs >= cmd->write_len)
			cur_offs = 0;
		else
			cur_offs = cmd->write_len - offs;

		memset(&buf[cur_offs], 0, len - cur_offs);

next:
		offs += len;
		scst_put_sg_buf(cmd, buf, *cmd->write_sg, *cmd->write_sg_cnt);
		len = scst_get_sg_buf_next(cmd, &buf, *cmd->write_sg,
					*cmd->write_sg_cnt);
	}

	TRACE_EXIT();
	return;
}

static bool __scst_adjust_sg(struct scst_cmd *cmd, struct scatterlist *sg,
	int *sg_cnt, int adjust_len, struct scst_orig_sg_data *orig_sg)
{
	struct scatterlist *sgi;
	int i, l;
	bool res = false;

	TRACE_ENTRY();

	l = 0;
	for_each_sg(sg, sgi, *sg_cnt, i) {
#if LINUX_VERSION_CODE >= KERNEL_VERSION(2, 6, 24)
		TRACE_DBG("i %d, sg_cnt %d, sg %p, page_link %lx, len %d", i,
			*sg_cnt, sg, sgi->page_link, sgi->length);
#else
		TRACE_DBG("i %d, sg_cnt %d, sg %p, page_link %lx", i,
			*sg_cnt, sg, 0UL);
#endif
		l += sgi->length;
		if (l >= adjust_len) {
			int left = adjust_len - (l - sgi->length);

			TRACE_DBG_FLAG(TRACE_SG_OP|TRACE_MEMORY|TRACE_DEBUG,
				"cmd %p (tag %llu), sg %p, sg_cnt %d, "
				"adjust_len %d, i %d, sg[j].length %d, left %d",
				cmd, (unsigned long long int)cmd->tag,
				sg, *sg_cnt, adjust_len, i,
				sgi->length, left);

			orig_sg->p_orig_sg_cnt = sg_cnt;
			orig_sg->orig_sg_cnt = *sg_cnt;
			orig_sg->orig_sg_entry = sgi;
			orig_sg->orig_entry_offs = sgi->offset;
			orig_sg->orig_entry_len = sgi->length;
			*sg_cnt = (left > 0) ? i+1 : i;
			sgi->length = left;
			res = true;
			break;
		}
	}

	TRACE_EXIT_RES(res);
	return res;
}

/*
 * Makes cmd's SG shorter on adjust_len bytes. Reg_sg is true for cmd->sg
 * and false for cmd->write_sg.
 */
static void scst_adjust_sg(struct scst_cmd *cmd, bool reg_sg,
	int adjust_len)
{
	struct scatterlist *sg;
	int *sg_cnt;

	TRACE_ENTRY();

	EXTRACHECKS_BUG_ON(cmd->sg_buff_modified);

	if (reg_sg) {
		sg = cmd->sg;
		sg_cnt = &cmd->sg_cnt;
	} else {
		sg = *cmd->write_sg;
		sg_cnt = cmd->write_sg_cnt;
	}

	TRACE_DBG("reg_sg %d, adjust_len %d", reg_sg, adjust_len);

	cmd->sg_buff_modified = __scst_adjust_sg(cmd, sg, sg_cnt, adjust_len,
					&cmd->orig_sg);

	TRACE_EXIT();
	return;
}

/**
 * scst_restore_sg_buff() - restores modified sg buffer
 *
 * Restores modified sg buffer in the original state.
 */
void scst_restore_sg_buff(struct scst_cmd *cmd)
{
	TRACE_DBG_FLAG(TRACE_DEBUG|TRACE_MEMORY, "cmd %p, sg %p, "
		"orig_sg_entry %p, orig_entry_offs %d, orig_entry_len %d, "
		"orig_sg_cnt %d", cmd, cmd->sg, cmd->orig_sg.orig_sg_entry,
		cmd->orig_sg.orig_entry_offs, cmd->orig_sg.orig_entry_len,
		cmd->orig_sg.orig_sg_cnt);

	EXTRACHECKS_BUG_ON(!cmd->sg_buff_modified);

	if (cmd->sg_buff_modified) {
		cmd->orig_sg.orig_sg_entry->offset = cmd->orig_sg.orig_entry_offs;
		cmd->orig_sg.orig_sg_entry->length = cmd->orig_sg.orig_entry_len;
		*cmd->orig_sg.p_orig_sg_cnt = cmd->orig_sg.orig_sg_cnt;
	}

	cmd->sg_buff_modified = 0;
}
EXPORT_SYMBOL(scst_restore_sg_buff);

/**
 * scst_set_resp_data_len() - set response data length
 *
 * Sets response data length for cmd and truncates its SG vector accordingly.
 *
 * The cmd->resp_data_len must not be set directly, it must be set only
 * using this function. Value of resp_data_len must be <= cmd->bufflen.
 */
void scst_set_resp_data_len(struct scst_cmd *cmd, int resp_data_len)
{
	TRACE_ENTRY();

	scst_check_restore_sg_buff(cmd);
	cmd->resp_data_len = resp_data_len;

	if (resp_data_len == cmd->bufflen)
		goto out;

	TRACE_DBG("cmd %p, resp_data_len %d", cmd, resp_data_len);

	if (unlikely(resp_data_len > cmd->bufflen)) {
		PRINT_ERROR("Too big response data len %d (max %d), limiting "
			"it to the max (dev %s)", resp_data_len, cmd->bufflen,
			cmd->dev ? cmd->dev->virt_name : "(no LUN)");
		/*
		 * It's a bug in the lower level code, so dump stack to know
		 * who is the cause
		 */
		dump_stack();
		cmd->resp_data_len = cmd->bufflen;
		goto out;
	}

	scst_adjust_sg(cmd, true, resp_data_len);

	cmd->resid_possible = 1;

out:
	TRACE_EXIT();
	return;
}
EXPORT_SYMBOL_GPL(scst_set_resp_data_len);

void scst_limit_sg_write_len(struct scst_cmd *cmd)
{
	TRACE_ENTRY();

	TRACE_MEM("Limiting sg write len to %d (cmd %p, sg %p, sg_cnt %d)",
		cmd->write_len, cmd, *cmd->write_sg, *cmd->write_sg_cnt);

	scst_check_restore_sg_buff(cmd);
	scst_adjust_sg(cmd, false, cmd->write_len);

	TRACE_EXIT();
	return;
}

void scst_adjust_resp_data_len(struct scst_cmd *cmd)
{
	TRACE_ENTRY();

	if (!cmd->expected_values_set) {
		cmd->adjusted_resp_data_len = cmd->resp_data_len;
		goto out;
	}

	cmd->adjusted_resp_data_len = min(cmd->resp_data_len,
					cmd->expected_transfer_len);

	if (cmd->adjusted_resp_data_len != cmd->resp_data_len) {
		TRACE_MEM("Adjusting resp_data_len to %d (cmd %p, sg %p, "
			"sg_cnt %d)", cmd->adjusted_resp_data_len, cmd, cmd->sg,
			cmd->sg_cnt);
		scst_check_restore_sg_buff(cmd);
		scst_adjust_sg(cmd, true, cmd->adjusted_resp_data_len);
	}

out:
	TRACE_EXIT();
	return;
}

/**
 * scst_cmd_set_write_not_received_data_len() - sets cmd's not received len
 *
 * Sets cmd's not received data length. Also automatically sets resid_possible.
 */
void scst_cmd_set_write_not_received_data_len(struct scst_cmd *cmd,
	int not_received)
{
	TRACE_ENTRY();

	cmd->write_not_received_set = 1;

	if (!cmd->expected_values_set) {
		/*
		 * No expected values set, so no residuals processing.
		 * It can happen if a command preliminary completed before
		 * target driver had a chance to set expected values.
		 */
		TRACE_MGMT_DBG("No expected values set, ignoring (cmd %p)", cmd);
		goto out;
	}

	cmd->resid_possible = 1;

	if ((cmd->expected_data_direction & SCST_DATA_READ) &&
	    (cmd->expected_data_direction & SCST_DATA_WRITE)) {
		cmd->write_len = cmd->expected_out_transfer_len - not_received;
		if (cmd->write_len == cmd->out_bufflen)
			goto out;
	} else if (cmd->expected_data_direction & SCST_DATA_WRITE) {
		cmd->write_len = cmd->expected_transfer_len - not_received;
		if (cmd->write_len == cmd->bufflen)
			goto out;
	}

	/*
	 * Write len now can be bigger cmd->(out_)bufflen, but that's OK,
	 * because it will be used to only calculate write residuals.
	 */

	TRACE_DBG("cmd %p, not_received %d, write_len %d", cmd, not_received,
		cmd->write_len);

	if (cmd->data_direction & SCST_DATA_WRITE)
		scst_limit_sg_write_len(cmd);

out:
	TRACE_EXIT();
	return;
}
EXPORT_SYMBOL(scst_cmd_set_write_not_received_data_len);

void scst_cmd_set_write_no_data_received(struct scst_cmd *cmd)
{
	int w;

	TRACE_ENTRY();

	EXTRACHECKS_BUG_ON(cmd->expected_values_set &&
		((cmd->expected_data_direction & SCST_DATA_WRITE) == 0));

	if ((cmd->expected_data_direction & SCST_DATA_READ) &&
	    (cmd->expected_data_direction & SCST_DATA_WRITE))
		w = cmd->expected_out_transfer_len;
	else
		w = cmd->expected_transfer_len;

	scst_cmd_set_write_not_received_data_len(cmd, w);

	TRACE_EXIT();
	return;
}

/**
 * __scst_get_resid() - returns residuals for cmd
 *
 * Returns residuals for command. Must not be called directly, use
 * scst_get_resid() instead.
 */
bool __scst_get_resid(struct scst_cmd *cmd, int *resid, int *bidi_out_resid)
{
	bool res;

	TRACE_ENTRY();

	*resid = 0;
	if (bidi_out_resid != NULL)
		*bidi_out_resid = 0;

	if (!cmd->expected_values_set) {
		/*
		 * No expected values set, so no residuals processing.
		 * It can happen if a command preliminary completed before
		 * target driver had a chance to set expected values.
		 */
		TRACE_MGMT_DBG("No expected values set, returning no residual "
			"(cmd %p)", cmd);
		res = false;
		goto out;
	}

	if (cmd->expected_data_direction & SCST_DATA_READ) {
		*resid = cmd->expected_transfer_len - cmd->resp_data_len;
		if ((cmd->expected_data_direction & SCST_DATA_WRITE) && bidi_out_resid) {
			if (cmd->write_len < cmd->expected_out_transfer_len)
				*bidi_out_resid = cmd->expected_out_transfer_len -
							cmd->write_len;
			else
				*bidi_out_resid = cmd->write_len - cmd->out_bufflen;
		}
	} else if (cmd->expected_data_direction & SCST_DATA_WRITE) {
		if (cmd->write_len < cmd->expected_transfer_len)
			*resid = cmd->expected_transfer_len - cmd->write_len;
		else
			*resid = cmd->write_len - cmd->bufflen;
	}

	res = true;

	TRACE_DBG("cmd %p, resid %d, bidi_out_resid %d (resp_data_len %d, "
		"expected_data_direction %d, write_len %d, bufflen %d)", cmd,
		*resid, bidi_out_resid ? *bidi_out_resid : 0, cmd->resp_data_len,
		cmd->expected_data_direction, cmd->write_len, cmd->bufflen);

out:
	TRACE_EXIT_RES(res);
	return res;
}
EXPORT_SYMBOL(__scst_get_resid);

/* No locks */
void scst_queue_retry_cmd(struct scst_cmd *cmd)
{
	struct scst_tgt *tgt = cmd->tgt;
	unsigned long flags;

	TRACE_ENTRY();

	spin_lock_irqsave(&tgt->tgt_lock, flags);

	tgt->retry_cmds++;

	TRACE_RETRY("Adding cmd %p to retry cmd list", cmd);
	list_add_tail(&cmd->cmd_list_entry, &tgt->retry_cmd_list);

	if (!tgt->retry_timer_active) {
		TRACE_DBG("Activating retry timer for tgt %p", tgt);
		tgt->retry_timer.expires = jiffies + SCST_TGT_RETRY_TIMEOUT;
		add_timer(&tgt->retry_timer);
		tgt->retry_timer_active = 1;
	}

	spin_unlock_irqrestore(&tgt->tgt_lock, flags);

	TRACE_EXIT();
	return;
}

/**
 * scst_update_hw_pending_start() - update commands pending start
 *
 * Updates the command's hw_pending_start as if it's just started hw pending.
 * Target drivers should call it if they received reply from this pending
 * command, but SCST core won't see it.
 */
void scst_update_hw_pending_start(struct scst_cmd *cmd)
{
	unsigned long flags;

	TRACE_ENTRY();

	/* To sync with scst_check_hw_pending_cmd() */
	spin_lock_irqsave(&cmd->sess->sess_list_lock, flags);
	cmd->hw_pending_start = jiffies;
	TRACE_MGMT_DBG("Updated hw_pending_start to %ld (cmd %p)",
		cmd->hw_pending_start, cmd);
	spin_unlock_irqrestore(&cmd->sess->sess_list_lock, flags);

	TRACE_EXIT();
	return;
}
EXPORT_SYMBOL_GPL(scst_update_hw_pending_start);

/*
 * Supposed to be called under sess_list_lock, but can release/reacquire it.
 * Returns 0 to continue, >0 to restart, <0 to break.
 */
static int scst_check_hw_pending_cmd(struct scst_cmd *cmd,
	unsigned long cur_time, unsigned long max_time,
	struct scst_session *sess, unsigned long *flags,
	struct scst_tgt_template *tgtt)
{
	int res = -1; /* break */

	TRACE_DBG("cmd %p, hw_pending %d, proc time %ld, "
		"pending time %ld", cmd, cmd->cmd_hw_pending,
		(long)(cur_time - cmd->start_time) / HZ,
		(long)(cur_time - cmd->hw_pending_start) / HZ);

	if (time_before(cur_time, cmd->start_time + max_time)) {
		/* Cmds are ordered, so no need to check more */
		goto out;
	}

	if (!cmd->cmd_hw_pending) {
		res = 0; /* continue */
		goto out;
	}

	if (time_before(cur_time, cmd->hw_pending_start + max_time)) {
		res = 0; /* continue */
		goto out;
	}

	TRACE(TRACE_MGMT, "Cmd %p HW pending for too long %ld (state %x)",
		cmd, (cur_time - cmd->hw_pending_start) / HZ,
		cmd->state);

	cmd->cmd_hw_pending = 0;

	spin_unlock_irqrestore(&sess->sess_list_lock, *flags);
	tgtt->on_hw_pending_cmd_timeout(cmd);
	spin_lock_irqsave(&sess->sess_list_lock, *flags);

	res = 1; /* restart */

out:
	TRACE_EXIT_RES(res);
	return res;
}

#if LINUX_VERSION_CODE < KERNEL_VERSION(2, 6, 20)
static void scst_hw_pending_work_fn(void *p)
#else
static void scst_hw_pending_work_fn(struct work_struct *work)
#endif
{
#if LINUX_VERSION_CODE < KERNEL_VERSION(2, 6, 20)
	struct scst_session *sess = (struct scst_session *)p;
#else
	struct scst_session *sess = container_of(work, struct scst_session,
						 hw_pending_work.work);
#endif
	struct scst_tgt_template *tgtt = sess->tgt->tgtt;
	struct scst_cmd *cmd;
	unsigned long cur_time = jiffies;
	unsigned long flags;
	unsigned long max_time = tgtt->max_hw_pending_time * HZ;

	TRACE_ENTRY();

	TRACE_DBG("HW pending work (sess %p, max time %ld)", sess, max_time/HZ);

	clear_bit(SCST_SESS_HW_PENDING_WORK_SCHEDULED, &sess->sess_aflags);

	spin_lock_irqsave(&sess->sess_list_lock, flags);

restart:
	list_for_each_entry(cmd, &sess->sess_cmd_list, sess_cmd_list_entry) {
		int rc;

		rc = scst_check_hw_pending_cmd(cmd, cur_time, max_time, sess,
					&flags, tgtt);
		if (rc < 0)
			break;
		else if (rc == 0)
			continue;
		else
			goto restart;
	}

	if (!list_empty(&sess->sess_cmd_list)) {
		/*
		 * For stuck cmds if there is no activity we might need to have
		 * one more run to release them, so reschedule once again.
		 */
		TRACE_DBG("Sched HW pending work for sess %p (max time %d)",
			sess, tgtt->max_hw_pending_time);
		set_bit(SCST_SESS_HW_PENDING_WORK_SCHEDULED, &sess->sess_aflags);
		schedule_delayed_work(&sess->hw_pending_work,
				tgtt->max_hw_pending_time * HZ);
	}

	spin_unlock_irqrestore(&sess->sess_list_lock, flags);

	TRACE_EXIT();
	return;
}

static bool __scst_is_relative_target_port_id_unique(uint16_t id,
	const struct scst_tgt *t)
{
	bool res = true;
	struct scst_tgt_template *tgtt;

	TRACE_ENTRY();

	list_for_each_entry(tgtt, &scst_template_list,
				scst_template_list_entry) {
		struct scst_tgt *tgt;
		list_for_each_entry(tgt, &tgtt->tgt_list, tgt_list_entry) {
			if (tgt == t)
				continue;
			if ((tgt->tgtt->is_target_enabled != NULL) &&
			     !tgt->tgtt->is_target_enabled(tgt))
				continue;
			if (id == tgt->rel_tgt_id) {
				res = false;
				break;
			}
		}
	}

	TRACE_EXIT_RES(res);
	return res;
}

/* scst_mutex supposed to be locked */
bool scst_is_relative_target_port_id_unique(uint16_t id,
	const struct scst_tgt *t)
{
	bool res;

	TRACE_ENTRY();

	mutex_lock(&scst_mutex);
	res = __scst_is_relative_target_port_id_unique(id, t);
	mutex_unlock(&scst_mutex);

	TRACE_EXIT_RES(res);
	return res;
}

int gen_relative_target_port_id(uint16_t *id)
{
	int res = -EOVERFLOW;
	static unsigned long rti = SCST_MIN_REL_TGT_ID, rti_prev;

	TRACE_ENTRY();

	res = mutex_lock_interruptible(&scst_mutex);
	if (res != 0)
		goto out;

	rti_prev = rti;
	do {
		if (__scst_is_relative_target_port_id_unique(rti, NULL)) {
			*id = (uint16_t)rti++;
			res = 0;
			goto out_unlock;
		}
		rti++;
		if (rti > SCST_MAX_REL_TGT_ID)
			rti = SCST_MIN_REL_TGT_ID;
	} while (rti != rti_prev);

	PRINT_ERROR("%s", "Unable to create unique relative target port id");

out_unlock:
	mutex_unlock(&scst_mutex);

out:
	TRACE_EXIT_RES(res);
	return res;
}

/* No locks */
int scst_alloc_tgt(struct scst_tgt_template *tgtt, struct scst_tgt **tgt)
{
	struct scst_tgt *t;
	int res = 0;

	TRACE_ENTRY();

	t = kmem_cache_zalloc(scst_tgt_cachep, GFP_KERNEL);
	if (t == NULL) {
		PRINT_ERROR("%s", "Allocation of tgt failed");
		res = -ENOMEM;
		goto out;
	}

	INIT_LIST_HEAD(&t->sess_list);
	INIT_LIST_HEAD(&t->sysfs_sess_list);
	init_waitqueue_head(&t->unreg_waitQ);
	t->tgtt = tgtt;
	t->sg_tablesize = tgtt->sg_tablesize;
	spin_lock_init(&t->tgt_lock);
	INIT_LIST_HEAD(&t->retry_cmd_list);
	init_timer(&t->retry_timer);
	t->retry_timer.data = (unsigned long)t;
	t->retry_timer.function = scst_tgt_retry_timer_fn;

#ifdef CONFIG_SCST_PROC
	res = gen_relative_target_port_id(&t->rel_tgt_id);
	if (res != 0) {
		scst_free_tgt(t);
		goto out;
	}
#else
	INIT_LIST_HEAD(&t->tgt_acg_list);
#endif

	*tgt = t;

out:
	TRACE_EXIT_HRES(res);
	return res;
}

/* No locks */
void scst_free_tgt(struct scst_tgt *tgt)
{
	TRACE_ENTRY();

	kfree(tgt->tgt_name);
	kfree(tgt->tgt_comment);
#ifdef CONFIG_SCST_PROC
	kfree(tgt->default_group_name);
#endif

	kmem_cache_free(scst_tgt_cachep, tgt);

	TRACE_EXIT();
	return;
}

static void scst_init_order_data(struct scst_order_data *order_data)
{
	int i;
	spin_lock_init(&order_data->sn_lock);
	INIT_LIST_HEAD(&order_data->deferred_cmd_list);
	INIT_LIST_HEAD(&order_data->skipped_sn_list);
	order_data->curr_sn = (typeof(order_data->curr_sn))(-20);
	order_data->expected_sn = order_data->curr_sn;
	order_data->cur_sn_slot = &order_data->sn_slots[0];
	for (i = 0; i < (int)ARRAY_SIZE(order_data->sn_slots); i++)
		atomic_set(&order_data->sn_slots[i], 0);
	spin_lock_init(&order_data->init_done_lock);
	return;
}

/* Called under scst_mutex and suspended activity */
int scst_alloc_device(gfp_t gfp_mask, struct scst_device **out_dev)
{
	struct scst_device *dev;
	int res = 0;

	TRACE_ENTRY();

	dev = kmem_cache_zalloc(scst_dev_cachep, gfp_mask);
	if (dev == NULL) {
		PRINT_ERROR("%s", "Allocation of scst_device failed");
		res = -ENOMEM;
		goto out;
	}

	dev->handler = &scst_null_devtype;
#ifdef CONFIG_SCST_PER_DEVICE_CMD_COUNT_LIMIT
	atomic_set(&dev->dev_cmd_count, 0);
#endif
	scst_init_mem_lim(&dev->dev_mem_lim);
	spin_lock_init(&dev->dev_lock);
	INIT_LIST_HEAD(&dev->blocked_cmd_list);
	INIT_LIST_HEAD(&dev->dev_tgt_dev_list);
	INIT_LIST_HEAD(&dev->dev_acg_dev_list);
	dev->dev_double_ua_possible = 1;
	dev->queue_alg = SCST_QUEUE_ALG_1_UNRESTRICTED_REORDER;

	mutex_init(&dev->dev_pr_mutex);
	dev->pr_generation = 0;
	dev->pr_is_set = 0;
	dev->pr_holder = NULL;
	dev->pr_scope = SCOPE_LU;
	dev->pr_type = TYPE_UNSPECIFIED;
	INIT_LIST_HEAD(&dev->dev_registrants_list);

	scst_init_order_data(&dev->dev_order_data);

	scst_init_threads(&dev->dev_cmd_threads);

	*out_dev = dev;

out:
	TRACE_EXIT_RES(res);
	return res;
}

void scst_free_device(struct scst_device *dev)
{
	TRACE_ENTRY();

#ifdef CONFIG_SCST_EXTRACHECKS
	if (!list_empty(&dev->dev_tgt_dev_list) ||
	    !list_empty(&dev->dev_acg_dev_list)) {
		PRINT_CRIT_ERROR("%s: dev_tgt_dev_list or dev_acg_dev_list "
			"is not empty!", __func__);
		sBUG();
	}
#endif

	scst_deinit_threads(&dev->dev_cmd_threads);

	kfree(dev->virt_name);
	kmem_cache_free(scst_dev_cachep, dev);

	TRACE_EXIT();
	return;
}

bool scst_device_is_exported(struct scst_device *dev)
{
	lockdep_assert_held(&scst_mutex);

	WARN_ON_ONCE(!dev->dev_tgt_dev_list.next);

	return !list_empty(&dev->dev_tgt_dev_list);
}

/**
 * scst_init_mem_lim - initialize memory limits structure
 *
 * Initializes memory limits structure mem_lim according to
 * the current system configuration. This structure should be latter used
 * to track and limit allocated by one or more SGV pools memory.
 */
void scst_init_mem_lim(struct scst_mem_lim *mem_lim)
{
	atomic_set(&mem_lim->alloced_pages, 0);
	mem_lim->max_allowed_pages =
		((uint64_t)scst_max_dev_cmd_mem << 10) >> (PAGE_SHIFT - 10);
}
EXPORT_SYMBOL_GPL(scst_init_mem_lim);

static struct scst_acg_dev *scst_alloc_acg_dev(struct scst_acg *acg,
					struct scst_device *dev, uint64_t lun)
{
	struct scst_acg_dev *res;

	TRACE_ENTRY();

	res = kmem_cache_zalloc(scst_acgd_cachep, GFP_KERNEL);
	if (res == NULL) {
		PRINT_ERROR("%s", "Allocation of scst_acg_dev failed");
		goto out;
	}

	res->dev = dev;
	res->acg = acg;
	res->lun = lun;

out:
	TRACE_EXIT_HRES(res);
	return res;
}

/*
 * The activity supposed to be suspended and scst_mutex held or the
 * corresponding target supposed to be stopped.
 */
static void scst_del_acg_dev(struct scst_acg_dev *acg_dev, bool del_sysfs)
{
	TRACE_DBG("Removing acg_dev %p from dev_acg_dev_list", acg_dev);
	list_del(&acg_dev->dev_acg_dev_list_entry);

	if (del_sysfs)
		scst_acg_dev_sysfs_del(acg_dev);
}

/*
 * The activity supposed to be suspended and scst_mutex held or the
 * corresponding target supposed to be stopped.
 */
static void scst_free_acg_dev(struct scst_acg_dev *acg_dev)
{
	kmem_cache_free(scst_acgd_cachep, acg_dev);
}

/*
 * The activity supposed to be suspended and scst_mutex held or the
 * corresponding target supposed to be stopped.
 */
static void scst_del_free_acg_dev(struct scst_acg_dev *acg_dev, bool del_sysfs)
{
	TRACE_ENTRY();
	TRACE_DBG("Removing acg_dev %p from acg_dev_list", acg_dev);
	list_del(&acg_dev->acg_dev_list_entry);
	scst_del_acg_dev(acg_dev, del_sysfs);
	scst_free_acg_dev(acg_dev);
	TRACE_EXIT();
	return;
}

/* The activity supposed to be suspended and scst_mutex held */
int scst_acg_add_lun(struct scst_acg *acg, struct kobject *parent,
	struct scst_device *dev, uint64_t lun, int read_only,
	bool gen_scst_report_luns_changed, struct scst_acg_dev **out_acg_dev)
{
	int res = 0;
	struct scst_acg_dev *acg_dev;
	struct scst_tgt_dev *tgt_dev;
	struct scst_session *sess;
	LIST_HEAD(tmp_tgt_dev_list);

	TRACE_ENTRY();

	INIT_LIST_HEAD(&tmp_tgt_dev_list);

	acg_dev = scst_alloc_acg_dev(acg, dev, lun);
	if (acg_dev == NULL) {
		res = -ENOMEM;
		goto out;
	}
	acg_dev->acg_dev_rd_only = read_only;

	TRACE_DBG("Adding acg_dev %p to acg_dev_list and dev_acg_dev_list",
		acg_dev);
	list_add_tail(&acg_dev->acg_dev_list_entry, &acg->acg_dev_list);
	list_add_tail(&acg_dev->dev_acg_dev_list_entry, &dev->dev_acg_dev_list);

	list_for_each_entry(sess, &acg->acg_sess_list, acg_sess_list_entry) {
		res = scst_alloc_add_tgt_dev(sess, acg_dev, &tgt_dev);
		if (res == -EPERM)
			continue;
		else if (res != 0)
			goto out_free;

		list_add_tail(&tgt_dev->extra_tgt_dev_list_entry,
			      &tmp_tgt_dev_list);
	}

	res = scst_acg_dev_sysfs_create(acg_dev, parent);
	if (res != 0)
		goto out_free;

	if (gen_scst_report_luns_changed)
		scst_report_luns_changed(acg);

	PRINT_INFO("Added device %s to group %s (LUN %lld, "
		"rd_only %d) to target %s", dev->virt_name, acg->acg_name,
		lun, read_only, acg->tgt ? acg->tgt->tgt_name : "?");

	if (out_acg_dev != NULL)
		*out_acg_dev = acg_dev;

out:
	TRACE_EXIT_RES(res);
	return res;

out_free:
	list_for_each_entry(tgt_dev, &tmp_tgt_dev_list,
			 extra_tgt_dev_list_entry) {
		scst_free_tgt_dev(tgt_dev);
	}
	scst_del_free_acg_dev(acg_dev, false);
	goto out;
}

/* The activity supposed to be suspended and scst_mutex held */
int scst_acg_del_lun(struct scst_acg *acg, uint64_t lun,
	bool gen_scst_report_luns_changed)
{
	int res = 0;
	struct scst_acg_dev *acg_dev = NULL, *a;
	struct scst_tgt_dev *tgt_dev, *tt;

	TRACE_ENTRY();

	list_for_each_entry(a, &acg->acg_dev_list, acg_dev_list_entry) {
		if (a->lun == lun) {
			acg_dev = a;
			break;
		}
	}
	if (acg_dev == NULL) {
		PRINT_ERROR("Device is not found in group %s", acg->acg_name);
		res = -EINVAL;
		goto out;
	}

	list_for_each_entry_safe(tgt_dev, tt, &acg_dev->dev->dev_tgt_dev_list,
			 dev_tgt_dev_list_entry) {
		if (tgt_dev->acg_dev == acg_dev)
			scst_free_tgt_dev(tgt_dev);
	}

	scst_del_free_acg_dev(acg_dev, true);

	if (gen_scst_report_luns_changed)
		scst_report_luns_changed(acg);

	PRINT_INFO("Removed LUN %lld from group %s (target %s)",
		lun, acg->acg_name, acg->tgt ? acg->tgt->tgt_name : "?");

out:
	TRACE_EXIT_RES(res);
	return res;
}

/* The activity supposed to be suspended and scst_mutex held */
struct scst_acg *scst_alloc_add_acg(struct scst_tgt *tgt,
	const char *acg_name, bool tgt_acg)
{
	struct scst_acg *acg;

	TRACE_ENTRY();

	acg = kzalloc(sizeof(*acg), GFP_KERNEL);
	if (acg == NULL) {
		PRINT_ERROR("%s", "Allocation of acg failed");
		goto out;
	}

	kref_init(&acg->acg_kref);
	acg->tgt = tgt;
	INIT_LIST_HEAD(&acg->acg_dev_list);
	INIT_LIST_HEAD(&acg->acg_sess_list);
	INIT_LIST_HEAD(&acg->acn_list);
	cpumask_copy(&acg->acg_cpu_mask, &default_cpu_mask);
	acg->acg_name = kstrdup(acg_name, GFP_KERNEL);
	if (acg->acg_name == NULL) {
		PRINT_ERROR("%s", "Allocation of acg_name failed");
		goto out_free;
	}

#ifdef CONFIG_SCST_PROC
	acg->addr_method = tgt && tgt->tgtt ? tgt->tgtt->preferred_addr_method
		: SCST_LUN_ADDR_METHOD_PERIPHERAL;

	TRACE_DBG("Adding acg %s to scst_acg_list", acg_name);
	list_add_tail(&acg->acg_list_entry, &scst_acg_list);

	scst_check_reassign_sessions();
#else
	acg->addr_method = tgt->tgtt->preferred_addr_method;

	if (tgt_acg) {
		int rc;

		TRACE_DBG("Adding acg '%s' to device '%s' acg_list", acg_name,
			tgt->tgt_name);
		list_add_tail(&acg->acg_list_entry, &tgt->tgt_acg_list);
		acg->tgt_acg = 1;

		rc = scst_acg_sysfs_create(tgt, acg);
		if (rc != 0)
			goto out_del;
	}
#endif

out:
	TRACE_EXIT_HRES(acg);
	return acg;

#ifndef CONFIG_SCST_PROC
out_del:
	list_del(&acg->acg_list_entry);
#endif

out_free:
	kfree(acg);
	acg = NULL;
	goto out;
}

/**
 * scst_del_acg - delete an ACG from the per-target ACG list and from sysfs
 *
 * The caller must hold scst_mutex and activity must have been suspended.
 *
 * Note: It is the responsibility of the caller to make sure that
 * scst_put_acg() gets invoked.
 */
static void scst_del_acg(struct scst_acg *acg)
{
	struct scst_acn *acn, *acnt;
	struct scst_acg_dev *acg_dev, *acg_dev_tmp;

	scst_assert_activity_suspended();
	lockdep_assert_held(&scst_mutex);

	list_for_each_entry_safe(acg_dev, acg_dev_tmp, &acg->acg_dev_list,
				 acg_dev_list_entry)
		scst_del_acg_dev(acg_dev, true);

	list_for_each_entry_safe(acn, acnt, &acg->acn_list, acn_list_entry)
		scst_del_acn(acn);

#ifdef CONFIG_SCST_PROC
	list_del(&acg->acg_list_entry);
#else
	if (acg->tgt_acg) {
		TRACE_DBG("Removing acg %s from list", acg->acg_name);
		list_del(&acg->acg_list_entry);

		scst_acg_sysfs_del(acg);
	} else {
		acg->tgt->default_acg = NULL;
	}
#endif
}

/**
 * scst_free_acg - free an ACG
 *
 * The caller must hold scst_mutex and activity must have been suspended.
 */
static void scst_free_acg(struct scst_acg *acg)
{
	struct scst_acg_dev *acg_dev, *acg_dev_tmp;
	struct scst_acn *acn, *acnt;

	TRACE_DBG("Freeing acg %s/%s", acg->tgt->tgt_name, acg->acg_name);

	list_for_each_entry_safe(acg_dev, acg_dev_tmp, &acg->acg_dev_list,
			acg_dev_list_entry) {
		struct scst_tgt_dev *tgt_dev, *tt;
		list_for_each_entry_safe(tgt_dev, tt,
				 &acg_dev->dev->dev_tgt_dev_list,
				 dev_tgt_dev_list_entry) {
			if (tgt_dev->acg_dev == acg_dev)
				scst_free_tgt_dev(tgt_dev);
		}
		scst_free_acg_dev(acg_dev);
	}

	list_for_each_entry_safe(acn, acnt, &acg->acn_list, acn_list_entry) {
		scst_free_acn(acn,
			list_is_last(&acn->acn_list_entry, &acg->acn_list));
	}

	kfree(acg->acg_name);
	kfree(acg);
}

static void scst_release_acg(struct kref *kref)
{
	struct scst_acg *acg = container_of(kref, struct scst_acg, acg_kref);

	scst_free_acg(acg);
}

void scst_put_acg(struct scst_acg *acg)
{
	kref_put(&acg->acg_kref, scst_release_acg);
}

void scst_get_acg(struct scst_acg *acg)
{
	kref_get(&acg->acg_kref);
}

/**
 * scst_close_del_free_acg - close sessions, delete and free an ACG
 *
 * The caller must hold scst_mutex and activity must have been suspended.
 *
 * Note: deleting and freeing the ACG happens asynchronously. Each time a
 * session is closed the ACG reference count is decremented, and if that
 * reference count drops to zero the ACG is freed.
 */
int scst_del_free_acg(struct scst_acg *acg, bool close_sessions)
{
	struct scst_tgt *tgt = acg->tgt;
	struct scst_session *sess, *sess_tmp;

	scst_assert_activity_suspended();
	lockdep_assert_held(&scst_mutex);

	if ((!close_sessions && !list_empty(&acg->acg_sess_list)) ||
	    (close_sessions && !tgt->tgtt->close_session))
		return -EBUSY;

	scst_del_acg(acg);

	if (close_sessions) {
		TRACE_DBG("Closing sessions for group %s/%s", tgt->tgt_name,
			  acg->acg_name);
		list_for_each_entry_safe(sess, sess_tmp, &acg->acg_sess_list,
					 acg_sess_list_entry) {
			TRACE_DBG("Closing session %s/%s/%s", tgt->tgt_name,
				  acg->acg_name, sess->initiator_name);
			tgt->tgtt->close_session(sess);
		}
	}

	scst_put_acg(acg);

	return 0;
}

#ifndef CONFIG_SCST_PROC

/* The activity supposed to be suspended and scst_mutex held */
struct scst_acg *scst_tgt_find_acg(struct scst_tgt *tgt, const char *name)
{
	struct scst_acg *acg, *acg_ret = NULL;

	TRACE_ENTRY();

	list_for_each_entry(acg, &tgt->tgt_acg_list, acg_list_entry) {
		if (strcmp(acg->acg_name, name) == 0) {
			acg_ret = acg;
			break;
		}
	}

	TRACE_EXIT();
	return acg_ret;
}

#endif

/* scst_mutex supposed to be held */
static struct scst_tgt_dev *scst_find_shared_io_tgt_dev(
	struct scst_tgt_dev *tgt_dev)
{
	struct scst_tgt_dev *res = NULL;
	struct scst_session *sess = tgt_dev->sess;
	struct scst_acg *acg = tgt_dev->acg_dev->acg;
	struct scst_tgt_dev *t;

	TRACE_ENTRY();

	TRACE_DBG("tgt_dev %s (acg %p, io_grouping_type %d)",
		sess->initiator_name, acg, acg->acg_io_grouping_type);

	switch (acg->acg_io_grouping_type) {
	case SCST_IO_GROUPING_AUTO:
		if (sess->initiator_name == NULL)
			goto out;

		list_for_each_entry(t, &tgt_dev->dev->dev_tgt_dev_list,
				dev_tgt_dev_list_entry) {
			if ((t == tgt_dev) ||
			    (t->sess->initiator_name == NULL) ||
			    (t->active_cmd_threads == NULL))
				continue;

			TRACE_DBG("t %s", t->sess->initiator_name);

			/* We check other ACG's as well */

			if (strcmp(t->sess->initiator_name,
				   sess->initiator_name) == 0)
				goto found;
		}
		break;

	case SCST_IO_GROUPING_THIS_GROUP_ONLY:
		list_for_each_entry(t, &tgt_dev->dev->dev_tgt_dev_list,
				dev_tgt_dev_list_entry) {
			if ((t == tgt_dev) || (t->active_cmd_threads == NULL))
				continue;

			TRACE_DBG("t %s (acg %p)", t->sess->initiator_name,
				t->acg_dev->acg);

			if (t->acg_dev->acg == acg)
				goto found;
		}
		break;

	case SCST_IO_GROUPING_NEVER:
		goto out;

	default:
		list_for_each_entry(t, &tgt_dev->dev->dev_tgt_dev_list,
				dev_tgt_dev_list_entry) {
			if ((t == tgt_dev) || (t->active_cmd_threads == NULL))
				continue;

			TRACE_DBG("t %s (acg %p, io_grouping_type %d)",
				t->sess->initiator_name, t->acg_dev->acg,
				t->acg_dev->acg->acg_io_grouping_type);

			if (t->acg_dev->acg->acg_io_grouping_type ==
					acg->acg_io_grouping_type)
				goto found;
		}
		break;
	}

out:
	TRACE_EXIT_HRES((unsigned long)res);
	return res;

found:
	if (t->active_cmd_threads == &scst_main_cmd_threads) {
		res = t;
		TRACE_DBG("Going to share async IO context %p (res %p, "
			"ini %s, dev %s, grouping type %d)",
			t->aic_keeper->aic, res, t->sess->initiator_name,
			t->dev->virt_name,
			t->acg_dev->acg->acg_io_grouping_type);
	} else {
		res = t;
		scst_wait_ioctx(res->active_cmd_threads);
		TRACE_DBG("Going to share IO context %p (res %p, ini %s, "
			"dev %s, cmd_threads %p, grouping type %d)",
			res->active_cmd_threads->io_context, res,
			t->sess->initiator_name, t->dev->virt_name,
			t->active_cmd_threads,
			t->acg_dev->acg->acg_io_grouping_type);
	}
	goto out;
}

enum scst_dev_type_threads_pool_type scst_parse_threads_pool_type(const char *p,
	int len)
{
	enum scst_dev_type_threads_pool_type res;

	if (strncasecmp(p, SCST_THREADS_POOL_PER_INITIATOR_STR,
			min_t(int, strlen(SCST_THREADS_POOL_PER_INITIATOR_STR),
				len)) == 0)
		res = SCST_THREADS_POOL_PER_INITIATOR;
	else if (strncasecmp(p, SCST_THREADS_POOL_SHARED_STR,
			min_t(int, strlen(SCST_THREADS_POOL_SHARED_STR),
				len)) == 0)
		res = SCST_THREADS_POOL_SHARED;
	else {
		PRINT_ERROR("Unknown threads pool type %s", p);
		res = SCST_THREADS_POOL_TYPE_INVALID;
	}

	return res;
}

static int scst_ioc_keeper_thread(void *arg)
{
	struct scst_async_io_context_keeper *aic_keeper =
		(struct scst_async_io_context_keeper *)arg;

	TRACE_ENTRY();

	TRACE_MGMT_DBG("AIC %p keeper thread %s (PID %d) started", aic_keeper,
		current->comm, current->pid);

	current->flags |= PF_NOFREEZE;

	sBUG_ON(aic_keeper->aic != NULL);

#if LINUX_VERSION_CODE >= KERNEL_VERSION(2, 6, 25)
#if LINUX_VERSION_CODE >= KERNEL_VERSION(3, 3, 0)
	aic_keeper->aic = get_task_io_context(current, GFP_KERNEL, NUMA_NO_NODE);
#else
	aic_keeper->aic = get_io_context(GFP_KERNEL, -1);
#endif
#endif
	TRACE_DBG("Alloced new async IO context %p (aic %p)",
		aic_keeper->aic, aic_keeper);

	/* We have our own ref counting */
	put_io_context(aic_keeper->aic);

	/* We are ready */
	aic_keeper->aic_ready = true;
	wake_up_all(&aic_keeper->aic_keeper_waitQ);

	wait_event_interruptible(aic_keeper->aic_keeper_waitQ,
		kthread_should_stop());

	TRACE_MGMT_DBG("AIC %p keeper thread %s (PID %d) finished", aic_keeper,
		current->comm, current->pid);

	TRACE_EXIT();
	return 0;
}

/* scst_mutex supposed to be held */
int scst_tgt_dev_setup_threads(struct scst_tgt_dev *tgt_dev)
{
	int res = 0;
	struct scst_session *sess = tgt_dev->sess;
	struct scst_tgt_template *tgtt = sess->tgt->tgtt;
	struct scst_device *dev = tgt_dev->dev;
	struct scst_async_io_context_keeper *aic_keeper;

	TRACE_ENTRY();

	if (dev->threads_num < 0)
		goto out;

	if (dev->threads_num == 0) {
		struct scst_tgt_dev *shared_io_tgt_dev;
		tgt_dev->active_cmd_threads = &scst_main_cmd_threads;

		shared_io_tgt_dev = scst_find_shared_io_tgt_dev(tgt_dev);
		if (shared_io_tgt_dev != NULL) {
			aic_keeper = shared_io_tgt_dev->aic_keeper;
			kref_get(&aic_keeper->aic_keeper_kref);

			TRACE_DBG("Linking async io context %p "
				"for shared tgt_dev %p (dev %s)",
				aic_keeper->aic, tgt_dev,
				tgt_dev->dev->virt_name);
		} else {
			/* Create new context */
			aic_keeper = kzalloc(sizeof(*aic_keeper), GFP_KERNEL);
			if (aic_keeper == NULL) {
				PRINT_ERROR("Unable to alloc aic_keeper "
					"(size %zd)", sizeof(*aic_keeper));
				res = -ENOMEM;
				goto out;
			}

			kref_init(&aic_keeper->aic_keeper_kref);
			init_waitqueue_head(&aic_keeper->aic_keeper_waitQ);

			aic_keeper->aic_keeper_thr =
				kthread_run(scst_ioc_keeper_thread,
					aic_keeper, "aic_keeper");
			if (IS_ERR(aic_keeper->aic_keeper_thr)) {
				PRINT_ERROR("Error running ioc_keeper "
					"thread (tgt_dev %p)", tgt_dev);
				res = PTR_ERR(aic_keeper->aic_keeper_thr);
				goto out_free_keeper;
			}

			wait_event(aic_keeper->aic_keeper_waitQ,
				aic_keeper->aic_ready);

			TRACE_DBG("Created async io context %p "
				"for not shared tgt_dev %p (dev %s)",
				aic_keeper->aic, tgt_dev,
				tgt_dev->dev->virt_name);
		}

		tgt_dev->async_io_context = aic_keeper->aic;
		tgt_dev->aic_keeper = aic_keeper;

		res = scst_add_threads(tgt_dev->active_cmd_threads, NULL, NULL,
				       tgtt->threads_num);
		goto out;
	}

	switch (dev->threads_pool_type) {
	case SCST_THREADS_POOL_PER_INITIATOR:
	{
		struct scst_tgt_dev *shared_io_tgt_dev;

		scst_init_threads(&tgt_dev->tgt_dev_cmd_threads);

		tgt_dev->active_cmd_threads = &tgt_dev->tgt_dev_cmd_threads;

		shared_io_tgt_dev = scst_find_shared_io_tgt_dev(tgt_dev);
		if (shared_io_tgt_dev != NULL) {
			TRACE_DBG("Linking io context %p for "
				"shared tgt_dev %p (cmd_threads %p)",
				shared_io_tgt_dev->active_cmd_threads->io_context,
				tgt_dev, tgt_dev->active_cmd_threads);
			/* It's ref counted via threads */
			tgt_dev->active_cmd_threads->io_context =
				shared_io_tgt_dev->active_cmd_threads->io_context;
		}

		res = scst_add_threads(tgt_dev->active_cmd_threads, NULL,
				       tgt_dev,
				       dev->threads_num + tgtt->threads_num);
		if (res != 0) {
			/* Let's clear here, because no threads could be run */
			tgt_dev->active_cmd_threads->io_context = NULL;
		}
		break;
	}
	case SCST_THREADS_POOL_SHARED:
	{
		tgt_dev->active_cmd_threads = &dev->dev_cmd_threads;

		res = scst_add_threads(tgt_dev->active_cmd_threads, dev, NULL,
				       tgtt->threads_num);
		break;
	}
	default:
		PRINT_CRIT_ERROR("Unknown threads pool type %d (dev %s)",
			dev->threads_pool_type, dev->virt_name);
		sBUG();
		break;
	}

out:
	if (res == 0)
		tm_dbg_init_tgt_dev(tgt_dev);

	TRACE_EXIT_RES(res);
	return res;

out_free_keeper:
	kfree(aic_keeper);
	goto out;
}

static void scst_aic_keeper_release(struct kref *kref)
{
	struct scst_async_io_context_keeper *aic_keeper;

	TRACE_ENTRY();

	aic_keeper = container_of(kref, struct scst_async_io_context_keeper,
			aic_keeper_kref);

	kthread_stop(aic_keeper->aic_keeper_thr);

	kfree(aic_keeper);

	TRACE_EXIT();
	return;
}

/* scst_mutex supposed to be held */
void scst_tgt_dev_stop_threads(struct scst_tgt_dev *tgt_dev)
{
	struct scst_tgt_template *tgtt = tgt_dev->sess->tgt->tgtt;

	TRACE_ENTRY();

	if (tgt_dev->dev->threads_num < 0)
		goto out_deinit;

	if (tgt_dev->active_cmd_threads == &scst_main_cmd_threads) {
		/* Global async threads */
		kref_put(&tgt_dev->aic_keeper->aic_keeper_kref,
			scst_aic_keeper_release);
		tgt_dev->async_io_context = NULL;
		tgt_dev->aic_keeper = NULL;
	} else if (tgt_dev->active_cmd_threads == &tgt_dev->dev->dev_cmd_threads) {
		/* Per device shared threads */
		scst_del_threads(tgt_dev->active_cmd_threads,
				 tgtt->threads_num);
	} else if (tgt_dev->active_cmd_threads == &tgt_dev->tgt_dev_cmd_threads) {
		/* Per tgt_dev threads */
		scst_del_threads(tgt_dev->active_cmd_threads, -1);
		scst_deinit_threads(&tgt_dev->tgt_dev_cmd_threads);
	} /* else no threads (not yet initialized, e.g.) */

out_deinit:
	tm_dbg_deinit_tgt_dev(tgt_dev);
	tgt_dev->active_cmd_threads = NULL;

	TRACE_EXIT();
	return;
}

/*
 * scst_mutex supposed to be held, there must not be parallel activity in this
 * session. May be invoked from inside scst_check_reassign_sessions() which
 * means that sess->acg can be NULL.
 */
static int scst_alloc_add_tgt_dev(struct scst_session *sess,
	struct scst_acg_dev *acg_dev, struct scst_tgt_dev **out_tgt_dev)
{
	int res = 0;
	struct scst_tgt_template *tgtt = sess->tgt->tgtt;
	int ini_sg, ini_unchecked_isa_dma, ini_use_clustering;
	struct scst_tgt_dev *tgt_dev;
	struct scst_device *dev = acg_dev->dev;
	struct list_head *head;
	int sl;
	uint8_t sense_buffer[SCST_STANDARD_SENSE_LEN];

	TRACE_ENTRY();

	tgt_dev = kmem_cache_zalloc(scst_tgtd_cachep, GFP_KERNEL);
	if (tgt_dev == NULL) {
		PRINT_ERROR("%s", "Allocation of scst_tgt_dev failed");
		res = -ENOMEM;
		goto out;
	}

	tgt_dev->dev = dev;
	tgt_dev->lun = acg_dev->lun;
	tgt_dev->acg_dev = acg_dev;
	tgt_dev->tgt_dev_rd_only = acg_dev->acg_dev_rd_only || dev->dev_rd_only;
	tgt_dev->sess = sess;
	atomic_set(&tgt_dev->tgt_dev_cmd_count, 0);
	if (acg_dev->acg->acg_black_hole_type != SCST_ACG_BLACK_HOLE_NONE)
		set_bit(SCST_TGT_DEV_BLACK_HOLE, &tgt_dev->tgt_dev_flags);
	else
		clear_bit(SCST_TGT_DEV_BLACK_HOLE, &tgt_dev->tgt_dev_flags);

	scst_sgv_pool_use_norm(tgt_dev);

	if (dev->scsi_dev != NULL) {
		ini_sg = dev->scsi_dev->host->sg_tablesize;
		ini_unchecked_isa_dma = dev->scsi_dev->host->unchecked_isa_dma;
		ini_use_clustering = (dev->scsi_dev->host->use_clustering ==
				ENABLE_CLUSTERING);
	} else {
		ini_sg = (1 << 15) /* infinite */;
		ini_unchecked_isa_dma = 0;
		ini_use_clustering = 0;
	}
	tgt_dev->max_sg_cnt = min(ini_sg, sess->tgt->sg_tablesize);

	if ((sess->tgt->tgtt->use_clustering || ini_use_clustering) &&
	    !sess->tgt->tgtt->no_clustering)
		scst_sgv_pool_use_norm_clust(tgt_dev);

	if (sess->tgt->tgtt->unchecked_isa_dma || ini_unchecked_isa_dma)
		scst_sgv_pool_use_dma(tgt_dev);

	TRACE_MGMT_DBG("Device %s on SCST lun=%lld",
	       dev->virt_name, (unsigned long long int)tgt_dev->lun);

	spin_lock_init(&tgt_dev->tgt_dev_lock);
	INIT_LIST_HEAD(&tgt_dev->UA_list);

	scst_init_order_data(&tgt_dev->tgt_dev_order_data);
	if (dev->tst == SCST_TST_1_SEP_TASK_SETS)
		tgt_dev->curr_order_data = &tgt_dev->tgt_dev_order_data;
	else
		tgt_dev->curr_order_data = &dev->dev_order_data;

	if (dev->handler->parse_atomic &&
	    dev->handler->dev_alloc_data_buf_atomic &&
	    (sess->tgt->tgtt->preprocessing_done == NULL)) {
		if (sess->tgt->tgtt->rdy_to_xfer_atomic)
			tgt_dev->tgt_dev_after_init_wr_atomic = 1;
	}
	if (dev->handler->dev_done_atomic &&
	    sess->tgt->tgtt->xmit_response_atomic)
		tgt_dev->tgt_dev_after_exec_atomic = 1;

	sl = scst_set_sense(sense_buffer, sizeof(sense_buffer),
		dev->d_sense, SCST_LOAD_SENSE(scst_sense_reset_UA));
	scst_alloc_set_UA(tgt_dev, sense_buffer, sl, 0);

	if (sess->tgt->tgtt->get_initiator_port_transport_id == NULL) {
		if (!list_empty(&dev->dev_registrants_list)) {
			PRINT_WARNING("Initiators from target %s can't connect "
				"to device %s, because the device has PR "
				"registrants and the target doesn't support "
				"Persistent Reservations", sess->tgt->tgtt->name,
				dev->virt_name);
			res = -EPERM;
			goto out_free;
		}
		dev->not_pr_supporting_tgt_devs_num++;
	}

	res = scst_pr_init_tgt_dev(tgt_dev);
	if (res != 0)
		goto out_dec_free;

	res = scst_tgt_dev_setup_threads(tgt_dev);
	if (res != 0)
		goto out_pr_clear;

	if (dev->handler->attach_tgt) {
		TRACE_DBG("Calling dev handler's attach_tgt(%p)", tgt_dev);
		res = dev->handler->attach_tgt(tgt_dev);
		TRACE_DBG("%s", "Dev handler's attach_tgt() returned");
		if (res != 0) {
			PRINT_ERROR("Device handler's %s attach_tgt() "
			    "failed: %d", dev->handler->name, res);
			goto out_stop_threads;
		}
	}

	res = scst_tgt_dev_sysfs_create(tgt_dev);
	if (res != 0)
		goto out_detach;

	spin_lock_bh(&dev->dev_lock);
	list_add_tail(&tgt_dev->dev_tgt_dev_list_entry, &dev->dev_tgt_dev_list);
	spin_unlock_bh(&dev->dev_lock);

	head = &sess->sess_tgt_dev_list[SESS_TGT_DEV_LIST_HASH_FN(tgt_dev->lun)];
	list_add_tail(&tgt_dev->sess_tgt_dev_list_entry, head);

	scst_tg_init_tgt_dev(tgt_dev);

	*out_tgt_dev = tgt_dev;

out:
	TRACE_EXIT_RES(res);
	return res;

out_detach:
	if (dev->handler->detach_tgt) {
		TRACE_DBG("Calling dev handler's detach_tgt(%p)",
		      tgt_dev);
		dev->handler->detach_tgt(tgt_dev);
		TRACE_DBG("%s", "Dev handler's detach_tgt() returned");
	}

out_stop_threads:
	scst_tgt_dev_stop_threads(tgt_dev);

out_pr_clear:
	scst_pr_clear_tgt_dev(tgt_dev);

out_dec_free:
	if (tgtt->get_initiator_port_transport_id == NULL)
		dev->not_pr_supporting_tgt_devs_num--;

out_free:
	scst_free_all_UA(tgt_dev);
	kmem_cache_free(scst_tgtd_cachep, tgt_dev);
	goto out;
}

/* scst_mutex supposed to be held */
void scst_nexus_loss(struct scst_tgt_dev *tgt_dev, bool queue_UA)
{
	TRACE_ENTRY();

	if (queue_UA) {
		uint8_t sense_buffer[SCST_STANDARD_SENSE_LEN];
		int sl = scst_set_sense(sense_buffer, sizeof(sense_buffer),
				tgt_dev->dev->d_sense,
				SCST_LOAD_SENSE(scst_sense_nexus_loss_UA));
		scst_check_set_UA(tgt_dev, sense_buffer, sl,
			SCST_SET_UA_FLAG_AT_HEAD);
	}

	TRACE_EXIT();
	return;
}

/*
 * scst_mutex supposed to be held, there must not be parallel activity in this
 * session.
 */
static void scst_free_tgt_dev(struct scst_tgt_dev *tgt_dev)
{
	struct scst_tgt_template *tgtt = tgt_dev->sess->tgt->tgtt;
	struct scst_device *dev = tgt_dev->dev;

	TRACE_ENTRY();

	spin_lock_bh(&dev->dev_lock);
	list_del(&tgt_dev->dev_tgt_dev_list_entry);
	spin_unlock_bh(&dev->dev_lock);

	list_del(&tgt_dev->sess_tgt_dev_list_entry);

	scst_tgt_dev_sysfs_del(tgt_dev);

	if (tgtt->get_initiator_port_transport_id == NULL)
		dev->not_pr_supporting_tgt_devs_num--;

	scst_clear_reservation(tgt_dev);
	scst_pr_clear_tgt_dev(tgt_dev);
	scst_free_all_UA(tgt_dev);

	if (dev->handler && dev->handler->detach_tgt) {
		TRACE_DBG("Calling dev handler's detach_tgt(%p)",
		      tgt_dev);
		dev->handler->detach_tgt(tgt_dev);
		TRACE_DBG("%s", "Dev handler's detach_tgt() returned");
	}

	scst_tgt_dev_stop_threads(tgt_dev);

	kmem_cache_free(scst_tgtd_cachep, tgt_dev);

	TRACE_EXIT();
	return;
}

/* scst_mutex supposed to be held */
int scst_sess_alloc_tgt_devs(struct scst_session *sess)
{
	int res = 0;
	struct scst_acg_dev *acg_dev;
	struct scst_tgt_dev *tgt_dev;

	TRACE_ENTRY();

	list_for_each_entry(acg_dev, &sess->acg->acg_dev_list,
			acg_dev_list_entry) {
		res = scst_alloc_add_tgt_dev(sess, acg_dev, &tgt_dev);
		if (res == -EPERM)
			continue;
		else if (res != 0)
			goto out_free;
	}

out:
	TRACE_EXIT();
	return res;

out_free:
	scst_sess_free_tgt_devs(sess);
	goto out;
}

/*
 * scst_mutex supposed to be held, there must not be parallel activity in this
 * session.
 */
void scst_sess_free_tgt_devs(struct scst_session *sess)
{
	int i;
	struct scst_tgt_dev *tgt_dev, *t;

	TRACE_ENTRY();

	/* The session is going down, no users, so no locks */
	for (i = 0; i < SESS_TGT_DEV_LIST_HASH_SIZE; i++) {
		struct list_head *head = &sess->sess_tgt_dev_list[i];
		list_for_each_entry_safe(tgt_dev, t, head,
				sess_tgt_dev_list_entry) {
			scst_free_tgt_dev(tgt_dev);
		}
		INIT_LIST_HEAD(head);
	}

	TRACE_EXIT();
	return;
}

/* The activity supposed to be suspended and scst_mutex held */
int scst_acg_add_acn(struct scst_acg *acg, const char *name)
{
	int res = 0;
	struct scst_acn *acn;
	char *nm;

	TRACE_ENTRY();

	list_for_each_entry(acn, &acg->acn_list, acn_list_entry) {
		if (strcmp(acn->name, name) == 0) {
			PRINT_ERROR("Name %s already exists in group %s",
				name, acg->acg_name);
			res = -EEXIST;
			goto out;
		}
	}

	acn = kzalloc(sizeof(*acn), GFP_KERNEL);
	if (acn == NULL) {
		PRINT_ERROR("%s", "Unable to allocate scst_acn");
		res = -ENOMEM;
		goto out;
	}

	acn->acg = acg;

	nm = kstrdup(name, GFP_KERNEL);
	if (nm == NULL) {
		PRINT_ERROR("%s", "Unable to allocate scst_acn->name");
		res = -ENOMEM;
		goto out_free;
	}
	acn->name = nm;

	res = scst_acn_sysfs_create(acn);
	if (res != 0)
		goto out_free_nm;

	list_add_tail(&acn->acn_list_entry, &acg->acn_list);

out:
	if (res == 0) {
		PRINT_INFO("Added name %s to group %s (target %s)", name,
			acg->acg_name, acg->tgt ? acg->tgt->tgt_name : "?");
		scst_check_reassign_sessions();
	}

	TRACE_EXIT_RES(res);
	return res;

out_free_nm:
	kfree(nm);

out_free:
	kfree(acn);
	goto out;
}

/* The activity supposed to be suspended and scst_mutex held */
static void scst_del_acn(struct scst_acn *acn)
{
	list_del(&acn->acn_list_entry);

	scst_acn_sysfs_del(acn);
}

/* The activity supposed to be suspended and scst_mutex held */
static void scst_free_acn(struct scst_acn *acn, bool reassign)
{
	kfree(acn->name);
	kfree(acn);

	if (reassign)
		scst_check_reassign_sessions();
}

/* The activity supposed to be suspended and scst_mutex held */
void scst_del_free_acn(struct scst_acn *acn, bool reassign)
{
	TRACE_ENTRY();
	scst_del_acn(acn);
	scst_free_acn(acn, reassign);
	TRACE_EXIT();
	return;
}

/* The activity supposed to be suspended and scst_mutex held */
struct scst_acn *scst_find_acn(struct scst_acg *acg, const char *name)
{
	struct scst_acn *acn;

	TRACE_ENTRY();

	TRACE_DBG("Trying to find name '%s'", name);

	list_for_each_entry(acn, &acg->acn_list, acn_list_entry) {
		if (strcmp(acn->name, name) == 0) {
			TRACE_DBG("%s", "Found");
			goto out;
		}
	}
	acn = NULL;
out:
	TRACE_EXIT();
	return acn;
}

#ifdef CONFIG_SCST_PROC
/* The activity supposed to be suspended and scst_mutex held */
int scst_acg_remove_name(struct scst_acg *acg, const char *name, bool reassign)
{
	int res = -EINVAL;
	struct scst_acn *acn;

	TRACE_ENTRY();

	list_for_each_entry(acn, &acg->acn_list, acn_list_entry) {
		if (strcmp(acn->name, name) == 0) {
			scst_del_free_acn(acn, false);
			res = 0;
			break;
		}
	}

	if (res == 0) {
		PRINT_INFO("Removed name %s from group %s (target %s)", name,
			acg->acg_name, acg->tgt ? acg->tgt->tgt_name : "?");
		if (reassign)
			scst_check_reassign_sessions();
	} else
		PRINT_ERROR("Unable to find name '%s' in group '%s'", name,
			acg->acg_name);

	TRACE_EXIT_RES(res);
	return res;
}
#endif

static struct scst_cmd *scst_create_prepare_internal_cmd(
	struct scst_cmd *orig_cmd, const uint8_t *cdb,
	unsigned int cdb_len, enum scst_cmd_queue_type queue_type)
{
	struct scst_cmd *res;
	int rc;
	gfp_t gfp_mask = scst_cmd_atomic(orig_cmd) ? GFP_ATOMIC : orig_cmd->cmd_gfp_mask;
	unsigned long flags;

	TRACE_ENTRY();

	res = scst_alloc_cmd(cdb, cdb_len, gfp_mask);
	if (res == NULL)
		goto out;

	res->cmd_threads = orig_cmd->cmd_threads;
	res->sess = orig_cmd->sess;
	res->atomic = scst_cmd_atomic(orig_cmd);
	res->internal = 1;
	res->tgtt = orig_cmd->tgtt;
	res->tgt = orig_cmd->tgt;
	res->dev = orig_cmd->dev;
	res->devt = orig_cmd->devt;
	res->tgt_dev = orig_cmd->tgt_dev;
	res->cur_order_data = orig_cmd->tgt_dev->curr_order_data;
	res->lun = orig_cmd->lun;
	res->queue_type = queue_type;
	res->data_direction = SCST_DATA_UNKNOWN;

	/*
	 * We need to keep it here to be able to abort during TM processing.
	 * They should be aborted to (1) speed up TM processing and (2) to
	 * guarantee that after a TM command finished the affected device(s)
	 * is/are in a quiescent state with all affected commands finished and
	 * others - blocked.
	 */
	spin_lock_irqsave(&res->sess->sess_list_lock, flags);
	list_add_tail(&res->sess_cmd_list_entry, &res->sess->sess_cmd_list);
	spin_unlock_irqrestore(&res->sess->sess_list_lock, flags);

	scst_sess_get(res->sess);
	if (res->tgt_dev != NULL)
		res->cpu_cmd_counter = scst_get();

	scst_set_start_time(res);

	TRACE(TRACE_SCSI, "New internal cmd %p (op %s)", res,
		scst_get_opcode_name(res));

	rc = scst_pre_parse(res);
	sBUG_ON(rc != 0);

	res->state = SCST_CMD_STATE_PARSE;

out:
	TRACE_EXIT_HRES((unsigned long)res);
	return res;
}

int scst_prepare_request_sense(struct scst_cmd *orig_cmd)
{
	int res = 0;
	static const uint8_t request_sense[6] = {
		REQUEST_SENSE, 0, 0, 0, SCST_SENSE_BUFFERSIZE, 0
	};
	struct scst_cmd *rs_cmd;

	TRACE_ENTRY();

	if (orig_cmd->sense != NULL) {
		TRACE_MEM("Releasing sense %p (orig_cmd %p)",
			orig_cmd->sense, orig_cmd);
		mempool_free(orig_cmd->sense, scst_sense_mempool);
		orig_cmd->sense = NULL;
	}

	rs_cmd = scst_create_prepare_internal_cmd(orig_cmd,
			request_sense, sizeof(request_sense),
			SCST_CMD_QUEUE_HEAD_OF_QUEUE);
	if (rs_cmd == NULL)
		goto out_error;

	rs_cmd->tgt_i_priv = orig_cmd;

	rs_cmd->cdb[1] |= scst_get_cmd_dev_d_sense(orig_cmd);
	rs_cmd->expected_data_direction = SCST_DATA_READ;
	rs_cmd->expected_transfer_len = SCST_SENSE_BUFFERSIZE;
	rs_cmd->expected_values_set = 1;

	TRACE_MGMT_DBG("Adding REQUEST SENSE cmd %p to head of active "
		"cmd list", rs_cmd);
	spin_lock_irq(&rs_cmd->cmd_threads->cmd_list_lock);
	list_add(&rs_cmd->cmd_list_entry, &rs_cmd->cmd_threads->active_cmd_list);
	wake_up(&rs_cmd->cmd_threads->cmd_list_waitQ);
	spin_unlock_irq(&rs_cmd->cmd_threads->cmd_list_lock);

out:
	TRACE_EXIT_RES(res);
	return res;

out_error:
	res = -1;
	goto out;
}

static void scst_complete_request_sense(struct scst_cmd *req_cmd)
{
	struct scst_cmd *orig_cmd = req_cmd->tgt_i_priv;
	uint8_t *buf;
	int len;

	TRACE_ENTRY();

	sBUG_ON(orig_cmd == NULL);

	len = scst_get_buf_full(req_cmd, &buf);

	if (scsi_status_is_good(req_cmd->status) && (len > 0) &&
	    scst_sense_valid(buf)) {
		TRACE(TRACE_SCSI|TRACE_MGMT_DEBUG, "REQUEST SENSE %p returned "
			"valid sense (orig cmd %s)", req_cmd, orig_cmd->op_name);
		PRINT_BUFF_FLAG(TRACE_SCSI|TRACE_MGMT_DEBUG, "Sense", buf, len);
		if (scst_no_sense(buf))
			PRINT_WARNING("REQUEST SENSE returned NO SENSE (orig "
				"cmd %s)", orig_cmd->op_name);
		scst_alloc_set_sense(orig_cmd, scst_cmd_atomic(req_cmd),
			buf, len);
	} else {
		if (test_bit(SCST_CMD_ABORTED, &req_cmd->cmd_flags) &&
		    !test_bit(SCST_CMD_ABORTED, &orig_cmd->cmd_flags)) {
			TRACE_MGMT_DBG("REQUEST SENSE %p was aborted, but "
				"orig_cmd %p - not, retry", req_cmd, orig_cmd);
		} else {
			PRINT_ERROR("%s", "Unable to get the sense via "
				"REQUEST SENSE, returning HARDWARE ERROR");
			scst_set_cmd_error(orig_cmd,
				SCST_LOAD_SENSE(scst_sense_internal_failure));
		}
	}

	if (len > 0)
		scst_put_buf_full(req_cmd, buf);

	TRACE_MGMT_DBG("Adding orig cmd %p to head of active "
		"cmd list", orig_cmd);
	spin_lock_irq(&orig_cmd->cmd_threads->cmd_list_lock);
	list_add(&orig_cmd->cmd_list_entry, &orig_cmd->cmd_threads->active_cmd_list);
	wake_up(&orig_cmd->cmd_threads->cmd_list_waitQ);
	spin_unlock_irq(&orig_cmd->cmd_threads->cmd_list_lock);

	TRACE_EXIT();
	return;
}

struct scst_write_same_priv {
	/* Must be the first for scst_finish_internal_cmd()! */
	scst_i_finish_fn_t ws_finish_fn;

	struct scst_cmd *ws_orig_cmd;

	struct mutex ws_mutex;

	int64_t ws_cur_lba; /* in blocks */
	int ws_left_to_send; /* in blocks */

	int ws_max_each;/* in blocks */
	int ws_cur_in_flight;

	int ws_sg_cnt;
	struct scatterlist *ws_sg;
};

#ifdef CONFIG_SCST_EXTRACHECKS
static u64 sg_data_length(struct scatterlist *sgl, int nr)
{
	struct scatterlist *sg;
	u64 len = 0;
	int i;

	for_each_sg(sgl, sg, nr, i)
		len += sg->length;

	return len;
}
#endif

/* ws_mutex suppose to be locked */
static int scst_ws_push_single_write(struct scst_write_same_priv *wsp,
	int64_t lba, int blocks)
{
	struct scst_cmd *ws_cmd = wsp->ws_orig_cmd;
	struct scatterlist *ws_sg = wsp->ws_sg;
	int res;
	uint8_t write16_cdb[16];
	int len = blocks << ws_cmd->dev->block_shift;
	struct scst_cmd *cmd;

	TRACE_ENTRY();

<<<<<<< HEAD
#ifdef CONFIG_SCST_EXTRACHECKS
	if (len != sg_data_length(wsp->ws_sg, wsp->ws_sg_cnt))
		WARN_ONCE(true, "lba %lld: %d <> %lld\n", lba, len,
			  sg_data_length(wsp->ws_sg, wsp->ws_sg_cnt));
#endif
=======
	EXTRACHECKS_BUG_ON(len != sg_data_length(wsp->ws_sg, wsp->ws_sg_cnt));
>>>>>>> 0b4fe40d

	if (unlikely(test_bit(SCST_CMD_ABORTED, &ws_cmd->cmd_flags)) ||
	    unlikely(ws_cmd->completed)) {
		TRACE_DBG("ws cmd %p aborted or completed (%d), aborting "
			"further write commands", ws_cmd, ws_cmd->completed);
		wsp->ws_left_to_send = 0;
		res = -EPIPE;
		goto out;
	}

	memset(write16_cdb, 0, sizeof(write16_cdb));
	write16_cdb[0] = WRITE_16;
	put_unaligned_be64(lba, &write16_cdb[2]);
	put_unaligned_be32(blocks, &write16_cdb[10]);

	cmd = scst_create_prepare_internal_cmd(ws_cmd, write16_cdb,
		sizeof(write16_cdb), SCST_CMD_QUEUE_SIMPLE);
	if (cmd == NULL) {
		res = -ENOMEM;
		goto out_busy;
	}

	cmd->expected_data_direction = SCST_DATA_WRITE;
	cmd->expected_transfer_len = len;
	cmd->expected_values_set = 1;

	cmd->tgt_i_priv = wsp;

	cmd->tgt_i_sg = ws_sg;
	cmd->tgt_i_sg_cnt = wsp->ws_sg_cnt;
	cmd->tgt_i_data_buf_alloced = 1;

	wsp->ws_cur_lba += blocks;
	wsp->ws_left_to_send -= blocks;
	wsp->ws_cur_in_flight++;

	TRACE_DBG("Adding WRITE(16) cmd %p to active cmd list", cmd);
	spin_lock_irq(&cmd->cmd_threads->cmd_list_lock);
	list_add_tail(&cmd->cmd_list_entry, &cmd->cmd_threads->active_cmd_list);
	spin_unlock_irq(&cmd->cmd_threads->cmd_list_lock);

	res = 0;

out:
	TRACE_EXIT_RES(res);
	return res;

out_busy:
	scst_set_busy(ws_cmd);
	goto out;
}

static void scst_ws_finished(struct scst_write_same_priv *wsp)
{
	struct scst_cmd *ws_cmd = wsp->ws_orig_cmd;

	TRACE_ENTRY();

	TRACE_DBG("ws cmd %p finished with status %d", ws_cmd, ws_cmd->status);

	sBUG_ON(wsp->ws_cur_in_flight != 0);

	if (sg_page(&wsp->ws_sg[0]) != sg_page(ws_cmd->sg))
		__free_page(sg_page(&wsp->ws_sg[0]));
	kfree(wsp->ws_sg);
	kfree(wsp);

	ws_cmd->completed = 1; /* for success */
	ws_cmd->scst_cmd_done(ws_cmd, SCST_CMD_STATE_DEFAULT, SCST_CONTEXT_THREAD);

	TRACE_EXIT();
	return;
}

/*
 * If there is a tail with fewer segments than ws_max_each, adjust the SG
 * vector and submit a WRITE command for the tail after all other in-flight
 * commands have finished.
 */
static void scst_ws_process_tail(struct scst_write_same_priv *wsp)
{
	struct scst_cmd *ws_cmd = wsp->ws_orig_cmd;
	struct scatterlist *sg;
	unsigned left;
	int i;

<<<<<<< HEAD
=======
	TRACE_ENTRY();

>>>>>>> 0b4fe40d
	lockdep_assert_held(&wsp->ws_mutex);
	EXTRACHECKS_BUG_ON(wsp->ws_cur_in_flight > 0);
	EXTRACHECKS_BUG_ON(wsp->ws_left_to_send >= wsp->ws_max_each);

	wsp->ws_max_each = wsp->ws_left_to_send;
	left = wsp->ws_left_to_send << ws_cmd->dev->block_shift;
	for_each_sg(wsp->ws_sg, sg, wsp->ws_sg_cnt, i) {
		u32 len = min(left, sg->length);

		if (sg->length > len) {
			TRACE_DBG("Processing WS tail of %d << %d = %d bytes - adjusted length of element %d from %d to %d",
				  wsp->ws_left_to_send,
				  ws_cmd->dev->block_shift,
<<<<<<< HEAD
				  wsp->ws_left_to_send <<
				  ws_cmd->dev->block_shift, i,
				  sg->length, len);
=======
				  wsp->ws_left_to_send << ws_cmd->dev->block_shift,
				  i, sg->length, len);
>>>>>>> 0b4fe40d
			sg->length = len;
			sg_mark_end(sg);
#if LINUX_VERSION_CODE < KERNEL_VERSION(3, 0, 0)
			/* Old versions of sg_mark_end() clear page_link. */
			BUG_ON(sg_page(sg) == NULL);
#endif
			wsp->ws_sg_cnt = i + 1;
			break;
		}
		left -= len;
	}
<<<<<<< HEAD
=======

	TRACE_EXIT();
	return;
>>>>>>> 0b4fe40d
}

/* Must be called in a thread context and no locks */
static void scst_ws_write_cmd_finished(struct scst_cmd *cmd)
{
	struct scst_write_same_priv *wsp = cmd->tgt_i_priv;
	struct scst_cmd *ws_cmd = wsp->ws_orig_cmd;
	int rc, blocks;

	TRACE_ENTRY();

	TRACE_DBG("Write cmd %p finished (ws cmd %p, ws_cur_in_flight %d)",
		cmd, ws_cmd, wsp->ws_cur_in_flight);

	cmd->sg = NULL;
	cmd->sg_cnt = 0;

	mutex_lock(&wsp->ws_mutex);

	wsp->ws_cur_in_flight--;

	if (cmd->status != 0) {
		int rc;
		TRACE_DBG("Write cmd %p (ws cmd %p) finished not successfully",
			cmd, ws_cmd);
		sBUG_ON(cmd->resp_data_len != 0);
		if (cmd->status == SAM_STAT_CHECK_CONDITION)
			rc = scst_set_cmd_error_sense(ws_cmd, cmd->sense,
				cmd->sense_valid_len);
		else {
			sBUG_ON(cmd->sense != NULL);
			rc = scst_set_cmd_error_status(ws_cmd, cmd->status);
		}
		if (rc != 0) {
			/* Requeue possible UA */
			if (scst_is_ua_sense(cmd->sense, cmd->sense_valid_len))
				scst_requeue_ua(cmd, NULL, 0);
		}
	}

	if (wsp->ws_left_to_send == 0)
		goto out_check_finish;

	if (wsp->ws_left_to_send < wsp->ws_max_each) {
		if (wsp->ws_cur_in_flight > 0)
			goto out_check_finish;
		else
			scst_ws_process_tail(wsp);
	}

	blocks = min_t(int, wsp->ws_left_to_send, wsp->ws_max_each);

	rc = scst_ws_push_single_write(wsp, wsp->ws_cur_lba, blocks);
	if (rc != 0)
		goto out_check_finish;

	wake_up(&ws_cmd->cmd_threads->cmd_list_waitQ);

out_unlock:
	mutex_unlock(&wsp->ws_mutex);

out:
	TRACE_EXIT();
	return;

out_check_finish:
	if (wsp->ws_cur_in_flight > 0)
		goto out_unlock;

	mutex_unlock(&wsp->ws_mutex);
	scst_ws_finished(wsp);
	goto out;
}

/* Must be called in a thread context and no locks */
static void scst_ws_gen_writes(struct scst_write_same_priv *wsp)
{
	struct scst_cmd *ws_cmd = wsp->ws_orig_cmd;
	int cnt = 0;

	TRACE_ENTRY();

	mutex_lock(&wsp->ws_mutex);

	if (wsp->ws_left_to_send < wsp->ws_max_each)
		scst_ws_process_tail(wsp);

	while (wsp->ws_left_to_send >= wsp->ws_max_each &&
	       wsp->ws_cur_in_flight < SCST_MAX_IN_FLIGHT_INTERNAL_COMMANDS) {
		int rc;

		rc = scst_ws_push_single_write(wsp, wsp->ws_cur_lba,
					       wsp->ws_max_each);
		if (rc != 0)
			goto out_err;

		cnt++;
	}

out_wake:
	if (cnt != 0)
		wake_up(&ws_cmd->cmd_threads->cmd_list_waitQ);

	mutex_unlock(&wsp->ws_mutex);

out:
	TRACE_EXIT();
	return;

out_err:
	if (wsp->ws_cur_in_flight != 0)
		goto out_wake;
	else {
		mutex_unlock(&wsp->ws_mutex);
		scst_ws_finished(wsp);
		goto out;
	}
}

/*
 * Library function to perform WRITE SAME in a generic manner. On exit, cmd
 * always completed with sense set, if necessary.
 */
void scst_write_same(struct scst_cmd *cmd)
{
	struct scst_write_same_priv *wsp;
	struct page *pg = NULL;
	struct scatterlist *sg;
	unsigned int offset, length, mult, ws_sg_blocks, left;
	int i;

	TRACE_ENTRY();

	if (unlikely(cmd->data_len <= 0)) {
		scst_set_invalid_field_in_cdb(cmd, cmd->len_off, 0);
		goto out_done;
	}

	if (cmd->sg_cnt != 1) {
		PRINT_WARNING("WRITE SAME must contain only single block of data "
			"in a single SG (cmd %p)", cmd);
		scst_set_cmd_error(cmd, SCST_LOAD_SENSE(scst_sense_parameter_value_invalid));
		goto out_done;
	}

	if (unlikely((cmd->cdb[1] & 0x6) != 0)) {
		TRACE(TRACE_MINOR, "LBDATA and/or PBDATA (ctrl %x) are not "
			"supported", cmd->cdb[1]);
		scst_set_invalid_field_in_cdb(cmd, 1,
			SCST_INVAL_FIELD_BIT_OFFS_VALID | 1);
		goto out_done;
	}

	if (unlikely((uint64_t)cmd->data_len > cmd->dev->max_write_same_len)) {
		PRINT_WARNING("Invalid WRITE SAME data len %lld (max allowed "
			"%lld)", (long long)cmd->data_len,
			(long long)cmd->dev->max_write_same_len);
		scst_set_invalid_field_in_cdb(cmd, cmd->len_off, 0);
		goto out_done;
	}

	wsp = kzalloc(sizeof(*wsp), GFP_KERNEL);
	if (wsp == NULL) {
		PRINT_ERROR("Unable to allocate ws_priv (size %zd, cmd %p)",
			sizeof(*wsp), cmd);
		goto out_busy;
	}

	mutex_init(&wsp->ws_mutex);
	wsp->ws_finish_fn = scst_ws_write_cmd_finished;
	wsp->ws_orig_cmd = cmd;

	wsp->ws_cur_lba = cmd->lba;
	wsp->ws_left_to_send = cmd->data_len >> cmd->dev->block_shift;
	wsp->ws_max_each = SCST_MAX_EACH_INTERNAL_IO_SIZE >> cmd->dev->block_shift;

	if (cmd->bufflen <= PAGE_SIZE / 2)
		pg = alloc_page(GFP_KERNEL);
	if (pg) {
		void *src, *dst;
		int k;

		mult = 0;
		src = kmap(sg_page(cmd->sg));
		dst = kmap(pg);
		for (k = 0; k < PAGE_SIZE; k += cmd->bufflen, mult++)
			memcpy(dst + k, src + cmd->sg->offset, cmd->bufflen);
		kunmap(pg);
		kunmap(src);
		offset = 0;
		length = k;
	} else {
		pg = sg_page(cmd->sg);
		offset = cmd->sg->offset;
		length = cmd->sg->length;
		mult = 1;
	}

	ws_sg_blocks = min_t(int, wsp->ws_left_to_send, wsp->ws_max_each);
	wsp->ws_sg_cnt = (ws_sg_blocks + mult - 1) / mult;
	wsp->ws_sg = kmalloc(wsp->ws_sg_cnt * sizeof(*wsp->ws_sg), GFP_KERNEL);
	if (wsp->ws_sg == NULL) {
		PRINT_ERROR("Unable to alloc sg for %d entries", wsp->ws_sg_cnt);
		goto out_free;
	}
	sg_init_table(wsp->ws_sg, wsp->ws_sg_cnt);
	left = ws_sg_blocks << cmd->dev->block_shift;
	for_each_sg(wsp->ws_sg, sg, wsp->ws_sg_cnt, i) {
		u32 len = min(left, length);

		sg_set_page(sg, pg, len, offset);
		left -= len;
	}
<<<<<<< HEAD
	WARN_ON_ONCE(left != 0);
=======
	sBUG_ON(left != 0); /* crash here to avoid data corruption */
>>>>>>> 0b4fe40d

	scst_ws_gen_writes(wsp);

out:
	TRACE_EXIT();
	return;

out_free:
	if (pg && pg != sg_page(cmd->sg))
		__free_page(pg);
	kfree(wsp);

out_busy:
	scst_set_busy(cmd);

out_done:
	cmd->scst_cmd_done(cmd, SCST_CMD_STATE_DEFAULT, SCST_CONTEXT_THREAD);
	goto out;
}
EXPORT_SYMBOL_GPL(scst_write_same);

int scst_finish_internal_cmd(struct scst_cmd *cmd)
{
	int res;
	unsigned long flags;

	TRACE_ENTRY();

	sBUG_ON(!cmd->internal);

	if (scst_cmd_atomic(cmd)) {
		TRACE_DBG("Rescheduling finished internal atomic cmd %p in a "
			"thread context", cmd);
		res = SCST_CMD_STATE_RES_NEED_THREAD;
		goto out;
	}

	spin_lock_irqsave(&cmd->sess->sess_list_lock, flags);
	list_del(&cmd->sess_cmd_list_entry);
	cmd->done = 1;
	cmd->finished = 1;
	spin_unlock_irqrestore(&cmd->sess->sess_list_lock, flags);

	if (unlikely(test_bit(SCST_CMD_ABORTED, &cmd->cmd_flags))) {
		scst_done_cmd_mgmt(cmd);
		scst_finish_cmd_mgmt(cmd);
	}

	if (cmd->cdb[0] == REQUEST_SENSE)
		scst_complete_request_sense(cmd);
	else {
		scst_i_finish_fn_t f = (void *) *((unsigned long long **)cmd->tgt_i_priv);
		f(cmd);
	}

	__scst_cmd_put(cmd);

	res = SCST_CMD_STATE_RES_CONT_NEXT;

out:
	TRACE_EXIT_HRES(res);
	return res;
}

static void scst_send_release(struct scst_device *dev)
{
	struct scsi_device *scsi_dev;
	unsigned char cdb[6];
	uint8_t sense[SCSI_SENSE_BUFFERSIZE];
	int rc, i;

	TRACE_ENTRY();

	if (dev->scsi_dev == NULL)
		goto out;

	scsi_dev = dev->scsi_dev;

	for (i = 0; i < 5; i++) {
		memset(cdb, 0, sizeof(cdb));
		cdb[0] = RELEASE;
		cdb[1] = (scsi_dev->scsi_level <= SCSI_2) ?
		    ((scsi_dev->lun << 5) & 0xe0) : 0;

		memset(sense, 0, sizeof(sense));

		TRACE(TRACE_DEBUG | TRACE_SCSI, "%s", "Sending RELEASE req to "
			"SCSI mid-level");
		rc = scsi_execute(scsi_dev, cdb, SCST_DATA_NONE, NULL, 0,
				sense, 15, 0, 0
#if LINUX_VERSION_CODE >= KERNEL_VERSION(2,6,29)
				, NULL
#endif
				);
		TRACE_DBG("RELEASE done: %x", rc);

		if (scsi_status_is_good(rc)) {
			break;
		} else {
			PRINT_ERROR("RELEASE failed: %d", rc);
			PRINT_BUFFER("RELEASE sense", sense, sizeof(sense));
			scst_check_internal_sense(dev, rc, sense,
				sizeof(sense));
		}
	}

out:
	TRACE_EXIT();
	return;
}

/* scst_mutex supposed to be held */
static void scst_clear_reservation(struct scst_tgt_dev *tgt_dev)
{
	struct scst_device *dev = tgt_dev->dev;
	int release = 0;

	TRACE_ENTRY();

	spin_lock_bh(&dev->dev_lock);
	if (scst_is_reservation_holder(dev, tgt_dev->sess)) {
		/* This is one who holds the reservation */
		scst_clear_dev_reservation(dev);
		release = 1;
	}
	spin_unlock_bh(&dev->dev_lock);

	if (release)
		scst_send_release(dev);

	TRACE_EXIT();
	return;
}

struct scst_session *scst_alloc_session(struct scst_tgt *tgt, gfp_t gfp_mask,
	const char *initiator_name)
{
	struct scst_session *sess;
	int i;

	TRACE_ENTRY();

	sess = kmem_cache_zalloc(scst_sess_cachep, gfp_mask);
	if (sess == NULL) {
		PRINT_ERROR("%s", "Allocation of scst_session failed");
		goto out;
	}

	sess->init_phase = SCST_SESS_IPH_INITING;
	sess->shut_phase = SCST_SESS_SPH_READY;
	atomic_set(&sess->refcnt, 0);
	for (i = 0; i < SESS_TGT_DEV_LIST_HASH_SIZE; i++) {
		struct list_head *head = &sess->sess_tgt_dev_list[i];
		INIT_LIST_HEAD(head);
	}
	spin_lock_init(&sess->sess_list_lock);
	INIT_LIST_HEAD(&sess->sess_cmd_list);
	sess->tgt = tgt;
	INIT_LIST_HEAD(&sess->init_deferred_cmd_list);
	INIT_LIST_HEAD(&sess->init_deferred_mcmd_list);
#if (LINUX_VERSION_CODE >= KERNEL_VERSION(2, 6, 20))
	INIT_DELAYED_WORK(&sess->hw_pending_work, scst_hw_pending_work_fn);
#else
	INIT_WORK(&sess->hw_pending_work, scst_hw_pending_work_fn, sess);
#endif

#ifdef CONFIG_SCST_MEASURE_LATENCY
	spin_lock_init(&sess->lat_lock);
#endif

	sess->initiator_name = kstrdup(initiator_name, gfp_mask);
	if (sess->initiator_name == NULL) {
		PRINT_ERROR("%s", "Unable to dup sess->initiator_name");
		goto out_free;
	}

out:
	TRACE_EXIT();
	return sess;

out_free:
	kmem_cache_free(scst_sess_cachep, sess);
	sess = NULL;
	goto out;
}

void scst_free_session(struct scst_session *sess)
{
	TRACE_ENTRY();

	mutex_lock(&scst_mutex);

	scst_sess_free_tgt_devs(sess);

	TRACE_DBG("Removing sess %p from the list", sess);
	list_del(&sess->sess_list_entry);

	TRACE_DBG("Removing session %p from acg %s", sess, sess->acg->acg_name);
	list_del(&sess->acg_sess_list_entry);
	scst_put_acg(sess->acg);

	mutex_unlock(&scst_mutex);

#ifndef CONFIG_SCST_PROC
	scst_sess_sysfs_del(sess);
#endif
	if (sess->unreg_done_fn) {
		TRACE_DBG("Calling unreg_done_fn(%p)", sess);
		sess->unreg_done_fn(sess);
		TRACE_DBG("%s", "unreg_done_fn() returned");
	}

	mutex_lock(&scst_mutex);

	list_del(&sess->sysfs_sess_list_entry);

	/* Called under lock to protect from too early tgt release */
	wake_up_all(&sess->tgt->unreg_waitQ);

	/*
	 * NOTE: do not dereference the sess->tgt pointer after scst_mutex
	 * has been unlocked, because it can be already dead!!
	 */
	mutex_unlock(&scst_mutex);

	kfree(sess->transport_id);
	kfree(sess->initiator_name);
	if (sess->sess_name != sess->initiator_name)
		kfree(sess->sess_name);

	kmem_cache_free(scst_sess_cachep, sess);

	TRACE_EXIT();
	return;
}

void scst_free_session_callback(struct scst_session *sess)
{
	struct completion *c;

	TRACE_ENTRY();

	TRACE_DBG("Freeing session %p", sess);

	cancel_delayed_work_sync(&sess->hw_pending_work);

	c = sess->shutdown_compl;

	mutex_lock(&scst_mutex);
	/*
	 * Necessary to sync with other threads trying to queue AEN, which
	 * the target driver will not be able to serve and crash, because after
	 * unreg_done_fn() called its internal session data will be destroyed.
	 */
	sess->shut_phase = SCST_SESS_SPH_UNREG_DONE_CALLING;
	mutex_unlock(&scst_mutex);

	scst_free_session(sess);

	if (c)
		complete_all(c);

	TRACE_EXIT();
	return;
}

void scst_sched_session_free(struct scst_session *sess)
{
	unsigned long flags;

	TRACE_ENTRY();

	if (sess->shut_phase != SCST_SESS_SPH_SHUTDOWN) {
		PRINT_CRIT_ERROR("session %p is going to shutdown with unknown "
			"shut phase %lx", sess, sess->shut_phase);
		sBUG();
	}

	spin_lock_irqsave(&scst_mgmt_lock, flags);
	TRACE_DBG("Adding sess %p to scst_sess_shut_list", sess);
	list_add_tail(&sess->sess_shut_list_entry, &scst_sess_shut_list);
	spin_unlock_irqrestore(&scst_mgmt_lock, flags);

	wake_up(&scst_mgmt_waitQ);

	TRACE_EXIT();
	return;
}

/**
 * scst_cmd_get() - increase command's reference counter
 */
void scst_cmd_get(struct scst_cmd *cmd)
{
	__scst_cmd_get(cmd);
}
EXPORT_SYMBOL(scst_cmd_get);

/**
 * scst_cmd_put() - decrease command's reference counter
 */
void scst_cmd_put(struct scst_cmd *cmd)
{
	__scst_cmd_put(cmd);
}
EXPORT_SYMBOL(scst_cmd_put);

/**
 * scst_cmd_set_ext_cdb() - sets cmd's extended CDB and its length
 */
void scst_cmd_set_ext_cdb(struct scst_cmd *cmd,
	uint8_t *ext_cdb, unsigned int ext_cdb_len,
	gfp_t gfp_mask)
{
	unsigned int len = cmd->cdb_len + ext_cdb_len;

	TRACE_ENTRY();

	if (len <= sizeof(cmd->cdb_buf))
		goto copy;

	if (unlikely(len > SCST_MAX_LONG_CDB_SIZE)) {
		PRINT_ERROR("Too big CDB (%d)", len);
		scst_set_cmd_error(cmd,
			SCST_LOAD_SENSE(scst_sense_hardw_error));
		goto out;
	}

	/* It's read-mostly, so cache alignment isn't needed */
	cmd->cdb = kmalloc(len, gfp_mask);
	if (unlikely(cmd->cdb == NULL)) {
		PRINT_ERROR("Unable to alloc extended CDB (size %d)", len);
		goto out_err;
	}

	memcpy(cmd->cdb, cmd->cdb_buf, cmd->cdb_len);

copy:
	memcpy(&cmd->cdb[cmd->cdb_len], ext_cdb, ext_cdb_len);

	cmd->cdb_len = cmd->cdb_len + ext_cdb_len;

out:
	TRACE_EXIT();
	return;

out_err:
	cmd->cdb = cmd->cdb_buf;
	scst_set_busy(cmd);
	goto out;
}
EXPORT_SYMBOL(scst_cmd_set_ext_cdb);

int scst_pre_init_cmd(struct scst_cmd *cmd, const uint8_t *cdb,
	unsigned int cdb_len, gfp_t gfp_mask)
{
	int res;

	TRACE_ENTRY();

#ifdef CONFIG_SCST_EXTRACHECKS
	/* cmd supposed to be zeroed */
	{
		int i;
		uint8_t *b = (uint8_t *)cmd;
		for (i = 0; i < sizeof(*cmd); i++)
			EXTRACHECKS_BUG_ON(b[i] != 0);
	}
#endif

	cmd->state = SCST_CMD_STATE_INIT_WAIT;
	cmd->start_time = jiffies;
	atomic_set(&cmd->cmd_ref, 1);
	cmd->cmd_threads = &scst_main_cmd_threads;
	cmd->cmd_gfp_mask = GFP_KERNEL;
	INIT_LIST_HEAD(&cmd->mgmt_cmd_list);
	cmd->cdb = cmd->cdb_buf;
	cmd->queue_type = SCST_CMD_QUEUE_SIMPLE;
	cmd->timeout = SCST_DEFAULT_TIMEOUT;
	cmd->retries = 0;
#ifdef CONFIG_SCST_EXTRACHECKS
	/* To ensure they are inited */
	cmd->lba = SCST_DEF_LBA_DATA_LEN;
	cmd->data_len = SCST_DEF_LBA_DATA_LEN;
#endif
	cmd->is_send_status = 1;
	cmd->resp_data_len = -1;
	cmd->write_sg = &cmd->sg;
	cmd->write_sg_cnt = &cmd->sg_cnt;

	cmd->dbl_ua_orig_data_direction = SCST_DATA_UNKNOWN;
	cmd->dbl_ua_orig_resp_data_len = -1;

	if (unlikely(cdb_len == 0)) {
		PRINT_ERROR("%s", "Wrong CDB len 0, finishing cmd");
		res = -EINVAL;
		goto out;
	} else if (cdb_len <= SCST_MAX_CDB_SIZE) {
		/* Duplicate memcpy to save a branch on the most common path */
		memcpy(cmd->cdb, cdb, cdb_len);
	} else {
		if (unlikely(cdb_len > SCST_MAX_LONG_CDB_SIZE)) {
			PRINT_ERROR("Too big CDB (%d), finishing cmd", cdb_len);
			res = -EINVAL;
			goto out;
		}
		/* It's read-mostly, so cache alignment isn't needed */
		cmd->cdb = kmalloc(cdb_len, gfp_mask);
		if (unlikely(cmd->cdb == NULL)) {
			PRINT_ERROR("Unable to alloc extended CDB (size %d)",
				cdb_len);
			res = -ENOMEM;
			goto out;
		}
		memcpy(cmd->cdb, cdb, cdb_len);
	}

	cmd->cdb_len = cdb_len;

	res = 0;

out:
	TRACE_EXIT_RES(res);
	return res;
}

struct scst_cmd *scst_alloc_cmd(const uint8_t *cdb,
	unsigned int cdb_len, gfp_t gfp_mask)
{
	struct scst_cmd *cmd;
	int rc;

	TRACE_ENTRY();

	cmd = kmem_cache_zalloc(scst_cmd_cachep, gfp_mask);
	if (cmd == NULL) {
		TRACE(TRACE_OUT_OF_MEM, "%s", "Allocation of scst_cmd failed");
		goto out;
	}

	rc = scst_pre_init_cmd(cmd, cdb, cdb_len, gfp_mask);
	if (unlikely(rc != 0))
		goto out_free;

out:
	TRACE_EXIT();
	return cmd;

out_free:
	kmem_cache_free(scst_cmd_cachep, cmd);
	cmd = NULL;
	goto out;
}

static void scst_destroy_cmd(struct scst_cmd *cmd)
{
	bool pre_alloced = cmd->pre_alloced;

	TRACE_ENTRY();

	TRACE_DBG("Destroying cmd %p", cmd);

	scst_sess_put(cmd->sess);

	/*
	 * At this point tgt_dev can be dead, but the pointer remains non-NULL
	 */
	if (likely(cmd->tgt_dev != NULL))
		scst_put(cmd->cpu_cmd_counter);

	EXTRACHECKS_BUG_ON(cmd->pre_alloced && cmd->internal);

	if ((cmd->tgtt->on_free_cmd != NULL) && likely(!cmd->internal)) {
		TRACE_DBG("Calling target's on_free_cmd(%p)", cmd);
		cmd->tgtt->on_free_cmd(cmd);
		TRACE_DBG("%s", "Target's on_free_cmd() returned");
	}

	/* At this point cmd can be already freed! */

	if (!pre_alloced)
		kmem_cache_free(scst_cmd_cachep, cmd);

	TRACE_EXIT();
	return;
}

/* No locks supposed to be held */
void scst_free_cmd(struct scst_cmd *cmd)
{
	int destroy = 1;

	TRACE_ENTRY();

	TRACE_DBG("Freeing cmd %p (tag %llu)",
		  cmd, (unsigned long long int)cmd->tag);

	if (unlikely(test_bit(SCST_CMD_ABORTED, &cmd->cmd_flags)))
		TRACE_MGMT_DBG("Freeing aborted cmd %p", cmd);

	EXTRACHECKS_BUG_ON(cmd->unblock_dev || cmd->dec_on_dev_needed);

	/*
	 * Target driver can already free sg buffer before calling
	 * scst_tgt_cmd_done(). E.g., scst_local has to do that.
	 */
	if (!cmd->tgt_i_data_buf_alloced)
		scst_check_restore_sg_buff(cmd);

	if (likely(cmd->dev != NULL)) {
		struct scst_dev_type *devt = cmd->devt;
		if (devt->on_free_cmd != NULL) {
			TRACE_DBG("Calling dev handler %s on_free_cmd(%p)",
				devt->name, cmd);
			devt->on_free_cmd(cmd);
			TRACE_DBG("Dev handler %s on_free_cmd() returned",
				devt->name);
		}
	}

	scst_release_space(cmd);

	if (unlikely(cmd->sense != NULL)) {
		TRACE_MEM("Releasing sense %p (cmd %p)", cmd->sense, cmd);
		mempool_free(cmd->sense, scst_sense_mempool);
		cmd->sense = NULL;
	}

	if (likely(cmd->tgt_dev != NULL)) {
		EXTRACHECKS_BUG_ON(cmd->sn_set && !cmd->out_of_sn &&
			!test_bit(SCST_CMD_INC_EXPECTED_SN_PASSED, &cmd->cmd_flags));
		if (unlikely(cmd->out_of_sn)) {
			destroy = test_and_set_bit(SCST_CMD_CAN_BE_DESTROYED,
					&cmd->cmd_flags);
			TRACE_SN("Out of SN cmd %p (tag %llu, sn %d), "
				"destroy=%d", cmd,
				(unsigned long long int)cmd->tag,
				cmd->sn, destroy);
		}
	}

	if (unlikely(cmd->op_flags & SCST_DESCRIPTORS_BASED))
		scst_free_descriptors(cmd);

	if (cmd->cdb != cmd->cdb_buf)
		kfree(cmd->cdb);

	if (likely(destroy))
		scst_destroy_cmd(cmd);

	TRACE_EXIT();
	return;
}

/* No locks supposed to be held. */
void scst_check_retries(struct scst_tgt *tgt)
{
	int need_wake_up = 0;

	TRACE_ENTRY();

	if (unlikely(tgt->retry_cmds > 0)) {
		struct scst_cmd *c, *tc;
		unsigned long flags;

		TRACE_RETRY("Checking retry cmd list (retry_cmds %d)",
		      tgt->retry_cmds);

		spin_lock_irqsave(&tgt->tgt_lock, flags);
		list_for_each_entry_safe(c, tc, &tgt->retry_cmd_list,
				cmd_list_entry) {
			tgt->retry_cmds--;

			TRACE_RETRY("Moving retry cmd %p to head of active "
				"cmd list (retry_cmds left %d)",
				c, tgt->retry_cmds);
			spin_lock(&c->cmd_threads->cmd_list_lock);
			list_move(&c->cmd_list_entry,
				  &c->cmd_threads->active_cmd_list);
			wake_up(&c->cmd_threads->cmd_list_waitQ);
			spin_unlock(&c->cmd_threads->cmd_list_lock);

			need_wake_up++;
			if (need_wake_up >= 20) /* "slow start" */
				break;
		}
		spin_unlock_irqrestore(&tgt->tgt_lock, flags);
	}

	TRACE_EXIT();
	return;
}

static void scst_tgt_retry_timer_fn(unsigned long arg)
{
	struct scst_tgt *tgt = (struct scst_tgt *)arg;
	unsigned long flags;

	TRACE_RETRY("Retry timer expired (retry_cmds %d)", tgt->retry_cmds);

	spin_lock_irqsave(&tgt->tgt_lock, flags);
	tgt->retry_timer_active = 0;
	spin_unlock_irqrestore(&tgt->tgt_lock, flags);

	scst_check_retries(tgt);

	spin_lock_irqsave(&tgt->tgt_lock, flags);
	if ((tgt->retry_cmds > 0) && !tgt->retry_timer_active) {
		TRACE_DBG("Reactivating retry timer for tgt %p", tgt);
		tgt->retry_timer.expires = jiffies + SCST_TGT_RETRY_TIMEOUT;
		add_timer(&tgt->retry_timer);
		tgt->retry_timer_active = 1;
	}
	spin_unlock_irqrestore(&tgt->tgt_lock, flags);

	TRACE_EXIT();
	return;
}

struct scst_mgmt_cmd *scst_alloc_mgmt_cmd(gfp_t gfp_mask)
{
	struct scst_mgmt_cmd *mcmd;

	TRACE_ENTRY();

	mcmd = mempool_alloc(scst_mgmt_mempool, gfp_mask);
	if (mcmd == NULL) {
		PRINT_CRIT_ERROR("%s", "Allocation of management command "
			"failed, some commands and their data could leak");
		goto out;
	}
	memset(mcmd, 0, sizeof(*mcmd));

	mcmd->status = SCST_MGMT_STATUS_SUCCESS;

out:
	TRACE_EXIT();
	return mcmd;
}

void scst_free_mgmt_cmd(struct scst_mgmt_cmd *mcmd)
{
	unsigned long flags;

	TRACE_ENTRY();

	spin_lock_irqsave(&mcmd->sess->sess_list_lock, flags);
	atomic_dec(&mcmd->sess->sess_cmd_count);
	spin_unlock_irqrestore(&mcmd->sess->sess_list_lock, flags);

	scst_sess_put(mcmd->sess);

	if ((mcmd->mcmd_tgt_dev != NULL) || mcmd->scst_get_called)
		scst_put(mcmd->cpu_cmd_counter);

	mempool_free(mcmd, scst_mgmt_mempool);

	TRACE_EXIT();
	return;
}

static bool scst_on_sg_tablesize_low(struct scst_cmd *cmd, bool out)
{
	bool res;
	int sg_cnt = out ? cmd->out_sg_cnt : cmd->sg_cnt;
	static int ll;
	struct scst_tgt_dev *tgt_dev = cmd->tgt_dev;

	TRACE_ENTRY();

	if (sg_cnt > cmd->tgt->sg_tablesize) {
		/* It's the target's side business */
		goto failed;
	}

	if (cmd->devt->on_sg_tablesize_low == NULL)
		goto failed;

	res = cmd->devt->on_sg_tablesize_low(cmd);

	TRACE_DBG("on_sg_tablesize_low(%p) returned %d", cmd, res);

out:
	TRACE_EXIT_RES(res);
	return res;

failed:
	res = false;
	if ((ll < 10) || TRACING_MINOR()) {
		PRINT_INFO("Unable to complete command due to SG IO count "
			"limitation (%srequested %d, available %d, tgt lim %d)",
			out ? "OUT buffer, " : "", cmd->sg_cnt,
			tgt_dev->max_sg_cnt, cmd->tgt->sg_tablesize);
		ll++;
	}
	goto out;
}

int scst_alloc_space(struct scst_cmd *cmd)
{
	gfp_t gfp_mask;
	int res = -ENOMEM;
	int atomic = scst_cmd_atomic(cmd);
	int flags;
	struct scst_tgt_dev *tgt_dev = cmd->tgt_dev;

	TRACE_ENTRY();

	gfp_mask = tgt_dev->tgt_dev_gfp_mask | (atomic ? GFP_ATOMIC : cmd->cmd_gfp_mask);

	flags = atomic ? SGV_POOL_NO_ALLOC_ON_CACHE_MISS : 0;
	if (cmd->no_sgv)
		flags |= SGV_POOL_ALLOC_NO_CACHED;

	cmd->sg = sgv_pool_alloc(tgt_dev->pool, cmd->bufflen, gfp_mask, flags,
			&cmd->sg_cnt, &cmd->sgv, &cmd->dev->dev_mem_lim, NULL);
	if (unlikely(cmd->sg == NULL))
		goto out;

	if (unlikely(cmd->sg_cnt > tgt_dev->max_sg_cnt))
		if (!scst_on_sg_tablesize_low(cmd, false))
			goto out_sg_free;

	if (cmd->data_direction != SCST_DATA_BIDI)
		goto success;

	cmd->out_sg = sgv_pool_alloc(tgt_dev->pool, cmd->out_bufflen, gfp_mask,
			 flags, &cmd->out_sg_cnt, &cmd->out_sgv,
			 &cmd->dev->dev_mem_lim, NULL);
	if (unlikely(cmd->out_sg == NULL))
		goto out_sg_free;

	if (unlikely(cmd->out_sg_cnt > tgt_dev->max_sg_cnt))
		if (!scst_on_sg_tablesize_low(cmd, true))
			goto out_out_sg_free;

success:
	res = 0;

out:
	TRACE_EXIT();
	return res;

out_out_sg_free:
	sgv_pool_free(cmd->out_sgv, &cmd->dev->dev_mem_lim);
	cmd->out_sgv = NULL;
	cmd->out_sg = NULL;
	cmd->out_sg_cnt = 0;

out_sg_free:
	sgv_pool_free(cmd->sgv, &cmd->dev->dev_mem_lim);
	cmd->sgv = NULL;
	cmd->sg = NULL;
	cmd->sg_cnt = 0;
	goto out;
}

static void scst_release_space(struct scst_cmd *cmd)
{
	TRACE_ENTRY();

	if (cmd->sgv == NULL) {
		if ((cmd->sg != NULL) &&
		    !(cmd->tgt_i_data_buf_alloced || cmd->dh_data_buf_alloced)) {
			TRACE_MEM("Freeing sg %p for cmd %p (cnt %d)", cmd->sg,
				cmd, cmd->sg_cnt);
			scst_free_sg(cmd->sg, cmd->sg_cnt);
			goto out_zero;
		} else
			goto out;
	}

	if (cmd->tgt_i_data_buf_alloced || cmd->dh_data_buf_alloced) {
		TRACE_MEM("%s", "*data_buf_alloced set, returning");
		goto out;
	}

	if (cmd->out_sgv != NULL) {
		sgv_pool_free(cmd->out_sgv, &cmd->dev->dev_mem_lim);
		cmd->out_sgv = NULL;
		cmd->out_sg_cnt = 0;
		cmd->out_sg = NULL;
		cmd->out_bufflen = 0;
	}

	sgv_pool_free(cmd->sgv, &cmd->dev->dev_mem_lim);

out_zero:
	cmd->sgv = NULL;
	cmd->sg_cnt = 0;
	cmd->sg = NULL;
	cmd->bufflen = 0;
	cmd->data_len = 0;

out:
	TRACE_EXIT();
	return;
}

#if LINUX_VERSION_CODE >= KERNEL_VERSION(2, 6, 30)
struct blk_kern_sg_work {
	atomic_t bios_inflight;
	struct sg_table sg_table;
	struct scatterlist *src_sgl;
};

static void blk_free_kern_sg_work(struct blk_kern_sg_work *bw)
{
	struct sg_table *sgt = &bw->sg_table;
	struct scatterlist *sg;
	struct page *pg;
	int i;

	for_each_sg(sgt->sgl, sg, sgt->orig_nents, i) {
		pg = sg_page(sg);
		if (pg == NULL)
			break;
		__free_page(pg);
	}

	sg_free_table(sgt);
	kfree(bw);
	return;
}

static void blk_bio_map_kern_endio(struct bio *bio, int err)
{
	struct blk_kern_sg_work *bw = bio->bi_private;

	if (bw != NULL) {
		/* Decrement the bios in processing and, if zero, free */
		BUG_ON(atomic_read(&bw->bios_inflight) <= 0);
		if (atomic_dec_and_test(&bw->bios_inflight)) {
			if (bio_data_dir(bio) == READ && err == 0) {
				unsigned long flags;

				local_irq_save(flags);	/* to protect KMs */
				sg_copy(bw->src_sgl, bw->sg_table.sgl, 0, 0
#if LINUX_VERSION_CODE < KERNEL_VERSION(3, 4, 0)
					, KM_BIO_DST_IRQ, KM_BIO_SRC_IRQ
#endif
					);
				local_irq_restore(flags);
			}
			blk_free_kern_sg_work(bw);
		}
	}

	bio_put(bio);
	return;
}

#if LINUX_VERSION_CODE < KERNEL_VERSION(2, 6, 31)
/*
 * See also patch "block: Add blk_make_request(), takes bio, returns a
 * request" (commit 79eb63e9e5875b84341a3a05f8e6ae9cdb4bb6f6).
 */
static struct request *blk_make_request(struct request_queue *q,
					struct bio *bio,
					gfp_t gfp_mask)
{
	struct request *rq = blk_get_request(q, bio_data_dir(bio), gfp_mask);

	if (unlikely(!rq))
		return ERR_PTR(-ENOMEM);

	rq->cmd_type = REQ_TYPE_BLOCK_PC;

	for ( ; bio; bio = bio->bi_next) {
		struct bio *bounce_bio = bio;
		int ret;

		blk_queue_bounce(q, &bounce_bio);
		ret = blk_rq_append_bio(q, rq, bounce_bio);
		if (unlikely(ret)) {
			blk_put_request(rq);
			return ERR_PTR(ret);
		}
	}

	return rq;
}
#endif /* LINUX_VERSION_CODE < KERNEL_VERSION(2, 6, 31) */

/*
 * Copy an sg-list. This function is related to bio_copy_kern() but duplicates
 * an sg-list instead of creating a bio out of a single kernel address range.
 */
static struct blk_kern_sg_work *blk_copy_kern_sg(struct request_queue *q,
	struct scatterlist *sgl, int nents, gfp_t gfp_mask, bool reading)
{
	int res = 0, i;
	struct scatterlist *sg;
	struct scatterlist *new_sgl;
	int new_sgl_nents;
	size_t len = 0, to_copy;
	struct blk_kern_sg_work *bw;

	res = -ENOMEM;
	bw = kzalloc(sizeof(*bw), gfp_mask);
	if (bw == NULL)
		goto err;

	bw->src_sgl = sgl;

	for_each_sg(sgl, sg, nents, i)
		len += sg->length;
	to_copy = len;

	new_sgl_nents = PFN_UP(len);

	res = sg_alloc_table(&bw->sg_table, new_sgl_nents, gfp_mask);
	if (res != 0)
		goto err_free_bw;

	new_sgl = bw->sg_table.sgl;

	res = -ENOMEM;
	for_each_sg(new_sgl, sg, new_sgl_nents, i) {
		struct page *pg;

		pg = alloc_page(q->bounce_gfp | gfp_mask);
		if (pg == NULL)
			goto err_free_table;

		sg_assign_page(sg, pg);
		sg->length = min_t(size_t, PAGE_SIZE, len);

		len -= PAGE_SIZE;
	}

	if (!reading) {
		/*
		 * We need to limit amount of copied data to to_copy, because
		 * sgl might have the last element in sgl not marked as last in
		 * SG chaining.
		 */
		sg_copy(new_sgl, sgl, 0, to_copy
#if LINUX_VERSION_CODE < KERNEL_VERSION(3, 4, 0)
			, KM_USER0, KM_USER1
#endif
			);
	}

out:
	return bw;

err_free_table:
	sg_free_table(&bw->sg_table);

err_free_bw:
	blk_free_kern_sg_work(bw);

err:
	sBUG_ON(res == 0);
	bw = ERR_PTR(res);
	goto out;
}

#if LINUX_VERSION_CODE < KERNEL_VERSION(2, 6, 28)
static void bio_kmalloc_destructor(struct bio *bio)
{
	kfree(bio->bi_io_vec);
	kfree(bio);
}
#endif

/* __blk_map_kern_sg - map kernel data to a request for REQ_TYPE_BLOCK_PC */
static struct request *__blk_map_kern_sg(struct request_queue *q,
	struct scatterlist *sgl, int nents, struct blk_kern_sg_work *bw,
	gfp_t gfp_mask, bool reading)
{
	struct request *rq;
	int max_nr_vecs, i;
	size_t tot_len;
	bool need_new_bio;
	struct scatterlist *sg;
	struct bio *bio = NULL, *hbio = NULL, *tbio = NULL;
	int bios;

	if (unlikely(sgl == NULL || sgl->length == 0 || nents <= 0)) {
		WARN_ON_ONCE(true);
		rq = ERR_PTR(-EINVAL);
		goto out;
	}

	/*
	 * Restrict bio size to a single page to minimize the probability that
	 * bio allocation fails.
	 */
	max_nr_vecs = min_t(int,
		(PAGE_SIZE - sizeof(struct bio)) / sizeof(struct bio_vec),
		BIO_MAX_PAGES);

	need_new_bio = true;
	tot_len = 0;
	bios = 0;
	for_each_sg(sgl, sg, nents, i) {
		struct page *page = sg_page(sg);
		void *page_addr = page_address(page);
		size_t len = sg->length, l;
		size_t offset = sg->offset;

		tot_len += len;

		/*
		 * Each segment must be DMA-aligned and must not reside not on
		 * the stack. The last segment may have unaligned length as
		 * long as the total length satisfies the DMA padding
		 * alignment requirements.
		 */
		if (i == nents - 1)
			l = 0;
		else
			l = len;
		if (((sg->offset | l) & queue_dma_alignment(q)) ||
		    (page_addr && object_is_on_stack(page_addr + sg->offset))) {
			rq = ERR_PTR(-EINVAL);
			goto out_free_bios;
		}

		while (len > 0) {
			size_t bytes;
			int rc;

			if (need_new_bio) {
#if LINUX_VERSION_CODE < KERNEL_VERSION(2, 6, 28)
				bio = bio_alloc_bioset(gfp_mask, max_nr_vecs, NULL);
				if (bio)
					bio->bi_destructor =
						bio_kmalloc_destructor;
#else
				bio = bio_kmalloc(gfp_mask, max_nr_vecs);
#endif
				if (bio == NULL) {
					rq = ERR_PTR(-ENOMEM);
					goto out_free_bios;
				}

				if (!reading)
#if LINUX_VERSION_CODE < KERNEL_VERSION(2, 6, 36)
					bio->bi_rw |= 1 << BIO_RW;
#else
					bio->bi_rw |= REQ_WRITE;
#endif
				bios++;
				bio->bi_private = bw;
				bio->bi_end_io = blk_bio_map_kern_endio;

				if (hbio == NULL)
					hbio = bio;
				else
					tbio->bi_next = bio;
				tbio = bio;
			}

			bytes = min_t(size_t, len, PAGE_SIZE - offset);

			rc = bio_add_pc_page(q, bio, page, bytes, offset);
			if (rc < bytes) {
				if (unlikely(need_new_bio || rc < 0)) {
					rq = ERR_PTR(rc < 0 ? rc : -EIO);
					goto out_free_bios;
				} else {
					need_new_bio = true;
					len -= rc;
					offset += rc;
				}
			} else {
				need_new_bio = false;
				offset = 0;
				len -= bytes;
				page = nth_page(page, 1);
			}
		}
	}

	if (hbio == NULL) {
		rq = ERR_PTR(-EINVAL);
		goto out_free_bios;
	}

	/* Total length must satisfy DMA padding alignment */
	if ((tot_len & q->dma_pad_mask) && bw != NULL) {
		rq = ERR_PTR(-EINVAL);
		goto out_free_bios;
	}

	rq = blk_make_request(q, hbio, gfp_mask);
	if (unlikely(IS_ERR(rq)))
		goto out_free_bios;

#if LINUX_VERSION_CODE < KERNEL_VERSION(3, 16, 0)
	/*
	 * See also patch "block: add blk_rq_set_block_pc()" (commit
	 * f27b087b81b7).
	 */
	rq->cmd_type = REQ_TYPE_BLOCK_PC;
#endif

	if (bw != NULL) {
		atomic_set(&bw->bios_inflight, bios);
		rq->cmd_flags |= REQ_COPY_USER;
	}

out:
	return rq;

out_free_bios:
	while (hbio != NULL) {
		bio = hbio;
		hbio = hbio->bi_next;
		bio_put(bio);
	}
	goto out;
}

/**
 * blk_map_kern_sg - map kernel data to a request for REQ_TYPE_BLOCK_PC
 * @rq:		request to fill
 * @sgl:	area to map
 * @nents:	number of elements in @sgl
 * @gfp:	memory allocation flags
 *
 * Description:
 *    Data will be mapped directly if possible. Otherwise a bounce
 *    buffer will be used.
 */
static struct request *blk_map_kern_sg(struct request_queue *q,
		struct scatterlist *sgl, int nents, gfp_t gfp, bool reading)
{
	struct request *rq;

	if (!sgl) {
		rq = blk_get_request(q, reading ? READ : WRITE, gfp);
		if (unlikely(!rq))
			return ERR_PTR(-ENOMEM);

		rq->cmd_type = REQ_TYPE_BLOCK_PC;
		goto out;
	}

	rq = __blk_map_kern_sg(q, sgl, nents, NULL, gfp, reading);
	if (unlikely(IS_ERR(rq))) {
		struct blk_kern_sg_work *bw;

		bw = blk_copy_kern_sg(q, sgl, nents, gfp, reading);
		if (unlikely(IS_ERR(bw))) {
			rq = ERR_PTR(PTR_ERR(bw));
			goto out;
		}

		rq = __blk_map_kern_sg(q, bw->sg_table.sgl, bw->sg_table.nents,
				       bw, gfp, reading);
		if (IS_ERR(rq)) {
			blk_free_kern_sg_work(bw);
			goto out;
		}
	}

out:
	return rq;
}
#endif

#if !defined(SCSI_EXEC_REQ_FIFO_DEFINED)
/*
 * Can switch to the next dst_sg element, so, to copy to strictly only
 * one dst_sg element, it must be either last in the chain, or
 * copy_len == dst_sg->length.
 */
static int sg_copy_elem(struct scatterlist **pdst_sg, size_t *pdst_len,
			size_t *pdst_offs, struct scatterlist *src_sg,
#if LINUX_VERSION_CODE < KERNEL_VERSION(3, 4, 0)
			size_t copy_len,
			enum km_type d_km_type, enum km_type s_km_type)
#else
			size_t copy_len)
#endif
{
	int res = 0;
	struct scatterlist *dst_sg;
	size_t src_len, dst_len, src_offs, dst_offs;
	struct page *src_page, *dst_page;

	dst_sg = *pdst_sg;
	dst_len = *pdst_len;
	dst_offs = *pdst_offs;
	dst_page = sg_page(dst_sg);

	src_page = sg_page(src_sg);
	src_len = src_sg->length;
	src_offs = src_sg->offset;

	do {
		void *saddr, *daddr;
		size_t n;

#if LINUX_VERSION_CODE < KERNEL_VERSION(3, 4, 0)
		saddr = kmap_atomic(src_page +
					 (src_offs >> PAGE_SHIFT), s_km_type) +
				    (src_offs & ~PAGE_MASK);
		daddr = kmap_atomic(dst_page +
					(dst_offs >> PAGE_SHIFT), d_km_type) +
				    (dst_offs & ~PAGE_MASK);
#else
		saddr = kmap_atomic(src_page + (src_offs >> PAGE_SHIFT)) +
			(src_offs & ~PAGE_MASK);
		daddr = kmap_atomic(dst_page + (dst_offs >> PAGE_SHIFT)) +
			(dst_offs & ~PAGE_MASK);
#endif

		if (((src_offs & ~PAGE_MASK) == 0) &&
		    ((dst_offs & ~PAGE_MASK) == 0) &&
		    (src_len >= PAGE_SIZE) && (dst_len >= PAGE_SIZE) &&
		    (copy_len >= PAGE_SIZE)) {
			copy_page(daddr, saddr);
			n = PAGE_SIZE;
		} else {
			n = min_t(size_t, PAGE_SIZE - (dst_offs & ~PAGE_MASK),
					  PAGE_SIZE - (src_offs & ~PAGE_MASK));
			n = min(n, src_len);
			n = min(n, dst_len);
			n = min_t(size_t, n, copy_len);
			memcpy(daddr, saddr, n);
		}
		dst_offs += n;
		src_offs += n;

#if LINUX_VERSION_CODE < KERNEL_VERSION(3, 4, 0)
		kunmap_atomic(saddr, s_km_type);
		kunmap_atomic(daddr, d_km_type);
#else
		kunmap_atomic(saddr);
		kunmap_atomic(daddr);
#endif

		res += n;
		copy_len -= n;
		if (copy_len == 0)
			goto out;

		src_len -= n;
		dst_len -= n;
		if (dst_len == 0) {
			dst_sg = sg_next_inline(dst_sg);
			if (dst_sg == NULL)
				goto out;
			dst_page = sg_page(dst_sg);
			dst_len = dst_sg->length;
			dst_offs = dst_sg->offset;
		}
	} while (src_len > 0);

out:
	*pdst_sg = dst_sg;
	*pdst_len = dst_len;
	*pdst_offs = dst_offs;
	return res;
}

/**
 * sg_copy - copy one SG vector to another
 * @dst_sg:	destination SG
 * @src_sg:	source SG
 * @nents_to_copy: maximum number of entries to copy
 * @copy_len:	maximum amount of data to copy. If 0, then copy all.
 * @d_km_type:	kmap_atomic type for the destination SG
 * @s_km_type:	kmap_atomic type for the source SG
 *
 * Description:
 *    Data from the source SG vector will be copied to the destination SG
 *    vector. End of the vectors will be determined by sg_next() returning
 *    NULL. Returns number of bytes copied.
 */
static int sg_copy(struct scatterlist *dst_sg, struct scatterlist *src_sg,
#if LINUX_VERSION_CODE < KERNEL_VERSION(3, 4, 0)
	    int nents_to_copy, size_t copy_len,
	    enum km_type d_km_type, enum km_type s_km_type)
#else
	    int nents_to_copy, size_t copy_len)
#endif
{
	int res = 0;
	size_t dst_len, dst_offs;

	if (copy_len == 0)
		copy_len = 0x7FFFFFFF; /* copy all */

	if (nents_to_copy == 0)
		nents_to_copy = 0x7FFFFFFF; /* copy all */

	dst_len = dst_sg->length;
	dst_offs = dst_sg->offset;

	do {
		int copied = sg_copy_elem(&dst_sg, &dst_len, &dst_offs,
#if LINUX_VERSION_CODE < KERNEL_VERSION(3, 4, 0)
				src_sg, copy_len, d_km_type, s_km_type);
#else
				src_sg, copy_len);
#endif
		copy_len -= copied;
		res += copied;
		if ((copy_len == 0) || (dst_sg == NULL))
			goto out;

		nents_to_copy--;
		if (nents_to_copy == 0)
			goto out;

		src_sg = sg_next_inline(src_sg);
	} while (src_sg != NULL);

out:
	return res;
}
#endif /* !defined(SCSI_EXEC_REQ_FIFO_DEFINED) */

#if LINUX_VERSION_CODE >= KERNEL_VERSION(2, 6, 30)
static void scsi_end_async(struct request *req, int error)
{
	struct scsi_io_context *sioc = req->end_io_data;
	int errors;

	TRACE_DBG("sioc %p, cmd %p, error %d / %d", sioc, sioc->data, error,
		  req->errors);

#if LINUX_VERSION_CODE < KERNEL_VERSION(3, 17, 0)
	lockdep_assert_held(req->q->queue_lock);
#else
	if (!req->q->mq_ops)
		lockdep_assert_held(req->q->queue_lock);
#endif

	errors = req->errors && !IS_ERR_VALUE(req->errors) ? req->errors :
		IS_ERR_VALUE(req->errors) || error ?
		SAM_STAT_CHECK_CONDITION : 0;

	if (sioc->done)
#if LINUX_VERSION_CODE <= KERNEL_VERSION(2, 6, 30)
		sioc->done(sioc->data, sioc->sense, errors, req->data_len);
#else
		sioc->done(sioc->data, sioc->sense, errors, req->resid_len);
#endif

	kmem_cache_free(scsi_io_context_cache, sioc);

	__blk_put_request(req->q, req);
	return;
}

/**
 * scst_scsi_exec_async - executes a SCSI command in pass-through mode
 * @cmd:	scst command
 * @data:	pointer passed to done() as "data"
 * @done:	callback function when done
 */
int scst_scsi_exec_async(struct scst_cmd *cmd, void *data,
	void (*done)(void *data, char *sense, int result, int resid))
{
	int res = 0;
	struct request_queue *q = cmd->dev->scsi_dev->request_queue;
	struct request *rq;
	struct scsi_io_context *sioc;
	bool reading = !(cmd->data_direction & SCST_DATA_WRITE);
	gfp_t gfp = cmd->cmd_gfp_mask;
	int cmd_len = cmd->cdb_len;

	sioc = kmem_cache_zalloc(scsi_io_context_cache, gfp);
	if (sioc == NULL) {
		res = -ENOMEM;
		goto out;
	}

	if (cmd->data_direction == SCST_DATA_BIDI) {
		struct request *next_rq;

		if (!test_bit(QUEUE_FLAG_BIDI, &q->queue_flags)) {
			res = -EOPNOTSUPP;
			goto out_free_sioc;
		}

		rq = blk_map_kern_sg(q, cmd->out_sg, cmd->out_sg_cnt, gfp,
				     reading);
		if (IS_ERR(rq)) {
			res = PTR_ERR(rq);
			TRACE_DBG("blk_map_kern_sg() failed: %d", res);
			goto out_free_sioc;
		}

		next_rq = blk_map_kern_sg(q, cmd->sg, cmd->sg_cnt, gfp, false);
		if (IS_ERR(next_rq)) {
			res = PTR_ERR(next_rq);
			TRACE_DBG("blk_map_kern_sg() failed: %d", res);
			goto out_free_unmap;
		}
		rq->next_rq = next_rq;
	} else {
		rq = blk_map_kern_sg(q, cmd->sg, cmd->sg_cnt, gfp, reading);
		if (IS_ERR(rq)) {
			res = PTR_ERR(rq);
			TRACE_DBG("blk_map_kern_sg() failed: %d", res);
			goto out_free_sioc;
		}
	}

	TRACE_DBG("sioc %p, cmd %p", sioc, cmd);

	sioc->data = data;
	sioc->done = done;

	rq->cmd_len = cmd_len;
	if (rq->cmd_len <= BLK_MAX_CDB) {
		memset(rq->cmd, 0, BLK_MAX_CDB); /* ATAPI hates garbage after CDB */
		memcpy(rq->cmd, cmd->cdb, cmd->cdb_len);
	} else
		rq->cmd = cmd->cdb;

	rq->sense = sioc->sense;
	rq->sense_len = sizeof(sioc->sense);
	rq->timeout = cmd->timeout;
	rq->retries = cmd->retries;
	rq->end_io_data = sioc;
	rq->cmd_flags |= REQ_QUIET;

	blk_execute_rq_nowait(rq->q, NULL, rq,
		(cmd->queue_type == SCST_CMD_QUEUE_HEAD_OF_QUEUE), scsi_end_async);
out:
	return res;

out_free_unmap:
	{
	struct bio *bio = rq->bio, *b;

	while (bio) {
		b = bio;
		bio = bio->bi_next;
		b->bi_end_io(b, res);
	}
	}
	rq->bio = NULL;

	blk_put_request(rq);

out_free_sioc:
	kmem_cache_free(scsi_io_context_cache, sioc);
	goto out;
}
EXPORT_SYMBOL(scst_scsi_exec_async);

#endif /* LINUX_VERSION_CODE >= KERNEL_VERSION(2, 6, 30) */

/**
 * scst_copy_sg() - copy data between the command's SGs
 *
 * Copies data between cmd->tgt_i_sg and cmd->sg in direction defined by
 * copy_dir parameter.
 */
void scst_copy_sg(struct scst_cmd *cmd, enum scst_sg_copy_dir copy_dir)
{
	struct scatterlist *src_sg, *dst_sg;
	unsigned int to_copy;
#if LINUX_VERSION_CODE < KERNEL_VERSION(3, 4, 0)
	int atomic = scst_cmd_atomic(cmd);
#endif

	TRACE_ENTRY();

	if (copy_dir == SCST_SG_COPY_FROM_TARGET) {
		if (cmd->data_direction != SCST_DATA_BIDI) {
			src_sg = cmd->tgt_i_sg;
			dst_sg = cmd->sg;
			to_copy = cmd->bufflen;
		} else {
			TRACE_MEM("BIDI cmd %p", cmd);
			src_sg = cmd->tgt_out_sg;
			dst_sg = cmd->out_sg;
			to_copy = cmd->out_bufflen;
		}
	} else {
		src_sg = cmd->sg;
		dst_sg = cmd->tgt_i_sg;
		to_copy = cmd->adjusted_resp_data_len;
	}

	TRACE_MEM("cmd %p, copy_dir %d, src_sg %p, dst_sg %p, to_copy %lld",
		cmd, copy_dir, src_sg, dst_sg, (long long)to_copy);

	if (unlikely(src_sg == NULL) || unlikely(dst_sg == NULL) ||
	    unlikely(to_copy == 0)) {
		/*
		 * It can happened, e.g., with scst_user for cmd with delay
		 * alloc, which failed with Check Condition.
		 */
		goto out;
	}

#if LINUX_VERSION_CODE < KERNEL_VERSION(3, 4, 0)
	sg_copy(dst_sg, src_sg, 0, to_copy,
		atomic ? KM_SOFTIRQ0 : KM_USER0,
		atomic ? KM_SOFTIRQ1 : KM_USER1);
#else
	sg_copy(dst_sg, src_sg, 0, to_copy);
#endif

out:
	TRACE_EXIT();
	return;
}
EXPORT_SYMBOL_GPL(scst_copy_sg);

/**
 * scst_get_buf_full - return linear buffer for command
 * @cmd:	scst command
 * @buf:	pointer on the resulting pointer
 *
 * If the command's buffer >single page, it vmalloc() the needed area
 * and copies the buffer there. Returns length of the buffer or negative
 * error code otherwise.
 */
int scst_get_buf_full(struct scst_cmd *cmd, uint8_t **buf)
{
	int res = 0;

	TRACE_ENTRY();

	EXTRACHECKS_BUG_ON(cmd->sg_buff_vmallocated);

	if (scst_get_buf_count(cmd) > 1) {
		int len;
		uint8_t *tmp_buf;
		int full_size;

		full_size = 0;
		len = scst_get_buf_first(cmd, &tmp_buf);
		while (len > 0) {
			full_size += len;
			scst_put_buf(cmd, tmp_buf);
			len = scst_get_buf_next(cmd, &tmp_buf);
		}

#ifdef __COVERITY__
		/* Help Coverity recognize that vmalloc(0) returns NULL. */
		*buf = full_size ? vmalloc(full_size) : NULL;
#else
		*buf = vmalloc(full_size);
#endif
		if (*buf == NULL) {
			TRACE(TRACE_OUT_OF_MEM, "vmalloc() failed for opcode "
				"%s", scst_get_opcode_name(cmd));
			res = -ENOMEM;
			goto out;
		}
		cmd->sg_buff_vmallocated = 1;

		if (scst_cmd_get_data_direction(cmd) == SCST_DATA_WRITE) {
			uint8_t *buf_ptr;

			buf_ptr = *buf;

			len = scst_get_buf_first(cmd, &tmp_buf);
			while (len > 0) {
				memcpy(buf_ptr, tmp_buf, len);
				buf_ptr += len;

				scst_put_buf(cmd, tmp_buf);
				len = scst_get_buf_next(cmd, &tmp_buf);
			}
		}
		res = full_size;
	} else
		res = scst_get_buf_first(cmd, buf);

out:
	TRACE_EXIT_RES(res);
	return res;
}
EXPORT_SYMBOL(scst_get_buf_full);

/**
 * scst_get_buf_full_sense - return linear buffer for command
 * @cmd:	scst command
 * @buf:	pointer on the resulting pointer
 *
 * Does the same as scst_get_buf_full(), but in case of error
 * additionally sets in cmd status code and sense.
 */
int scst_get_buf_full_sense(struct scst_cmd *cmd, uint8_t **buf)
{
	int res = 0;

	TRACE_ENTRY();

	res = scst_get_buf_full(cmd, buf);
	if (unlikely(res < 0)) {
		PRINT_ERROR("scst_get_buf_full() failed: %d", res);
		if (res == -ENOMEM)
			scst_set_busy(cmd);
		else
			scst_set_cmd_error(cmd,
				SCST_LOAD_SENSE(scst_sense_internal_failure));
		goto out;
	}

out:
	TRACE_EXIT_RES(res);
	return res;
}
EXPORT_SYMBOL(scst_get_buf_full_sense);

/**
 * scst_put_buf_full - unmaps linear buffer for command
 * @cmd:	scst command
 * @buf:	pointer on the buffer to unmap
 *
 * Reverse operation for scst_get_buf_full()/scst_get_buf_full_sense().
 * If the buffer was vmalloced(), it vfree() the buffer.
 */
void scst_put_buf_full(struct scst_cmd *cmd, uint8_t *buf)
{
	TRACE_ENTRY();

	if (buf == NULL)
		goto out;

	if (cmd->sg_buff_vmallocated) {
		if (scst_cmd_get_data_direction(cmd) == SCST_DATA_READ) {
			int len;
			uint8_t *tmp_buf, *buf_p;

			buf_p = buf;

			len = scst_get_buf_first(cmd, &tmp_buf);
			while (len > 0) {
				memcpy(tmp_buf, buf_p, len);
				buf_p += len;

				scst_put_buf(cmd, tmp_buf);
				len = scst_get_buf_next(cmd, &tmp_buf);
			}

		}

		cmd->sg_buff_vmallocated = 0;

		vfree(buf);
	} else
		scst_put_buf(cmd, buf);

out:
	TRACE_EXIT();
	return;
}
EXPORT_SYMBOL(scst_put_buf_full);

static const int SCST_CDB_LENGTH[8] = { 6, 10, 10, 0, 16, 12, 0, 0 };

#define SCST_CDB_GROUP(opcode)   ((opcode >> 5) & 0x7)
#define SCST_GET_CDB_LEN(opcode) SCST_CDB_LENGTH[SCST_CDB_GROUP(opcode)]

static int get_cdb_info_len_10(struct scst_cmd *cmd,
	const struct scst_sdbops *sdbops)
{
	cmd->cdb_len = 10;
	cmd->op_flags |= SCST_LBA_NOT_VALID;
	cmd->lba = 0;

	/* It supposed to be already zeroed */
	EXTRACHECKS_BUG_ON(cmd->bufflen != 0);

	cmd->data_len = cmd->bufflen;
	return 0;
}

static int get_cdb_info_block_limit(struct scst_cmd *cmd,
	const struct scst_sdbops *sdbops)
{
	cmd->op_flags |= SCST_LBA_NOT_VALID;
	cmd->lba = 0;
	cmd->bufflen = 6;
	cmd->data_len = cmd->bufflen;
	return 0;
}

static int get_cdb_info_read_capacity(struct scst_cmd *cmd,
	const struct scst_sdbops *sdbops)
{
	cmd->op_flags |= SCST_LBA_NOT_VALID;
	cmd->lba = 0;
	cmd->bufflen = 8;
	cmd->data_len = cmd->bufflen;
	return 0;
}

static int get_cdb_info_serv_act_in(struct scst_cmd *cmd,
	const struct scst_sdbops *sdbops)
{
	int res = 0;

	TRACE_ENTRY();

	cmd->lba = 0;

	switch (cmd->cdb[1] & 0x1f) {
	case SAI_READ_CAPACITY_16:
		cmd->op_name = "READ CAPACITY(16)";
		cmd->bufflen = get_unaligned_be32(&cmd->cdb[10]);
		if (unlikely(cmd->bufflen & SCST_MAX_VALID_BUFFLEN_MASK))
			goto out_inval_bufflen10;
		cmd->op_flags |= SCST_IMPLICIT_HQ | SCST_LBA_NOT_VALID |
				SCST_REG_RESERVE_ALLOWED |
				SCST_WRITE_EXCL_ALLOWED |
				SCST_EXCL_ACCESS_ALLOWED;
		break;
	case SAI_GET_LBA_STATUS:
		cmd->op_name = "GET LBA STATUS";
		cmd->lba = get_unaligned_be64(&cmd->cdb[2]);
		cmd->bufflen = get_unaligned_be32(&cmd->cdb[10]);
		if (unlikely(cmd->bufflen & SCST_MAX_VALID_BUFFLEN_MASK))
			goto out_inval_bufflen10;
		cmd->op_flags |= SCST_WRITE_EXCL_ALLOWED;
		break;
	default:
		cmd->op_flags |= SCST_UNKNOWN_LENGTH | SCST_LBA_NOT_VALID;
		break;
	}

	cmd->data_len = cmd->bufflen;

out:
	TRACE_EXIT_RES(res);
	return res;

out_inval_bufflen10:
	PRINT_ERROR("Too big bufflen %d (op %s)", cmd->bufflen,
		scst_get_opcode_name(cmd));
	scst_set_invalid_field_in_cdb(cmd, 10, 0);
	res = 1;
	goto out;
}

static int get_cdb_info_single(struct scst_cmd *cmd,
	const struct scst_sdbops *sdbops)
{
	cmd->op_flags |= SCST_LBA_NOT_VALID;
	cmd->lba = 0;
	cmd->bufflen = 1;
	cmd->data_len = cmd->bufflen;
	return 0;
}

static int get_cdb_info_read_pos(struct scst_cmd *cmd,
	const struct scst_sdbops *sdbops)
{
	int res = 0;

	cmd->op_flags |= SCST_LBA_NOT_VALID;
	cmd->lba = 0;

	cmd->bufflen = get_unaligned_be16(cmd->cdb + sdbops->info_len_off);

	switch (cmd->cdb[1] & 0x1f) {
	case 0:
	case 1:
	case 6:
		if (cmd->bufflen != 0) {
			PRINT_ERROR("READ POSITION: Invalid non-zero (%d) "
				"allocation length for service action %x",
				cmd->bufflen, cmd->cdb[1] & 0x1f);
			goto out_inval_field1;
		}
		break;
	}

	switch (cmd->cdb[1] & 0x1f) {
	case 0:
	case 1:
		cmd->bufflen = 20;
		break;
	case 6:
		cmd->bufflen = 32;
		break;
	case 8:
		cmd->bufflen = max(32, cmd->bufflen);
		break;
	default:
		PRINT_ERROR("READ POSITION: Invalid service action %x",
			cmd->cdb[1] & 0x1f);
		goto out_inval_field1;
	}

	cmd->data_len = cmd->bufflen;

out:
	return res;

out_inval_field1:
	scst_set_invalid_field_in_cdb(cmd, 1, 0);
	res = 1;
	goto out;
}

static int get_cdb_info_prevent_allow_medium_removal(struct scst_cmd *cmd,
	const struct scst_sdbops *sdbops)
{
	cmd->op_flags |= SCST_LBA_NOT_VALID;
	cmd->lba = 0;

	cmd->data_len = 0;
	/* It supposed to be already zeroed */
	EXTRACHECKS_BUG_ON(cmd->bufflen != 0);
	if ((cmd->cdb[4] & 3) == 0)
		cmd->op_flags |= SCST_REG_RESERVE_ALLOWED |
			SCST_WRITE_EXCL_ALLOWED | SCST_EXCL_ACCESS_ALLOWED;
	return 0;
}

static int get_cdb_info_start_stop(struct scst_cmd *cmd,
	const struct scst_sdbops *sdbops)
{
	cmd->op_flags |= SCST_LBA_NOT_VALID;
	cmd->lba = 0;

	cmd->data_len = 0;
	/* It supposed to be already zeroed */
	EXTRACHECKS_BUG_ON(cmd->bufflen != 0);
	if ((cmd->cdb[4] & 0xF1) == 0x1)
		cmd->op_flags |= SCST_REG_RESERVE_ALLOWED |
			SCST_WRITE_EXCL_ALLOWED | SCST_EXCL_ACCESS_ALLOWED;
	return 0;
}

static int get_cdb_info_len_3_read_elem_stat(struct scst_cmd *cmd,
	const struct scst_sdbops *sdbops)
{
	cmd->op_flags |= SCST_LBA_NOT_VALID;
	cmd->lba = 0;

	cmd->bufflen = get_unaligned_be24(cmd->cdb + sdbops->info_len_off);
	cmd->data_len = cmd->bufflen;

	if ((cmd->cdb[6] & 0x2) == 0x2)
		cmd->op_flags |= SCST_REG_RESERVE_ALLOWED |
			SCST_WRITE_EXCL_ALLOWED | SCST_EXCL_ACCESS_ALLOWED;
	return 0;
}

static int get_cdb_info_bidi_lba_4_len_2(struct scst_cmd *cmd,
	const struct scst_sdbops *sdbops)
{
	cmd->lba = get_unaligned_be32(cmd->cdb + sdbops->info_lba_off);
	cmd->bufflen = get_unaligned_be16(cmd->cdb + sdbops->info_len_off);
	cmd->data_len = cmd->bufflen;
	cmd->out_bufflen = cmd->bufflen;
	return 0;
}

static int get_cdb_info_fmt(struct scst_cmd *cmd,
	const struct scst_sdbops *sdbops)
{
	cmd->op_flags |= SCST_LBA_NOT_VALID;
	cmd->lba = 0;
	if (cmd->cdb[1] & 0x10/*FMTDATA*/) {
		cmd->data_direction = SCST_DATA_WRITE;
		cmd->op_flags |= SCST_UNKNOWN_LENGTH;
		cmd->bufflen = 4096; /* guess */
	} else
		cmd->bufflen = 0;
	cmd->data_len = cmd->bufflen;
	return 0;
}

static int get_cdb_info_verify10(struct scst_cmd *cmd,
	const struct scst_sdbops *sdbops)
{
	if (unlikely(cmd->cdb[1] & 4)) {
		PRINT_ERROR("VERIFY(10): BYTCHK 1x not supported (dev %s)",
				cmd->dev ? cmd->dev->virt_name : NULL);
		scst_set_invalid_field_in_cdb(cmd, 1,
			2 | SCST_INVAL_FIELD_BIT_OFFS_VALID);
		return 1;
	}

	cmd->lba = get_unaligned_be32(cmd->cdb + sdbops->info_lba_off);
	if (cmd->cdb[1] & 2) {
		cmd->bufflen = get_unaligned_be16(cmd->cdb + sdbops->info_len_off);
		cmd->data_len = cmd->bufflen;
		cmd->data_direction = SCST_DATA_WRITE;
	} else {
		cmd->bufflen = 0;
		cmd->data_len = get_unaligned_be16(cmd->cdb + sdbops->info_len_off);
		cmd->data_direction = SCST_DATA_NONE;
	}
	return 0;
}

static int get_cdb_info_verify6(struct scst_cmd *cmd,
	const struct scst_sdbops *sdbops)
{
	cmd->op_flags |= SCST_LBA_NOT_VALID;
	cmd->lba = 0;

	if (unlikely(cmd->cdb[1] & 4)) {
		PRINT_ERROR("VERIFY(6): BYTCHK 1x not supported (dev %s)",
				cmd->dev ? cmd->dev->virt_name : NULL);
		scst_set_invalid_field_in_cdb(cmd, 1,
			2 | SCST_INVAL_FIELD_BIT_OFFS_VALID);
		return 1;
	}

	if (cmd->cdb[1] & 2) { /* BYTCHK 01 */
		cmd->bufflen = get_unaligned_be24(cmd->cdb + sdbops->info_len_off);
		cmd->data_len = cmd->bufflen;
		cmd->data_direction = SCST_DATA_WRITE;
	} else {
		cmd->bufflen = 0;
		cmd->data_len = get_unaligned_be24(cmd->cdb + sdbops->info_len_off);
		cmd->data_direction = SCST_DATA_NONE;
	}
	return 0;
}

static int get_cdb_info_verify12(struct scst_cmd *cmd,
	const struct scst_sdbops *sdbops)
{
	if (unlikely(cmd->cdb[1] & 4)) {
		PRINT_ERROR("VERIFY(12): BYTCHK 1x not supported (dev %s)",
				cmd->dev ? cmd->dev->virt_name : NULL);
		scst_set_invalid_field_in_cdb(cmd, 1,
			2 | SCST_INVAL_FIELD_BIT_OFFS_VALID);
		return 1;
	}

	cmd->lba = get_unaligned_be32(cmd->cdb + sdbops->info_lba_off);
	if (cmd->cdb[1] & 2) { /* BYTCHK 01 */
		cmd->bufflen = get_unaligned_be32(cmd->cdb + sdbops->info_len_off);
		if (unlikely(cmd->bufflen & SCST_MAX_VALID_BUFFLEN_MASK)) {
			PRINT_ERROR("Too big bufflen %d (op %s)",
				cmd->bufflen, scst_get_opcode_name(cmd));
			scst_set_invalid_field_in_cdb(cmd, sdbops->info_len_off, 0);
			return 1;
		}
		cmd->data_len = cmd->bufflen;
		cmd->data_direction = SCST_DATA_WRITE;
	} else {
		cmd->bufflen = 0;
		cmd->data_len = get_unaligned_be32(cmd->cdb + sdbops->info_len_off);
		cmd->data_direction = SCST_DATA_NONE;
	}
	return 0;
}

static int get_cdb_info_verify16(struct scst_cmd *cmd,
	const struct scst_sdbops *sdbops)
{
	if (unlikely(cmd->cdb[1] & 4)) {
		PRINT_ERROR("VERIFY(16): BYTCHK 1x not supported (dev %s)",
				cmd->dev ? cmd->dev->virt_name : NULL);
		scst_set_invalid_field_in_cdb(cmd, 1,
			2 | SCST_INVAL_FIELD_BIT_OFFS_VALID);
		return 1;
	}

	cmd->lba = get_unaligned_be64(cmd->cdb + sdbops->info_lba_off);
	if (cmd->cdb[1] & 2) { /* BYTCHK 01 */
		cmd->bufflen = get_unaligned_be32(cmd->cdb + sdbops->info_len_off);
		if (unlikely(cmd->bufflen & SCST_MAX_VALID_BUFFLEN_MASK)) {
			PRINT_ERROR("Too big bufflen %d (op %s)",
				cmd->bufflen, scst_get_opcode_name(cmd));
			scst_set_invalid_field_in_cdb(cmd, sdbops->info_len_off, 0);
			return 1;
		}
		cmd->data_len = cmd->bufflen;
		cmd->data_direction = SCST_DATA_WRITE;
	} else {
		cmd->bufflen = 0;
		cmd->data_len = get_unaligned_be32(cmd->cdb + sdbops->info_len_off);
		cmd->data_direction = SCST_DATA_NONE;
	}
	return 0;
}

static int get_cdb_info_len_1(struct scst_cmd *cmd,
	const struct scst_sdbops *sdbops)
{
	cmd->op_flags |= SCST_LBA_NOT_VALID;
	cmd->lba = 0;

	cmd->bufflen = cmd->cdb[sdbops->info_len_off];
	cmd->data_len = cmd->bufflen;
	return 0;
}

static int get_cdb_info_lba_3_len_1_256(struct scst_cmd *cmd,
	const struct scst_sdbops *sdbops)
{
	cmd->lba = (cmd->cdb[sdbops->info_lba_off] & 0x1F) << 16;
	cmd->lba |= get_unaligned_be16(cmd->cdb + sdbops->info_lba_off + 1);
	/*
	 * From the READ(6) specification: a TRANSFER LENGTH field set to zero
	 * specifies that 256 logical blocks shall be read.
	 *
	 * Note: while the C standard specifies that the behavior of a
	 * computation with signed integers that overflows is undefined, the
	 * same standard guarantees that the result of a computation with
	 * unsigned integers that cannot be represented will yield the value
	 * is reduced modulo the largest value that can be represented by the
	 * resulting type.
	 */
	cmd->bufflen = (u8)(cmd->cdb[sdbops->info_len_off] - 1) + 1;
	cmd->data_len = cmd->bufflen;
	return 0;
}

static int get_cdb_info_len_2(struct scst_cmd *cmd,
	const struct scst_sdbops *sdbops)
{
	cmd->op_flags |= SCST_LBA_NOT_VALID;
	cmd->lba = 0;
	cmd->bufflen = get_unaligned_be16(cmd->cdb + sdbops->info_len_off);
	cmd->data_len = cmd->bufflen;
	return 0;
}

static int get_cdb_info_len_3(struct scst_cmd *cmd,
	const struct scst_sdbops *sdbops)
{
	cmd->op_flags |= SCST_LBA_NOT_VALID;
	cmd->lba = 0;
	cmd->bufflen = get_unaligned_be24(cmd->cdb + sdbops->info_len_off);
	cmd->data_len = cmd->bufflen;
	return 0;
}

static int get_cdb_info_len_4(struct scst_cmd *cmd,
	const struct scst_sdbops *sdbops)
{
	cmd->op_flags |= SCST_LBA_NOT_VALID;
	cmd->lba = 0;
	cmd->bufflen = get_unaligned_be32(cmd->cdb + sdbops->info_len_off);
	if (unlikely(cmd->bufflen & SCST_MAX_VALID_BUFFLEN_MASK)) {
		PRINT_ERROR("Too big bufflen %d (op %s)", cmd->bufflen,
			scst_get_opcode_name(cmd));
		scst_set_invalid_field_in_cdb(cmd, sdbops->info_len_off, 0);
		return 1;
	}
	cmd->data_len = cmd->bufflen;
	return 0;
}

static int get_cdb_info_none(struct scst_cmd *cmd,
	const struct scst_sdbops *sdbops)
{
	cmd->op_flags |= SCST_LBA_NOT_VALID;
	cmd->lba = 0;

	/* It supposed to be already zeroed */
	EXTRACHECKS_BUG_ON(cmd->bufflen != 0);

	cmd->data_len = cmd->bufflen;
	return 0;
}

static int get_cdb_info_lba_2_none(struct scst_cmd *cmd,
	const struct scst_sdbops *sdbops)
{
	cmd->lba = get_unaligned_be16(cmd->cdb + sdbops->info_lba_off);

	/* It supposed to be already zeroed */
	EXTRACHECKS_BUG_ON(cmd->bufflen != 0);

	cmd->data_len = cmd->bufflen;
	return 0;
}

static int get_cdb_info_lba_4_none(struct scst_cmd *cmd,
	const struct scst_sdbops *sdbops)
{
	cmd->lba = get_unaligned_be32(cmd->cdb + sdbops->info_lba_off);

	/* It supposed to be already zeroed */
	EXTRACHECKS_BUG_ON(cmd->bufflen != 0);

	cmd->data_len = cmd->bufflen;
	return 0;
}

static int get_cdb_info_lba_8_none(struct scst_cmd *cmd,
	const struct scst_sdbops *sdbops)
{
	cmd->lba = get_unaligned_be64(cmd->cdb + sdbops->info_lba_off);

	/* It supposed to be already zeroed */
	EXTRACHECKS_BUG_ON(cmd->bufflen != 0);

	cmd->data_len = cmd->bufflen;
	return 0;
}

static int get_cdb_info_lba_4_len_2(struct scst_cmd *cmd,
	const struct scst_sdbops *sdbops)
{
	cmd->lba = get_unaligned_be32(cmd->cdb + sdbops->info_lba_off);
	cmd->bufflen = get_unaligned_be16(cmd->cdb + sdbops->info_len_off);
	cmd->data_len = cmd->bufflen;
	return 0;
}

static int get_cdb_info_lba_4_len_4(struct scst_cmd *cmd,
	const struct scst_sdbops *sdbops)
{
	cmd->lba = get_unaligned_be32(cmd->cdb + sdbops->info_lba_off);
	cmd->bufflen = get_unaligned_be32(cmd->cdb + sdbops->info_len_off);
	if (unlikely(cmd->bufflen & SCST_MAX_VALID_BUFFLEN_MASK)) {
		PRINT_ERROR("Too big bufflen %d (op %s)", cmd->bufflen,
			scst_get_opcode_name(cmd));
		scst_set_invalid_field_in_cdb(cmd, sdbops->info_len_off, 0);
		return 1;
	}
	cmd->data_len = cmd->bufflen;
	return 0;
}

static int get_cdb_info_lba_8_len_4(struct scst_cmd *cmd,
	const struct scst_sdbops *sdbops)
{
	cmd->lba = get_unaligned_be64(cmd->cdb + sdbops->info_lba_off);
	cmd->bufflen = get_unaligned_be32(cmd->cdb + sdbops->info_len_off);
	if (unlikely(cmd->bufflen & SCST_MAX_VALID_BUFFLEN_MASK)) {
		PRINT_ERROR("Too big bufflen %d (op %s)", cmd->bufflen,
			scst_get_opcode_name(cmd));
		scst_set_invalid_field_in_cdb(cmd, sdbops->info_len_off, 0);
		return 1;
	}
	cmd->data_len = cmd->bufflen;
	return 0;
}

static int get_cdb_info_write_same(struct scst_cmd *cmd,
				   const struct scst_sdbops *sdbops,
				   const bool ndob)
{
	const bool anchor = (cmd->cdb[1] >> 4) & 1;
	const bool unmap  = (cmd->cdb[1] >> 3) & 1;

	if (!unmap && (anchor || ndob)) {
		PRINT_ERROR("Received invalid %s command (UNMAP = %d;"
			    " ANCHOR = %d; NDOB = %d)",
			    scst_get_opcode_name(cmd), unmap, anchor, ndob);
		scst_set_invalid_field_in_cdb(cmd, 1,
			SCST_INVAL_FIELD_BIT_OFFS_VALID | (ndob ? 0 : 4));
		return 1;
	}

	if (ndob) {
		cmd->bufflen = 0;
		cmd->data_direction = SCST_DATA_NONE;
	} else {
		cmd->bufflen = 1;
		cmd->data_direction = SCST_DATA_WRITE;
	}

	return 0;
}

static int get_cdb_info_write_same10(struct scst_cmd *cmd,
	const struct scst_sdbops *sdbops)
{
	cmd->lba = get_unaligned_be32(cmd->cdb + sdbops->info_lba_off);
	cmd->data_len = get_unaligned_be16(cmd->cdb + sdbops->info_len_off);
	return get_cdb_info_write_same(cmd, sdbops, false);
}

static int get_cdb_info_write_same16(struct scst_cmd *cmd,
	const struct scst_sdbops *sdbops)
{
	cmd->lba = get_unaligned_be64(cmd->cdb + sdbops->info_lba_off);
	cmd->data_len = get_unaligned_be32(cmd->cdb + sdbops->info_len_off);
	return get_cdb_info_write_same(cmd, sdbops, cmd->cdb[1] & 1 /*NDOB*/);
}

static int get_cdb_info_compare_and_write(struct scst_cmd *cmd,
					  const struct scst_sdbops *sdbops)
{
	cmd->lba = get_unaligned_be64(cmd->cdb + sdbops->info_lba_off);
	cmd->data_len = cmd->cdb[sdbops->info_len_off];
	cmd->bufflen = 2 * cmd->data_len;
	return 0;
}

/**
 * get_cdb_info_apt() - Parse ATA PASS-THROUGH CDB.
 *
 * Parse ATA PASS-THROUGH(12) and ATA PASS-THROUGH(16). See also SAT-3 for a
 * detailed description of these commands.
 */
static int get_cdb_info_apt(struct scst_cmd *cmd,
			    const struct scst_sdbops *sdbops)
{
	const u8 *const cdb = cmd->cdb;
	const u8 op         = cdb[0];
	const u8 extend     = cdb[1] & 1;
	const u8 multiple   = cdb[1] >> 5;
	const u8 protocol   = (cdb[1] >> 1) & 0xf;
	const u8 t_type     = (cdb[2] >> 4) & 1;
	const u8 t_dir      = (cdb[2] >> 3) & 1;
	const u8 byte_block = (cdb[2] >> 2) & 1;
	const u8 t_length   = cdb[2] & 3;
	int bufflen = 0;

	/*
	 * If the PROTOCOL field contains Fh (i.e., Return Response
	 * Information), then the SATL shall ignore all fields in the CDB
	 * except for the PROTOCOL field.
	 */
	if (protocol == 0xf)
		goto out;

	switch (op) {
	case ATA_12:
		switch (t_length) {
		case 0:
			bufflen = 0;
			break;
		case 1:
			bufflen = cdb[3];
			break;
		case 2:
			bufflen = cdb[4];
			break;
		case 3:
			/*
			 * Not yet implemented: "The transfer length is an
			 * unsigned integer specified in the TPSIU (see
			 * 3.1.97)."
			 */
			WARN_ON(true);
			break;
		}
		break;
	case ATA_16:
		switch (t_length) {
		case 0:
			bufflen = 0;
			break;
		case 1:
			bufflen = extend ? get_unaligned_be16(&cdb[3]) : cdb[4];
			break;
		case 2:
			bufflen = extend ? get_unaligned_be16(&cdb[5]) : cdb[6];
			break;
		case 3:
			WARN_ON(true);
			break;
		}
		break;
	}

	/* See also "Table 133 - Mapping of BYTE_BLOCK, T_TYPE, and T_LENGTH" */
	cmd->cdb_len = SCST_GET_CDB_LEN(op);
	if (t_length != 0 && byte_block != 0) {
		/*
		 * "The number of ATA logical sector size (see 3.1.16) blocks
		 * to be transferred"
		 */
		bufflen *= t_type ? cmd->dev->block_size : 512;
	}
	/*
	 * If the T_DIR bit is set to zero, then the SATL shall transfer data
	 * from the application client to the ATA device. If the T_DIR bit is
	 * set to one, then the SATL shall transfer data from the ATA device
	 * to the application client. The SATL shall ignore the T_DIR bit if
	 * the T_LENGTH field is set to zero.
	*/
	cmd->data_direction = (t_length == 0 ? SCST_DATA_NONE : t_dir ?
			       SCST_DATA_READ : SCST_DATA_WRITE);
	cmd->lba = 0;
	cmd->bufflen = bufflen << multiple;
	cmd->data_len = cmd->bufflen;
out:
	cmd->op_flags = SCST_INFO_VALID;
	return 0;
}

/* Parse MAINTENANCE IN */
static int get_cdb_info_min(struct scst_cmd *cmd,
			    const struct scst_sdbops *sdbops)
{
	switch (cmd->cdb[1] & 0x1f) {
	case MI_REPORT_IDENTIFYING_INFORMATION:
		cmd->op_name = "REPORT IDENTIFYING INFORMATION";
		cmd->op_flags |= SCST_REG_RESERVE_ALLOWED |
			SCST_WRITE_EXCL_ALLOWED | SCST_EXCL_ACCESS_ALLOWED;
		break;
	case MI_REPORT_TARGET_PGS:
		cmd->op_name = "REPORT TARGET PORT GROUPS";
		cmd->op_flags |= SCST_REG_RESERVE_ALLOWED |
			SCST_WRITE_EXCL_ALLOWED | SCST_EXCL_ACCESS_ALLOWED;
		break;
	case MI_REPORT_SUPPORTED_OPERATION_CODES:
		cmd->op_name = "REPORT SUPPORTED OPERATION CODES";
		cmd->op_flags |= SCST_WRITE_EXCL_ALLOWED;
		if (cmd->devt->get_supported_opcodes != NULL)
			cmd->op_flags |= SCST_LOCAL_CMD | SCST_FULLY_LOCAL_CMD;
		break;
	case MI_REPORT_SUPPORTED_TASK_MANAGEMENT_FUNCTIONS:
		cmd->op_name = "REPORT SUPPORTED TASK MANAGEMENT FUNCTIONS";
		cmd->op_flags |= SCST_WRITE_EXCL_ALLOWED |
				SCST_LOCAL_CMD | SCST_FULLY_LOCAL_CMD;
		break;
	default:
		break;
	}

	return get_cdb_info_len_4(cmd, sdbops);
}

/**
 * scst_get_cdb_info() - fill various info about the command's CDB
 *
 * Description:
 *    Fills various info about the command's CDB in the corresponding fields
 *    in the command.
 *
 *    Returns: 0 on success, <0 if command is unknown, >0 if command
 *    is invalid.
 */
int scst_get_cdb_info(struct scst_cmd *cmd)
{
	int dev_type = cmd->dev->type;
	int i, res = 0;
	uint8_t op;
	const struct scst_sdbops *ptr = NULL;

	TRACE_ENTRY();

	op = cmd->cdb[0];	/* get clear opcode */

	TRACE_DBG("opcode=%02x, cdblen=%d bytes, dev_type=%d", op,
		SCST_GET_CDB_LEN(op), dev_type);

	i = scst_scsi_op_list[op];
	while (i < SCST_CDB_TBL_SIZE && scst_scsi_op_table[i].ops == op) {
		if (scst_scsi_op_table[i].devkey[dev_type] != SCST_CDB_NOTSUPP) {
			ptr = &scst_scsi_op_table[i];
			TRACE_DBG("op = 0x%02x+'%c%c%c%c%c%c%c%c%c%c'+<%s>",
			      ptr->ops, ptr->devkey[0],	/* disk     */
			      ptr->devkey[1],	/* tape     */
			      ptr->devkey[2],	/* printer */
			      ptr->devkey[3],	/* cpu      */
			      ptr->devkey[4],	/* cdr      */
			      ptr->devkey[5],	/* cdrom    */
			      ptr->devkey[6],	/* scanner */
			      ptr->devkey[7],	/* worm     */
			      ptr->devkey[8],	/* changer */
			      ptr->devkey[9],	/* commdev */
			      ptr->info_op_name);
			TRACE_DBG("data direction %d, op flags 0x%x, lba off %d, "
				"lba len %d, len off %d, len len %d",
				ptr->info_data_direction, ptr->info_op_flags,
				ptr->info_lba_off, ptr->info_lba_len,
				ptr->info_len_off, ptr->info_len_len);
			break;
		}
		i++;
	}

	if (unlikely(ptr == NULL)) {
		/* opcode not found or now not used */
		TRACE(TRACE_MINOR, "Unknown opcode 0x%x for type %d", op,
		      dev_type);
		cmd->op_flags |= SCST_LBA_NOT_VALID;
		res = -1;
		goto out;
	}

	cmd->cdb_len = SCST_GET_CDB_LEN(op);
	cmd->cmd_naca = (cmd->cdb[cmd->cdb_len - 1] & CONTROL_BYTE_NACA_BIT);
	cmd->cmd_linked = (cmd->cdb[cmd->cdb_len - 1] & CONTROL_BYTE_LINK_BIT);
	cmd->op_name = ptr->info_op_name;
	cmd->data_direction = ptr->info_data_direction;
	cmd->op_flags = ptr->info_op_flags | SCST_INFO_VALID;
	cmd->lba_off = ptr->info_lba_off;
	cmd->lba_len = ptr->info_lba_len;
	cmd->len_off = ptr->info_len_off;
	cmd->len_len = ptr->info_len_len;
	res = (*ptr->get_cdb_info)(cmd, ptr);

out:
	TRACE_EXIT_RES(res);
	return res;
}
EXPORT_SYMBOL_GPL(scst_get_cdb_info);

/* Packs SCST LUN back to SCSI form */
__be64 scst_pack_lun(const uint64_t lun, enum scst_lun_addr_method addr_method)
{
	uint64_t res = 0;

	if (lun) {
		res = (addr_method << 14) | (lun & 0x3fff);
		res = res << 48;
	}

	TRACE_EXIT_HRES(res >> 48);
	return cpu_to_be64(res);
}
EXPORT_SYMBOL(scst_pack_lun);

/*
 * Function to extract a LUN number from an 8-byte LUN structure in network byte
 * order (big endian). Supports three LUN addressing methods: peripheral, flat
 * and logical unit. See also SAM-2, section 4.9.4 (page 40).
 */
uint64_t scst_unpack_lun(const uint8_t *lun, int len)
{
	uint64_t res = NO_SUCH_LUN;
	int address_method;

	TRACE_ENTRY();

	TRACE_BUFF_FLAG(TRACE_DEBUG, "Raw LUN", lun, len);

	switch (len) {
	case 2:
		break;
	case 8:
		if ((*((__be64 *)lun) & cpu_to_be64(0x0000FFFFFFFFFFFFLL)) != 0)
			goto out_err;
		break;
	case 4:
		if (*((__be16 *)&lun[2]) != 0)
			goto out_err;
		break;
	case 6:
		if (*((__be32 *)&lun[2]) != 0)
			goto out_err;
		break;
	case 1:
	case 0:
		PRINT_ERROR("Illegal lun length %d, expected 2 bytes "
			    "or more", len);
		goto out;
	default:
		goto out_err;
	}

	address_method = (*lun) >> 6;	/* high 2 bits of byte 0 */
	switch (address_method) {
	case SCST_LUN_ADDR_METHOD_PERIPHERAL:
	case SCST_LUN_ADDR_METHOD_FLAT:
	case SCST_LUN_ADDR_METHOD_LUN:
		res = *(lun + 1) | (((*lun) & 0x3f) << 8);
		break;

	case SCST_LUN_ADDR_METHOD_EXTENDED_LUN:
	default:
		PRINT_ERROR("Unimplemented LUN addressing method %u",
			    address_method);
		break;
	}

out:
	TRACE_EXIT_RES((int)res);
	return res;

out_err:
	PRINT_ERROR("%s", "Multi-level LUN unimplemented");
	goto out;
}
EXPORT_SYMBOL(scst_unpack_lun);

/**
 ** Generic parse() support routines.
 ** Done via pointer on functions to avoid unneeded dereferences on
 ** the fast path.
 **/

/**
 * scst_calc_block_shift() - calculate block shift
 *
 * Calculates and returns block shift for the given sector size
 */
int scst_calc_block_shift(int sector_size)
{
	int block_shift;

	if (sector_size == 0)
		sector_size = 512;

	block_shift = ilog2(sector_size);
	WARN_ONCE(1 << block_shift != sector_size, "1 << %d != %d\n",
		  block_shift, sector_size);

	if (block_shift < 9) {
		PRINT_ERROR("Wrong sector size %d", sector_size);
		block_shift = -1;
	}

	TRACE_EXIT_RES(block_shift);
	return block_shift;
}
EXPORT_SYMBOL_GPL(scst_calc_block_shift);

/*
 * Test whether the result of a shift-left operation would be larger than
 * what fits in a variable with the type of @a.
 */
#define shift_left_overflows(a, b)					\
	({								\
		typeof(a) _minus_one = -1LL;				\
		typeof(a) _plus_one = 1;				\
		bool _a_is_signed = _minus_one < 0;			\
		int _shift = sizeof(a) * 8 - ((b) + _a_is_signed);	\
		_shift < 0 || ((a) & ~((_plus_one << _shift) - 1)) != 0;\
	})

/**
 * scst_generic_parse() - Generic parse() for devices supporting an LBA
 */
static inline int scst_generic_parse(struct scst_cmd *cmd, const int timeout[3])
{
	const int block_shift = cmd->dev->block_shift;
	int res = -EINVAL;

	TRACE_ENTRY();

	EXTRACHECKS_BUG_ON(block_shift < 0);

	/*
	 * SCST sets good defaults for cmd->data_direction and cmd->bufflen,
	 * therefore change them only if necessary
	 */

	if (cmd->op_flags & SCST_TRANSFER_LEN_TYPE_FIXED) {
		/*
		 * No need for locks here, since *_detach() can not be
		 * called, when there are existing commands.
		 */
		bool overflow = shift_left_overflows(cmd->bufflen, block_shift) ||
				shift_left_overflows(cmd->data_len, block_shift) ||
				shift_left_overflows(cmd->out_bufflen, block_shift);
		if (unlikely(overflow)) {
			PRINT_WARNING("bufflen %u, data_len %llu or out_bufflen"
				      " %u too large for device %s (block size"
				      " %u)", cmd->bufflen, cmd->data_len,
				      cmd->out_bufflen, cmd->dev->virt_name,
				      1 << block_shift);
			PRINT_BUFFER("CDB", cmd->cdb, cmd->cdb_len);
			scst_set_cmd_error(cmd, SCST_LOAD_SENSE(
					scst_sense_block_out_range_error));
			goto out;
		}
		cmd->bufflen = cmd->bufflen << block_shift;
		cmd->data_len = cmd->data_len << block_shift;
		cmd->out_bufflen = cmd->out_bufflen << block_shift;
	}

	if (unlikely(!(cmd->op_flags & SCST_LBA_NOT_VALID) &&
		     shift_left_overflows(cmd->lba, block_shift))) {
		PRINT_WARNING("offset %llu * %u >= 2**63 for device %s (len %lld)",
			   cmd->lba, 1 << block_shift, cmd->dev->virt_name,
			   cmd->data_len);
		scst_set_cmd_error(cmd, SCST_LOAD_SENSE(
					scst_sense_block_out_range_error));
		goto out;
	}

	cmd->timeout = timeout[cmd->op_flags & SCST_BOTH_TIMEOUTS];
	res = 0;

out:
	TRACE_DBG("res %d, bufflen %d, data_len %lld, direct %d", res,
		cmd->bufflen, (long long)cmd->data_len, cmd->data_direction);

	TRACE_EXIT_RES(res);
	return res;
}

 /**
 * scst_sbc_generic_parse() - generic SBC parsing
  *
 * Generic parse() for SBC (disk) devices
  */
int scst_sbc_generic_parse(struct scst_cmd *cmd)
{
	static const int disk_timeout[] = {
		[0] = SCST_GENERIC_DISK_REG_TIMEOUT,
		[SCST_SMALL_TIMEOUT] = SCST_GENERIC_DISK_SMALL_TIMEOUT,
		[SCST_LONG_TIMEOUT] = SCST_GENERIC_DISK_LONG_TIMEOUT,
		[SCST_BOTH_TIMEOUTS] = SCST_GENERIC_DISK_LONG_TIMEOUT,
	};
	BUILD_BUG_ON(SCST_SMALL_TIMEOUT != 1);
	BUILD_BUG_ON(SCST_LONG_TIMEOUT != 2);
	BUILD_BUG_ON(SCST_BOTH_TIMEOUTS != 3);

	return scst_generic_parse(cmd, disk_timeout);
}
EXPORT_SYMBOL_GPL(scst_sbc_generic_parse);

/**
 * scst_cdrom_generic_parse() - generic MMC parse
 *
 * Generic parse() for MMC (cdrom) devices
 */
int scst_cdrom_generic_parse(struct scst_cmd *cmd)
{
	static const int cdrom_timeout[] = {
		[0] = SCST_GENERIC_CDROM_REG_TIMEOUT,
		[SCST_SMALL_TIMEOUT] = SCST_GENERIC_CDROM_SMALL_TIMEOUT,
		[SCST_LONG_TIMEOUT] = SCST_GENERIC_CDROM_LONG_TIMEOUT,
		[SCST_BOTH_TIMEOUTS] = SCST_GENERIC_CDROM_LONG_TIMEOUT,
	};
	BUILD_BUG_ON(SCST_SMALL_TIMEOUT != 1);
	BUILD_BUG_ON(SCST_LONG_TIMEOUT != 2);
	BUILD_BUG_ON(SCST_BOTH_TIMEOUTS != 3);

	cmd->cdb[1] &= 0x1f;
	return scst_generic_parse(cmd, cdrom_timeout);
}
EXPORT_SYMBOL_GPL(scst_cdrom_generic_parse);

/**
 * scst_modisk_generic_parse() - generic MO parse
 *
 * Generic parse() for MO disk devices
 */
int scst_modisk_generic_parse(struct scst_cmd *cmd)
{
	static const int modisk_timeout[] = {
		[0] = SCST_GENERIC_MODISK_REG_TIMEOUT,
		[SCST_SMALL_TIMEOUT] = SCST_GENERIC_MODISK_SMALL_TIMEOUT,
		[SCST_LONG_TIMEOUT] = SCST_GENERIC_MODISK_LONG_TIMEOUT,
		[SCST_BOTH_TIMEOUTS] = SCST_GENERIC_MODISK_LONG_TIMEOUT,
	};
	BUILD_BUG_ON(SCST_SMALL_TIMEOUT != 1);
	BUILD_BUG_ON(SCST_LONG_TIMEOUT != 2);
	BUILD_BUG_ON(SCST_BOTH_TIMEOUTS != 3);

	cmd->cdb[1] &= 0x1f;
	return scst_generic_parse(cmd, modisk_timeout);
}
EXPORT_SYMBOL_GPL(scst_modisk_generic_parse);

/**
 * scst_tape_generic_parse() - generic tape parse
 *
 * Generic parse() for tape devices
 */
int scst_tape_generic_parse(struct scst_cmd *cmd)
{
	int res = 0;

	TRACE_ENTRY();

	/*
	 * SCST sets good defaults for cmd->data_direction and cmd->bufflen,
	 * therefore change them only if necessary
	 */

	if (cmd->cdb[0] == READ_POSITION) {
		int tclp = cmd->cdb[1] & 4;
		int long_bit = cmd->cdb[1] & 2;
		int bt = cmd->cdb[1] & 1;

		if ((tclp == long_bit) && (!bt || !long_bit)) {
			cmd->bufflen =
			    tclp ? POSITION_LEN_LONG : POSITION_LEN_SHORT;
			cmd->data_direction = SCST_DATA_READ;
		} else {
			cmd->bufflen = 0;
			cmd->data_direction = SCST_DATA_NONE;
		}
		cmd->data_len = cmd->bufflen;
	}

	if (cmd->op_flags & SCST_TRANSFER_LEN_TYPE_FIXED && cmd->cdb[1] & 1) {
		int block_size = cmd->dev->block_size;
		cmd->bufflen = cmd->bufflen * block_size;
		cmd->data_len = cmd->data_len * block_size;
		cmd->out_bufflen = cmd->out_bufflen * block_size;
	}

	if ((cmd->op_flags & (SCST_SMALL_TIMEOUT | SCST_LONG_TIMEOUT)) == 0)
		cmd->timeout = SCST_GENERIC_TAPE_REG_TIMEOUT;
	else if (cmd->op_flags & SCST_SMALL_TIMEOUT)
		cmd->timeout = SCST_GENERIC_TAPE_SMALL_TIMEOUT;
	else if (cmd->op_flags & SCST_LONG_TIMEOUT)
		cmd->timeout = SCST_GENERIC_TAPE_LONG_TIMEOUT;

	TRACE_EXIT_RES(res);
	return res;
}
EXPORT_SYMBOL_GPL(scst_tape_generic_parse);

static int scst_null_parse(struct scst_cmd *cmd)
{
	int res = 0;

	TRACE_ENTRY();

	/*
	 * SCST sets good defaults for cmd->data_direction and cmd->bufflen,
	 * therefore change them only if necessary
	 */

#if 0
	switch (cmd->cdb[0]) {
	default:
		/* It's all good */
		break;
	}
#endif

	TRACE_DBG("res %d bufflen %d direct %d",
	      res, cmd->bufflen, cmd->data_direction);

	TRACE_EXIT();
	return res;
}

/**
 * scst_changer_generic_parse() - generic changer parse
 *
 * Generic parse() for changer devices
 */
int scst_changer_generic_parse(struct scst_cmd *cmd)
{
	int res = scst_null_parse(cmd);

	if (cmd->op_flags & SCST_LONG_TIMEOUT)
		cmd->timeout = SCST_GENERIC_CHANGER_LONG_TIMEOUT;
	else
		cmd->timeout = SCST_GENERIC_CHANGER_TIMEOUT;

	return res;
}
EXPORT_SYMBOL_GPL(scst_changer_generic_parse);

/**
 * scst_processor_generic_parse - generic SCSI processor parse
 *
 * Generic parse() for SCSI processor devices
 */
int scst_processor_generic_parse(struct scst_cmd *cmd)
{
	int res = scst_null_parse(cmd);

	if (cmd->op_flags & SCST_LONG_TIMEOUT)
		cmd->timeout = SCST_GENERIC_PROCESSOR_LONG_TIMEOUT;
	else
		cmd->timeout = SCST_GENERIC_PROCESSOR_TIMEOUT;

	return res;
}
EXPORT_SYMBOL_GPL(scst_processor_generic_parse);

/**
 * scst_raid_generic_parse() - generic RAID parse
 *
 * Generic parse() for RAID devices
 */
int scst_raid_generic_parse(struct scst_cmd *cmd)
{
	int res = scst_null_parse(cmd);

	if (cmd->op_flags & SCST_LONG_TIMEOUT)
		cmd->timeout = SCST_GENERIC_RAID_LONG_TIMEOUT;
	else
		cmd->timeout = SCST_GENERIC_RAID_TIMEOUT;

	return res;
}
EXPORT_SYMBOL_GPL(scst_raid_generic_parse);

int scst_do_internal_parsing(struct scst_cmd *cmd)
{
	int res, rc;

	TRACE_ENTRY();

	switch (cmd->dev->type) {
	case TYPE_DISK:
		rc = scst_sbc_generic_parse(cmd);
		break;
	case TYPE_TAPE:
		rc = scst_tape_generic_parse(cmd);
		break;
	case TYPE_PROCESSOR:
		rc = scst_processor_generic_parse(cmd);
		break;
	case TYPE_ROM:
		rc = scst_cdrom_generic_parse(cmd);
		break;
	case TYPE_MOD:
		rc = scst_modisk_generic_parse(cmd);
		break;
	case TYPE_MEDIUM_CHANGER:
		rc = scst_changer_generic_parse(cmd);
		break;
	case TYPE_RAID:
		rc = scst_raid_generic_parse(cmd);
		break;
	default:
		PRINT_ERROR("Internal parse for type %d not supported",
			cmd->dev->type);
		goto out_hw_err;
	}

	if (rc != 0)
		goto out_abn;

	res = SCST_CMD_STATE_DEFAULT;

out:
	TRACE_EXIT();
	return res;

out_hw_err:
	scst_set_cmd_error(cmd, SCST_LOAD_SENSE(scst_sense_hardw_error));

out_abn:
	res = scst_get_cmd_abnormal_done_state(cmd);
	goto out;
}

/**
 ** Generic dev_done() support routines.
 ** Done via pointer on functions to avoid unneeded dereferences on
 ** the fast path.
 **/

/**
 * scst_block_generic_dev_done() - generic SBC dev_done
 *
 * Generic dev_done() for block (SBC) devices
 */
int scst_block_generic_dev_done(struct scst_cmd *cmd,
	void (*set_block_shift)(struct scst_cmd *cmd, int block_shift))
{
	int opcode = cmd->cdb[0];
	int status = cmd->status;
	int res = SCST_CMD_STATE_DEFAULT;
	int sect_sz_off;

	TRACE_ENTRY();

	/* Do not call this function for aborted commands. */
	WARN_ON_ONCE(!cmd->completed);

	if (unlikely(opcode == READ_CAPACITY ||
		     (opcode == SERVICE_ACTION_IN_16 &&
		      cmd->cdb[1] == SAI_READ_CAPACITY_16))) {
		if ((status == SAM_STAT_GOOD) || (status == SAM_STAT_CONDITION_MET)) {
			/* Always keep track of disk capacity */
			int buffer_size, sector_size, sh;
			uint8_t *buffer;

			buffer_size = scst_get_buf_full(cmd, &buffer);
			if (unlikely(buffer_size <= 0)) {
				if (buffer_size < 0) {
					PRINT_ERROR("%s: Unable to get cmd "
						"buffer (%d)",	__func__,
						buffer_size);
				}
				goto out;
			}

			sect_sz_off = opcode == READ_CAPACITY ? 4 : 8;
			if (buffer_size < sect_sz_off + 4)
				goto out;
			sector_size = get_unaligned_be32(&buffer[sect_sz_off]);
			scst_put_buf_full(cmd, buffer);
			if (sector_size != 0) {
				sh = scst_calc_block_shift(sector_size);
				set_block_shift(cmd, sh);
				TRACE_DBG("block_shift %d", sh);
			} else {
				PRINT_ERROR("Sector size in %s response is 0",
					    cmd->op_name);
			}
		}
	} else {
		/* It's all good */
	}

out:
	TRACE_EXIT_RES(res);
	return res;
}
EXPORT_SYMBOL_GPL(scst_block_generic_dev_done);

/**
 * scst_tape_generic_dev_done() - generic tape dev done
 *
 * Generic dev_done() for tape devices
 */
int scst_tape_generic_dev_done(struct scst_cmd *cmd,
	void (*set_block_size)(struct scst_cmd *cmd, int block_shift))
{
	int opcode = cmd->cdb[0];
	int res = SCST_CMD_STATE_DEFAULT;
	int buffer_size, bs;
	uint8_t *buffer = NULL;

	TRACE_ENTRY();

	/* Do not call this function for aborted commands. */
	WARN_ON_ONCE(!cmd->completed);

	if (unlikely(cmd->status != SAM_STAT_GOOD))
		goto out;

	switch (opcode) {
	case MODE_SENSE:
	case MODE_SELECT:
		buffer_size = scst_get_buf_full(cmd, &buffer);
		if (unlikely(buffer_size <= 0)) {
			if (buffer_size < 0) {
				PRINT_ERROR("%s: Unable to get the buffer (%d)",
					__func__, buffer_size);
			}
			goto out;
		}
		break;
	}

	switch (opcode) {
	case MODE_SENSE:
		TRACE_DBG("%s", "MODE_SENSE");
		if ((cmd->cdb[2] & 0xC0) == 0) {
			if (buffer[3] == 8) {
				bs = get_unaligned_be24(&buffer[9]);
				set_block_size(cmd, bs);
			}
		}
		break;
	case MODE_SELECT:
		TRACE_DBG("%s", "MODE_SELECT");
		if (buffer[3] == 8) {
			bs = get_unaligned_be24(&buffer[9]);
			set_block_size(cmd, bs);
		}
		break;
	default:
		/* It's all good */
		break;
	}

	switch (opcode) {
	case MODE_SENSE:
	case MODE_SELECT:
		scst_put_buf_full(cmd, buffer);
		break;
	}

out:
	TRACE_EXIT_RES(res);
	return res;
}
EXPORT_SYMBOL_GPL(scst_tape_generic_dev_done);

typedef void (*scst_set_cdb_lba_fn_t)(struct scst_cmd *cmd, int64_t lba);

static void scst_set_cdb_lba1(struct scst_cmd *cmd, int64_t lba)
{
	TRACE_ENTRY();

	cmd->cdb[cmd->lba_off] = lba;

	TRACE_EXIT();
	return;
}

static void scst_set_cdb_lba2(struct scst_cmd *cmd, int64_t lba)
{
	TRACE_ENTRY();

	put_unaligned_be16(lba, &cmd->cdb[cmd->lba_off]);

	TRACE_EXIT();
	return;
}

static void scst_set_cdb_lba3(struct scst_cmd *cmd, int64_t lba)
{
	TRACE_ENTRY();

	put_unaligned_be24(lba, &cmd->cdb[cmd->lba_off]);

	TRACE_EXIT();
	return;
}

static void scst_set_cdb_lba4(struct scst_cmd *cmd, int64_t lba)
{
	TRACE_ENTRY();

	put_unaligned_be32(lba, &cmd->cdb[cmd->lba_off]);

	TRACE_EXIT();
	return;
}

static void scst_set_cdb_lba8(struct scst_cmd *cmd, int64_t lba)
{
	TRACE_ENTRY();

	put_unaligned_be64(lba, &cmd->cdb[cmd->lba_off]);

	TRACE_EXIT();
	return;
}

static const scst_set_cdb_lba_fn_t scst_set_cdb_lba_fns[9] = {
	[1] = scst_set_cdb_lba1,
	[2] = scst_set_cdb_lba2,
	[3] = scst_set_cdb_lba3,
	[4] = scst_set_cdb_lba4,
	[8] = scst_set_cdb_lba8,
};

int scst_set_cdb_lba(struct scst_cmd *cmd, int64_t lba)
{
	int res;

	TRACE_ENTRY();

	EXTRACHECKS_BUG_ON(cmd->op_flags & SCST_LBA_NOT_VALID);

	scst_set_cdb_lba_fns[cmd->lba_len](cmd, lba);
	res = 0;

	TRACE_DBG("cmd %p, new LBA %lld", cmd, (unsigned long long)lba);

	TRACE_EXIT_RES(res);
	return res;
}
EXPORT_SYMBOL_GPL(scst_set_cdb_lba);

typedef void (*scst_set_cdb_transf_len_fn_t)(struct scst_cmd *cmd, int len);

static void scst_set_cdb_transf_len1(struct scst_cmd *cmd, int len)
{
	TRACE_ENTRY();

	cmd->cdb[cmd->len_off] = len;

	TRACE_EXIT();
	return;
}

static void scst_set_cdb_transf_len2(struct scst_cmd *cmd, int len)
{
	TRACE_ENTRY();

	put_unaligned_be16(len, &cmd->cdb[cmd->len_off]);

	TRACE_EXIT();
	return;
}

static void scst_set_cdb_transf_len3(struct scst_cmd *cmd, int len)
{
	TRACE_ENTRY();

	put_unaligned_be24(len, &cmd->cdb[cmd->len_off]);

	TRACE_EXIT();
	return;
}

static void scst_set_cdb_transf_len4(struct scst_cmd *cmd, int len)
{
	TRACE_ENTRY();

	put_unaligned_be32(len, &cmd->cdb[cmd->len_off]);

	TRACE_EXIT();
	return;
}

static void scst_set_cdb_transf_len8(struct scst_cmd *cmd, int len)
{
	TRACE_ENTRY();

	put_unaligned_be64(len, &cmd->cdb[cmd->len_off]);

	TRACE_EXIT();
	return;
}

static const scst_set_cdb_transf_len_fn_t scst_set_cdb_transf_len_fns[9] = {
	[1] = scst_set_cdb_transf_len1,
	[2] = scst_set_cdb_transf_len2,
	[3] = scst_set_cdb_transf_len3,
	[4] = scst_set_cdb_transf_len4,
	[8] = scst_set_cdb_transf_len8,
};

int scst_set_cdb_transf_len(struct scst_cmd *cmd, int len)
{
	int res;

	TRACE_ENTRY();

	scst_set_cdb_transf_len_fns[cmd->len_len](cmd, len);
	res = 0;

	TRACE_DBG("cmd %p, new len %d", cmd, len);

	TRACE_EXIT_RES(res);
	return res;
}
EXPORT_SYMBOL_GPL(scst_set_cdb_transf_len);

static void scst_check_internal_sense(struct scst_device *dev, int result,
	uint8_t *sense, int sense_len)
{
	TRACE_ENTRY();

	if (host_byte(result) == DID_RESET) {
		int sl;
		TRACE(TRACE_MGMT, "DID_RESET received for device %s, "
			"triggering reset UA", dev->virt_name);
		sl = scst_set_sense(sense, sense_len, dev->d_sense,
			SCST_LOAD_SENSE(scst_sense_reset_UA));
		scst_dev_check_set_UA(dev, NULL, sense, sl);
	} else if ((status_byte(result) == CHECK_CONDITION) &&
		   scst_is_ua_sense(sense, sense_len))
		scst_dev_check_set_UA(dev, NULL, sense, sense_len);

	TRACE_EXIT();
	return;
}

/**
 * scst_to_dma_dir() - translate SCST's data direction to DMA direction
 *
 * Translates SCST's data direction to DMA one from backend storage
 * perspective.
 */
enum dma_data_direction scst_to_dma_dir(int scst_dir)
{
	static const enum dma_data_direction tr_tbl[] = { DMA_NONE,
		DMA_TO_DEVICE, DMA_FROM_DEVICE, DMA_BIDIRECTIONAL, DMA_NONE };

	return tr_tbl[scst_dir];
}
EXPORT_SYMBOL(scst_to_dma_dir);

/*
 * scst_to_tgt_dma_dir() - translate SCST data direction to DMA direction
 *
 * Translates SCST data direction to DMA data direction from the perspective
 * of a target.
 */
enum dma_data_direction scst_to_tgt_dma_dir(int scst_dir)
{
	static const enum dma_data_direction tr_tbl[] = { DMA_NONE,
		DMA_FROM_DEVICE, DMA_TO_DEVICE, DMA_BIDIRECTIONAL, DMA_NONE };

	return tr_tbl[scst_dir];
}
EXPORT_SYMBOL(scst_to_tgt_dma_dir);

/*
 * Called under dev_lock and BH off.
 *
 * !! scst_unblock_aborted_cmds() must be called after this function !!
 */
void scst_process_reset(struct scst_device *dev,
	struct scst_session *originator, struct scst_cmd *exclude_cmd,
	struct scst_mgmt_cmd *mcmd, bool setUA)
{
	struct scst_tgt_dev *tgt_dev;
	struct scst_cmd *cmd;

	TRACE_ENTRY();

	/* Clear RESERVE'ation, if necessary */
	scst_clear_dev_reservation(dev);
	/*
	 * There is no need to send RELEASE, since the device is going
	 * to be reset. Actually, since we can be in RESET TM
	 * function, it might be dangerous.
	 */

	dev->dev_double_ua_possible = 1;

	list_for_each_entry(tgt_dev, &dev->dev_tgt_dev_list,
			dev_tgt_dev_list_entry) {
		struct scst_session *sess = tgt_dev->sess;

#if 0 /* Clearing UAs and last sense isn't required by SAM and it
       * looks to be better to not clear them to not loose important
       * events, so let's disable it.
       */
		spin_lock_bh(&tgt_dev->tgt_dev_lock);
		scst_free_all_UA(tgt_dev);
		memset(tgt_dev->tgt_dev_sense, 0,
			sizeof(tgt_dev->tgt_dev_sense));
		spin_unlock_bh(&tgt_dev->tgt_dev_lock);
#endif

		spin_lock_irq(&sess->sess_list_lock);

		TRACE_DBG("Searching in sess cmd list (sess=%p)", sess);
		list_for_each_entry(cmd, &sess->sess_cmd_list,
					sess_cmd_list_entry) {
			if (cmd == exclude_cmd)
				continue;
			if ((cmd->tgt_dev == tgt_dev) ||
			    ((cmd->tgt_dev == NULL) &&
			     (cmd->lun == tgt_dev->lun))) {
				scst_abort_cmd(cmd, mcmd,
					(tgt_dev->sess != originator), 0);
			}
		}
		spin_unlock_irq(&sess->sess_list_lock);
	}

	if (setUA) {
		uint8_t sense_buffer[SCST_STANDARD_SENSE_LEN];
		int sl = scst_set_sense(sense_buffer, sizeof(sense_buffer),
			dev->d_sense, SCST_LOAD_SENSE(scst_sense_reset_UA));
		/*
		 * Potentially, setting UA here, when the aborted commands are
		 * still running, can lead to a situation that one of them could
		 * take it, then that would be detected and the UA requeued.
		 * But, meanwhile, one or more subsequent, i.e. not aborted,
		 * commands can "leak" executed normally. So, as result, the
		 * UA would be delivered one or more commands "later". However,
		 * that should be OK, because, if multiple commands are being
		 * executed in parallel, you can't control exact order of UA
		 * delivery anyway.
		 */
		scst_dev_check_set_local_UA(dev, exclude_cmd, sense_buffer, sl);
	}

	TRACE_EXIT();
	return;
}

/* Caller must hold tgt_dev->tgt_dev_lock. */
void scst_tgt_dev_del_free_UA(struct scst_tgt_dev *tgt_dev,
			      struct scst_tgt_dev_UA *ua)
{
	list_del(&ua->UA_list_entry);
	if (list_empty(&tgt_dev->UA_list))
		clear_bit(SCST_TGT_DEV_UA_PENDING, &tgt_dev->tgt_dev_flags);
	mempool_free(ua, scst_ua_mempool);
}

/* No locks, no IRQ or IRQ-disabled context allowed */
int scst_set_pending_UA(struct scst_cmd *cmd, uint8_t *buf, int *size)
{
	int res = 0, i;
	struct scst_tgt_dev_UA *UA_entry;
	bool first = true, global_unlock = false;
	struct scst_session *sess = cmd->sess;

	TRACE_ENTRY();

	/*
	 * RMB and recheck to sync with setting SCST_CMD_ABORTED in
	 * scst_abort_cmd() to not set UA for the being aborted cmd, hence
	 * possibly miss its delivery by a legitimate command while the UA is
	 * being requeued.
	 */
	smp_rmb();
	if (test_bit(SCST_CMD_ABORTED, &cmd->cmd_flags)) {
		TRACE_MGMT_DBG("Not set pending UA for aborted cmd %p", cmd);
		res = -1;
		goto out;
	}

	spin_lock_bh(&cmd->tgt_dev->tgt_dev_lock);

again:
	/* UA list could be cleared behind us, so retest */
	if (list_empty(&cmd->tgt_dev->UA_list)) {
		TRACE_DBG("SCST_TGT_DEV_UA_PENDING set, but UA_list empty");
		res = -1;
		goto out_unlock;
	} else
		TRACE_MGMT_DBG("Setting pending UA cmd %p (tgt_dev %p, dev %s, "
			"initiator %s)", cmd, cmd->tgt_dev, cmd->dev->virt_name,
			cmd->sess->initiator_name);

	UA_entry = list_first_entry(&cmd->tgt_dev->UA_list, typeof(*UA_entry),
			      UA_list_entry);

	TRACE_DBG("Setting pending UA %p to cmd %p", UA_entry, cmd);

	if (UA_entry->global_UA && first) {
		TRACE_MGMT_DBG("Global UA %p detected", UA_entry);

#if !defined(__CHECKER__)
		spin_unlock_bh(&cmd->tgt_dev->tgt_dev_lock);

		/*
		 * cmd won't allow to suspend activities, so we can access
		 * sess->sess_tgt_dev_list without any additional
		 * protection.
		 */

		local_bh_disable();

		for (i = 0; i < SESS_TGT_DEV_LIST_HASH_SIZE; i++) {
			struct list_head *head = &sess->sess_tgt_dev_list[i];
			struct scst_tgt_dev *tgt_dev;
			list_for_each_entry(tgt_dev, head,
					sess_tgt_dev_list_entry) {
				/* Lockdep triggers here a false positive.. */
				spin_lock(&tgt_dev->tgt_dev_lock);
			}
		}
#endif

		first = false;
		global_unlock = true;
		goto again;
	}

	if (buf == NULL) {
		if (scst_set_cmd_error_sense(cmd, UA_entry->UA_sense_buffer,
				UA_entry->UA_valid_sense_len) != 0)
			goto out_unlock;
	} else {
		sBUG_ON(*size == 0);
		if (UA_entry->UA_valid_sense_len > *size) {
			TRACE(TRACE_MINOR, "%s: Being returned UA truncated "
				"to size %d (needed %d)", cmd->op_name,
				*size, UA_entry->UA_valid_sense_len);
			*size = UA_entry->UA_valid_sense_len;
		}
		TRACE_DBG("Returning UA in buffer %p (size %d)", buf, *size);
		memcpy(buf, UA_entry->UA_sense_buffer, *size);
		*size = UA_entry->UA_valid_sense_len;
	}

	cmd->ua_ignore = 1;

	list_del(&UA_entry->UA_list_entry);

	if (UA_entry->global_UA) {
		for (i = 0; i < SESS_TGT_DEV_LIST_HASH_SIZE; i++) {
			struct list_head *head = &sess->sess_tgt_dev_list[i];
			struct scst_tgt_dev *tgt_dev;

			list_for_each_entry(tgt_dev, head,
					sess_tgt_dev_list_entry) {
				struct scst_tgt_dev_UA *ua;
				list_for_each_entry(ua, &tgt_dev->UA_list,
							UA_list_entry) {
					if (ua->global_UA &&
					    memcmp(ua->UA_sense_buffer,
					      UA_entry->UA_sense_buffer,
					      sizeof(ua->UA_sense_buffer)) == 0) {
						TRACE_MGMT_DBG("Freeing not "
							"needed global UA %p",
							ua);
						scst_tgt_dev_del_free_UA(tgt_dev,
									 ua);
						break;
					}
				}
			}
		}
	}

	mempool_free(UA_entry, scst_ua_mempool);

	if (list_empty(&cmd->tgt_dev->UA_list)) {
		clear_bit(SCST_TGT_DEV_UA_PENDING,
			  &cmd->tgt_dev->tgt_dev_flags);
	}

out_unlock:
	if (global_unlock) {
#if !defined(__CHECKER__)
		for (i = SESS_TGT_DEV_LIST_HASH_SIZE-1; i >= 0; i--) {
			struct list_head *head = &sess->sess_tgt_dev_list[i];
			struct scst_tgt_dev *tgt_dev;
			list_for_each_entry_reverse(tgt_dev, head,
					sess_tgt_dev_list_entry) {
				spin_unlock(&tgt_dev->tgt_dev_lock);
			}
		}

		local_bh_enable();
		spin_lock_bh(&cmd->tgt_dev->tgt_dev_lock);
#endif
	}

	spin_unlock_bh(&cmd->tgt_dev->tgt_dev_lock);

out:
	TRACE_EXIT_RES(res);
	return res;
}

/*
 * Called under tgt_dev_lock and BH off, except when guaranteed that
 * there's only one user of tgt_dev.
 */
static void scst_alloc_set_UA(struct scst_tgt_dev *tgt_dev,
	const uint8_t *sense, int sense_len, int flags)
{
	struct scst_tgt_dev_UA *UA_entry = NULL;

	TRACE_ENTRY();

	UA_entry = mempool_alloc(scst_ua_mempool, GFP_ATOMIC);
	if (UA_entry == NULL) {
		PRINT_CRIT_ERROR("%s", "UNIT ATTENTION memory "
		     "allocation failed. The UNIT ATTENTION "
		     "on some sessions will be missed");
		PRINT_BUFFER("Lost UA", sense, sense_len);
		goto out;
	}
	memset(UA_entry, 0, sizeof(*UA_entry));

	UA_entry->global_UA = (flags & SCST_SET_UA_FLAG_GLOBAL) != 0;

	TRACE(TRACE_MGMT_DEBUG|TRACE_SCSI, "Queuing new %sUA %p (%x:%x:%x, "
		"d_sense %d) to tgt_dev %p (dev %s, initiator %s)",
		UA_entry->global_UA ? "global " : "", UA_entry, sense[2],
		sense[12], sense[13], tgt_dev->dev->d_sense, tgt_dev,
		tgt_dev->dev->virt_name, tgt_dev->sess->initiator_name);
	TRACE_BUFF_FLAG(TRACE_DEBUG, "UA sense", sense, sense_len);

	if (sense_len > (int)sizeof(UA_entry->UA_sense_buffer)) {
		PRINT_WARNING("Sense truncated (needed %d), shall you increase "
			"SCST_SENSE_BUFFERSIZE?", sense_len);
		sense_len = sizeof(UA_entry->UA_sense_buffer);
	}
	memcpy(UA_entry->UA_sense_buffer, sense, sense_len);
	UA_entry->UA_valid_sense_len = sense_len;

	set_bit(SCST_TGT_DEV_UA_PENDING, &tgt_dev->tgt_dev_flags);

	if (flags & SCST_SET_UA_FLAG_AT_HEAD)
		list_add(&UA_entry->UA_list_entry, &tgt_dev->UA_list);
	else
		list_add_tail(&UA_entry->UA_list_entry, &tgt_dev->UA_list);

out:
	TRACE_EXIT();
	return;
}

/* tgt_dev_lock supposed to be held and BH off */
static void __scst_check_set_UA(struct scst_tgt_dev *tgt_dev,
	const uint8_t *sense, int sense_len, int flags)
{
	int skip_UA = 0;
	struct scst_tgt_dev_UA *UA_entry_tmp;
	int len = min_t(int, sizeof(UA_entry_tmp->UA_sense_buffer), sense_len);

	TRACE_ENTRY();

	list_for_each_entry(UA_entry_tmp, &tgt_dev->UA_list,
			    UA_list_entry) {
		if (memcmp(sense, UA_entry_tmp->UA_sense_buffer, len) == 0) {
			TRACE_DBG("UA already exists (dev %s, "
				"initiator %s)", tgt_dev->dev->virt_name,
				tgt_dev->sess->initiator_name);
			skip_UA = 1;
			break;
		}
	}

	if (skip_UA == 0)
		scst_alloc_set_UA(tgt_dev, sense, len, flags);

	TRACE_EXIT();
	return;
}

void scst_check_set_UA(struct scst_tgt_dev *tgt_dev,
	const uint8_t *sense, int sense_len, int flags)
{
	TRACE_ENTRY();

	spin_lock_bh(&tgt_dev->tgt_dev_lock);
	__scst_check_set_UA(tgt_dev, sense, sense_len, flags);
	spin_unlock_bh(&tgt_dev->tgt_dev_lock);

	TRACE_EXIT();
	return;
}

/* Called under dev_lock and BH off */
void scst_dev_check_set_local_UA(struct scst_device *dev,
	struct scst_cmd *exclude, const uint8_t *sense, int sense_len)
{
	struct scst_tgt_dev *tgt_dev, *exclude_tgt_dev = NULL;

	TRACE_ENTRY();

	if (exclude != NULL)
		exclude_tgt_dev = exclude->tgt_dev;

	list_for_each_entry(tgt_dev, &dev->dev_tgt_dev_list,
			dev_tgt_dev_list_entry) {
		if (tgt_dev != exclude_tgt_dev)
			scst_check_set_UA(tgt_dev, sense, sense_len, 0);
	}

	TRACE_EXIT();
	return;
}

/*
 * Called under dev_lock and BH off. Returns true if scst_unblock_aborted_cmds()
 * should be called outside of the dev_lock.
 */
static bool __scst_dev_check_set_UA(struct scst_device *dev,
	struct scst_cmd *exclude, const uint8_t *sense, int sense_len)
{
	bool res = false;

	TRACE_ENTRY();

	TRACE_MGMT_DBG("Processing UA dev %s", dev->virt_name);

	/* Check for reset UA */
	if (scst_analyze_sense(sense, sense_len, SCST_SENSE_ASC_VALID,
				0, SCST_SENSE_ASC_UA_RESET, 0)) {
		scst_process_reset(dev,
				   (exclude != NULL) ? exclude->sess : NULL,
				   exclude, NULL, false);
		res = true;
	}

	scst_dev_check_set_local_UA(dev, exclude, sense, sense_len);

	TRACE_EXIT_RES(res);
	return res;
}

void scst_dev_check_set_UA(struct scst_device *dev,
	struct scst_cmd *exclude, const uint8_t *sense, int sense_len)
{
	bool rc;

	spin_lock_bh(&dev->dev_lock);
	rc = __scst_dev_check_set_UA(dev, exclude, sense, sense_len);
	spin_unlock_bh(&dev->dev_lock);

	if (rc)
		scst_unblock_aborted_cmds(NULL, NULL, dev, false);

	return;
}

/* Called under tgt_dev_lock or when tgt_dev is unused */
static void scst_free_all_UA(struct scst_tgt_dev *tgt_dev)
{
	struct scst_tgt_dev_UA *UA_entry, *t;

	TRACE_ENTRY();

	list_for_each_entry_safe(UA_entry, t,
				 &tgt_dev->UA_list, UA_list_entry) {
		TRACE_MGMT_DBG("Clearing UA for tgt_dev LUN %lld",
			       (unsigned long long int)tgt_dev->lun);
		list_del(&UA_entry->UA_list_entry);
		mempool_free(UA_entry, scst_ua_mempool);
	}
	INIT_LIST_HEAD(&tgt_dev->UA_list);
	clear_bit(SCST_TGT_DEV_UA_PENDING, &tgt_dev->tgt_dev_flags);

	TRACE_EXIT();
	return;
}

/*
 * sn_lock supposed to be locked and IRQs off. Might drop then reacquire
 * it inside.
 */
struct scst_cmd *__scst_check_deferred_commands_locked(
	struct scst_order_data *order_data, bool return_first)
	__releases(&order_data->sn_lock)
	__acquires(&order_data->sn_lock)
{
	struct scst_cmd *res = NULL, *cmd, *t;
	typeof(order_data->expected_sn) expected_sn = order_data->expected_sn;
	bool activate = !return_first, first = true, found = false;

	TRACE_ENTRY();

	if (unlikely(order_data->hq_cmd_count != 0))
		goto out;

restart:
	list_for_each_entry_safe(cmd, t, &order_data->deferred_cmd_list,
				deferred_cmd_list_entry) {
		EXTRACHECKS_BUG_ON((cmd->queue_type != SCST_CMD_QUEUE_SIMPLE) &&
				   (cmd->queue_type != SCST_CMD_QUEUE_ORDERED));
		if (cmd->sn == expected_sn) {
			bool stop = (cmd->sn_slot == NULL);

			TRACE_SN("Deferred command %p (sn %d, set %d) found",
				cmd, cmd->sn, cmd->sn_set);

			order_data->def_cmd_count--;
			list_del(&cmd->deferred_cmd_list_entry);

			if (activate) {
				spin_lock(&cmd->cmd_threads->cmd_list_lock);
				TRACE_SN("Adding cmd %p to active cmd list", cmd);
				list_add_tail(&cmd->cmd_list_entry,
					&cmd->cmd_threads->active_cmd_list);
				wake_up(&cmd->cmd_threads->cmd_list_waitQ);
				spin_unlock(&cmd->cmd_threads->cmd_list_lock);
				/* !! At this point cmd can be already dead !! */
			}
			if (first) {
				if (!activate)
					res = cmd;
				if (stop) {
					/*
					 * Then there can be only one command
					 * with this SN, so there's no point
					 * to iterate further.
					 */
					goto out;
				}
				first = false;
				activate = true;
			}
			found = true;
		}
	}
	if (found)
		goto out;

	list_for_each_entry(cmd, &order_data->skipped_sn_list,
				deferred_cmd_list_entry) {
		EXTRACHECKS_BUG_ON(cmd->queue_type == SCST_CMD_QUEUE_HEAD_OF_QUEUE);
		if (cmd->sn == expected_sn) {
			/*
			 * !! At this point any pointer in cmd, except	     !!
			 * !! cur_order_data, sn_slot and		     !!
			 * !! deferred_cmd_list_entry, could be already	     !!
			 * !! destroyed!				     !!
			 */
			TRACE_SN("cmd %p (tag %llu) with skipped sn %d found",
				 cmd, (unsigned long long int)cmd->tag, cmd->sn);
			order_data->def_cmd_count--;
			list_del(&cmd->deferred_cmd_list_entry);
			spin_unlock_irq(&order_data->sn_lock);
			scst_inc_expected_sn(cmd);
			if (test_and_set_bit(SCST_CMD_CAN_BE_DESTROYED,
					     &cmd->cmd_flags))
				scst_destroy_cmd(cmd);
			expected_sn = order_data->expected_sn;
			spin_lock_irq(&order_data->sn_lock);
			goto restart;
		}
	}

out:
	TRACE_EXIT_HRES((unsigned long)res);
	return res;
}

/* No locks */
struct scst_cmd *__scst_check_deferred_commands(
	struct scst_order_data *order_data, bool return_first)
{
	struct scst_cmd *res;

	TRACE_ENTRY();

	spin_lock_irq(&order_data->sn_lock);
	res = __scst_check_deferred_commands_locked(order_data, return_first);
	spin_unlock_irq(&order_data->sn_lock);

	TRACE_EXIT_HRES((unsigned long)res);
	return res;
}

void scst_unblock_deferred(struct scst_order_data *order_data,
	struct scst_cmd *out_of_sn_cmd)
{
	TRACE_ENTRY();

	if (!out_of_sn_cmd->sn_set) {
		TRACE_SN("cmd %p without sn", out_of_sn_cmd);
		goto out;
	}

	if (out_of_sn_cmd->sn == order_data->expected_sn) {
		TRACE_SN("out of sn cmd %p (expected sn %d)",
			out_of_sn_cmd, order_data->expected_sn);
		scst_inc_expected_sn(out_of_sn_cmd);
	} else {
		out_of_sn_cmd->out_of_sn = 1;
		spin_lock_irq(&order_data->sn_lock);
		order_data->def_cmd_count++;
		list_add_tail(&out_of_sn_cmd->deferred_cmd_list_entry,
			      &order_data->skipped_sn_list);
		TRACE_SN("out_of_sn_cmd %p with sn %d added to skipped_sn_list"
			" (expected_sn %d)", out_of_sn_cmd, out_of_sn_cmd->sn,
			order_data->expected_sn);
		spin_unlock_irq(&order_data->sn_lock);
		/*
		 * expected_sn could change while we there, so we need to
		 * recheck deferred commands on this path as well
		 */
	}

	scst_make_deferred_commands_active(order_data);

out:
	TRACE_EXIT();
	return;
}

/* dev_lock supposed to be held and BH disabled */
void scst_block_dev(struct scst_device *dev)
{
	dev->block_count++;
	TRACE_BLOCK("Device BLOCK (new count %d), dev %s", dev->block_count,
		dev->virt_name);
}

/*
 * dev_lock supposed to be held and BH disabled. Returns true if cmd blocked,
 * hence stop processing it and go to the next command.
 */
bool __scst_check_blocked_dev(struct scst_cmd *cmd)
{
	int res = false;
	struct scst_device *dev = cmd->dev;

	TRACE_ENTRY();

	EXTRACHECKS_BUG_ON(cmd->unblock_dev);
	EXTRACHECKS_BUG_ON(cmd->internal);

	if (unlikely(test_bit(SCST_CMD_ABORTED, &cmd->cmd_flags)))
		goto out;

	if (dev->block_count > 0) {
		TRACE_BLOCK("Delaying cmd %p due to blocking "
			"(tag %llu, op %s, dev %s)", cmd,
			(unsigned long long int)cmd->tag,
			scst_get_opcode_name(cmd), dev->virt_name);
		goto out_block;
	} else if ((cmd->op_flags & SCST_STRICTLY_SERIALIZED) == SCST_STRICTLY_SERIALIZED) {
		TRACE_BLOCK("cmd %p (tag %llu, op %s): blocking further "
			"cmds on dev %s due to strict serialization", cmd,
			(unsigned long long int)cmd->tag,
			scst_get_opcode_name(cmd), dev->virt_name);
		scst_block_dev(dev);
		if (dev->on_dev_cmd_count > 1) {
			TRACE_BLOCK("Delaying strictly serialized cmd %p "
				"(dev %s, on_dev_cmds to wait %d)", cmd,
				dev->virt_name, dev->on_dev_cmd_count-1);
			EXTRACHECKS_BUG_ON(dev->strictly_serialized_cmd_waiting);
			dev->strictly_serialized_cmd_waiting = 1;
			goto out_block;
		} else
			cmd->unblock_dev = 1;
	} else if ((dev->dev_double_ua_possible) ||
		   ((cmd->op_flags & SCST_SERIALIZED) != 0)) {
		TRACE_BLOCK("cmd %p (tag %llu, op %s): blocking further cmds "
			"on dev %s due to %s", cmd, (unsigned long long int)cmd->tag,
			scst_get_opcode_name(cmd), dev->virt_name,
			dev->dev_double_ua_possible ? "possible double reset UA" :
						      "serialized cmd");
		scst_block_dev(dev);
		cmd->unblock_dev = 1;
	} else
		TRACE_BLOCK("No blocks for device %s", dev->virt_name);

out:
	TRACE_EXIT_RES(res);
	return res;

out_block:
	if (cmd->queue_type == SCST_CMD_QUEUE_HEAD_OF_QUEUE)
		list_add(&cmd->blocked_cmd_list_entry,
			      &dev->blocked_cmd_list);
	else
		list_add_tail(&cmd->blocked_cmd_list_entry,
			      &dev->blocked_cmd_list);
	res = true;
	goto out;
}

/* dev_lock supposed to be held and BH disabled */
void scst_unblock_dev(struct scst_device *dev)
{
	TRACE_ENTRY();

	TRACE_BLOCK("Device UNBLOCK(new %d), dev %s",
		dev->block_count-1, dev->virt_name);

	if (--dev->block_count == 0) {
		struct scst_cmd *cmd, *tcmd;
		unsigned long flags;

		local_irq_save_nort(flags);
		list_for_each_entry_safe(cmd, tcmd, &dev->blocked_cmd_list,
					 blocked_cmd_list_entry) {
			bool strictly_serialized;
			list_del(&cmd->blocked_cmd_list_entry);
			TRACE_BLOCK("Adding blocked cmd %p to active cmd "
					"list", cmd);
			spin_lock(&cmd->cmd_threads->cmd_list_lock);
			if (cmd->queue_type == SCST_CMD_QUEUE_HEAD_OF_QUEUE)
				list_add(&cmd->cmd_list_entry,
					&cmd->cmd_threads->active_cmd_list);
			else
				list_add_tail(&cmd->cmd_list_entry,
					&cmd->cmd_threads->active_cmd_list);
			strictly_serialized = ((cmd->op_flags & SCST_STRICTLY_SERIALIZED) == SCST_STRICTLY_SERIALIZED);
			wake_up(&cmd->cmd_threads->cmd_list_waitQ);
			spin_unlock(&cmd->cmd_threads->cmd_list_lock);
			if (dev->strictly_serialized_cmd_waiting && strictly_serialized)
				break;
		}
		local_irq_restore_nort(flags);

		dev->strictly_serialized_cmd_waiting = 0;
	}

	sBUG_ON(dev->block_count < 0);

	TRACE_EXIT();
	return;
}

/**
 * scst_obtain_device_parameters() - obtain device control parameters
 * @dev:	device to act on
 * @mode_select_cdb: original MODE SELECT CDB
 *
 * Issues a MODE SENSE for necessary pages data and sets the corresponding
 * dev's parameter from it. Parameter mode_select_cdb is pointer on original
 * MODE SELECT CDB, if this function called to refresh parameters after
 * successfully finished MODE SELECT command detected.
 *
 * Returns 0 on success and not 0 otherwise.
 */
int scst_obtain_device_parameters(struct scst_device *dev,
	const uint8_t *mode_select_cdb)
{
	int rc, i;
	uint8_t cmd[16];
	uint8_t buffer[4+0x0A];
	uint8_t sense_buffer[SCSI_SENSE_BUFFERSIZE];

	TRACE_ENTRY();

	EXTRACHECKS_BUG_ON(dev->scsi_dev == NULL);

	if (mode_select_cdb != NULL) {
		if ((mode_select_cdb[2] & 0x3F) != 0x0A) {
			TRACE_DBG("Not control mode page (%x) change requested, "
				"skipping", mode_select_cdb[2] & 0x3F);
			goto out;
		}
	}

	for (i = 0; i < 5; i++) {
		/* Get control mode page */
		memset(cmd, 0, sizeof(cmd));
#if 0
		cmd[0] = MODE_SENSE_10;
		cmd[1] = 0;
		cmd[2] = 0x0A;
		cmd[8] = sizeof(buffer); /* it's < 256 */
#else
		cmd[0] = MODE_SENSE;
		cmd[1] = 8; /* DBD */
		cmd[2] = 0x0A;
		cmd[4] = sizeof(buffer);
#endif

		memset(buffer, 0, sizeof(buffer));
		memset(sense_buffer, 0, sizeof(sense_buffer));

		TRACE(TRACE_SCSI, "%s", "Doing internal MODE_SENSE");
		rc = scsi_execute(dev->scsi_dev, cmd, SCST_DATA_READ, buffer,
				sizeof(buffer), sense_buffer, 15, 0, 0
#if LINUX_VERSION_CODE >= KERNEL_VERSION(2,6,29)
				, NULL
#endif
				);

		TRACE_DBG("MODE_SENSE done: %x", rc);

		if (scsi_status_is_good(rc)) {
			int q;

			PRINT_BUFF_FLAG(TRACE_SCSI, "Returned control mode "
				"page data", buffer, sizeof(buffer));

			dev->tst = buffer[4+2] >> 5;
			dev->tmf_only = (buffer[4+2] & 0x10) >> 4;
			q = buffer[4+3] >> 4;
			if (q > SCST_QUEUE_ALG_1_UNRESTRICTED_REORDER) {
				PRINT_ERROR("Too big QUEUE ALG %x, dev %s, "
					"using default: unrestricted reorder",
					dev->queue_alg, dev->virt_name);
				q = SCST_QUEUE_ALG_1_UNRESTRICTED_REORDER;
			}
			dev->queue_alg = q;
			dev->qerr = (buffer[4+3] & 0x6) >> 1;
			dev->swp = (buffer[4+4] & 0x8) >> 3;
			dev->tas = (buffer[4+5] & 0x40) >> 6;
			dev->d_sense = (buffer[4+2] & 0x4) >> 2;

			/*
			 * Unfortunately, SCSI ML doesn't provide a way to
			 * specify commands task attribute, so we can rely on
			 * device's restricted reordering only. Linux I/O
			 * subsystem doesn't reorder pass-through (PC) requests.
			 */
			dev->has_own_order_mgmt = !dev->queue_alg;

			PRINT_INFO("Device %s: TST %x, TMF_ONLY %x, QUEUE ALG %x, "
				"QErr %x, SWP %x, TAS %x, D_SENSE %d, "
				"has_own_order_mgmt %d", dev->virt_name,
				dev->tst, dev->tmf_only, dev->queue_alg,
				dev->qerr, dev->swp, dev->tas, dev->d_sense,
				dev->has_own_order_mgmt);

			goto out;
		} else {
			scst_check_internal_sense(dev, rc, sense_buffer,
				sizeof(sense_buffer));
#if 0
			if ((status_byte(rc) == CHECK_CONDITION) &&
			    scst_sense_valid(sense_buffer)) {
#else
			/*
			 * 3ware controller is buggy and returns CONDITION_GOOD
			 * instead of CHECK_CONDITION
			 */
			if (scst_sense_valid(sense_buffer)) {
#endif
				PRINT_BUFF_FLAG(TRACE_SCSI, "MODE SENSE returned "
					"sense", sense_buffer, sizeof(sense_buffer));
				if (scst_analyze_sense(sense_buffer,
						sizeof(sense_buffer),
						SCST_SENSE_KEY_VALID,
						ILLEGAL_REQUEST, 0, 0)) {
					PRINT_INFO("Device %s doesn't support "
						"MODE SENSE or control mode page",
						dev->virt_name);
					break;
				} else if (scst_analyze_sense(sense_buffer,
						sizeof(sense_buffer),
						SCST_SENSE_KEY_VALID,
						NOT_READY, 0, 0)) {
					PRINT_ERROR("Device %s not ready",
						dev->virt_name);
					break;
				}
			} else {
				PRINT_INFO("Internal MODE SENSE to "
					"device %s failed: %x",
					dev->virt_name, rc);
				switch (host_byte(rc)) {
				case DID_RESET:
				case DID_ABORT:
				case DID_SOFT_ERROR:
					break;
				default:
					goto brk;
				}
				switch (driver_byte(rc)) {
				case DRIVER_BUSY:
				case DRIVER_SOFT:
					break;
				default:
					goto brk;
				}
			}
		}
	}
brk:
	PRINT_WARNING("Unable to get device's %s control mode page, using "
		"existing values/defaults: TST %x, TMF_ONLY %x, QUEUE ALG %x, "
		"QErr %x, SWP %x, TAS %x, D_SENSE %d, has_own_order_mgmt %d",
		dev->virt_name, dev->tst, dev->tmf_only, dev->queue_alg,
		dev->qerr, dev->swp, dev->tas, dev->d_sense,
		dev->has_own_order_mgmt);

out:
	TRACE_EXIT();
	return 0;
}
EXPORT_SYMBOL_GPL(scst_obtain_device_parameters);

void scst_on_hq_cmd_response(struct scst_cmd *cmd)
{
	struct scst_order_data *order_data = cmd->cur_order_data;

	TRACE_ENTRY();

	if (!cmd->hq_cmd_inced)
		goto out;

	spin_lock_irq(&order_data->sn_lock);
	order_data->hq_cmd_count--;
	spin_unlock_irq(&order_data->sn_lock);

	EXTRACHECKS_BUG_ON(order_data->hq_cmd_count < 0);

	/*
	 * There is no problem in checking hq_cmd_count in the
	 * non-locked state. In the worst case we will only have
	 * unneeded run of the deferred commands.
	 */
	if (order_data->hq_cmd_count == 0)
		scst_make_deferred_commands_active(order_data);

out:
	TRACE_EXIT();
	return;
}

void scst_store_sense(struct scst_cmd *cmd)
{
	TRACE_ENTRY();

	if (scst_sense_valid(cmd->sense) &&
	    !test_bit(SCST_CMD_NO_RESP, &cmd->cmd_flags) &&
	    (cmd->tgt_dev != NULL)) {
		struct scst_tgt_dev *tgt_dev = cmd->tgt_dev;

		TRACE_DBG("Storing sense (cmd %p)", cmd);

		spin_lock_bh(&tgt_dev->tgt_dev_lock);

		if (cmd->sense_valid_len <= sizeof(tgt_dev->tgt_dev_sense))
			tgt_dev->tgt_dev_valid_sense_len = cmd->sense_valid_len;
		else {
			tgt_dev->tgt_dev_valid_sense_len = sizeof(tgt_dev->tgt_dev_sense);
			PRINT_ERROR("Stored sense truncated to size %d "
				"(needed %d)", tgt_dev->tgt_dev_valid_sense_len,
				cmd->sense_valid_len);
		}
		memcpy(tgt_dev->tgt_dev_sense, cmd->sense,
			tgt_dev->tgt_dev_valid_sense_len);

		spin_unlock_bh(&tgt_dev->tgt_dev_lock);
	}

	TRACE_EXIT();
	return;
}

/* dev_lock supposed to be locked and BHs off */
static void scst_abort_cmds_tgt_dev(struct scst_tgt_dev *tgt_dev,
	struct scst_cmd *exclude_cmd)
{
	struct scst_session *sess = tgt_dev->sess;
	struct scst_cmd *cmd;

	TRACE_ENTRY();

	TRACE_MGMT_DBG("QErr: aborting commands for tgt_dev %p "
		"(exclude_cmd %p), if there are any", tgt_dev, exclude_cmd);

	spin_lock_irq(&sess->sess_list_lock);

	list_for_each_entry(cmd, &sess->sess_cmd_list, sess_cmd_list_entry) {
		if (cmd == exclude_cmd)
			continue;
		if ((cmd->tgt_dev == tgt_dev) ||
		    ((cmd->tgt_dev == NULL) &&
		     (cmd->lun == tgt_dev->lun))) {
			scst_abort_cmd(cmd, NULL, (tgt_dev != exclude_cmd->tgt_dev), 0);
		}
	}
	spin_unlock_irq(&sess->sess_list_lock);

	TRACE_EXIT();
	return;
}

/* dev_lock supposed to be locked and BHs off */
static void scst_abort_cmds_dev(struct scst_device *dev,
	struct scst_cmd *exclude_cmd)
{
	struct scst_tgt_dev *tgt_dev;
	uint8_t sense_buffer[SCST_STANDARD_SENSE_LEN];
	int sl = 0;
	bool set_ua = (dev->tas == 0);

	TRACE_ENTRY();

	TRACE_MGMT_DBG("QErr: Aborting commands for dev %p (exclude_cmd %p, "
		"set_ua %d), if there are any", dev, exclude_cmd, set_ua);

	if (set_ua)
		sl = scst_set_sense(sense_buffer, sizeof(sense_buffer), dev->d_sense,
			SCST_LOAD_SENSE(scst_sense_cleared_by_another_ini_UA));

	list_for_each_entry(tgt_dev, &dev->dev_tgt_dev_list, dev_tgt_dev_list_entry) {
		scst_abort_cmds_tgt_dev(tgt_dev, exclude_cmd);
		/*
		 * Potentially, setting UA here, when the aborted commands are
		 * still running, can lead to a situation that one of them could
		 * take it, then that would be detected and the UA requeued.
		 * But, meanwhile, one or more subsequent, i.e. not aborted,
		 * commands can "leak" executed normally. So, as result, the
		 * UA would be delivered one or more commands "later". However,
		 * that should be OK, because, if multiple commands are being
		 * executed in parallel, you can't control exact order of UA
		 * delivery anyway.
		 */
		if (set_ua && (tgt_dev != exclude_cmd->tgt_dev))
			scst_check_set_UA(tgt_dev, sense_buffer, sl, 0);
	}

	TRACE_EXIT();
	return;
}

/* No locks */
static void scst_process_qerr(struct scst_cmd *cmd)
{
	bool unblock = false;
	struct scst_device *dev = cmd->dev;
	unsigned int qerr, q;

	TRACE_ENTRY();

	/* dev->qerr can be changed behind our back */
	q = dev->qerr;
	qerr = ACCESS_ONCE(q); /* ACCESS_ONCE doesn't work for bit fields */

	TRACE_DBG("Processing QErr %d for cmd %p", qerr, cmd);

	spin_lock_bh(&dev->dev_lock);

	switch (qerr) {
	case SCST_QERR_2_RESERVED:
	default:
		PRINT_WARNING("Invalid QErr value %x for device %s, process as "
			"0", qerr, dev->virt_name);
		/* go through */
	case SCST_QERR_0_ALL_RESUME:
		/* Nothing to do */
		break;
	case SCST_QERR_1_ABORT_ALL:
		if (dev->tst == SCST_TST_0_SINGLE_TASK_SET)
			scst_abort_cmds_dev(dev, cmd);
		else
			scst_abort_cmds_tgt_dev(cmd->tgt_dev, cmd);
		unblock = true;
		break;
	case SCST_QERR_3_ABORT_THIS_NEXUS_ONLY:
		scst_abort_cmds_tgt_dev(cmd->tgt_dev, cmd);
		unblock = true;
		break;
	}

	spin_unlock_bh(&dev->dev_lock);

	if (unblock)
		scst_unblock_aborted_cmds(cmd->tgt, cmd->sess, dev, false);

	TRACE_EXIT();
	return;
}

/*
 * No locks. Returns -1, if processing should be switched to another cmd, 1
 * if cmd was aborted, 0 if cmd processing should continue.
 */
int scst_process_check_condition(struct scst_cmd *cmd)
{
	int res;

	TRACE_ENTRY();

	EXTRACHECKS_BUG_ON(test_bit(SCST_CMD_NO_RESP, &cmd->cmd_flags));

	TRACE_DBG("CHECK CONDITION for cmd %p (tgt_dev %p)", cmd, cmd->tgt_dev);

	scst_process_qerr(cmd);

	scst_store_sense(cmd);

	res = 0;

	TRACE_EXIT_RES(res);
	return res;
}

void scst_xmit_process_aborted_cmd(struct scst_cmd *cmd)
{
	TRACE_ENTRY();

	TRACE_MGMT_DBG("Aborted cmd %p done (cmd_ref %d)", cmd,
		atomic_read(&cmd->cmd_ref));

	scst_done_cmd_mgmt(cmd);

	if (test_bit(SCST_CMD_ABORTED_OTHER, &cmd->cmd_flags)) {
		if (cmd->completed) {
			/* It's completed and it's OK to return its result */
			goto out;
		}

		/* For not yet inited commands cmd->dev can be NULL here */
		if (test_bit(SCST_CMD_DEVICE_TAS, &cmd->cmd_flags)) {
			TRACE_MGMT_DBG("Flag ABORTED OTHER set for cmd %p "
				"(tag %llu), returning TASK ABORTED ", cmd,
				(unsigned long long int)cmd->tag);
			scst_set_cmd_error_status(cmd, SAM_STAT_TASK_ABORTED);
		} else {
			TRACE_MGMT_DBG("Flag ABORTED OTHER set for cmd %p "
				"(tag %llu), aborting without delivery or "
				"notification",
				cmd, (unsigned long long int)cmd->tag);
			/*
			 * There is no need to check/requeue possible UA,
			 * because, if it exists, it will be delivered
			 * by the "completed" branch above.
			 */
			clear_bit(SCST_CMD_ABORTED_OTHER, &cmd->cmd_flags);
		}
	}

out:
	TRACE_EXIT();
	return;
}

/**
 * scst_get_max_lun_commands() - return maximum supported commands count
 *
 * Returns maximum commands count which can be queued to this LUN in this
 * session.
 *
 * If lun is NO_SUCH_LUN, returns minimum of maximum commands count which
 * can be queued to any LUN in this session.
 *
 * If sess is NULL, returns minimum of maximum commands count which can be
 * queued to any SCST device.
 */
int scst_get_max_lun_commands(struct scst_session *sess, uint64_t lun)
{
	return SCST_MAX_TGT_DEV_COMMANDS;
}
EXPORT_SYMBOL(scst_get_max_lun_commands);

/**
 * scst_reassign_retained_sess_states() - reassigns retained states
 *
 * Reassigns retained during nexus loss states from old_sess to new_sess.
 */
void scst_reassign_retained_sess_states(struct scst_session *new_sess,
	struct scst_session *old_sess)
{
	struct scst_device *dev;

	TRACE_ENTRY();

	TRACE_MGMT_DBG("Reassigning retained states from old_sess %p to "
		"new_sess %p", old_sess, new_sess);

	if ((new_sess == NULL) || (old_sess == NULL)) {
		TRACE_DBG("%s", "new_sess or old_sess is NULL");
		goto out;
	}

	if (new_sess == old_sess) {
		TRACE_DBG("%s", "new_sess or old_sess are the same");
		goto out;
	}

	if ((new_sess->transport_id == NULL) ||
	    (old_sess->transport_id == NULL)) {
		TRACE_DBG("%s", "new_sess or old_sess doesn't support PRs");
		goto out;
	}

	mutex_lock(&scst_mutex);

	list_for_each_entry(dev, &scst_dev_list, dev_list_entry) {
		struct scst_tgt_dev *tgt_dev;
		struct scst_tgt_dev *new_tgt_dev = NULL, *old_tgt_dev = NULL;

		TRACE_DBG("Processing dev %s", dev->virt_name);

		list_for_each_entry(tgt_dev, &dev->dev_tgt_dev_list,
					dev_tgt_dev_list_entry) {
			if (tgt_dev->sess == new_sess) {
				new_tgt_dev = tgt_dev;
				if (old_tgt_dev != NULL)
					break;
			}
			if (tgt_dev->sess == old_sess) {
				old_tgt_dev = tgt_dev;
				if (new_tgt_dev != NULL)
					break;
			}
		}

		if ((new_tgt_dev == NULL) || (old_tgt_dev == NULL)) {
			TRACE_DBG("new_tgt_dev %p or old_sess %p is NULL, "
				"skipping (dev %s)", new_tgt_dev, old_tgt_dev,
				dev->virt_name);
			continue;
		}

		/** Reassign regular reservations **/

		if (scst_is_reservation_holder(dev, old_sess)) {
			scst_reserve_dev(dev, new_sess);
			TRACE_DBG("Reservation reassigned from old_tgt_dev %p "
				"to new_tgt_dev %p", old_tgt_dev, new_tgt_dev);
		}

		/** Reassign PRs **/

		if ((new_sess->transport_id == NULL) ||
		    (old_sess->transport_id == NULL)) {
			TRACE_DBG("%s", "new_sess or old_sess doesn't support PRs");
			goto next;
		}

		scst_pr_write_lock(dev);

		if (old_tgt_dev->registrant != NULL) {
			TRACE_PR("Reassigning reg %p from tgt_dev %p to %p",
				old_tgt_dev->registrant, old_tgt_dev,
				new_tgt_dev);

			if (new_tgt_dev->registrant != NULL)
				new_tgt_dev->registrant->tgt_dev = NULL;

			new_tgt_dev->registrant = old_tgt_dev->registrant;
			new_tgt_dev->registrant->tgt_dev = new_tgt_dev;

			old_tgt_dev->registrant = NULL;
		}

		scst_pr_write_unlock(dev);
next:
		/** Reassign other DH specific states **/

		if (dev->handler->reassign_retained_states != NULL) {
			TRACE_DBG("Calling dev's %s reassign_retained_states(%p, %p)",
				dev->virt_name, new_tgt_dev, old_tgt_dev);
			dev->handler->reassign_retained_states(new_tgt_dev, old_tgt_dev);
			TRACE_DBG("Dev's %s reassign_retained_states() returned",
				dev->virt_name);
		}
	}

	mutex_unlock(&scst_mutex);

out:
	TRACE_EXIT();
	return;
}
EXPORT_SYMBOL(scst_reassign_retained_sess_states);

/**
 * scst_get_next_lexem() - parse and return next lexem in the string
 *
 * Returns pointer to the next lexem from token_str skipping
 * spaces and '=' character and using them then as a delimeter. Content
 * of token_str is modified by setting '\0' at the delimeter's position.
 */
char *scst_get_next_lexem(char **token_str)
{
	char *p, *q;
	static const char blank = '\0';

	if ((token_str == NULL) || (*token_str == NULL))
		return (char *)&blank;

	for (p = *token_str; (*p != '\0') && (isspace(*p) || (*p == '=')); p++)
		;

	for (q = p; (*q != '\0') && !isspace(*q) && (*q != '='); q++)
		;

	if (*q != '\0')
		*q++ = '\0';

	*token_str = q;
	return p;
}
EXPORT_SYMBOL_GPL(scst_get_next_lexem);

/**
 * scst_restore_token_str() - restore string modified by scst_get_next_lexem()
 *
 * Restores token_str modified by scst_get_next_lexem() to the
 * previous value before scst_get_next_lexem() was called. Prev_lexem is
 * a pointer to lexem returned by scst_get_next_lexem().
 */
void scst_restore_token_str(char *prev_lexem, char *token_str)
{
	if (&prev_lexem[strlen(prev_lexem)] != token_str)
		prev_lexem[strlen(prev_lexem)] = ' ';
	return;
}
EXPORT_SYMBOL_GPL(scst_restore_token_str);

/**
 * scst_get_next_token_str() - parse and return next token
 *
 * This function returns pointer to the next token strings from input_str
 * using '\n', ';' and '\0' as a delimeter. Content of input_str is
 * modified by setting '\0' at the delimeter's position.
 */
char *scst_get_next_token_str(char **input_str)
{
	char *p = *input_str;
	int i = 0;

	while ((p[i] != '\n') && (p[i] != ';') && (p[i] != '\0'))
		i++;

	if (i == 0)
		return NULL;

	if (p[i] == '\0')
		*input_str = &p[i];
	else
		*input_str = &p[i+1];

	p[i] = '\0';

	return p;
}
EXPORT_SYMBOL_GPL(scst_get_next_token_str);

static int scst_parse_unmap_descriptors(struct scst_cmd *cmd)
{
	int res = 0;
	ssize_t length = 0;
	uint8_t *address;
	int i, cnt, offset, descriptor_len, total_len;
	struct scst_data_descriptor *pd;

	TRACE_ENTRY();

	EXTRACHECKS_BUG_ON(cmd->cmd_data_descriptors != NULL);
	EXTRACHECKS_BUG_ON(cmd->cmd_data_descriptors_cnt != 0);

	length = scst_get_buf_full_sense(cmd, &address);
	if (unlikely(length <= 0)) {
		if (length == 0)
			goto out;
		else
			goto out_abn;
	}

	total_len = get_unaligned_be16(&cmd->cdb[7]);
	offset = 8;

	descriptor_len = get_unaligned_be16(&address[2]);

	TRACE_DBG("total_len %d, descriptor_len %d", total_len, descriptor_len);

	if (descriptor_len == 0)
		goto out_put;

	if (unlikely((descriptor_len > (total_len - 8)) ||
		     ((descriptor_len % 16) != 0))) {
		PRINT_ERROR("Bad descriptor length: %d < %d - 8",
			descriptor_len, total_len);
		scst_set_invalid_field_in_parm_list(cmd, 2, 0);
		goto out_abn_put;
	}

	cnt = descriptor_len/16;
	if (cnt == 0)
		goto out_put;

	pd = kzalloc(sizeof(*pd) * cnt, GFP_KERNEL);
	if (pd == NULL) {
		PRINT_ERROR("Unable to kmalloc UNMAP %d descriptors", cnt+1);
		scst_set_busy(cmd);
		goto out_abn_put;
	}

	TRACE_DBG("cnt %d, pd %p", cnt, pd);

	i = 0;
	while ((offset - 8) < descriptor_len) {
		struct scst_data_descriptor *d = &pd[i];
		d->sdd_lba = get_unaligned_be64(&address[offset]);
		offset += 8;
		d->sdd_blocks = get_unaligned_be32(&address[offset]);
		offset += 8;
		TRACE_DBG("i %d, lba %lld, blocks %lld", i,
			(long long)d->sdd_lba, (long long)d->sdd_blocks);
		i++;
	}

	cmd->cmd_data_descriptors = pd;
	cmd->cmd_data_descriptors_cnt = cnt;

out_put:
	scst_put_buf_full(cmd, address);

out:
	TRACE_EXIT_RES(res);
	return res;

out_abn_put:
	scst_put_buf_full(cmd, address);

out_abn:
	scst_set_cmd_abnormal_done_state(cmd);
	res = -1;
	goto out;
}

static void scst_free_unmap_descriptors(struct scst_cmd *cmd)
{
	TRACE_ENTRY();

	kfree(cmd->cmd_data_descriptors);
	cmd->cmd_data_descriptors = NULL;

	TRACE_EXIT();
	return;
}

int scst_parse_descriptors(struct scst_cmd *cmd)
{
	int res;

	TRACE_ENTRY();

	switch (cmd->cdb[0]) {
	case UNMAP:
		res = scst_parse_unmap_descriptors(cmd);
		break;
	default:
		sBUG();
	}

	TRACE_EXIT_RES(res);
	return res;
}

static void scst_free_descriptors(struct scst_cmd *cmd)
{
	TRACE_ENTRY();

	switch (cmd->cdb[0]) {
	case UNMAP:
		scst_free_unmap_descriptors(cmd);
		break;
	default:
		sBUG();
		break;
	}

	TRACE_EXIT();
	return;
}

/**
 ** We currently have only few saved parameters and it is impossible to get
 ** pointer on a bit field, so let's have a simple straightforward
 ** implementation.
 **/

#define SCST_TAS_LABEL		"TAS"
#define SCST_QERR_LABEL		"QERR"
#define SCST_TMF_ONLY_LABEL	"TMF_ONLY"
#define SCST_SWP_LABEL		"SWP"
#define SCST_DSENSE_LABEL	"D_SENSE"
#define SCST_QUEUE_ALG_LABEL	"QUEUE_ALG"

int scst_save_global_mode_pages(const struct scst_device *dev,
	uint8_t *buf, int size)
{
	int res = 0;

	TRACE_ENTRY();

	if (dev->tas != dev->tas_default) {
		res += scnprintf(&buf[res], size - res, "%s=%d\n",
			SCST_TAS_LABEL, dev->tas);
		if (res >= size-1)
			goto out_overflow;
	}

	if (dev->qerr != dev->qerr_default) {
		res += scnprintf(&buf[res], size - res, "%s=%d\n",
			SCST_QERR_LABEL, dev->qerr);
		if (res >= size-1)
			goto out_overflow;
	}

	if (dev->tmf_only != dev->tmf_only_default) {
		res += scnprintf(&buf[res], size - res, "%s=%d\n",
			SCST_TMF_ONLY_LABEL, dev->tmf_only);
		if (res >= size-1)
			goto out_overflow;
	}

	if (dev->swp != dev->swp_default) {
		res += scnprintf(&buf[res], size - res, "%s=%d\n",
			SCST_SWP_LABEL, dev->swp);
		if (res >= size-1)
			goto out_overflow;
	}

	if (dev->d_sense != dev->d_sense_default) {
		res += scnprintf(&buf[res], size - res, "%s=%d\n",
			SCST_DSENSE_LABEL, dev->d_sense);
		if (res >= size-1)
			goto out_overflow;
	}

	if (dev->queue_alg != dev->queue_alg_default) {
		res += scnprintf(&buf[res], size - res, "%s=%d\n",
			SCST_QUEUE_ALG_LABEL, dev->queue_alg);
		if (res >= size-1)
			goto out_overflow;
	}

out:
	TRACE_EXIT_RES(res);
	return res;

out_overflow:
	PRINT_ERROR("Global mode pages buffer overflow (size %d)", size);
	res = -EOVERFLOW;
	goto out;
}
EXPORT_SYMBOL_GPL(scst_save_global_mode_pages);

static int scst_restore_tas(struct scst_device *dev, unsigned int val)
{
	int res;

	TRACE_ENTRY();

	if (val > 1) {
		PRINT_ERROR("Invalid value %d for parameter %s (device %s)",
			val, SCST_TAS_LABEL, dev->virt_name);
		res = -EINVAL;
		goto out;
	}

	dev->tas = val;
	dev->tas_saved = val;

	PRINT_INFO("%s restored to %d for device %s", SCST_TAS_LABEL,
		dev->tas, dev->virt_name);

	res = 0;

out:
	TRACE_EXIT_RES(res);
	return res;
}

static int scst_restore_qerr(struct scst_device *dev, unsigned int val)
{
	int res;

	TRACE_ENTRY();

	if ((val == SCST_QERR_2_RESERVED) ||
	    (val > SCST_QERR_3_ABORT_THIS_NEXUS_ONLY)) {
		PRINT_ERROR("Invalid value %d for parameter %s (device %s)",
			val, SCST_QERR_LABEL, dev->virt_name);
		res = -EINVAL;
		goto out;
	}

	dev->qerr = val;
	dev->qerr_saved = val;

	PRINT_INFO("%s restored to %d for device %s", SCST_QERR_LABEL,
		dev->qerr, dev->virt_name);

	res = 0;

out:
	TRACE_EXIT_RES(res);
	return res;
}

static int scst_restore_tmf_only(struct scst_device *dev, unsigned int val)
{
	int res;

	TRACE_ENTRY();

	if (val > 1) {
		PRINT_ERROR("Invalid value %d for parameter %s (device %s)",
			val, SCST_TMF_ONLY_LABEL, dev->virt_name);
		res = -EINVAL;
		goto out;
	}

	dev->tmf_only = val;
	dev->tmf_only_saved = val;

	PRINT_INFO("%s restored to %d for device %s", SCST_TMF_ONLY_LABEL,
		dev->tmf_only, dev->virt_name);

	res = 0;

out:
	TRACE_EXIT_RES(res);
	return res;
}

static int scst_restore_swp(struct scst_device *dev, unsigned int val)
{
	int res;

	TRACE_ENTRY();

	if (val > 1) {
		PRINT_ERROR("Invalid value %d for parameter %s (device %s)",
			val, SCST_SWP_LABEL, dev->virt_name);
		res = -EINVAL;
		goto out;
	}

	dev->swp = val;
	dev->swp_saved = val;

	PRINT_INFO("%s restored to %d for device %s", SCST_SWP_LABEL,
		dev->swp, dev->virt_name);

	res = 0;

out:
	TRACE_EXIT_RES(res);
	return res;
}

static int scst_restore_dsense(struct scst_device *dev, unsigned int val)
{
	int res;

	TRACE_ENTRY();

	if (val > 1) {
		PRINT_ERROR("Invalid value %d for parameter %s (device %s)",
			val, SCST_DSENSE_LABEL, dev->virt_name);
		res = -EINVAL;
		goto out;
	}

	dev->d_sense = val;
	dev->d_sense_saved = val;

	PRINT_INFO("%s restored to %d for device %s", SCST_DSENSE_LABEL,
		dev->d_sense, dev->virt_name);

	res = 0;

out:
	TRACE_EXIT_RES(res);
	return res;
}

static int scst_restore_queue_alg(struct scst_device *dev, unsigned int val)
{
	int res;

	TRACE_ENTRY();

	if ((val != SCST_QUEUE_ALG_0_RESTRICTED_REORDER) &&
	    (val != SCST_QUEUE_ALG_1_UNRESTRICTED_REORDER)) {
		PRINT_ERROR("Invalid value %d for parameter %s (device %s)",
			val, SCST_QUEUE_ALG_LABEL, dev->virt_name);
		res = -EINVAL;
		goto out;
	}

	dev->queue_alg = val;
	dev->queue_alg_saved = val;

	PRINT_INFO("%s restored to %d for device %s", SCST_QUEUE_ALG_LABEL,
		dev->queue_alg, dev->virt_name);

	res = 0;

out:
	TRACE_EXIT_RES(res);
	return res;
}

/* Params are NULL-terminated */
int scst_restore_global_mode_pages(struct scst_device *dev, char *params,
	char **last_param)
{
	int res;
	char *param, *p, *pp;
	unsigned long val;

	TRACE_ENTRY();

	while (1) {
		param = scst_get_next_token_str(&params);
		if (param == NULL)
			break;

		p = scst_get_next_lexem(&param);
		if (*p == '\0')
			break;

		pp = scst_get_next_lexem(&param);
		if (*pp == '\0')
			goto out_need_param;

		if (scst_get_next_lexem(&param)[0] != '\0')
			goto out_too_many;

#if LINUX_VERSION_CODE >= KERNEL_VERSION(2, 6, 39)
		res = kstrtoul(pp, 0, &val);
#else
		res = strict_strtoul(pp, 0, &val);
#endif
		if (res != 0)
			goto out_strtoul_failed;

		if (strcasecmp(SCST_TAS_LABEL, p) == 0)
			res = scst_restore_tas(dev, val);
		else if (strcasecmp(SCST_QERR_LABEL, p) == 0)
			res = scst_restore_qerr(dev, val);
		else if (strcasecmp(SCST_TMF_ONLY_LABEL, p) == 0)
			res = scst_restore_tmf_only(dev, val);
		else if (strcasecmp(SCST_SWP_LABEL, p) == 0)
			res = scst_restore_swp(dev, val);
		else if (strcasecmp(SCST_DSENSE_LABEL, p) == 0)
			res = scst_restore_dsense(dev, val);
		else if (strcasecmp(SCST_QUEUE_ALG_LABEL, p) == 0)
			res = scst_restore_queue_alg(dev, val);
		else {
			TRACE_DBG("Unknown parameter %s", p);
			scst_restore_token_str(p, param);
			*last_param = p;
			goto out;
		}
		if (res != 0)
			goto out;
	}

	*last_param = NULL;
	res = 0;

out:
	TRACE_EXIT_RES(res);
	return res;

out_strtoul_failed:
	PRINT_ERROR("strtoul() for %s failed: %d (device %s)", pp, res,
		dev->virt_name);
	goto out;

out_need_param:
	PRINT_ERROR("Parameter %s value missed for device %s", p, dev->virt_name);
	res = -EINVAL;
	goto out;

out_too_many:
	PRINT_ERROR("Too many parameter's %s values (device %s)", p, dev->virt_name);
	res = -EINVAL;
	goto out;
}
EXPORT_SYMBOL_GPL(scst_restore_global_mode_pages);


/* Abstract vfs_unlink() for different kernel versions (as possible) */
#if LINUX_VERSION_CODE < KERNEL_VERSION(2, 6, 39)
void scst_vfs_unlink_and_put(struct nameidata *nd)
{
#if LINUX_VERSION_CODE < KERNEL_VERSION(2,6,25)
	vfs_unlink(nd->dentry->d_parent->d_inode, nd->dentry);
	dput(nd->dentry);
	mntput(nd->mnt);
#else
	vfs_unlink(nd->path.dentry->d_parent->d_inode,
		nd->path.dentry);
	path_put(&nd->path);
#endif
}
#else
void scst_vfs_unlink_and_put(struct path *path)
{
#if LINUX_VERSION_CODE < KERNEL_VERSION(3, 13, 0) && \
	(!defined(RHEL_MAJOR) || RHEL_MAJOR -0 < 7)
	vfs_unlink(path->dentry->d_parent->d_inode, path->dentry);
#else
	vfs_unlink(path->dentry->d_parent->d_inode, path->dentry, NULL);
#endif
	path_put(path);
}
#endif

#if LINUX_VERSION_CODE < KERNEL_VERSION(2, 6, 39)
void scst_path_put(struct nameidata *nd)
{
#if LINUX_VERSION_CODE < KERNEL_VERSION(2,6,25)
	dput(nd->dentry);
	mntput(nd->mnt);
#else
	path_put(&nd->path);
#endif
}
EXPORT_SYMBOL(scst_path_put);
#endif

#if LINUX_VERSION_CODE < KERNEL_VERSION(2, 6, 29)
int scst_vfs_fsync(struct file *file, loff_t loff, loff_t len)
{
	int res;

	res = sync_page_range(file_inode(file), file->f_mapping, loff, len);
	return res;
}
#endif

int scst_copy_file(const char *src, const char *dest)
{
	int res = 0;
	struct inode *inode;
	loff_t file_size, pos;
	uint8_t *buf = NULL;
	struct file *file_src = NULL, *file_dest = NULL;
	mm_segment_t old_fs = get_fs();

	TRACE_ENTRY();

	if (src == NULL || dest == NULL) {
		res = -EINVAL;
		PRINT_ERROR("%s", "Invalid persistent files path - backup "
			"skipped");
		goto out;
	}

	TRACE_DBG("Copying '%s' into '%s'", src, dest);

	set_fs(KERNEL_DS);

	file_src = filp_open(src, O_RDONLY, 0);
	if (IS_ERR(file_src)) {
		res = PTR_ERR(file_src);
		TRACE_DBG("Unable to open file '%s' - error %d", src, res);
		goto out_free;
	}

	file_dest = filp_open(dest, O_WRONLY | O_CREAT | O_TRUNC, 0644);
	if (IS_ERR(file_dest)) {
		res = PTR_ERR(file_dest);
		TRACE_DBG("Unable to open backup file '%s' - error %d", dest,
			res);
		goto out_close;
	}

	inode = file_inode(file_src);

	if (S_ISREG(inode->i_mode))
		/* Nothing to do */;
	else if (S_ISBLK(inode->i_mode))
		inode = inode->i_bdev->bd_inode;
	else {
		PRINT_ERROR("Invalid file mode 0x%x", inode->i_mode);
		res = -EINVAL;
		set_fs(old_fs);
		goto out_skip;
	}

	file_size = inode->i_size;

	buf = vmalloc(file_size);
	if (buf == NULL) {
		res = -ENOMEM;
		PRINT_ERROR("%s", "Unable to allocate temporary buffer");
		goto out_skip;
	}

	pos = 0;
	res = vfs_read(file_src, (void __force __user *)buf, file_size, &pos);
	if (res != file_size) {
		PRINT_ERROR("Unable to read file '%s' - error %d", src, res);
		goto out_skip;
	}

	pos = 0;
	res = vfs_write(file_dest, (void __force __user *)buf, file_size, &pos);
	if (res != file_size) {
		PRINT_ERROR("Unable to write to '%s' - error %d", dest, res);
		goto out_skip;
	}

#if LINUX_VERSION_CODE < KERNEL_VERSION(2, 6, 29)
	res = scst_vfs_fsync(file_dest, 0, file_size);
#elif LINUX_VERSION_CODE < KERNEL_VERSION(2, 6, 35)
	res = vfs_fsync(file_dest, file_dest->f_path.dentry, 0);
#else
	res = vfs_fsync(file_dest, 0);
#endif
	if (res != 0) {
		PRINT_ERROR("fsync() of the backup PR file failed: %d", res);
		goto out_skip;
	}

out_skip:
	filp_close(file_dest, NULL);

out_close:
	filp_close(file_src, NULL);

out_free:
	if (buf != NULL)
		vfree(buf);

	set_fs(old_fs);

out:
	TRACE_EXIT_RES(res);
	return res;
}

int scst_remove_file(const char *name)
{
	int res = 0;
#if LINUX_VERSION_CODE < KERNEL_VERSION(2, 6, 39)
	struct nameidata nd;
#else
	struct path path;
#endif
	mm_segment_t old_fs = get_fs();

	TRACE_ENTRY();

	set_fs(KERNEL_DS);

#if LINUX_VERSION_CODE < KERNEL_VERSION(2, 6, 39)
	res = path_lookup(name, 0, &nd);
	if (!res)
		scst_vfs_unlink_and_put(&nd);
	else
		TRACE_DBG("Unable to lookup file '%s' - error %d", name, res);
#else
	res = kern_path(name, 0, &path);
	if (!res)
		scst_vfs_unlink_and_put(&path);
	else
		TRACE_DBG("Unable to lookup file '%s' - error %d", name, res);
#endif

	set_fs(old_fs);

	TRACE_EXIT_RES(res);
	return res;
}
EXPORT_SYMBOL_GPL(scst_remove_file);

/* Returns 0 on success, error code otherwise */
int scst_write_file_transactional(const char *name, const char *name1,
	const char *signature, int signature_len, const uint8_t *buf, int size)
{
	int res;
	struct file *file;
	mm_segment_t old_fs = get_fs();
	loff_t pos = 0;
	char n = '\n';

	TRACE_ENTRY();

	res = scst_copy_file(name, name1);
	if ((res != 0) && (res != -ENOENT))
		goto out;

	set_fs(KERNEL_DS);

	file = filp_open(name, O_WRONLY | O_CREAT | O_TRUNC, 0644);
	if (IS_ERR(file)) {
		res = PTR_ERR(file);
		PRINT_ERROR("Unable to (re)create file '%s' - error %d",
			name, res);
		goto out_set_fs;
	}

	TRACE_DBG("Writing file '%s'", name);

	pos = signature_len+1;

	res = vfs_write(file, (void __force __user *)buf, size, &pos);
	if (res != size)
		goto write_error;

#if LINUX_VERSION_CODE < KERNEL_VERSION(2, 6, 29)
	res = scst_vfs_fsync(file, 0, pos);
#elif LINUX_VERSION_CODE < KERNEL_VERSION(2, 6, 35)
	res = vfs_fsync(file, file->f_path.dentry, 1);
#else
	res = vfs_fsync(file, 1);
#endif
	if (res != 0) {
		PRINT_ERROR("fsync() of file %s failed: %d", name, res);
		goto write_error_close;
	}

	pos = 0;
	res = vfs_write(file, (void __force __user *)signature, signature_len, &pos);
	if (res != signature_len)
		goto write_error;

	res = vfs_write(file, (void __force __user *)&n, sizeof(n), &pos);
	if (res != sizeof(n))
		goto write_error;

#if LINUX_VERSION_CODE < KERNEL_VERSION(2, 6, 29)
	res = scst_vfs_fsync(file, 0, sizeof(signature));
#elif LINUX_VERSION_CODE < KERNEL_VERSION(2, 6, 35)
	res = vfs_fsync(file, file->f_path.dentry, 1);
#else
	res = vfs_fsync(file, 1);
#endif
	if (res != 0) {
		PRINT_ERROR("fsync() of file %s failed: %d", name, res);
		goto write_error_close;
	}

	res = 0;

	filp_close(file, NULL);

out_set_fs:
	set_fs(old_fs);

	if (res == 0)
		scst_remove_file(name1);
	else
		scst_remove_file(name);

out:
	TRACE_EXIT_RES(res);
	return res;

write_error:
	PRINT_ERROR("Error writing to '%s' - error %d", name, res);

write_error_close:
	filp_close(file, NULL);
	if (res > 0)
		res = -EIO;
	goto out_set_fs;
}
EXPORT_SYMBOL_GPL(scst_write_file_transactional);

static int __scst_read_file_transactional(const char *file_name,
	const char *signature, int signature_len, uint8_t *buf, int size)
{
	int res;
	struct file *file = NULL;
	struct inode *inode;
	loff_t file_size, pos;
	mm_segment_t old_fs;

	TRACE_ENTRY();

	old_fs = get_fs();
	set_fs(KERNEL_DS);

	TRACE_DBG("Loading file '%s'", file_name);

	file = filp_open(file_name, O_RDONLY, 0);
	if (IS_ERR(file)) {
		res = PTR_ERR(file);
		TRACE_DBG("Unable to open file '%s' - error %d", file_name, res);
		goto out;
	}

	inode = file_inode(file);

	if (S_ISREG(inode->i_mode))
		/* Nothing to do */;
	else if (S_ISBLK(inode->i_mode))
		inode = inode->i_bdev->bd_inode;
	else {
		PRINT_ERROR("Invalid file mode 0x%x", inode->i_mode);
		res = -EINVAL;
		goto out_close;
	}

	file_size = inode->i_size;

	if (file_size > size) {
		PRINT_ERROR("Supplied buffer (%d) too small (need %d)", size,
			(int)file_size);
		res = -EOVERFLOW;
		goto out_close;
	}

	pos = 0;
	res = vfs_read(file, (void __force __user *)buf, file_size, &pos);
	if (res != file_size) {
		PRINT_ERROR("Unable to read file '%s' - error %d", file_name, res);
		if (res > 0)
			res = -EIO;
		goto out_close;
	}

	if (memcmp(buf, signature, signature_len) != 0) {
		res = -EINVAL;
		PRINT_ERROR("Invalid signature in file %s", file_name);
		goto out_close;
	}

out_close:
	filp_close(file, NULL);

out:
	set_fs(old_fs);

	TRACE_EXIT_RES(res);
	return res;
}

/*
 * Returns read data size on success, error code otherwise. The first
 * signature_len+1 bytes of the read data contain signature, so should be
 * skipped.
 */
int scst_read_file_transactional(const char *name, const char *name1,
	const char *signature, int signature_len, uint8_t *buf, int size)
{
	int res;

	TRACE_ENTRY();

	res = __scst_read_file_transactional(name, signature, signature_len, buf, size);
	if (res <= 0)
		res = __scst_read_file_transactional(name1, signature,
			signature_len, buf, size);

	if (res > 0)
		TRACE_BUFFER("Read data", buf, res);

	TRACE_EXIT_RES(res);
	return res;
}
EXPORT_SYMBOL_GPL(scst_read_file_transactional);

/*
 * Return the file mode if @path exists or an error code if opening @path via
 * filp_open() in read-only mode failed.
 */
int scst_get_file_mode(const char *path)
{
	struct file *file;
	int res;

	file = filp_open(path, O_RDONLY, 0400);
	if (IS_ERR(file)) {
		res = PTR_ERR(file);
		goto out;
	}
	res = file_inode(file)->i_mode;
	filp_close(file, NULL);

out:
	return res;
}
EXPORT_SYMBOL(scst_get_file_mode);

/*
 * Return true if either @path does not contain a slash or if the directory
 * specified in @path exists.
 */
bool scst_parent_dir_exists(const char *path)
{
	const char *last_slash = strrchr(path, '/');
	const char *dir;
	int dir_mode;
	bool res = true;

	if (last_slash && last_slash > path) {
		dir = kasprintf(GFP_KERNEL, "%.*s", (int)(last_slash - path),
				path);
		if (dir) {
			dir_mode = scst_get_file_mode(dir);
			kfree(dir);
			res = dir_mode >= 0 && S_ISDIR(dir_mode);
		} else {
			res = false;
		}
	}

	return res;
}
EXPORT_SYMBOL(scst_parent_dir_exists);

static void __init scst_scsi_op_list_init(void)
{
	int i;
	uint8_t op = 0xff;

	TRACE_ENTRY();

	TRACE_DBG("tblsize=%d", SCST_CDB_TBL_SIZE);

	for (i = 0; i < 256; i++)
		scst_scsi_op_list[i] = SCST_CDB_TBL_SIZE;

	for (i = 0; i < SCST_CDB_TBL_SIZE; i++) {
		if (scst_scsi_op_table[i].ops != op) {
			op = scst_scsi_op_table[i].ops;
			scst_scsi_op_list[op] = i;
		}
	}

	TRACE_BUFFER("scst_scsi_op_list", scst_scsi_op_list,
		sizeof(scst_scsi_op_list));

	TRACE_EXIT();
	return;
}

int __init scst_lib_init(void)
{
	int res = 0;

	scst_scsi_op_list_init();

#if LINUX_VERSION_CODE >= KERNEL_VERSION(2, 6, 30)
	scsi_io_context_cache = kmem_cache_create("scst_scsi_io_context",
					sizeof(struct scsi_io_context),
					__alignof__(struct scsi_io_context),
					SCST_SLAB_FLAGS|SLAB_HWCACHE_ALIGN, NULL);
	if (!scsi_io_context_cache) {
		PRINT_ERROR("%s", "Can't init scsi io context cache");
		res = -ENOMEM;
		goto out;
	}

out:
#endif
	TRACE_EXIT_RES(res);
	return res;
}

void scst_lib_exit(void)
{
#if LINUX_VERSION_CODE >= KERNEL_VERSION(2, 6, 30)
	BUILD_BUG_ON(SCST_MAX_CDB_SIZE != BLK_MAX_CDB);
	BUILD_BUG_ON(SCST_SENSE_BUFFERSIZE < SCSI_SENSE_BUFFERSIZE);

	kmem_cache_destroy(scsi_io_context_cache);
#endif
}

#ifdef CONFIG_SCST_DEBUG

/**
 * scst_random() - return a pseudo-random number for debugging purposes.
 *
 * Returns a pseudo-random number for debugging purposes. Available only in
 * the DEBUG build.
 *
 * Original taken from the XFS code
 */
unsigned long scst_random(void)
{
	static int Inited;
	static unsigned long RandomValue;
	static DEFINE_SPINLOCK(lock);
	/* cycles pseudo-randomly through all values between 1 and 2^31 - 2 */
	register long rv;
	register long lo;
	register long hi;
	unsigned long flags;

	spin_lock_irqsave(&lock, flags);
	if (!Inited) {
		RandomValue = jiffies;
		Inited = 1;
	}
	rv = RandomValue;
	hi = rv / 127773;
	lo = rv % 127773;
	rv = 16807 * lo - 2836 * hi;
	if (rv <= 0)
		rv += 2147483647;
	RandomValue = rv;
	spin_unlock_irqrestore(&lock, flags);
	return rv;
}
EXPORT_SYMBOL_GPL(scst_random);
#endif /* CONFIG_SCST_DEBUG */

#ifdef CONFIG_SCST_DEBUG_TM

#define TM_DBG_STATE_ABORT		0
#define TM_DBG_STATE_RESET		1
#define TM_DBG_STATE_OFFLINE		2

#define INIT_TM_DBG_STATE		TM_DBG_STATE_ABORT

static void tm_dbg_timer_fn(unsigned long arg);

static DEFINE_SPINLOCK(scst_tm_dbg_lock);
/* All serialized by scst_tm_dbg_lock */
static struct {
	unsigned int tm_dbg_release:1;
	unsigned int tm_dbg_blocked:1;
} tm_dbg_flags;
static LIST_HEAD(tm_dbg_delayed_cmd_list);
static int tm_dbg_delayed_cmds_count;
static int tm_dbg_passed_cmds_count;
static int tm_dbg_state;
static int tm_dbg_on_state_passes;
static DEFINE_TIMER(tm_dbg_timer, tm_dbg_timer_fn, 0, 0);
static struct scst_tgt_dev *tm_dbg_tgt_dev;

static const int tm_dbg_on_state_num_passes[] = { 5, 1, 0x7ffffff };

static void tm_dbg_init_tgt_dev(struct scst_tgt_dev *tgt_dev)
{
	if (tgt_dev->lun == 15) {
		unsigned long flags;

		if (tm_dbg_tgt_dev != NULL)
			tm_dbg_deinit_tgt_dev(tm_dbg_tgt_dev);

		spin_lock_irqsave(&scst_tm_dbg_lock, flags);
		tm_dbg_state = INIT_TM_DBG_STATE;
		tm_dbg_on_state_passes =
			tm_dbg_on_state_num_passes[tm_dbg_state];
		tm_dbg_tgt_dev = tgt_dev;
		PRINT_INFO("LUN %lld connected from initiator %s is under "
			"TM debugging (tgt_dev %p)",
			(unsigned long long)tgt_dev->lun,
			tgt_dev->sess->initiator_name, tgt_dev);
		spin_unlock_irqrestore(&scst_tm_dbg_lock, flags);
	}
	return;
}

static void tm_dbg_deinit_tgt_dev(struct scst_tgt_dev *tgt_dev)
{
	if (tm_dbg_tgt_dev == tgt_dev) {
		unsigned long flags;
		TRACE_MGMT_DBG("Deinit TM debugging tgt_dev %p", tgt_dev);
		del_timer_sync(&tm_dbg_timer);
		spin_lock_irqsave(&scst_tm_dbg_lock, flags);
		tm_dbg_tgt_dev = NULL;
		spin_unlock_irqrestore(&scst_tm_dbg_lock, flags);
	}
	return;
}

static void tm_dbg_timer_fn(unsigned long arg)
{
	TRACE_MGMT_DBG("%s", "delayed cmd timer expired");
	tm_dbg_flags.tm_dbg_release = 1;
	wake_up_all(&tm_dbg_tgt_dev->active_cmd_threads->cmd_list_waitQ);
	return;
}

/* Called under scst_tm_dbg_lock and IRQs off */
static void tm_dbg_delay_cmd(struct scst_cmd *cmd)
{
	switch (tm_dbg_state) {
	case TM_DBG_STATE_ABORT:
		if (tm_dbg_delayed_cmds_count == 0) {
			unsigned long d = 58*HZ + (scst_random() % (4*HZ));
			TRACE_MGMT_DBG("STATE ABORT: delaying cmd %p (tag %llu)"
				" for %ld.%ld seconds (%ld HZ), "
				"tm_dbg_on_state_passes=%d", cmd, cmd->tag,
				d/HZ, (d%HZ)*100/HZ, d,	tm_dbg_on_state_passes);
			mod_timer(&tm_dbg_timer, jiffies + d);
#if 0
			tm_dbg_flags.tm_dbg_blocked = 1;
#endif
		} else {
			TRACE_MGMT_DBG("Delaying another timed cmd %p "
				"(tag %llu), delayed_cmds_count=%d, "
				"tm_dbg_on_state_passes=%d", cmd, cmd->tag,
				tm_dbg_delayed_cmds_count,
				tm_dbg_on_state_passes);
			if (tm_dbg_delayed_cmds_count == 2)
				tm_dbg_flags.tm_dbg_blocked = 0;
		}
		break;

	case TM_DBG_STATE_RESET:
	case TM_DBG_STATE_OFFLINE:
		TRACE_MGMT_DBG("STATE RESET/OFFLINE: delaying cmd %p "
			"(tag %llu), delayed_cmds_count=%d, "
			"tm_dbg_on_state_passes=%d", cmd, cmd->tag,
			tm_dbg_delayed_cmds_count, tm_dbg_on_state_passes);
		tm_dbg_flags.tm_dbg_blocked = 1;
		break;

	default:
		sBUG();
	}
	/* IRQs already off */
	spin_lock(&cmd->cmd_threads->cmd_list_lock);
	list_add_tail(&cmd->cmd_list_entry, &tm_dbg_delayed_cmd_list);
	spin_unlock(&cmd->cmd_threads->cmd_list_lock);
	cmd->tm_dbg_delayed = 1;
	tm_dbg_delayed_cmds_count++;
	return;
}

/* No locks */
void tm_dbg_check_released_cmds(void)
{
	if (tm_dbg_flags.tm_dbg_release) {
		struct scst_cmd *cmd, *tc;
		spin_lock_irq(&scst_tm_dbg_lock);
		list_for_each_entry_safe_reverse(cmd, tc,
				&tm_dbg_delayed_cmd_list, cmd_list_entry) {
			TRACE_MGMT_DBG("Releasing timed cmd %p (tag %llu), "
				"delayed_cmds_count=%d", cmd, cmd->tag,
				tm_dbg_delayed_cmds_count);
			spin_lock(&cmd->cmd_threads->cmd_list_lock);
			list_move(&cmd->cmd_list_entry,
				&cmd->cmd_threads->active_cmd_list);
			spin_unlock(&cmd->cmd_threads->cmd_list_lock);
		}
		tm_dbg_flags.tm_dbg_release = 0;
		spin_unlock_irq(&scst_tm_dbg_lock);
	}
}

/* Called under scst_tm_dbg_lock, but can drop it inside, then reget */
static void tm_dbg_change_state(unsigned long *flags)
{
	tm_dbg_flags.tm_dbg_blocked = 0;
	if (--tm_dbg_on_state_passes == 0) {
		switch (tm_dbg_state) {
		case TM_DBG_STATE_ABORT:
			TRACE_MGMT_DBG("%s", "Changing "
			    "tm_dbg_state to RESET");
			tm_dbg_state = TM_DBG_STATE_RESET;
			tm_dbg_flags.tm_dbg_blocked = 0;
			break;
		case TM_DBG_STATE_RESET:
		case TM_DBG_STATE_OFFLINE:
#ifdef CONFIG_SCST_TM_DBG_GO_OFFLINE
			    TRACE_MGMT_DBG("%s", "Changing "
				    "tm_dbg_state to OFFLINE");
			    tm_dbg_state = TM_DBG_STATE_OFFLINE;
#else
			    TRACE_MGMT_DBG("%s", "Changing "
				    "tm_dbg_state to ABORT");
			    tm_dbg_state = TM_DBG_STATE_ABORT;
#endif
			break;
		default:
			sBUG();
		}
		tm_dbg_on_state_passes =
		    tm_dbg_on_state_num_passes[tm_dbg_state];
	}

	TRACE_MGMT_DBG("%s", "Deleting timer");
	spin_unlock_irqrestore(&scst_tm_dbg_lock, *flags);
	del_timer_sync(&tm_dbg_timer);
	spin_lock_irqsave(&scst_tm_dbg_lock, *flags);
	return;
}

/* No locks */
int tm_dbg_check_cmd(struct scst_cmd *cmd)
{
	int res = 0;
	unsigned long flags;

	if (cmd->tm_dbg_immut)
		goto out;

	if (cmd->tm_dbg_delayed) {
		spin_lock_irqsave(&scst_tm_dbg_lock, flags);
		TRACE_MGMT_DBG("Processing delayed cmd %p (tag %llu), "
			"delayed_cmds_count=%d", cmd, cmd->tag,
			tm_dbg_delayed_cmds_count);

		cmd->tm_dbg_immut = 1;
		tm_dbg_delayed_cmds_count--;
		if ((tm_dbg_delayed_cmds_count == 0) &&
		    (tm_dbg_state == TM_DBG_STATE_ABORT))
			tm_dbg_change_state(&flags);
		spin_unlock_irqrestore(&scst_tm_dbg_lock, flags);
	} else if (cmd->tgt_dev && (tm_dbg_tgt_dev == cmd->tgt_dev)) {
		/* Delay 5000th command */
		spin_lock_irqsave(&scst_tm_dbg_lock, flags);
		if (tm_dbg_flags.tm_dbg_blocked ||
		    (++tm_dbg_passed_cmds_count % 5000) == 0) {
			tm_dbg_delay_cmd(cmd);
			res = 1;
		} else
			cmd->tm_dbg_immut = 1;
		spin_unlock_irqrestore(&scst_tm_dbg_lock, flags);
	}

out:
	return res;
}

/* No locks */
void tm_dbg_release_cmd(struct scst_cmd *cmd)
{
	struct scst_cmd *c;
	unsigned long flags;

	spin_lock_irqsave(&scst_tm_dbg_lock, flags);
	list_for_each_entry(c, &tm_dbg_delayed_cmd_list,
				cmd_list_entry) {
		if (c == cmd) {
			TRACE_MGMT_DBG("Abort request for "
				"delayed cmd %p (tag=%llu), moving it to "
				"active cmd list (delayed_cmds_count=%d)",
				c, c->tag, tm_dbg_delayed_cmds_count);

			if (!(in_atomic() || in_interrupt() || irqs_disabled()))
				msleep(2000);

			if (!test_bit(SCST_CMD_ABORTED_OTHER,
					    &cmd->cmd_flags)) {
				/* Test how completed commands handled */
				if (((scst_random() % 10) == 5)) {
					scst_set_cmd_error(cmd,
						SCST_LOAD_SENSE(
							scst_sense_internal_failure));
					/* It's completed now */
				}
			}

			spin_lock(&cmd->cmd_threads->cmd_list_lock);
			list_move(&c->cmd_list_entry,
				&c->cmd_threads->active_cmd_list);
			wake_up(&c->cmd_threads->cmd_list_waitQ);
			spin_unlock(&cmd->cmd_threads->cmd_list_lock);
			break;
		}
	}
	spin_unlock_irqrestore(&scst_tm_dbg_lock, flags);
	return;
}

/* Might be called under scst_mutex */
void tm_dbg_task_mgmt(struct scst_device *dev, const char *fn, int force)
{
	unsigned long flags;

	if (dev != NULL) {
		if (tm_dbg_tgt_dev == NULL)
			goto out;

		if (tm_dbg_tgt_dev->dev != dev)
			goto out;
	}

	spin_lock_irqsave(&scst_tm_dbg_lock, flags);
	if ((tm_dbg_state != TM_DBG_STATE_OFFLINE) || force) {
		TRACE_MGMT_DBG("%s: freeing %d delayed cmds", fn,
			tm_dbg_delayed_cmds_count);
		tm_dbg_change_state(&flags);
		tm_dbg_flags.tm_dbg_release = 1;
		/*
		 * Used to make sure that all woken up threads see the new
		 * value.
		 */
		smp_wmb();
		if (tm_dbg_tgt_dev != NULL)
			wake_up_all(&tm_dbg_tgt_dev->active_cmd_threads->cmd_list_waitQ);
	} else {
		TRACE_MGMT_DBG("%s: while OFFLINE state, doing nothing", fn);
	}
	spin_unlock_irqrestore(&scst_tm_dbg_lock, flags);

out:
	return;
}

int tm_dbg_is_release(void)
{
	return tm_dbg_flags.tm_dbg_release;
}
#endif /* CONFIG_SCST_DEBUG_TM */

#ifdef CONFIG_SCST_DEBUG_SN
void scst_check_debug_sn(struct scst_cmd *cmd)
{
	int old = cmd->queue_type;

	/* To simulate from time to time queue flushing */
	if (!in_interrupt() && (scst_random() % 120) == 8) {
		int t = scst_random() % 1200;
		TRACE_SN("Delaying IO on %d ms", t);
		msleep(t);
	}

	if ((scst_random() % 15) == 7)
		cmd->queue_type = SCST_CMD_QUEUE_ORDERED;
	else if ((scst_random() % 1000) == 751)
		cmd->queue_type = SCST_CMD_QUEUE_HEAD_OF_QUEUE;
	else if ((scst_random() % 1000) == 752)
		cmd->queue_type = SCST_CMD_QUEUE_SIMPLE;

	if (old != cmd->queue_type)
		TRACE_SN("DbgSN queue type changed for cmd %p from %d to %d",
			cmd, old, cmd->queue_type);
	return;
}
#endif /* CONFIG_SCST_DEBUG_SN */

#ifdef CONFIG_SCST_MEASURE_LATENCY

static uint64_t scst_get_usec(void)
{
	struct timespec ts;

	ktime_get_ts(&ts);
#if LINUX_VERSION_CODE < KERNEL_VERSION(2, 6, 16)
	return ((uint64_t)ts.tv_sec * 1000000000 + ts.tv_nsec) / 1000;
#else
#if (BITS_PER_LONG > 32)
	return timespec_to_ns(&ts) / 1000;
#else
	return timespec_to_ns(&ts) >> 10;
#endif
#endif
}

void scst_set_start_time(struct scst_cmd *cmd)
{
	cmd->start = scst_get_usec();
	TRACE_DBG("cmd %p: start %lld", cmd, cmd->start);
}

void scst_set_cur_start(struct scst_cmd *cmd)
{
	cmd->curr_start = scst_get_usec();
	TRACE_DBG("cmd %p: cur_start %lld", cmd, cmd->curr_start);
}

void scst_set_parse_time(struct scst_cmd *cmd)
{
	cmd->parse_time += scst_get_usec() - cmd->curr_start;
	TRACE_DBG("cmd %p: parse_time %lld", cmd, cmd->parse_time);
}

void scst_set_alloc_buf_time(struct scst_cmd *cmd)
{
	cmd->alloc_buf_time += scst_get_usec() - cmd->curr_start;
	TRACE_DBG("cmd %p: alloc_buf_time %lld", cmd, cmd->alloc_buf_time);
}

void scst_set_restart_waiting_time(struct scst_cmd *cmd)
{
	cmd->restart_waiting_time += scst_get_usec() - cmd->curr_start;
	TRACE_DBG("cmd %p: restart_waiting_time %lld", cmd,
		cmd->restart_waiting_time);
}

void scst_set_rdy_to_xfer_time(struct scst_cmd *cmd)
{
	cmd->rdy_to_xfer_time += scst_get_usec() - cmd->curr_start;
	TRACE_DBG("cmd %p: rdy_to_xfer_time %lld", cmd, cmd->rdy_to_xfer_time);
}

void scst_set_pre_exec_time(struct scst_cmd *cmd)
{
	cmd->pre_exec_time += scst_get_usec() - cmd->curr_start;
	TRACE_DBG("cmd %p: pre_exec_time %lld", cmd, cmd->pre_exec_time);
}

void scst_set_exec_time(struct scst_cmd *cmd)
{
	cmd->exec_time += scst_get_usec() - cmd->curr_start;
	TRACE_DBG("cmd %p: exec_time %lld", cmd, cmd->exec_time);
}

void scst_set_dev_done_time(struct scst_cmd *cmd)
{
	cmd->dev_done_time += scst_get_usec() - cmd->curr_start;
	TRACE_DBG("cmd %p: dev_done_time %lld", cmd, cmd->dev_done_time);
}

void scst_set_xmit_time(struct scst_cmd *cmd)
{
	cmd->xmit_time += scst_get_usec() - cmd->curr_start;
	TRACE_DBG("cmd %p: xmit_time %lld", cmd, cmd->xmit_time);
}

void scst_update_lat_stats(struct scst_cmd *cmd)
{
	uint64_t finish, scst_time, tgt_time, dev_time;
	struct scst_session *sess = cmd->sess;
	int data_len;
	int i;
	struct scst_ext_latency_stat *latency_stat, *dev_latency_stat;

	finish = scst_get_usec();

	/* Determine the IO size for extended latency statistics */
	data_len = cmd->bufflen;
	i = SCST_LATENCY_STAT_INDEX_OTHER;
	if (data_len <= SCST_IO_SIZE_THRESHOLD_SMALL)
		i = SCST_LATENCY_STAT_INDEX_SMALL;
	else if (data_len <= SCST_IO_SIZE_THRESHOLD_MEDIUM)
		i = SCST_LATENCY_STAT_INDEX_MEDIUM;
	else if (data_len <= SCST_IO_SIZE_THRESHOLD_LARGE)
		i = SCST_LATENCY_STAT_INDEX_LARGE;
	else if (data_len <= SCST_IO_SIZE_THRESHOLD_VERY_LARGE)
		i = SCST_LATENCY_STAT_INDEX_VERY_LARGE;
	latency_stat = &sess->sess_latency_stat[i];
	if (cmd->tgt_dev != NULL)
		dev_latency_stat = &cmd->tgt_dev->dev_latency_stat[i];
	else
		dev_latency_stat = NULL;

	/* Calculate the latencies */
	scst_time = finish - cmd->start - (cmd->parse_time +
		cmd->alloc_buf_time + cmd->restart_waiting_time +
		cmd->rdy_to_xfer_time + cmd->pre_exec_time +
		cmd->exec_time + cmd->dev_done_time + cmd->xmit_time);
	tgt_time = cmd->alloc_buf_time + cmd->restart_waiting_time +
		cmd->rdy_to_xfer_time + cmd->pre_exec_time;
	dev_time = cmd->parse_time + cmd->exec_time + cmd->dev_done_time;

	spin_lock_bh(&sess->lat_lock);

	/* Save the basic latency information */
	sess->scst_time += scst_time;
	sess->tgt_time += tgt_time;
	sess->dev_time += dev_time;
	sess->processed_cmds++;

	if ((sess->min_scst_time == 0) ||
	    (sess->min_scst_time > scst_time))
		sess->min_scst_time = scst_time;
	if ((sess->min_tgt_time == 0) ||
	    (sess->min_tgt_time > tgt_time))
		sess->min_tgt_time = tgt_time;
	if ((sess->min_dev_time == 0) ||
	    (sess->min_dev_time > dev_time))
		sess->min_dev_time = dev_time;

	if (sess->max_scst_time < scst_time)
		sess->max_scst_time = scst_time;
	if (sess->max_tgt_time < tgt_time)
		sess->max_tgt_time = tgt_time;
	if (sess->max_dev_time < dev_time)
		sess->max_dev_time = dev_time;

	/* Save the extended latency information */
	if (cmd->data_direction & SCST_DATA_READ) {
		latency_stat->scst_time_rd += scst_time;
		latency_stat->tgt_time_rd += tgt_time;
		latency_stat->dev_time_rd += dev_time;
		latency_stat->processed_cmds_rd++;

		if ((latency_stat->min_scst_time_rd == 0) ||
		    (latency_stat->min_scst_time_rd > scst_time))
			latency_stat->min_scst_time_rd = scst_time;
		if ((latency_stat->min_tgt_time_rd == 0) ||
		    (latency_stat->min_tgt_time_rd > tgt_time))
			latency_stat->min_tgt_time_rd = tgt_time;
		if ((latency_stat->min_dev_time_rd == 0) ||
		    (latency_stat->min_dev_time_rd > dev_time))
			latency_stat->min_dev_time_rd = dev_time;

		if (latency_stat->max_scst_time_rd < scst_time)
			latency_stat->max_scst_time_rd = scst_time;
		if (latency_stat->max_tgt_time_rd < tgt_time)
			latency_stat->max_tgt_time_rd = tgt_time;
		if (latency_stat->max_dev_time_rd < dev_time)
			latency_stat->max_dev_time_rd = dev_time;

		if (dev_latency_stat != NULL) {
			dev_latency_stat->scst_time_rd += scst_time;
			dev_latency_stat->tgt_time_rd += tgt_time;
			dev_latency_stat->dev_time_rd += dev_time;
			dev_latency_stat->processed_cmds_rd++;

			if ((dev_latency_stat->min_scst_time_rd == 0) ||
			    (dev_latency_stat->min_scst_time_rd > scst_time))
				dev_latency_stat->min_scst_time_rd = scst_time;
			if ((dev_latency_stat->min_tgt_time_rd == 0) ||
			    (dev_latency_stat->min_tgt_time_rd > tgt_time))
				dev_latency_stat->min_tgt_time_rd = tgt_time;
			if ((dev_latency_stat->min_dev_time_rd == 0) ||
			    (dev_latency_stat->min_dev_time_rd > dev_time))
				dev_latency_stat->min_dev_time_rd = dev_time;

			if (dev_latency_stat->max_scst_time_rd < scst_time)
				dev_latency_stat->max_scst_time_rd = scst_time;
			if (dev_latency_stat->max_tgt_time_rd < tgt_time)
				dev_latency_stat->max_tgt_time_rd = tgt_time;
			if (dev_latency_stat->max_dev_time_rd < dev_time)
				dev_latency_stat->max_dev_time_rd = dev_time;
		}
	} else if (cmd->data_direction & SCST_DATA_WRITE) {
		latency_stat->scst_time_wr += scst_time;
		latency_stat->tgt_time_wr += tgt_time;
		latency_stat->dev_time_wr += dev_time;
		latency_stat->processed_cmds_wr++;

		if ((latency_stat->min_scst_time_wr == 0) ||
		    (latency_stat->min_scst_time_wr > scst_time))
			latency_stat->min_scst_time_wr = scst_time;
		if ((latency_stat->min_tgt_time_wr == 0) ||
		    (latency_stat->min_tgt_time_wr > tgt_time))
			latency_stat->min_tgt_time_wr = tgt_time;
		if ((latency_stat->min_dev_time_wr == 0) ||
		    (latency_stat->min_dev_time_wr > dev_time))
			latency_stat->min_dev_time_wr = dev_time;

		if (latency_stat->max_scst_time_wr < scst_time)
			latency_stat->max_scst_time_wr = scst_time;
		if (latency_stat->max_tgt_time_wr < tgt_time)
			latency_stat->max_tgt_time_wr = tgt_time;
		if (latency_stat->max_dev_time_wr < dev_time)
			latency_stat->max_dev_time_wr = dev_time;

		if (dev_latency_stat != NULL) {
			dev_latency_stat->scst_time_wr += scst_time;
			dev_latency_stat->tgt_time_wr += tgt_time;
			dev_latency_stat->dev_time_wr += dev_time;
			dev_latency_stat->processed_cmds_wr++;

			if ((dev_latency_stat->min_scst_time_wr == 0) ||
			    (dev_latency_stat->min_scst_time_wr > scst_time))
				dev_latency_stat->min_scst_time_wr = scst_time;
			if ((dev_latency_stat->min_tgt_time_wr == 0) ||
			    (dev_latency_stat->min_tgt_time_wr > tgt_time))
				dev_latency_stat->min_tgt_time_wr = tgt_time;
			if ((dev_latency_stat->min_dev_time_wr == 0) ||
			    (dev_latency_stat->min_dev_time_wr > dev_time))
				dev_latency_stat->min_dev_time_wr = dev_time;

			if (dev_latency_stat->max_scst_time_wr < scst_time)
				dev_latency_stat->max_scst_time_wr = scst_time;
			if (dev_latency_stat->max_tgt_time_wr < tgt_time)
				dev_latency_stat->max_tgt_time_wr = tgt_time;
			if (dev_latency_stat->max_dev_time_wr < dev_time)
				dev_latency_stat->max_dev_time_wr = dev_time;
		}
	}

	spin_unlock_bh(&sess->lat_lock);

	TRACE_DBG("cmd %p: finish %lld, scst_time %lld, "
		"tgt_time %lld, dev_time %lld", cmd, finish, scst_time,
		tgt_time, dev_time);
	return;
}

#endif /* CONFIG_SCST_MEASURE_LATENCY */<|MERGE_RESOLUTION|>--- conflicted
+++ resolved
@@ -5188,15 +5188,11 @@
 
 	TRACE_ENTRY();
 
-<<<<<<< HEAD
 #ifdef CONFIG_SCST_EXTRACHECKS
 	if (len != sg_data_length(wsp->ws_sg, wsp->ws_sg_cnt))
 		WARN_ONCE(true, "lba %lld: %d <> %lld\n", lba, len,
 			  sg_data_length(wsp->ws_sg, wsp->ws_sg_cnt));
 #endif
-=======
-	EXTRACHECKS_BUG_ON(len != sg_data_length(wsp->ws_sg, wsp->ws_sg_cnt));
->>>>>>> 0b4fe40d
 
 	if (unlikely(test_bit(SCST_CMD_ABORTED, &ws_cmd->cmd_flags)) ||
 	    unlikely(ws_cmd->completed)) {
@@ -5283,11 +5279,8 @@
 	unsigned left;
 	int i;
 
-<<<<<<< HEAD
-=======
-	TRACE_ENTRY();
-
->>>>>>> 0b4fe40d
+	TRACE_ENTRY();
+
 	lockdep_assert_held(&wsp->ws_mutex);
 	EXTRACHECKS_BUG_ON(wsp->ws_cur_in_flight > 0);
 	EXTRACHECKS_BUG_ON(wsp->ws_left_to_send >= wsp->ws_max_each);
@@ -5301,14 +5294,9 @@
 			TRACE_DBG("Processing WS tail of %d << %d = %d bytes - adjusted length of element %d from %d to %d",
 				  wsp->ws_left_to_send,
 				  ws_cmd->dev->block_shift,
-<<<<<<< HEAD
 				  wsp->ws_left_to_send <<
 				  ws_cmd->dev->block_shift, i,
 				  sg->length, len);
-=======
-				  wsp->ws_left_to_send << ws_cmd->dev->block_shift,
-				  i, sg->length, len);
->>>>>>> 0b4fe40d
 			sg->length = len;
 			sg_mark_end(sg);
 #if LINUX_VERSION_CODE < KERNEL_VERSION(3, 0, 0)
@@ -5320,12 +5308,9 @@
 		}
 		left -= len;
 	}
-<<<<<<< HEAD
-=======
 
 	TRACE_EXIT();
 	return;
->>>>>>> 0b4fe40d
 }
 
 /* Must be called in a thread context and no locks */
@@ -5539,11 +5524,7 @@
 		sg_set_page(sg, pg, len, offset);
 		left -= len;
 	}
-<<<<<<< HEAD
 	WARN_ON_ONCE(left != 0);
-=======
-	sBUG_ON(left != 0); /* crash here to avoid data corruption */
->>>>>>> 0b4fe40d
 
 	scst_ws_gen_writes(wsp);
 
