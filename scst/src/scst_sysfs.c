/*
 *  scst_sysfs.c
 *
 *  Copyright (C) 2009 Daniel Henrique Debonzi <debonzi@linux.vnet.ibm.com>
 *  Copyright (C) 2009 - 2017 Vladislav Bolkhovitin <vst@vlnb.net>
 *  Copyright (C) 2007 - 2017 SanDisk Corporation
 *
 *  This program is free software; you can redistribute it and/or
 *  modify it under the terms of the GNU General Public License
 *  as published by the Free Software Foundation, version 2
 *  of the License.
 *
 *  This program is distributed in the hope that it will be useful,
 *  but WITHOUT ANY WARRANTY; without even the implied warranty of
 *  MERCHANTABILITY or FITNESS FOR A PARTICULAR PURPOSE. See the
 *  GNU General Public License for more details.
 */

#include <linux/kobject.h>
#include <linux/string.h>
#include <linux/sysfs.h>
#include <linux/module.h>
#include <linux/init.h>
#include <linux/ctype.h>
#include <linux/slab.h>
#include <linux/kthread.h>

#ifdef INSIDE_KERNEL_TREE
#include <scst/scst.h>
#else
#include "scst.h"
#endif
#include "scst_priv.h"
#include "scst_pres.h"
#include "scst_mem.h"

#if LINUX_VERSION_CODE >= KERNEL_VERSION(2, 6, 29)
#ifdef CONFIG_LOCKDEP
static struct lock_class_key scst_tgtt_key;
static struct lockdep_map scst_tgtt_dep_map =
	STATIC_LOCKDEP_MAP_INIT("scst_tgtt_kref", &scst_tgtt_key);
static struct lock_class_key scst_tgt_key;
static struct lockdep_map scst_tgt_dep_map =
	STATIC_LOCKDEP_MAP_INIT("scst_tgt_kref", &scst_tgt_key);
static struct lock_class_key scst_devt_key;
static struct lockdep_map scst_devt_dep_map =
	STATIC_LOCKDEP_MAP_INIT("scst_devt_kref", &scst_devt_key);
static struct lock_class_key scst_dev_key;
struct lockdep_map scst_dev_dep_map =
	STATIC_LOCKDEP_MAP_INIT("scst_dev_kref", &scst_dev_key);
EXPORT_SYMBOL(scst_dev_dep_map);
static struct lock_class_key scst_sess_key;
static struct lockdep_map scst_sess_dep_map =
	STATIC_LOCKDEP_MAP_INIT("scst_sess_kref", &scst_sess_key);
static struct lock_class_key scst_acg_dev_key;
static struct lockdep_map scst_acg_dev_dep_map =
	STATIC_LOCKDEP_MAP_INIT("scst_acg_dev_kref", &scst_acg_dev_key);
static struct lock_class_key scst_acg_key;
static struct lockdep_map scst_acg_dep_map =
	STATIC_LOCKDEP_MAP_INIT("scst_acg_kref", &scst_acg_key);
static struct lock_class_key scst_tgt_dev_key;
static struct lockdep_map scst_tgt_dev_dep_map =
	STATIC_LOCKDEP_MAP_INIT("scst_tgt_dev_kref", &scst_tgt_dev_key);
static struct lock_class_key scst_dg_key;
static struct lockdep_map scst_dg_dep_map =
	STATIC_LOCKDEP_MAP_INIT("scst_dg_kref", &scst_dg_key);
static struct lock_class_key scst_tg_key;
static struct lockdep_map scst_tg_dep_map =
	STATIC_LOCKDEP_MAP_INIT("scst_tg_kref", &scst_tg_key);
#endif
#endif

static DECLARE_COMPLETION(scst_sysfs_root_release_completion);

static struct kobject *scst_targets_kobj;
static struct kobject *scst_devices_kobj;
static struct kobject *scst_handlers_kobj;
static struct kobject *scst_device_groups_kobj;

static const char *const scst_dev_handler_types[] = {
	"Direct-access device (e.g., magnetic disk)",
	"Sequential-access device (e.g., magnetic tape)",
	"Printer device",
	"Processor device",
	"Write-once device (e.g., some optical disks)",
	"CD-ROM device",
	"Scanner device (obsolete)",
	"Optical memory device (e.g., some optical disks)",
	"Medium changer device (e.g., jukeboxes)",
	"Communications device (obsolete)",
	"Defined by ASC IT8 (Graphic arts pre-press devices)",
	"Defined by ASC IT8 (Graphic arts pre-press devices)",
	"Storage array controller device (e.g., RAID)",
	"Enclosure services device",
	"Simplified direct-access device (e.g., magnetic disk)",
	"Optical card reader/writer device"
};

#if defined(CONFIG_SCST_DEBUG) || defined(CONFIG_SCST_TRACING)

static DEFINE_MUTEX(scst_log_mutex);

static struct scst_trace_log scst_trace_tbl[] = {
	{ TRACE_OUT_OF_MEM,	"out_of_mem"	},
	{ TRACE_MINOR,		"minor"		},
	{ TRACE_SG_OP,		"sg"		},
	{ TRACE_MEMORY,		"mem"		},
	{ TRACE_BUFF,		"buff"		},
#ifndef GENERATING_UPSTREAM_PATCH
	{ TRACE_ENTRYEXIT,	"entryexit"	},
#endif
	{ TRACE_PID,		"pid"		},
	{ TRACE_LINE,		"line"		},
	{ TRACE_FUNCTION,	"function"	},
	{ TRACE_DEBUG,		"debug"		},
	{ TRACE_SPECIAL,	"special"	},
	{ TRACE_SCSI,		"scsi"		},
	{ TRACE_MGMT,		"mgmt"		},
	{ TRACE_MGMT_DEBUG,	"mgmt_dbg"	},
	{ TRACE_FLOW_CONTROL,	"flow_control"	},
	{ TRACE_PRES,		"pr"		},
	{ 0,			NULL		}
};

static struct scst_trace_log scst_local_trace_tbl[] = {
	{ TRACE_RTRY,			"retry"			},
	{ TRACE_SCSI_SERIALIZING,	"scsi_serializing"	},
	{ TRACE_DATA_SEND,              "data_send"		},
	{ TRACE_DATA_RECEIVED,          "data_received"		},
	{ TRACE_BLOCKING,		"block"			},
	{ 0,				NULL			}
};

static void scst_read_trace_tbl(const struct scst_trace_log *tbl, char *buf,
	unsigned long log_level, int *pos)
{
	const struct scst_trace_log *t = tbl;

	if (t == NULL)
		goto out;

	while (t->token) {
		if (log_level & t->val) {
			*pos += sprintf(&buf[*pos], "%s%s",
					(*pos == 0) ? "" : " | ",
					t->token);
		}
		t++;
	}
out:
	return;
}

static ssize_t scst_trace_level_show(const struct scst_trace_log *local_tbl,
	unsigned long log_level, char *buf, const char *help)
{
	int pos = 0;

	scst_read_trace_tbl(scst_trace_tbl, buf, log_level, &pos);
	scst_read_trace_tbl(local_tbl, buf, log_level, &pos);

	pos += sprintf(&buf[pos], "\n\n\nUsage:\n"
		"	echo \"all|none|default\" >trace_level\n"
		"	echo \"value DEC|0xHEX|0OCT\" >trace_level\n"
		"	echo \"add|del TOKEN\" >trace_level\n"
#ifdef CONFIG_SCST_DEBUG
		"\nwhere TOKEN is one of [debug, function, line, pid,\n"
#ifndef GENERATING_UPSTREAM_PATCH
		"		       entryexit, buff, mem, sg, out_of_mem,\n"
#else
		"		       buff, mem, sg, out_of_mem,\n"
#endif
		"		       special, scsi, mgmt, minor,\n"
		"		       mgmt_dbg, scsi_serializing,\n"
		"		       retry, pr, block%s]\n",
#else /* CONFIG_SCST_DEBUG */
			"\nwhere TOKEN is one of [function, line, pid,"
				       "out_of_mem, special, scsi, mgmt, minor,"
				       "scsi_serializing, retry, pr%s]\n",

#endif /* CONFIG_SCST_DEBUG */
		help != NULL ? help : "");

	return pos;
}

static int scst_write_trace(const char *buf, size_t length,
	unsigned long *log_level, unsigned long default_level,
	const char *name, const struct scst_trace_log *tbl)
{
	int res;
	int action;
	unsigned long level = 0, oldlevel;
	char *buffer, *p, *pp;
	const struct scst_trace_log *t;
	enum {
		SCST_TRACE_ACTION_ALL	  = 1,
		SCST_TRACE_ACTION_NONE	  = 2,
		SCST_TRACE_ACTION_DEFAULT = 3,
		SCST_TRACE_ACTION_ADD	  = 4,
		SCST_TRACE_ACTION_DEL	  = 5,
		SCST_TRACE_ACTION_VALUE	  = 6,
	};

	TRACE_ENTRY();

	if ((buf == NULL) || (length == 0)) {
		res = -EINVAL;
		goto out;
	}

	buffer = kasprintf(GFP_KERNEL, "%.*s", (int)length, buf);
	if (buffer == NULL) {
		PRINT_ERROR("Unable to alloc intermediate buffer (size %zd)",
			length+1);
		res = -ENOMEM;
		goto out;
	}

	TRACE_DBG("buffer %s", buffer);

	pp = buffer;
	p = scst_get_next_lexem(&pp);
	if (strcasecmp("all", p) == 0) {
		action = SCST_TRACE_ACTION_ALL;
	} else if (strcasecmp("none", p) == 0 || strcasecmp("null", p) == 0) {
		action = SCST_TRACE_ACTION_NONE;
	} else if (strcasecmp("default", p) == 0) {
		action = SCST_TRACE_ACTION_DEFAULT;
	} else if (strcasecmp("add", p) == 0) {
		action = SCST_TRACE_ACTION_ADD;
	} else if (strcasecmp("del", p) == 0) {
		action = SCST_TRACE_ACTION_DEL;
	} else if (strcasecmp("value", p) == 0) {
		action = SCST_TRACE_ACTION_VALUE;
	} else {
		PRINT_ERROR("Unknown action \"%s\"", p);
		res = -EINVAL;
		goto out_free;
	}

	p = scst_get_next_lexem(&pp);

	switch (action) {
	case SCST_TRACE_ACTION_ALL:
		level = TRACE_ALL;
		break;
	case SCST_TRACE_ACTION_DEFAULT:
		level = default_level;
		break;
	case SCST_TRACE_ACTION_NONE:
		level = TRACE_NULL;
		break;
	case SCST_TRACE_ACTION_ADD:
	case SCST_TRACE_ACTION_DEL:
		if (tbl) {
			t = tbl;
			while (t->token) {
				if (!strcasecmp(p, t->token)) {
					level = t->val;
					break;
				}
				t++;
			}
		}
		if (level == 0) {
			t = scst_trace_tbl;
			while (t->token) {
				if (!strcasecmp(p, t->token)) {
					level = t->val;
					break;
				}
				t++;
			}
		}
		if (level == 0) {
			PRINT_ERROR("Unknown token \"%s\"", p);
			res = -EINVAL;
			goto out_free;
		}
		break;
	case SCST_TRACE_ACTION_VALUE:
		res = kstrtoul(p, 0, &level);
		if (res != 0) {
			PRINT_ERROR("Invalid trace value \"%s\"", p);
			res = -EINVAL;
			goto out_free;
		}
		break;
	}

	oldlevel = *log_level;

	switch (action) {
	case SCST_TRACE_ACTION_ADD:
		*log_level |= level;
		break;
	case SCST_TRACE_ACTION_DEL:
		*log_level &= ~level;
		break;
	default:
		*log_level = level;
		break;
	}

	PRINT_INFO("Changed trace level for \"%s\": old 0x%08lx, new 0x%08lx",
		name, oldlevel, *log_level);

	res = length;

out_free:
	kfree(buffer);
out:
	TRACE_EXIT_RES(res);
	return res;
}

#endif /* defined(CONFIG_SCST_DEBUG) || defined(CONFIG_SCST_TRACING) */

#if LINUX_VERSION_CODE < KERNEL_VERSION(2, 6, 34) &&	\
	(!defined(RHEL_MAJOR) || RHEL_MAJOR -0 < 6 ||	\
	 (RHEL_MAJOR -0 == 6 && RHEL_MINOR -0 < 6))
/**
 ** Backported sysfs functions.
 **/

static int sysfs_create_files(struct kobject *kobj,
			      const struct attribute **ptr)
{
	int err = 0;
	int i;

	for (i = 0; ptr[i] && !err; i++)
		err = sysfs_create_file(kobj, ptr[i]);
	if (err)
		while (--i >= 0)
			sysfs_remove_file(kobj, ptr[i]);
	return err;
}

static void sysfs_remove_files(struct kobject *kobj,
			       const struct attribute **ptr)
{
	int i;

	for (i = 0; ptr[i]; i++)
		sysfs_remove_file(kobj, ptr[i]);
}
#endif

/**
 ** Sysfs work
 **/

static DEFINE_SPINLOCK(sysfs_work_lock);
static LIST_HEAD(sysfs_work_list);
static DECLARE_WAIT_QUEUE_HEAD(sysfs_work_waitQ);
static int active_sysfs_works;
static int last_sysfs_work_res;
static struct task_struct *sysfs_work_thread;

/**
 * scst_alloc_sysfs_work() - allocates a sysfs work
 */
int scst_alloc_sysfs_work(int (*sysfs_work_fn)(struct scst_sysfs_work_item *),
	bool read_only_action, struct scst_sysfs_work_item **res_work)
{
	int res = 0;
	struct scst_sysfs_work_item *work;

	TRACE_ENTRY();

	if (sysfs_work_fn == NULL) {
		PRINT_ERROR("%s", "sysfs_work_fn is NULL");
		res = -EINVAL;
		goto out;
	}

	*res_work = NULL;

	work = kzalloc(sizeof(*work), GFP_KERNEL);
	if (work == NULL) {
		PRINT_ERROR("Unable to alloc sysfs work (size %zd)",
			sizeof(*work));
		res = -ENOMEM;
		goto out;
	}

	work->read_only_action = read_only_action;
	kref_init(&work->sysfs_work_kref);
	init_completion(&work->sysfs_work_done);
	work->sysfs_work_fn = sysfs_work_fn;

	*res_work = work;

out:
	TRACE_EXIT_RES(res);
	return res;
}
EXPORT_SYMBOL(scst_alloc_sysfs_work);

static void scst_sysfs_work_release(struct kref *kref)
{
	struct scst_sysfs_work_item *work;

	TRACE_ENTRY();

	work = container_of(kref, struct scst_sysfs_work_item,
			sysfs_work_kref);

	TRACE_DBG("Freeing sysfs work %p (buf %p)", work, work->buf);

	kfree(work->buf);
	kfree(work->res_buf);
	kfree(work);

	TRACE_EXIT();
	return;
}

/**
 * scst_sysfs_work_get() - increases ref counter of the sysfs work
 */
void scst_sysfs_work_get(struct scst_sysfs_work_item *work)
{
	kref_get(&work->sysfs_work_kref);
}
EXPORT_SYMBOL(scst_sysfs_work_get);

/**
 * scst_sysfs_work_put() - decreases ref counter of the sysfs work
 */
void scst_sysfs_work_put(struct scst_sysfs_work_item *work)
{
	kref_put(&work->sysfs_work_kref, scst_sysfs_work_release);
}
EXPORT_SYMBOL(scst_sysfs_work_put);

/* Called under sysfs_work_lock and drops/reacquire it inside */
static void scst_process_sysfs_works(void)
	__releases(&sysfs_work_lock)
	__acquires(&sysfs_work_lock)
{
	struct scst_sysfs_work_item *work;

	TRACE_ENTRY();

	while (!list_empty(&sysfs_work_list)) {
		work = list_first_entry(&sysfs_work_list,
			struct scst_sysfs_work_item, sysfs_work_list_entry);
		list_del(&work->sysfs_work_list_entry);
		spin_unlock(&sysfs_work_lock);

		TRACE_DBG("Sysfs work %p", work);

#if LINUX_VERSION_CODE >= KERNEL_VERSION(2, 6, 29)
		if (work->dep_map) {
			mutex_acquire(work->dep_map, 0, 0, _RET_IP_);
			lock_acquired(work->dep_map, _RET_IP_);
		}
#endif

		work->work_res = work->sysfs_work_fn(work);

#if LINUX_VERSION_CODE >= KERNEL_VERSION(2, 6, 29)
		if (work->dep_map)
			mutex_release(work->dep_map, 0, _RET_IP_);
#endif

		spin_lock(&sysfs_work_lock);
		if (!work->read_only_action)
			last_sysfs_work_res = work->work_res;
		active_sysfs_works--;
		spin_unlock(&sysfs_work_lock);

		complete_all(&work->sysfs_work_done);
		kref_put(&work->sysfs_work_kref, scst_sysfs_work_release);

		spin_lock(&sysfs_work_lock);
	}

	TRACE_EXIT();
	return;
}

static inline int test_sysfs_work_list(void)
{
	int res = !list_empty(&sysfs_work_list) ||
		  unlikely(kthread_should_stop());
	return res;
}

static int sysfs_work_thread_fn(void *arg)
{
	bool one_time_only = (bool)arg;

	TRACE_ENTRY();

	if (!one_time_only)
		PRINT_INFO("User interface thread started");

	current->flags |= PF_NOFREEZE;

	set_user_nice(current, -10);

	spin_lock(&sysfs_work_lock);
	while (!kthread_should_stop()) {
		if (one_time_only && !test_sysfs_work_list())
			break;
		wait_event_locked(sysfs_work_waitQ, test_sysfs_work_list(),
				  lock, sysfs_work_lock);
		scst_process_sysfs_works();
	}
	spin_unlock(&sysfs_work_lock);

	if (!one_time_only) {
		/*
		 * If kthread_should_stop() is true, we are guaranteed to be
		 * on the module unload, so both lists must be empty.
		 */
		sBUG_ON(!list_empty(&sysfs_work_list));

		PRINT_INFO("User interface thread finished");
	}

	TRACE_EXIT();
	return 0;
}

/**
 * scst_sysfs_queue_wait_work() - waits for the work to complete
 *
 * Returns status of the completed work or -EAGAIN if the work not
 * completed before timeout. In the latter case a user should poll
 * last_sysfs_mgmt_res until it returns the result of the processing.
 */
int scst_sysfs_queue_wait_work(struct scst_sysfs_work_item *work)
{
	int res = 0, rc;
	unsigned long timeout = 15*HZ;
	struct task_struct *t;
	static atomic_t uid_thread_name = ATOMIC_INIT(0);

	TRACE_ENTRY();

	spin_lock(&sysfs_work_lock);

	TRACE_DBG("Adding sysfs work %p to the list", work);
	list_add_tail(&work->sysfs_work_list_entry, &sysfs_work_list);

	active_sysfs_works++;

	kref_get(&work->sysfs_work_kref);

	spin_unlock(&sysfs_work_lock);

	wake_up(&sysfs_work_waitQ);

	/*
	 * We can have a dead lock possibility like: the sysfs thread is waiting
	 * for the last put during some object unregistration and at the same
	 * time another queued work is having reference on that object taken and
	 * waiting for attention from the sysfs thread. Generally, all sysfs
	 * functions calling kobject_get() and then queuing sysfs thread job
	 * affected by this. This is especially dangerous in read only cases,
	 * like vdev_sysfs_filename_show().
	 *
	 * So, to eliminate that deadlock we will create an extra sysfs thread
	 * for each queued sysfs work. This thread will quit as soon as it will
	 * see that there is not more queued works to process.
	 */

	t = kthread_run(sysfs_work_thread_fn, (void *)true, "scst_uid%d",
		atomic_inc_return(&uid_thread_name));
	if (IS_ERR(t))
		PRINT_ERROR("kthread_run() for user interface thread %d "
			"failed: %d", atomic_read(&uid_thread_name),
			(int)PTR_ERR(t));

#ifdef CONFIG_SCST_DEBUG_SYSFS_EAGAIN
	{
		static int cnt;

		if (!work->read_only_action || cnt++ % 4 < 3) {
			/*
			 * Helps testing user space code that writes to or
			 * reads from SCST sysfs variables.
			 */
			timeout = 0;
			rc = 0;
			res = -EAGAIN;
			goto out_put;
		}
	}
#endif

	while (1) {
		rc = wait_for_completion_interruptible_timeout(
			&work->sysfs_work_done, timeout);
		if (rc == 0) {
			if (!mutex_is_locked(&scst_mutex)) {
				TRACE_DBG("scst_mutex not locked, continue "
					"waiting (work %p)", work);
				timeout = 5*HZ;
				continue;
			}
			TRACE_MGMT_DBG("Time out waiting for work %p", work);
			res = -EAGAIN;
			goto out_put;
		} else if (rc < 0) {
			res = rc;
			goto out_put;
		}
		break;
	}

	res = work->work_res;

out_put:
	kref_put(&work->sysfs_work_kref, scst_sysfs_work_release);

	TRACE_EXIT_RES(res);
	return res;
}
EXPORT_SYMBOL(scst_sysfs_queue_wait_work);

/* No locks */
static int scst_check_grab_tgtt_ptr(struct scst_tgt_template *tgtt)
{
	int res = 0;
	struct scst_tgt_template *tt;

	TRACE_ENTRY();

	mutex_lock(&scst_mutex);

	list_for_each_entry(tt, &scst_template_list, scst_template_list_entry) {
		if (tt == tgtt) {
			tgtt->tgtt_active_sysfs_works_count++;
			goto out_unlock;
		}
	}

	TRACE_DBG("Tgtt %p not found", tgtt);
	res = -ENOENT;

out_unlock:
	mutex_unlock(&scst_mutex);

	TRACE_EXIT_RES(res);
	return res;
}

/* No locks */
static void scst_ungrab_tgtt_ptr(struct scst_tgt_template *tgtt)
{
	TRACE_ENTRY();

	mutex_lock(&scst_mutex);
	tgtt->tgtt_active_sysfs_works_count--;
	mutex_unlock(&scst_mutex);

	TRACE_EXIT();
	return;
}

/* scst_mutex supposed to be locked */
static int scst_check_tgt_acg_ptrs(struct scst_tgt *tgt, struct scst_acg *acg)
{
	int res = 0;
	struct scst_tgt_template *tgtt;

	list_for_each_entry(tgtt, &scst_template_list, scst_template_list_entry) {
		struct scst_tgt *t;

		list_for_each_entry(t, &tgtt->tgt_list, tgt_list_entry) {
			if (t == tgt) {
				struct scst_acg *a;

				if (acg == NULL)
					goto out;
				if (acg == tgt->default_acg)
					goto out;
				list_for_each_entry(a, &tgt->tgt_acg_list,
							acg_list_entry) {
					if (a == acg)
						goto out;
				}
			}
		}
	}

	TRACE_DBG("Tgt %p/ACG %p not found", tgt, acg);
	res = -ENOENT;

out:
	TRACE_EXIT_RES(res);
	return res;
}

/* scst_mutex supposed to be locked */
static int scst_check_devt_ptr(struct scst_dev_type *devt,
	struct list_head *list)
{
	int res = 0;
	struct scst_dev_type *dt;

	TRACE_ENTRY();

	list_for_each_entry(dt, list, dev_type_list_entry) {
		if (dt == devt)
			goto out;
	}

	TRACE_DBG("Devt %p not found", devt);
	res = -ENOENT;

out:
	TRACE_EXIT_RES(res);
	return res;
}

/* scst_mutex supposed to be locked */
static int scst_check_dev_ptr(struct scst_device *dev)
{
	int res = 0;
	struct scst_device *d;

	TRACE_ENTRY();

	list_for_each_entry(d, &scst_dev_list, dev_list_entry) {
		if (d == dev)
			goto out;
	}

	TRACE_DBG("Dev %p not found", dev);
	res = -ENOENT;

out:
	TRACE_EXIT_RES(res);
	return res;
}

/* No locks */
static int scst_check_grab_devt_ptr(struct scst_dev_type *devt,
	struct list_head *list)
{
	int res = 0;
	struct scst_dev_type *dt;

	TRACE_ENTRY();

	mutex_lock(&scst_mutex);

	list_for_each_entry(dt, list, dev_type_list_entry) {
		if (dt == devt) {
			devt->devt_active_sysfs_works_count++;
			goto out_unlock;
		}
	}

	TRACE_DBG("Devt %p not found", devt);
	res = -ENOENT;

out_unlock:
	mutex_unlock(&scst_mutex);

	TRACE_EXIT_RES(res);
	return res;
}

/* No locks */
static void scst_ungrab_devt_ptr(struct scst_dev_type *devt)
{
	TRACE_ENTRY();

	mutex_lock(&scst_mutex);
	devt->devt_active_sysfs_works_count--;
	mutex_unlock(&scst_mutex);

	TRACE_EXIT();
	return;
}

/**
 ** Regular SCST sysfs ops
 **/
static ssize_t scst_show(struct kobject *kobj, struct attribute *attr,
			 char *buf)
{
	struct kobj_attribute *kobj_attr;

	kobj_attr = container_of(attr, struct kobj_attribute, attr);
	return kobj_attr->show(kobj, kobj_attr, buf);
}

static ssize_t scst_store(struct kobject *kobj, struct attribute *attr,
			  const char *buf, size_t count)
{
	struct kobj_attribute *kobj_attr;

	kobj_attr = container_of(attr, struct kobj_attribute, attr);
	if (kobj_attr->store)
		return kobj_attr->store(kobj, kobj_attr, buf, count);
	else
		return -EIO;
}

#if (LINUX_VERSION_CODE >= KERNEL_VERSION(2, 6, 34))
const struct sysfs_ops scst_sysfs_ops = {
#else
struct sysfs_ops scst_sysfs_ops = {
#endif
	.show = scst_show,
	.store = scst_store,
};

#if (LINUX_VERSION_CODE >= KERNEL_VERSION(2, 6, 34))
const struct sysfs_ops *scst_sysfs_get_sysfs_ops(void)
#else
struct sysfs_ops *scst_sysfs_get_sysfs_ops(void)
#endif
{
	return &scst_sysfs_ops;
}
EXPORT_SYMBOL_GPL(scst_sysfs_get_sysfs_ops);

/**
 ** Target Template
 **/

static void scst_tgtt_release(struct kobject *kobj)
{
	struct scst_tgt_template *tgtt;

	TRACE_ENTRY();

	tgtt = container_of(kobj, struct scst_tgt_template, tgtt_kobj);
	if (tgtt->tgtt_kobj_release_cmpl)
		complete_all(tgtt->tgtt_kobj_release_cmpl);

	TRACE_EXIT();
	return;
}

static struct kobj_type tgtt_ktype = {
	.sysfs_ops = &scst_sysfs_ops,
	.release = scst_tgtt_release,
};

#if defined(CONFIG_SCST_DEBUG) || defined(CONFIG_SCST_TRACING)

static ssize_t scst_tgtt_trace_level_show(struct kobject *kobj,
	struct kobj_attribute *attr, char *buf)
{
	struct scst_tgt_template *tgtt;

	tgtt = container_of(kobj, struct scst_tgt_template, tgtt_kobj);

	return scst_trace_level_show(tgtt->trace_tbl,
		tgtt->trace_flags ? *tgtt->trace_flags : 0, buf,
		tgtt->trace_tbl_help);
}

static ssize_t scst_tgtt_trace_level_store(struct kobject *kobj,
	struct kobj_attribute *attr, const char *buf, size_t count)
{
	int res;
	struct scst_tgt_template *tgtt;

	TRACE_ENTRY();

	tgtt = container_of(kobj, struct scst_tgt_template, tgtt_kobj);

	res = mutex_lock_interruptible(&scst_log_mutex);
	if (res != 0)
		goto out;

	res = scst_write_trace(buf, count, tgtt->trace_flags,
		tgtt->default_trace_flags, tgtt->name, tgtt->trace_tbl);

	mutex_unlock(&scst_log_mutex);

out:
	TRACE_EXIT_RES(res);
	return res;
}

static struct kobj_attribute tgtt_trace_attr =
	__ATTR(trace_level, S_IRUGO | S_IWUSR,
	       scst_tgtt_trace_level_show, scst_tgtt_trace_level_store);

#endif /* #if defined(CONFIG_SCST_DEBUG) || defined(CONFIG_SCST_TRACING) */

static ssize_t scst_tgtt_mgmt_show(struct kobject *kobj,
	struct kobj_attribute *attr, char *buf)
{
	static const char help[] =
		"Usage: echo \"add_target target_name [parameters]\" >mgmt\n"
		"       echo \"del_target target_name\" >mgmt\n"
		"%s%s"
		"%s"
		"\n"
		"where parameters are one or more "
		"param_name=value pairs separated by ';'\n\n"
		"%s%s%s%s%s%s%s%s\n";
	struct scst_tgt_template *tgtt;

	tgtt = container_of(kobj, struct scst_tgt_template, tgtt_kobj);

	return scnprintf(buf, SCST_SYSFS_BLOCK_SIZE, help,
		(tgtt->tgtt_optional_attributes != NULL) ?
			"       echo \"add_attribute <attribute> <value>\" >mgmt\n"
			"       echo \"del_attribute <attribute> <value>\" >mgmt\n" : "",
		(tgtt->tgt_optional_attributes != NULL) ?
			"       echo \"add_target_attribute target_name <attribute> <value>\" >mgmt\n"
			"       echo \"del_target_attribute target_name <attribute> <value>\" >mgmt\n" : "",
		(tgtt->mgmt_cmd_help) ? tgtt->mgmt_cmd_help : "",
		(tgtt->add_target_parameters != NULL) ?
			"The following parameters available: " : "",
		(tgtt->add_target_parameters != NULL) ?
			tgtt->add_target_parameters : "",
		(tgtt->tgtt_optional_attributes != NULL) ?
			"The following target driver attributes available: " : "",
		(tgtt->tgtt_optional_attributes != NULL) ?
			tgtt->tgtt_optional_attributes : "",
		(tgtt->tgtt_optional_attributes != NULL) ? "\n" : "",
		(tgtt->tgt_optional_attributes != NULL) ?
			"The following target attributes available: " : "",
		(tgtt->tgt_optional_attributes != NULL) ?
			tgtt->tgt_optional_attributes : "",
		(tgtt->tgt_optional_attributes != NULL) ? "\n" : "");
}

static int scst_process_tgtt_mgmt_store(char *buffer,
	struct scst_tgt_template *tgtt)
{
	int res = 0;
	char *p, *pp, *target_name;

	TRACE_ENTRY();

	TRACE_DBG("buffer %s", buffer);

	/* Check if our pointer is still alive and, if yes, grab it */
	if (scst_check_grab_tgtt_ptr(tgtt) != 0)
		goto out;

	pp = buffer;
	p = scst_get_next_lexem(&pp);

	if (strcasecmp("add_target", p) == 0) {
		target_name = scst_get_next_lexem(&pp);
		if (*target_name == '\0') {
			PRINT_ERROR("%s", "Target name required");
			res = -EINVAL;
			goto out_ungrab;
		}
		res = tgtt->add_target(target_name, pp);
	} else if (strcasecmp("del_target", p) == 0) {
		target_name = scst_get_next_lexem(&pp);
		if (*target_name == '\0') {
			PRINT_ERROR("%s", "Target name required");
			res = -EINVAL;
			goto out_ungrab;
		}

		p = scst_get_next_lexem(&pp);
		if (*p != '\0')
			goto out_syntax_err;

		res = tgtt->del_target(target_name);
	} else if (tgtt->mgmt_cmd != NULL) {
		scst_restore_token_str(p, pp);
		res = tgtt->mgmt_cmd(buffer);
	} else {
		PRINT_ERROR("Unknown action \"%s\"", p);
		res = -EINVAL;
		goto out_ungrab;
	}

out_ungrab:
	scst_ungrab_tgtt_ptr(tgtt);

out:
	TRACE_EXIT_RES(res);
	return res;

out_syntax_err:
	PRINT_ERROR("Syntax error on \"%s\"", p);
	res = -EINVAL;
	goto out_ungrab;
}

static int scst_tgtt_mgmt_store_work_fn(struct scst_sysfs_work_item *work)
{
	return scst_process_tgtt_mgmt_store(work->buf, work->tgtt);
}

static ssize_t scst_tgtt_mgmt_store(struct kobject *kobj,
	struct kobj_attribute *attr, const char *buf, size_t count)
{
	int res;
	char *buffer;
	struct scst_sysfs_work_item *work;
	struct scst_tgt_template *tgtt;

	TRACE_ENTRY();

	tgtt = container_of(kobj, struct scst_tgt_template, tgtt_kobj);

	buffer = kasprintf(GFP_KERNEL, "%.*s", (int)count, buf);
	if (buffer == NULL) {
		res = -ENOMEM;
		goto out;
	}

	res = scst_alloc_sysfs_work(scst_tgtt_mgmt_store_work_fn, false, &work);
	if (res != 0)
		goto out_free;

	work->buf = buffer;
	work->tgtt = tgtt;

	res = scst_sysfs_queue_wait_work(work);
	if (res == 0)
		res = count;

out:
	TRACE_EXIT_RES(res);
	return res;

out_free:
	kfree(buffer);
	goto out;
}

static struct kobj_attribute scst_tgtt_mgmt =
	__ATTR(mgmt, S_IRUGO | S_IWUSR, scst_tgtt_mgmt_show,
	       scst_tgtt_mgmt_store);

static ssize_t scst_tgtt_dif_capable_show(struct kobject *kobj,
	struct kobj_attribute *attr, char *buf)
{
	int pos = 0;
	struct scst_tgt_template *tgtt;

	TRACE_ENTRY();

	tgtt = container_of(kobj, struct scst_tgt_template, tgtt_kobj);

	EXTRACHECKS_BUG_ON(!tgtt->dif_supported);

	pos += scnprintf(&buf[pos], SCST_SYSFS_BLOCK_SIZE - pos,
			"dif_supported");

	if (tgtt->hw_dif_type1_supported)
		pos += scnprintf(&buf[pos], SCST_SYSFS_BLOCK_SIZE - pos,
			", hw_dif_type1_supported");

	if (tgtt->hw_dif_type2_supported)
		pos += scnprintf(&buf[pos], SCST_SYSFS_BLOCK_SIZE - pos,
			", hw_dif_type2_supported");

	if (tgtt->hw_dif_type3_supported)
		pos += scnprintf(&buf[pos], SCST_SYSFS_BLOCK_SIZE - pos,
			", hw_dif_type3_supported");

	if (tgtt->hw_dif_ip_supported)
		pos += scnprintf(&buf[pos], SCST_SYSFS_BLOCK_SIZE - pos,
			", hw_dif_ip_supported");

	if (tgtt->hw_dif_same_sg_layout_required)
		pos += scnprintf(&buf[pos], SCST_SYSFS_BLOCK_SIZE - pos,
			", hw_dif_same_sg_layout_required");

	pos += scnprintf(&buf[pos], SCST_SYSFS_BLOCK_SIZE - pos, "\n");

	if (tgtt->supported_dif_block_sizes) {
		const int *p = tgtt->supported_dif_block_sizes;
		int j;

		pos += scnprintf(&buf[pos], SCST_SYSFS_BLOCK_SIZE - pos,
			"Supported blocks: ");
		j = pos;
		while (*p != 0) {
			pos += scnprintf(&buf[pos], SCST_SYSFS_BLOCK_SIZE - pos,
				"%s%d", (j == pos) ? "" : ", ", *p);
			p++;
		}
	}

	TRACE_EXIT_RES(pos);
	return pos;
}

static struct kobj_attribute scst_tgtt_dif_capable_attr =
	__ATTR(dif_capabilities, S_IRUGO, scst_tgtt_dif_capable_show, NULL);

/*
 * Creates an attribute entry for target driver.
 */
int scst_create_tgtt_attr(struct scst_tgt_template *tgtt,
	struct kobj_attribute *attribute)
{
	int res;

	res = sysfs_create_file(&tgtt->tgtt_kobj, &attribute->attr);
	if (res != 0) {
		PRINT_ERROR("Can't add attribute %s for target driver %s",
			attribute->attr.name, tgtt->name);
		goto out;
	}

out:
	return res;
}
EXPORT_SYMBOL(scst_create_tgtt_attr);

int scst_tgtt_sysfs_create(struct scst_tgt_template *tgtt)
{
	int res = 0;

	TRACE_ENTRY();

	res = kobject_init_and_add(&tgtt->tgtt_kobj, &tgtt_ktype,
			scst_targets_kobj, tgtt->name);
	if (res != 0) {
		PRINT_ERROR("Can't add tgtt %s to sysfs", tgtt->name);
		goto out;
	}

	if (tgtt->add_target != NULL) {
		res = sysfs_create_file(&tgtt->tgtt_kobj,
				&scst_tgtt_mgmt.attr);
		if (res != 0) {
			PRINT_ERROR("Can't add mgmt attr for target driver %s",
				tgtt->name);
			goto out_del;
		}
	}

	if (tgtt->tgtt_attrs) {
		res = sysfs_create_files(&tgtt->tgtt_kobj, tgtt->tgtt_attrs);
		if (res != 0) {
			PRINT_ERROR("Can't add attributes for target "
				    "driver %s", tgtt->name);
			goto out_del;
		}
	}

	if (tgtt->dif_supported) {
		res = sysfs_create_file(&tgtt->tgtt_kobj,
				&scst_tgtt_dif_capable_attr.attr);
		if (res != 0) {
			PRINT_ERROR("Can't add attribute %s for target driver %s",
				scst_tgtt_dif_capable_attr.attr.name, tgtt->name);
			goto out;
		}
	}

#if defined(CONFIG_SCST_DEBUG) || defined(CONFIG_SCST_TRACING)
	if (tgtt->trace_flags != NULL) {
		res = sysfs_create_file(&tgtt->tgtt_kobj,
				&tgtt_trace_attr.attr);
		if (res != 0) {
			PRINT_ERROR("Can't add trace_flag for target "
				"driver %s", tgtt->name);
			goto out_del;
		}
	}
#endif

out:
	TRACE_EXIT_RES(res);
	return res;

out_del:
	scst_tgtt_sysfs_del(tgtt);
	goto out;
}

void scst_kobject_put_and_wait(struct kobject *kobj, const char *category,
			       struct completion *c
#if LINUX_VERSION_CODE >= KERNEL_VERSION(2, 6, 29) && defined(CONFIG_LOCKDEP)
			       , struct lockdep_map *dep_map
#endif
			       )
{
	char *name;

	TRACE_ENTRY();

	name = kstrdup(kobject_name(kobj), GFP_KERNEL);

	kobject_put(kobj);

#if LINUX_VERSION_CODE >= KERNEL_VERSION(2, 6, 29)
	mutex_acquire(dep_map, 0, 0, _RET_IP_);
#endif

	if (wait_for_completion_timeout(c, HZ) > 0)
		goto out_free;

	PRINT_INFO("Waiting for release of sysfs entry for %s %s (%d refs)",
		   category, name ? : "(?)",
<<<<<<< HEAD
#if LINUX_VERSION_CODE < KERNEL_VERSION(4, 11, 0)
		   atomic_read(&kobj->kref.refcount)
#else
		   atomic_read(&kobj->kref.refcount.refs)
=======
#if LINUX_VERSION_CODE >= KERNEL_VERSION(4, 11, 0)
		   kref_read(&kobj->kref)
#else
		   atomic_read(&kobj->kref.refcount)
>>>>>>> 909247cb
#endif
		   );
	wait_for_completion(c);
	PRINT_INFO("Finished waiting for release of %s %s sysfs entry",
		   category, name ? : "(?)");

out_free:
#if LINUX_VERSION_CODE >= KERNEL_VERSION(2, 6, 29)
	lock_acquired(dep_map, _RET_IP_);
	mutex_release(dep_map, 0, _RET_IP_);
#endif

	kfree(name);

	TRACE_EXIT();
	return;
}
EXPORT_SYMBOL(scst_kobject_put_and_wait);

/*
 * Must not be called under scst_mutex, due to possible deadlock with
 * sysfs ref counting in sysfs works (it is waiting for the last put, but
 * the last ref counter holder is waiting for scst_mutex)
 */
void scst_tgtt_sysfs_del(struct scst_tgt_template *tgtt)
{
	DECLARE_COMPLETION_ONSTACK(c);

	TRACE_ENTRY();

	tgtt->tgtt_kobj_release_cmpl = &c;

	kobject_del(&tgtt->tgtt_kobj);

	SCST_KOBJECT_PUT_AND_WAIT(&tgtt->tgtt_kobj, "target template", &c,
				  &scst_tgtt_dep_map);

	TRACE_EXIT();
	return;
}

/**
 ** Target directory implementation
 **/

static void scst_tgt_release(struct kobject *kobj)
{
	struct scst_tgt *tgt;

	TRACE_ENTRY();

	tgt = container_of(kobj, struct scst_tgt, tgt_kobj);
	if (tgt->tgt_kobj_release_cmpl)
		complete_all(tgt->tgt_kobj_release_cmpl);

	TRACE_EXIT();
	return;
}

static int scst_parse_add_repl_param(struct scst_acg *acg,
				     struct scst_device *dev, char *pp,
				     unsigned long *virt_lun,
				     bool *read_only)
{
	int res;
	char *e;

	*read_only = false;
	e = scst_get_next_lexem(&pp);
	res = kstrtoul(e, 0, virt_lun);
	if (res != 0) {
		PRINT_ERROR("Valid LUN required for dev %s (res %d)",
			    dev->virt_name, res);
		goto out;
	} else if (*virt_lun > SCST_MAX_LUN) {
		PRINT_ERROR("Too big LUN %ld (max %d)", *virt_lun, SCST_MAX_LUN);
		res = -EINVAL;
		goto out;
	}

	while (1) {
		unsigned long val;
		char *param = scst_get_next_token_str(&pp);
		char *p, *pp;

		if (param == NULL)
			break;

		p = scst_get_next_lexem(&param);
		if (*p == '\0') {
			PRINT_ERROR("Syntax error at %s (device %s)", param,
				    dev->virt_name);
			res = -EINVAL;
			goto out;
		}

		pp = scst_get_next_lexem(&param);
		if (*pp == '\0') {
			PRINT_ERROR("Parameter %s value missed for device %s",
				    p, dev->virt_name);
			res = -EINVAL;
			goto out;
		}

		if (scst_get_next_lexem(&param)[0] != '\0') {
			PRINT_ERROR("Too many parameter %s values (device %s)",
				    p, dev->virt_name);
			res = -EINVAL;
			goto out;
		}

		res = kstrtoul(pp, 0, &val);
		if (res != 0) {
			PRINT_ERROR("kstrtoul() for %s failed: %d "
				    "(device %s)", pp, res, dev->virt_name);
			goto out;
		}

		if (strcasecmp("read_only", p) == 0) {
			*read_only = !!val;
			TRACE_DBG("READ ONLY %d", *read_only);
		} else {
			PRINT_ERROR("Unknown parameter %s (device %s)", p,
				    dev->virt_name);
			res = -EINVAL;
			goto out;
		}
	}

	res = 0;

out:
	return res;
}

static int __scst_process_luns_mgmt_store(char *buffer,
	struct scst_tgt *tgt, struct scst_acg *acg, bool tgt_kobj)
{
	int res, action;
	bool read_only;
	char *p, *pp;
	unsigned long virt_lun;
	struct scst_acg_dev *acg_dev = NULL, *acg_dev_tmp;
	struct scst_device *d, *dev = NULL;
	enum {
		SCST_LUN_ACTION_ADD	= 1,
		SCST_LUN_ACTION_DEL	= 2,
		SCST_LUN_ACTION_REPLACE	= 3,
		SCST_LUN_ACTION_CLEAR	= 4,
	};
	bool replace_gen_ua = true;

	TRACE_ENTRY();

	TRACE_DBG("buffer %s", buffer);

	pp = buffer;
	p = scst_get_next_lexem(&pp);
	if (strcasecmp("add", p) == 0) {
		action = SCST_LUN_ACTION_ADD;
	} else if (strcasecmp("del", p) == 0) {
		action = SCST_LUN_ACTION_DEL;
	} else if (strcasecmp("replace", p) == 0) {
		action = SCST_LUN_ACTION_REPLACE;
		replace_gen_ua = true;
	} else if (strcasecmp("replace_no_ua", p) == 0) {
		action = SCST_LUN_ACTION_REPLACE;
		replace_gen_ua = false;
	} else if (strcasecmp("clear", p) == 0) {
		action = SCST_LUN_ACTION_CLEAR;
	} else {
		PRINT_ERROR("Unknown action \"%s\"", p);
		res = -EINVAL;
		goto out;
	}

	res = mutex_lock_interruptible(&scst_mutex);
	if (res != 0)
		goto out;

	/* Check if tgt and acg not already freed while we were coming here */
	if (scst_check_tgt_acg_ptrs(tgt, acg) != 0)
		goto out_unlock;

	if ((action != SCST_LUN_ACTION_CLEAR) &&
	    (action != SCST_LUN_ACTION_DEL)) {
		p = scst_get_next_lexem(&pp);
		list_for_each_entry(d, &scst_dev_list, dev_list_entry) {
			if (!strcmp(d->virt_name, p)) {
				dev = d;
				TRACE_DBG("Device %p (%s) found", dev, p);
				break;
			}
		}
		if (dev == NULL) {
			PRINT_ERROR("Device '%s' not found", p);
			res = -EINVAL;
			goto out_unlock;
		}
	}

	switch (action) {
	case SCST_LUN_ACTION_ADD:
	{
		unsigned int flags = SCST_ADD_LUN_GEN_UA;

		res = scst_parse_add_repl_param(acg, dev, pp, &virt_lun,
						&read_only);
		if (res != 0)
			goto out_unlock;

		acg_dev = NULL;
		list_for_each_entry(acg_dev_tmp, &acg->acg_dev_list,
				    acg_dev_list_entry) {
			if (acg_dev_tmp->lun == virt_lun) {
				acg_dev = acg_dev_tmp;
				break;
			}
		}

		if (acg_dev != NULL) {
			PRINT_ERROR("virt lun %ld already exists in group %s",
				    virt_lun, acg->acg_name);
			res = -EEXIST;
			goto out_unlock;
		}

		if (read_only)
			flags |= SCST_ADD_LUN_READ_ONLY;
		res = scst_acg_add_lun(acg,
			tgt_kobj ? tgt->tgt_luns_kobj : acg->luns_kobj,
			dev, virt_lun, flags, NULL);
		if (res != 0)
			goto out_unlock;
		break;
	}
	case SCST_LUN_ACTION_REPLACE:
	{
		unsigned int flags = replace_gen_ua ? SCST_REPL_LUN_GEN_UA : 0;

		res = scst_parse_add_repl_param(acg, dev, pp, &virt_lun,
						&read_only);
		if (res != 0)
			goto out_unlock;

		flags |= read_only ? SCST_ADD_LUN_READ_ONLY : 0;
		res = scst_acg_repl_lun(acg, tgt_kobj ? tgt->tgt_luns_kobj :
					acg->luns_kobj, dev, virt_lun,
					flags);
		if (res != 0)
			goto out_unlock;
		break;
	}
	case SCST_LUN_ACTION_DEL:
		p = scst_get_next_lexem(&pp);
		res = kstrtoul(p, 0, &virt_lun);
		if (res != 0)
			goto out_unlock;

		if (scst_get_next_lexem(&pp)[0] != '\0') {
			PRINT_ERROR("Too many parameters for del LUN %ld: %s",
				    virt_lun, p);
			res = -EINVAL;
			goto out_unlock;
		}

		res = scst_acg_del_lun(acg, virt_lun, true);
		if (res != 0)
			goto out_unlock;
		break;
	case SCST_LUN_ACTION_CLEAR:
		if (scst_get_next_lexem(&pp)[0] != '\0') {
			PRINT_ERROR("Too many parameters for clear: %s", p);
			res = -EINVAL;
			goto out_unlock;
		}
		PRINT_INFO("Removed all devices from group %s",
			acg->acg_name);
		list_for_each_entry_safe(acg_dev, acg_dev_tmp,
					 &acg->acg_dev_list,
					 acg_dev_list_entry) {
			res = scst_acg_del_lun(acg, acg_dev->lun,
				list_is_last(&acg_dev->acg_dev_list_entry,
					     &acg->acg_dev_list));
			if (res != 0)
				goto out_unlock;
		}
		break;
	}

	res = 0;

out_unlock:
	mutex_unlock(&scst_mutex);

out:
	TRACE_EXIT_RES(res);
	return res;
}

static int scst_luns_mgmt_store_work_fn(struct scst_sysfs_work_item *work)
{
	return __scst_process_luns_mgmt_store(work->buf, work->tgt, work->acg,
			work->is_tgt_kobj);
}

static ssize_t __scst_acg_mgmt_store(struct scst_acg *acg,
	const char *buf, size_t count, bool is_tgt_kobj,
	int (*sysfs_work_fn)(struct scst_sysfs_work_item *))
{
	int res;
	char *buffer;
	struct scst_sysfs_work_item *work;

	TRACE_ENTRY();

	buffer = kasprintf(GFP_KERNEL, "%.*s", (int)count, buf);
	if (buffer == NULL) {
		res = -ENOMEM;
		goto out;
	}

	res = scst_alloc_sysfs_work(sysfs_work_fn, false, &work);
	if (res != 0)
		goto out_free;

	work->buf = buffer;
	work->tgt = acg->tgt;
	work->acg = acg;
	work->is_tgt_kobj = is_tgt_kobj;

	res = scst_sysfs_queue_wait_work(work);
	if (res == 0)
		res = count;

out:
	TRACE_EXIT_RES(res);
	return res;

out_free:
	kfree(buffer);
	goto out;
}

static ssize_t __scst_luns_mgmt_store(struct scst_acg *acg,
	bool tgt_kobj, const char *buf, size_t count)
{
	return __scst_acg_mgmt_store(acg, buf, count, tgt_kobj,
			scst_luns_mgmt_store_work_fn);
}

static ssize_t scst_luns_mgmt_show(struct kobject *kobj,
				   struct kobj_attribute *attr,
				   char *buf)
{
	static const char help[] =
		"Usage: echo \"add H:C:I:L lun [parameters]\" >mgmt\n"
		"       echo \"add VNAME lun [parameters]\" >mgmt\n"
		"       echo \"del lun\" >mgmt\n"
		"       echo \"replace H:C:I:L lun [parameters]\" >mgmt\n"
		"       echo \"replace VNAME lun [parameters]\" >mgmt\n"
		"       echo \"replace_no_ua H:C:I:L lun [parameters]\" >mgmt\n"
		"       echo \"replace_no_ua VNAME lun [parameters]\" >mgmt\n"
		"       echo \"clear\" >mgmt\n"
		"\n"
		"where parameters are one or more "
		"param_name=value pairs separated by ';'\n"
		"\nThe following parameters available: read_only.\n";

	return sprintf(buf, "%s", help);
}

static ssize_t scst_luns_mgmt_store(struct kobject *kobj,
				    struct kobj_attribute *attr,
				    const char *buf, size_t count)
{
	int res;
	struct scst_acg *acg;
	struct scst_tgt *tgt;

	tgt = container_of(kobj->parent, struct scst_tgt, tgt_kobj);
	acg = tgt->default_acg;

	res = __scst_luns_mgmt_store(acg, true, buf, count);

	TRACE_EXIT_RES(res);
	return res;
}

static struct kobj_attribute scst_luns_mgmt =
	__ATTR(mgmt, S_IRUGO | S_IWUSR, scst_luns_mgmt_show,
	       scst_luns_mgmt_store);

static ssize_t __scst_acg_addr_method_show(struct scst_acg *acg, char *buf)
{
	int res;

	switch (acg->addr_method) {
	case SCST_LUN_ADDR_METHOD_FLAT:
		res = sprintf(buf, "FLAT\n");
		break;
	case SCST_LUN_ADDR_METHOD_PERIPHERAL:
		res = sprintf(buf, "PERIPHERAL\n");
		break;
	case SCST_LUN_ADDR_METHOD_LUN:
		res = sprintf(buf, "LUN\n");
		break;
	default:
		res = sprintf(buf, "UNKNOWN\n");
		break;
	}

	if (acg->addr_method != acg->tgt->tgtt->preferred_addr_method)
		res += sprintf(&buf[res], "%s\n", SCST_SYSFS_KEY_MARK);

	return res;
}

static ssize_t __scst_acg_addr_method_store(struct scst_acg *acg,
	const char *buf, size_t count)
{
	int res = count;

	if (strncasecmp(buf, "FLAT", min_t(int, 4, count)) == 0)
		acg->addr_method = SCST_LUN_ADDR_METHOD_FLAT;
	else if (strncasecmp(buf, "PERIPHERAL", min_t(int, 10, count)) == 0)
		acg->addr_method = SCST_LUN_ADDR_METHOD_PERIPHERAL;
	else if (strncasecmp(buf, "LUN", min_t(int, 3, count)) == 0)
		acg->addr_method = SCST_LUN_ADDR_METHOD_LUN;
	else {
		PRINT_ERROR("Unknown address method %s", buf);
		res = -EINVAL;
	}

	TRACE_DBG("acg %p, addr_method %d", acg, acg->addr_method);

	return res;
}

static ssize_t scst_tgt_addr_method_show(struct kobject *kobj,
	struct kobj_attribute *attr, char *buf)
{
	struct scst_acg *acg;
	struct scst_tgt *tgt;

	tgt = container_of(kobj, struct scst_tgt, tgt_kobj);
	acg = tgt->default_acg;

	return __scst_acg_addr_method_show(acg, buf);
}

static ssize_t scst_tgt_addr_method_store(struct kobject *kobj,
	struct kobj_attribute *attr, const char *buf, size_t count)
{
	int res;
	struct scst_acg *acg;
	struct scst_tgt *tgt;

	tgt = container_of(kobj, struct scst_tgt, tgt_kobj);
	acg = tgt->default_acg;

	res = __scst_acg_addr_method_store(acg, buf, count);

	TRACE_EXIT_RES(res);
	return res;
}

static struct kobj_attribute scst_tgt_addr_method =
	__ATTR(addr_method, S_IRUGO | S_IWUSR, scst_tgt_addr_method_show,
	       scst_tgt_addr_method_store);

static ssize_t __scst_acg_io_grouping_type_show(struct scst_acg *acg, char *buf)
{
	int res;

	switch (acg->acg_io_grouping_type) {
	case SCST_IO_GROUPING_AUTO:
		res = sprintf(buf, "%s\n", SCST_IO_GROUPING_AUTO_STR);
		break;
	case SCST_IO_GROUPING_THIS_GROUP_ONLY:
		res = sprintf(buf, "%s\n%s\n",
			SCST_IO_GROUPING_THIS_GROUP_ONLY_STR,
			SCST_SYSFS_KEY_MARK);
		break;
	case SCST_IO_GROUPING_NEVER:
		res = sprintf(buf, "%s\n%s\n", SCST_IO_GROUPING_NEVER_STR,
			SCST_SYSFS_KEY_MARK);
		break;
	default:
		res = sprintf(buf, "%d\n%s\n", acg->acg_io_grouping_type,
			SCST_SYSFS_KEY_MARK);
		break;
	}

	return res;
}

static int __scst_acg_process_io_grouping_type_store(struct scst_tgt *tgt,
	struct scst_acg *acg, int io_grouping_type)
{
	int res = 0;
	struct scst_acg_dev *acg_dev;

	TRACE_DBG("tgt %p, acg %p, io_grouping_type %d", tgt, acg,
		io_grouping_type);

	res = scst_suspend_activity(SCST_SUSPEND_TIMEOUT_USER);
	if (res != 0)
		goto out;

	res = mutex_lock_interruptible(&scst_mutex);
	if (res != 0)
		goto out_resume;

	/* Check if tgt and acg not already freed while we were coming here */
	if (scst_check_tgt_acg_ptrs(tgt, acg) != 0)
		goto out_unlock;

	acg->acg_io_grouping_type = io_grouping_type;

	list_for_each_entry(acg_dev, &acg->acg_dev_list, acg_dev_list_entry) {
		int rc;

		scst_stop_dev_threads(acg_dev->dev);

		rc = scst_create_dev_threads(acg_dev->dev);
		if (rc != 0)
			res = rc;
	}

out_unlock:
	mutex_unlock(&scst_mutex);

out_resume:
	scst_resume_activity();

out:
	return res;
}

static int __scst_acg_io_grouping_type_store_work_fn(struct scst_sysfs_work_item *work)
{
	return __scst_acg_process_io_grouping_type_store(work->tgt, work->acg,
			work->io_grouping_type);
}

static ssize_t __scst_acg_io_grouping_type_store(struct scst_acg *acg,
	const char *buf, size_t count)
{
	int res = 0;
	int prev = acg->acg_io_grouping_type;
	long io_grouping_type;
	struct scst_sysfs_work_item *work;

	if (strncasecmp(buf, SCST_IO_GROUPING_AUTO_STR,
			min_t(int, strlen(SCST_IO_GROUPING_AUTO_STR), count)) == 0)
		io_grouping_type = SCST_IO_GROUPING_AUTO;
	else if (strncasecmp(buf, SCST_IO_GROUPING_THIS_GROUP_ONLY_STR,
			min_t(int, strlen(SCST_IO_GROUPING_THIS_GROUP_ONLY_STR), count)) == 0)
		io_grouping_type = SCST_IO_GROUPING_THIS_GROUP_ONLY;
	else if (strncasecmp(buf, SCST_IO_GROUPING_NEVER_STR,
			min_t(int, strlen(SCST_IO_GROUPING_NEVER_STR), count)) == 0)
		io_grouping_type = SCST_IO_GROUPING_NEVER;
	else {
		res = kstrtol(buf, 0, &io_grouping_type);
		if ((res != 0) || (io_grouping_type <= 0)) {
			PRINT_ERROR("Unknown or not allowed I/O grouping type "
				"%s", buf);
			res = -EINVAL;
			goto out;
		}
	}

	if (prev == io_grouping_type)
		goto out;

	res = scst_alloc_sysfs_work(__scst_acg_io_grouping_type_store_work_fn,
					false, &work);
	if (res != 0)
		goto out;

	work->tgt = acg->tgt;
	work->acg = acg;
	work->io_grouping_type = io_grouping_type;

	res = scst_sysfs_queue_wait_work(work);

out:
	return res;
}

static ssize_t scst_tgt_io_grouping_type_show(struct kobject *kobj,
	struct kobj_attribute *attr, char *buf)
{
	struct scst_acg *acg;
	struct scst_tgt *tgt;

	tgt = container_of(kobj, struct scst_tgt, tgt_kobj);
	acg = tgt->default_acg;

	return __scst_acg_io_grouping_type_show(acg, buf);
}

static ssize_t scst_tgt_io_grouping_type_store(struct kobject *kobj,
	struct kobj_attribute *attr, const char *buf, size_t count)
{
	int res;
	struct scst_acg *acg;
	struct scst_tgt *tgt;

	tgt = container_of(kobj, struct scst_tgt, tgt_kobj);
	acg = tgt->default_acg;

	res = __scst_acg_io_grouping_type_store(acg, buf, count);
	if (res != 0)
		goto out;

	res = count;

out:
	TRACE_EXIT_RES(res);
	return res;
}

static struct kobj_attribute scst_tgt_io_grouping_type =
	__ATTR(io_grouping_type, S_IRUGO | S_IWUSR,
	       scst_tgt_io_grouping_type_show,
	       scst_tgt_io_grouping_type_store);

static ssize_t __scst_acg_black_hole_show(struct scst_acg *acg, char *buf)
{
	int res, t = acg->acg_black_hole_type;

	res = sprintf(buf, "%d\n", t);

	return res;
}

static ssize_t __scst_acg_black_hole_store(struct scst_acg *acg,
	const char *buf, size_t count)
{
	int res = 0;
	int prev, t;
	struct scst_session *sess;

	prev = acg->acg_black_hole_type;

	if ((buf == NULL) || (count == 0)) {
		res = 0;
		goto out;
	}

	mutex_lock(&scst_mutex);

	BUILD_BUG_ON((SCST_ACG_BLACK_HOLE_NONE != 0) ||
		     (SCST_ACG_BLACK_HOLE_CMD != 1) ||
		     (SCST_ACG_BLACK_HOLE_ALL != 2) ||
		     (SCST_ACG_BLACK_HOLE_DATA_CMD != 3) ||
		     (SCST_ACG_BLACK_HOLE_DATA_MCMD != 4));
	switch (buf[0]) {
	case '0':
		acg->acg_black_hole_type = SCST_ACG_BLACK_HOLE_NONE;
		break;
	case '1':
		acg->acg_black_hole_type = SCST_ACG_BLACK_HOLE_CMD;
		break;
	case '2':
		acg->acg_black_hole_type = SCST_ACG_BLACK_HOLE_ALL;
		break;
	case '3':
		acg->acg_black_hole_type = SCST_ACG_BLACK_HOLE_DATA_CMD;
		break;
	case '4':
		acg->acg_black_hole_type = SCST_ACG_BLACK_HOLE_DATA_MCMD;
		break;
	default:
		PRINT_ERROR("%s: Requested action not understood: %s",
		       __func__, buf);
		res = -EINVAL;
		goto out_unlock;
	}

	t = acg->acg_black_hole_type;

	if (prev == t)
		goto out_unlock;

	list_for_each_entry(sess, &acg->acg_sess_list, acg_sess_list_entry) {
		int i;

		rcu_read_lock();
		for (i = 0; i < SESS_TGT_DEV_LIST_HASH_SIZE; i++) {
			struct list_head *head = &sess->sess_tgt_dev_list[i];
			struct scst_tgt_dev *tgt_dev;

			list_for_each_entry_rcu(tgt_dev, head,
						sess_tgt_dev_list_entry) {
				if (t != SCST_ACG_BLACK_HOLE_NONE)
					set_bit(SCST_TGT_DEV_BLACK_HOLE, &tgt_dev->tgt_dev_flags);
				else
					clear_bit(SCST_TGT_DEV_BLACK_HOLE, &tgt_dev->tgt_dev_flags);
			}
		}
		rcu_read_unlock();
	}

	PRINT_INFO("Black hole set to %d for ACG %s", t, acg->acg_name);

out_unlock:
	mutex_unlock(&scst_mutex);

out:
	return res;
}

static ssize_t scst_tgt_black_hole_show(struct kobject *kobj,
	struct kobj_attribute *attr, char *buf)
{
	struct scst_acg *acg;
	struct scst_tgt *tgt;

	tgt = container_of(kobj, struct scst_tgt, tgt_kobj);
	acg = tgt->default_acg;

	return __scst_acg_black_hole_show(acg, buf);
}

static ssize_t scst_tgt_black_hole_store(struct kobject *kobj,
	struct kobj_attribute *attr, const char *buf, size_t count)
{
	int res;
	struct scst_acg *acg;
	struct scst_tgt *tgt;

	tgt = container_of(kobj, struct scst_tgt, tgt_kobj);
	acg = tgt->default_acg;

	res = __scst_acg_black_hole_store(acg, buf, count);
	if (res != 0)
		goto out;

	res = count;

out:
	TRACE_EXIT_RES(res);
	return res;
}

static struct kobj_attribute scst_tgt_black_hole =
	__ATTR(black_hole, S_IRUGO | S_IWUSR,
	       scst_tgt_black_hole_show, scst_tgt_black_hole_store);

static ssize_t __scst_acg_cpu_mask_show(struct scst_acg *acg, char *buf)
{
	int res;

#if LINUX_VERSION_CODE < KERNEL_VERSION(2, 6, 28)
	res = cpumask_scnprintf(buf, SCST_SYSFS_BLOCK_SIZE,
		acg->acg_cpu_mask);
#elif LINUX_VERSION_CODE < KERNEL_VERSION(4, 0, 0)
	res = cpumask_scnprintf(buf, SCST_SYSFS_BLOCK_SIZE,
		&acg->acg_cpu_mask);
#else
	res = scnprintf(buf, SCST_SYSFS_BLOCK_SIZE, "%*pb",
			cpumask_pr_args(&acg->acg_cpu_mask));
#endif
	if (!cpumask_equal(&acg->acg_cpu_mask, &default_cpu_mask))
		res += sprintf(&buf[res], "\n%s\n", SCST_SYSFS_KEY_MARK);

	return res;
}

static int __scst_acg_process_cpu_mask_store(struct scst_tgt *tgt,
	struct scst_acg *acg, cpumask_t *cpu_mask)
{
	int res = 0;
	struct scst_session *sess;

	TRACE_DBG("tgt %p, acg %p", tgt, acg);

	res = mutex_lock_interruptible(&scst_mutex);
	if (res != 0)
		goto out;

	/* Check if tgt and acg not already freed while we were coming here */
	if (scst_check_tgt_acg_ptrs(tgt, acg) != 0)
		goto out_unlock;

	cpumask_copy(&acg->acg_cpu_mask, cpu_mask);

	list_for_each_entry(sess, &acg->acg_sess_list, acg_sess_list_entry) {
		int i;

		rcu_read_lock();
		for (i = 0; i < SESS_TGT_DEV_LIST_HASH_SIZE; i++) {
			struct scst_tgt_dev *tgt_dev;
			struct list_head *head = &sess->sess_tgt_dev_list[i];

			list_for_each_entry_rcu(tgt_dev, head,
						sess_tgt_dev_list_entry) {
				int rc;

				if (tgt_dev->active_cmd_threads != &tgt_dev->tgt_dev_cmd_threads)
					continue;
				rc = scst_set_thr_cpu_mask(tgt_dev->active_cmd_threads, cpu_mask);
				if (rc != 0)
					PRINT_ERROR("Setting CPU affinity"
						    " failed: %d", rc);
			}
		}
		rcu_read_unlock();

		if (tgt->tgtt->report_aen != NULL) {
			struct scst_aen *aen;
			int rc;

			aen = scst_alloc_aen(sess, 0);
			if (aen == NULL) {
				PRINT_ERROR("Unable to notify target driver %s "
					"about cpu_mask change", tgt->tgt_name);
				continue;
			}

			aen->event_fn = SCST_AEN_CPU_MASK_CHANGED;

			TRACE_DBG("Calling target's %s report_aen(%p)",
				tgt->tgtt->name, aen);
			rc = tgt->tgtt->report_aen(aen);
			TRACE_DBG("Target's %s report_aen(%p) returned %d",
				tgt->tgtt->name, aen, rc);
			if (rc != SCST_AEN_RES_SUCCESS)
				scst_free_aen(aen);
		}
	}


out_unlock:
	mutex_unlock(&scst_mutex);

out:
	return res;
}

static int __scst_acg_cpu_mask_store_work_fn(struct scst_sysfs_work_item *work)
{
	return __scst_acg_process_cpu_mask_store(work->tgt, work->acg,
			&work->cpu_mask);
}

static ssize_t __scst_acg_cpu_mask_store(struct scst_acg *acg,
	const char *buf, size_t count)
{
	int res;
	struct scst_sysfs_work_item *work;

	/* cpumask might be too big for stack */

	res = scst_alloc_sysfs_work(__scst_acg_cpu_mask_store_work_fn,
					false, &work);
	if (res != 0)
		goto out;

	/*
	 * We can't use cpumask_parse_user() here, because it expects
	 * buffer in the user space.
	 */
	res = __bitmap_parse(buf, count, 0, cpumask_bits(&work->cpu_mask),
				nr_cpumask_bits);
	if (res != 0) {
		PRINT_ERROR("__bitmap_parse() failed: %d", res);
		goto out_release;
	}

	if (cpumask_equal(&acg->acg_cpu_mask, &work->cpu_mask))
		goto out;

	work->tgt = acg->tgt;
	work->acg = acg;

	res = scst_sysfs_queue_wait_work(work);

out:
	return res;

out_release:
	scst_sysfs_work_release(&work->sysfs_work_kref);
	goto out;
}

static ssize_t scst_tgt_cpu_mask_show(struct kobject *kobj,
	struct kobj_attribute *attr, char *buf)
{
	struct scst_acg *acg;
	struct scst_tgt *tgt;

	tgt = container_of(kobj, struct scst_tgt, tgt_kobj);
	acg = tgt->default_acg;

	return __scst_acg_cpu_mask_show(acg, buf);
}

static ssize_t scst_tgt_cpu_mask_store(struct kobject *kobj,
	struct kobj_attribute *attr, const char *buf, size_t count)
{
	int res;
	struct scst_acg *acg;
	struct scst_tgt *tgt;

	tgt = container_of(kobj, struct scst_tgt, tgt_kobj);
	acg = tgt->default_acg;

	res = __scst_acg_cpu_mask_store(acg, buf, count);
	if (res != 0)
		goto out;

	res = count;

out:
	TRACE_EXIT_RES(res);
	return res;
}

static struct kobj_attribute scst_tgt_cpu_mask =
	__ATTR(cpu_mask, S_IRUGO | S_IWUSR,
	       scst_tgt_cpu_mask_show,
	       scst_tgt_cpu_mask_store);

static ssize_t scst_ini_group_mgmt_show(struct kobject *kobj,
	struct kobj_attribute *attr, char *buf)
{
	static const char help[] =
		"Usage: echo \"create GROUP_NAME\" >mgmt\n"
		"       echo \"del GROUP_NAME\" >mgmt\n";

	return sprintf(buf, "%s", help);
}

static int scst_process_ini_group_mgmt_store(char *buffer,
	struct scst_tgt *tgt)
{
	int res, action;
	char *p, *pp;
	struct scst_acg *acg;
	enum {
		SCST_INI_GROUP_ACTION_CREATE = 1,
		SCST_INI_GROUP_ACTION_DEL    = 2,
	};

	TRACE_ENTRY();

	TRACE_DBG("tgt %p, buffer %s", tgt, buffer);

	pp = buffer;
	p = scst_get_next_lexem(&pp);
	if (strcasecmp("create", p) == 0) {
		action = SCST_INI_GROUP_ACTION_CREATE;
	} else if (strcasecmp("del", p) == 0) {
		action = SCST_INI_GROUP_ACTION_DEL;
	} else {
		PRINT_ERROR("Unknown action \"%s\"", p);
		res = -EINVAL;
		goto out;
	}

	res = scst_suspend_activity(SCST_SUSPEND_TIMEOUT_USER);
	if (res != 0)
		goto out;

	res = mutex_lock_interruptible(&scst_mutex);
	if (res != 0)
		goto out_resume;

	/* Check if our pointer is still alive */
	if (scst_check_tgt_acg_ptrs(tgt, NULL) != 0)
		goto out_unlock;

	p = scst_get_next_lexem(&pp);
	if (p[0] == '\0') {
		PRINT_ERROR("%s", "Group name required");
		res = -EINVAL;
		goto out_unlock;
	}

	acg = scst_tgt_find_acg(tgt, p);

	switch (action) {
	case SCST_INI_GROUP_ACTION_CREATE:
		TRACE_DBG("Creating group '%s'", p);
		if (acg != NULL) {
			PRINT_ERROR("acg name %s exist", p);
			res = -EEXIST;
			goto out_unlock;
		}
		res = scst_alloc_add_acg(tgt, p, true, &acg);
		if (res != 0)
			goto out_unlock;
		break;
	case SCST_INI_GROUP_ACTION_DEL:
		TRACE_DBG("Deleting group '%s'", p);
		if (acg == NULL) {
			PRINT_ERROR("Group %s not found", p);
			res = -EINVAL;
			goto out_unlock;
		}
		res = scst_del_free_acg(acg, scst_forcibly_close_sessions);
		if (res) {
			if (scst_forcibly_close_sessions)
				PRINT_ERROR("Removing group %s failed",
					    acg->acg_name);
			else
				PRINT_ERROR("Group %s is not empty",
					    acg->acg_name);
			goto out_unlock;
		}
		break;
	}

	res = 0;

out_unlock:
	mutex_unlock(&scst_mutex);

out_resume:
	scst_resume_activity();

out:
	TRACE_EXIT_RES(res);
	return res;
}

static int scst_ini_group_mgmt_store_work_fn(struct scst_sysfs_work_item *work)
{
	return scst_process_ini_group_mgmt_store(work->buf, work->tgt);
}

static ssize_t scst_ini_group_mgmt_store(struct kobject *kobj,
	struct kobj_attribute *attr, const char *buf, size_t count)
{
	int res;
	char *buffer;
	struct scst_tgt *tgt;
	struct scst_sysfs_work_item *work;

	TRACE_ENTRY();

	tgt = container_of(kobj->parent, struct scst_tgt, tgt_kobj);

	buffer = kasprintf(GFP_KERNEL, "%.*s", (int)count, buf);
	if (buffer == NULL) {
		res = -ENOMEM;
		goto out;
	}

	res = scst_alloc_sysfs_work(scst_ini_group_mgmt_store_work_fn, false,
					&work);
	if (res != 0)
		goto out_free;

	work->buf = buffer;
	work->tgt = tgt;

	res = scst_sysfs_queue_wait_work(work);
	if (res == 0)
		res = count;

out:
	TRACE_EXIT_RES(res);
	return res;

out_free:
	kfree(buffer);
	goto out;
}

static struct kobj_attribute scst_ini_group_mgmt =
	__ATTR(mgmt, S_IRUGO | S_IWUSR, scst_ini_group_mgmt_show,
	       scst_ini_group_mgmt_store);

static ssize_t scst_tgt_enable_show(struct kobject *kobj,
	struct kobj_attribute *attr, char *buf)
{
	struct scst_tgt *tgt;
	int res;
	bool enabled;

	TRACE_ENTRY();

	tgt = container_of(kobj, struct scst_tgt, tgt_kobj);

	enabled = tgt->tgtt->is_target_enabled(tgt);

	res = sprintf(buf, "%d\n", enabled ? 1 : 0);

	TRACE_EXIT_RES(res);
	return res;
}

static int scst_process_tgt_enable_store(struct scst_tgt *tgt, bool enable)
{
	int res;

	TRACE_ENTRY();

	/* Tgt protected by kobject reference */

	TRACE_DBG("tgt %s, enable %d", tgt->tgt_name, enable);

	if (enable) {
		if (tgt->rel_tgt_id == 0) {
			res = gen_relative_target_port_id(&tgt->rel_tgt_id);
			if (res != 0)
				goto out_put;
			PRINT_INFO("Using autogenerated relative target id %d "
				"for target %s", tgt->rel_tgt_id, tgt->tgt_name);
		} else {
			if (!scst_is_relative_target_port_id_unique(
					    tgt->rel_tgt_id, tgt)) {
				PRINT_ERROR("Relative target id %d is not "
					"unique", tgt->rel_tgt_id);
				res = -EBADSLT;
				goto out_put;
			}
		}
	}

	res = tgt->tgtt->enable_target(tgt, enable);

out_put:
	kobject_put(&tgt->tgt_kobj);

	TRACE_EXIT_RES(res);
	return res;
}

static int scst_tgt_enable_store_work_fn(struct scst_sysfs_work_item *work)
{
	return scst_process_tgt_enable_store(work->tgt, work->enable);
}

static ssize_t scst_tgt_enable_store(struct kobject *kobj,
	struct kobj_attribute *attr, const char *buf, size_t count)
{
	int res;
	struct scst_tgt *tgt;
	bool enable;
	struct scst_sysfs_work_item *work;

	TRACE_ENTRY();

	if (buf == NULL) {
		PRINT_ERROR("%s: NULL buffer?", __func__);
		res = -EINVAL;
		goto out;
	}

	tgt = container_of(kobj, struct scst_tgt, tgt_kobj);

	switch (buf[0]) {
	case '0':
		enable = false;
		break;
	case '1':
		enable = true;
		break;
	default:
		PRINT_ERROR("%s: Requested action not understood: %s",
		       __func__, buf);
		res = -EINVAL;
		goto out;
	}

	res = scst_alloc_sysfs_work(scst_tgt_enable_store_work_fn, false,
					&work);
	if (res != 0)
		goto out;

	work->tgt = tgt;
	work->enable = enable;

	SCST_SET_DEP_MAP(work, &scst_tgt_dep_map);
	kobject_get(&tgt->tgt_kobj);

	res = scst_sysfs_queue_wait_work(work);
	if (res == 0)
		res = count;

out:
	TRACE_EXIT_RES(res);
	return res;
}

static struct kobj_attribute tgt_enable_attr =
	__ATTR(enabled, S_IRUGO | S_IWUSR,
	       scst_tgt_enable_show, scst_tgt_enable_store);

static ssize_t scst_rel_tgt_id_show(struct kobject *kobj,
	struct kobj_attribute *attr, char *buf)
{
	struct scst_tgt *tgt;
	int res;

	TRACE_ENTRY();

	tgt = container_of(kobj, struct scst_tgt, tgt_kobj);

	res = sprintf(buf, "%d\n%s", tgt->rel_tgt_id,
		(tgt->rel_tgt_id != 0) ? SCST_SYSFS_KEY_MARK "\n" : "");

	TRACE_EXIT_RES(res);
	return res;
}

static int scst_process_rel_tgt_id_store(struct scst_sysfs_work_item *work)
{
	int res = 0;
	struct scst_tgt *tgt = work->tgt_r;
	unsigned long rel_tgt_id = work->rel_tgt_id;
	bool enabled;

	TRACE_ENTRY();

	/* tgt protected by kobject_get() */

	TRACE_DBG("Trying to set relative target port id %d",
		(uint16_t)rel_tgt_id);

	if (tgt->tgtt->is_target_enabled != NULL)
		enabled = tgt->tgtt->is_target_enabled(tgt);
	else
		enabled = true;

	if (enabled && rel_tgt_id != tgt->rel_tgt_id) {
		if (!scst_is_relative_target_port_id_unique(rel_tgt_id, tgt)) {
			PRINT_ERROR("Relative port id %d is not unique",
				(uint16_t)rel_tgt_id);
			res = -EBADSLT;
			goto out_put;
		}
	}

	if (rel_tgt_id < SCST_MIN_REL_TGT_ID ||
	    rel_tgt_id > SCST_MAX_REL_TGT_ID) {
		if ((rel_tgt_id == 0) && !enabled)
			goto set;

		PRINT_ERROR("Invalid relative port id %d",
			(uint16_t)rel_tgt_id);
		res = -EINVAL;
		goto out_put;
	}

set:
	tgt->rel_tgt_id = (uint16_t)rel_tgt_id;

out_put:
	kobject_put(&tgt->tgt_kobj);

	TRACE_EXIT_RES(res);
	return res;
}

static ssize_t scst_rel_tgt_id_store(struct kobject *kobj,
	struct kobj_attribute *attr, const char *buf, size_t count)
{
	int res = 0;
	struct scst_tgt *tgt;
	unsigned long rel_tgt_id;
	struct scst_sysfs_work_item *work;

	TRACE_ENTRY();

	if (buf == NULL)
		goto out;

	tgt = container_of(kobj, struct scst_tgt, tgt_kobj);

	res = kstrtoul(buf, 0, &rel_tgt_id);
	if (res != 0) {
		PRINT_ERROR("%s", "Wrong rel_tgt_id");
		res = -EINVAL;
		goto out;
	}

	res = scst_alloc_sysfs_work(scst_process_rel_tgt_id_store, false,
					&work);
	if (res != 0)
		goto out;

	work->tgt_r = tgt;
	work->rel_tgt_id = rel_tgt_id;

	SCST_SET_DEP_MAP(work, &scst_tgt_dep_map);
	kobject_get(&tgt->tgt_kobj);

	res = scst_sysfs_queue_wait_work(work);
	if (res == 0)
		res = count;

out:
	TRACE_EXIT_RES(res);
	return res;
}

static struct kobj_attribute scst_rel_tgt_id =
	__ATTR(rel_tgt_id, S_IRUGO | S_IWUSR, scst_rel_tgt_id_show,
	       scst_rel_tgt_id_store);

static ssize_t scst_tgt_forwarding_show(struct kobject *kobj,
	struct kobj_attribute *attr, char *buf)
{
	struct scst_tgt *tgt;
	int res;

	TRACE_ENTRY();

	tgt = container_of(kobj, struct scst_tgt, tgt_kobj);

	res = sprintf(buf, "%d\n%s", tgt->tgt_forwarding,
			tgt->tgt_forwarding ? SCST_SYSFS_KEY_MARK "\n" : "");

	TRACE_EXIT_RES(res);
	return res;
}

static ssize_t scst_tgt_forwarding_store(struct kobject *kobj,
	struct kobj_attribute *attr, const char *buf, size_t count)
{
	int res = 0;
	struct scst_tgt *tgt;
	struct scst_session *sess;
	int old;

	TRACE_ENTRY();

	if ((buf == NULL) || (count == 0)) {
		res = 0;
		goto out;
	}

	tgt = container_of(kobj, struct scst_tgt, tgt_kobj);

	mutex_lock(&scst_mutex);

	old = tgt->tgt_forwarding;

	switch (buf[0]) {
	case '0':
		tgt->tgt_forwarding = 0;
		break;
	case '1':
		tgt->tgt_forwarding = 1;
		break;
	default:
		PRINT_ERROR("%s: Requested action not understood: %s",
		       __func__, buf);
		res = -EINVAL;
		goto out_unlock;
	}

	if (tgt->tgt_forwarding == old)
		goto out_unlock;

	list_for_each_entry(sess, &tgt->sess_list, sess_list_entry) {
		int i;

		for (i = 0; i < SESS_TGT_DEV_LIST_HASH_SIZE; i++) {
			struct list_head *head = &sess->sess_tgt_dev_list[i];
			struct scst_tgt_dev *tgt_dev;

			list_for_each_entry(tgt_dev, head, sess_tgt_dev_list_entry) {
				if (tgt->tgt_forwarding)
					set_bit(SCST_TGT_DEV_FORWARDING, &tgt_dev->tgt_dev_flags);
				else
					clear_bit(SCST_TGT_DEV_FORWARDING, &tgt_dev->tgt_dev_flags);
			}
		}
	}

	if (tgt->tgt_forwarding)
		PRINT_INFO("Set target %s as forwarding", tgt->tgt_name);
	else
		PRINT_INFO("Clear target %s as forwarding", tgt->tgt_name);

out_unlock:
	mutex_unlock(&scst_mutex);

	if (res == 0)
		res = count;

out:
	TRACE_EXIT_RES(res);
	return res;
}

static struct kobj_attribute scst_tgt_forwarding =
	__ATTR(forwarding, S_IRUGO | S_IWUSR, scst_tgt_forwarding_show,
	       scst_tgt_forwarding_store);

static ssize_t scst_tgt_comment_show(struct kobject *kobj,
	struct kobj_attribute *attr, char *buf)
{
	struct scst_tgt *tgt;
	int res;

	TRACE_ENTRY();

	tgt = container_of(kobj, struct scst_tgt, tgt_kobj);

	if (tgt->tgt_comment != NULL)
		res = sprintf(buf, "%s\n%s", tgt->tgt_comment,
			SCST_SYSFS_KEY_MARK "\n");
	else
		res = 0;

	TRACE_EXIT_RES(res);
	return res;
}

static ssize_t scst_tgt_comment_store(struct kobject *kobj,
	struct kobj_attribute *attr, const char *buf, size_t count)
{
	int res;
	struct scst_tgt *tgt;
	char *p;
	int len;

	TRACE_ENTRY();

	if ((buf == NULL) || (count == 0)) {
		res = 0;
		goto out;
	}

	tgt = container_of(kobj, struct scst_tgt, tgt_kobj);

	len = strnlen(buf, count);
	if (buf[count-1] == '\n')
		len--;

	if (len == 0) {
		kfree(tgt->tgt_comment);
		tgt->tgt_comment = NULL;
		goto out_done;
	}

	p = kmalloc(len+1, GFP_KERNEL);
	if (p == NULL) {
		PRINT_ERROR("Unable to alloc tgt_comment string (len %d)",
			len+1);
		res = -ENOMEM;
		goto out;
	}

	memcpy(p, buf, len);
	p[len] = '\0';

	kfree(tgt->tgt_comment);

	tgt->tgt_comment = p;

out_done:
	res = count;

out:
	TRACE_EXIT_RES(res);
	return res;
}

static struct kobj_attribute scst_tgt_comment =
	__ATTR(comment, S_IRUGO | S_IWUSR, scst_tgt_comment_show,
	       scst_tgt_comment_store);
/*
 * Creates an attribute entry for one target. Allows for target driver to
 * create an attribute that is not for every target.
 */
int scst_create_tgt_attr(struct scst_tgt *tgt, struct kobj_attribute *attribute)
{
	int res;

	res = sysfs_create_file(&tgt->tgt_kobj, &attribute->attr);
	if (res != 0) {
		PRINT_ERROR("Can't add attribute %s for tgt %s",
			attribute->attr.name, tgt->tgt_name);
		goto out;
	}

out:
	return res;
}
EXPORT_SYMBOL(scst_create_tgt_attr);

static ssize_t scst_tgt_dif_capable_show(struct kobject *kobj,
	struct kobj_attribute *attr, char *buf)
{
	int pos = 0;
	struct scst_tgt *tgt;

	TRACE_ENTRY();

	tgt = container_of(kobj, struct scst_tgt, tgt_kobj);

	EXTRACHECKS_BUG_ON(!tgt->tgt_dif_supported);

	pos += scnprintf(&buf[pos], SCST_SYSFS_BLOCK_SIZE - pos,
			"dif_supported");

	if (tgt->tgt_hw_dif_type1_supported)
		pos += scnprintf(&buf[pos], SCST_SYSFS_BLOCK_SIZE - pos,
			", hw_dif_type1_supported");

	if (tgt->tgt_hw_dif_type2_supported)
		pos += scnprintf(&buf[pos], SCST_SYSFS_BLOCK_SIZE - pos,
			", hw_dif_type2_supported");

	if (tgt->tgt_hw_dif_type3_supported)
		pos += scnprintf(&buf[pos], SCST_SYSFS_BLOCK_SIZE - pos,
			", hw_dif_type3_supported");

	if (tgt->tgt_hw_dif_ip_supported)
		pos += scnprintf(&buf[pos], SCST_SYSFS_BLOCK_SIZE - pos,
			", hw_dif_ip_supported");

	if (tgt->tgt_hw_dif_same_sg_layout_required)
		pos += scnprintf(&buf[pos], SCST_SYSFS_BLOCK_SIZE - pos,
			", hw_dif_same_sg_layout_required");

	pos += scnprintf(&buf[pos], SCST_SYSFS_BLOCK_SIZE - pos, "\n");

	if (tgt->tgt_supported_dif_block_sizes) {
		const int *p = tgt->tgt_supported_dif_block_sizes;
		int j;

		pos += scnprintf(&buf[pos], SCST_SYSFS_BLOCK_SIZE - pos,
			"Supported blocks: ");
		j = pos;
		while (*p != 0) {
			pos += scnprintf(&buf[pos], SCST_SYSFS_BLOCK_SIZE - pos,
				"%s%d", (j == pos) ? "" : ", ", *p);
			p++;
		}
	}

	TRACE_EXIT_RES(pos);
	return pos;
}

static struct kobj_attribute scst_tgt_dif_capable_attr =
	__ATTR(dif_capabilities, S_IRUGO, scst_tgt_dif_capable_show, NULL);

static ssize_t scst_tgt_dif_checks_failed_show(struct kobject *kobj,
			    struct kobj_attribute *attr, char *buf)
{
	int pos = 0;
	struct scst_tgt *tgt;

	tgt = container_of(kobj, struct scst_tgt, tgt_kobj);

	pos = scnprintf(buf, SCST_SYSFS_BLOCK_SIZE, "\tapp\tref\tguard\n"
		"tgt\t%d\t%d\t%d\nscst\t%d\t%d\t%d\ndev\t%d\t%d\t%d\n",
		atomic_read(&tgt->tgt_dif_app_failed_tgt),
		atomic_read(&tgt->tgt_dif_ref_failed_tgt),
		atomic_read(&tgt->tgt_dif_guard_failed_tgt),
		atomic_read(&tgt->tgt_dif_app_failed_scst),
		atomic_read(&tgt->tgt_dif_ref_failed_scst),
		atomic_read(&tgt->tgt_dif_guard_failed_scst),
		atomic_read(&tgt->tgt_dif_app_failed_dev),
		atomic_read(&tgt->tgt_dif_ref_failed_dev),
		atomic_read(&tgt->tgt_dif_guard_failed_dev));

	return pos;
}

static ssize_t scst_tgt_dif_checks_failed_store(struct kobject *kobj,
	struct kobj_attribute *attr, const char *buf, size_t count)
{
	struct scst_tgt *tgt;

	tgt = container_of(kobj, struct scst_tgt, tgt_kobj);

	PRINT_INFO("Zeroing DIF failures statistics for target %s",
		tgt->tgt_name);

	atomic_set(&tgt->tgt_dif_app_failed_tgt, 0);
	atomic_set(&tgt->tgt_dif_ref_failed_tgt, 0);
	atomic_set(&tgt->tgt_dif_guard_failed_tgt, 0);
	atomic_set(&tgt->tgt_dif_app_failed_scst, 0);
	atomic_set(&tgt->tgt_dif_ref_failed_scst, 0);
	atomic_set(&tgt->tgt_dif_guard_failed_scst, 0);
	atomic_set(&tgt->tgt_dif_app_failed_dev, 0);
	atomic_set(&tgt->tgt_dif_ref_failed_dev, 0);
	atomic_set(&tgt->tgt_dif_guard_failed_dev, 0);

	return count;
}

static struct kobj_attribute scst_tgt_dif_checks_failed_attr =
	__ATTR(dif_checks_failed, S_IRUGO | S_IWUSR,
		scst_tgt_dif_checks_failed_show,
		scst_tgt_dif_checks_failed_store);

#define SCST_TGT_SYSFS_STAT_ATTR(member_name, attr, dir, result_op)	\
static int scst_tgt_sysfs_##attr##_show_work_fn(			\
				struct scst_sysfs_work_item *work)	\
{									\
	struct scst_tgt *tgt = work->tgt;				\
	struct scst_session *sess;					\
	int res;							\
	uint64_t c = 0;							\
									\
	BUILD_BUG_ON((unsigned int)(dir) >= ARRAY_SIZE(sess->io_stats));\
									\
	res = mutex_lock_interruptible(&scst_mutex);			\
	if (res)							\
		goto out;						\
	list_for_each_entry(sess, &tgt->sess_list, sess_list_entry)	\
		c += sess->io_stats[(dir)].member_name;			\
	mutex_unlock(&scst_mutex);					\
									\
	work->res_buf = kasprintf(GFP_KERNEL, "%llu\n", c result_op);	\
	res = work->res_buf ? 0 : -ENOMEM;				\
									\
out:									\
	kobject_put(&tgt->tgt_kobj);					\
	return res;							\
}									\
									\
static ssize_t scst_tgt_sysfs_##attr##_show(struct kobject *kobj,	\
					    struct kobj_attribute *attr, \
					    char *buf)			\
{									\
	struct scst_tgt *tgt =						\
		container_of(kobj, struct scst_tgt, tgt_kobj);		\
	struct scst_sysfs_work_item *work;				\
	int res;							\
									\
	res = scst_alloc_sysfs_work(scst_tgt_sysfs_##attr##_show_work_fn, \
				    true, &work);			\
	if (res)							\
		goto out;						\
									\
	work->tgt = tgt;						\
	SCST_SET_DEP_MAP(work, &scst_tgt_dep_map);			\
	kobject_get(&tgt->tgt_kobj);					\
	scst_sysfs_work_get(work);					\
	res = scst_sysfs_queue_wait_work(work);				\
	if (res == 0)							\
		res = scnprintf(buf, PAGE_SIZE, "%s", work->res_buf);	\
	scst_sysfs_work_put(work);					\
									\
out:									\
	return res;							\
}									\
									\
static struct kobj_attribute scst_tgt_##attr##_attr =			\
	__ATTR(attr, S_IRUGO, scst_tgt_sysfs_##attr##_show, NULL)

SCST_TGT_SYSFS_STAT_ATTR(cmd_count, unknown_cmd_count, SCST_DATA_UNKNOWN, >> 0);
SCST_TGT_SYSFS_STAT_ATTR(cmd_count, write_cmd_count, SCST_DATA_WRITE, >> 0);
SCST_TGT_SYSFS_STAT_ATTR(io_byte_count, write_io_count_kb, SCST_DATA_WRITE, >> 10);
SCST_TGT_SYSFS_STAT_ATTR(unaligned_cmd_count, write_unaligned_cmd_count, SCST_DATA_WRITE, >> 0);
SCST_TGT_SYSFS_STAT_ATTR(cmd_count, read_cmd_count, SCST_DATA_READ, >> 0);
SCST_TGT_SYSFS_STAT_ATTR(io_byte_count, read_io_count_kb, SCST_DATA_READ, >> 10);
SCST_TGT_SYSFS_STAT_ATTR(unaligned_cmd_count, read_unaligned_cmd_count, SCST_DATA_READ, >> 0);
SCST_TGT_SYSFS_STAT_ATTR(cmd_count, bidi_cmd_count, SCST_DATA_BIDI, >> 0);
SCST_TGT_SYSFS_STAT_ATTR(io_byte_count, bidi_io_count_kb, SCST_DATA_BIDI, >> 10);
SCST_TGT_SYSFS_STAT_ATTR(unaligned_cmd_count, bidi_unaligned_cmd_count, SCST_DATA_BIDI, >> 0);
SCST_TGT_SYSFS_STAT_ATTR(cmd_count, none_cmd_count, SCST_DATA_NONE, >> 0);

static struct attribute *scst_tgt_attrs[] = {
	&scst_rel_tgt_id.attr,
	&scst_tgt_forwarding.attr,
	&scst_tgt_comment.attr,
	&scst_tgt_addr_method.attr,
	&scst_tgt_io_grouping_type.attr,
	&scst_tgt_black_hole.attr,
	&scst_tgt_cpu_mask.attr,
	&scst_tgt_unknown_cmd_count_attr.attr,
	&scst_tgt_write_cmd_count_attr.attr,
	&scst_tgt_write_io_count_kb_attr.attr,
	&scst_tgt_write_unaligned_cmd_count_attr.attr,
	&scst_tgt_read_cmd_count_attr.attr,
	&scst_tgt_read_io_count_kb_attr.attr,
	&scst_tgt_read_unaligned_cmd_count_attr.attr,
	&scst_tgt_bidi_cmd_count_attr.attr,
	&scst_tgt_bidi_io_count_kb_attr.attr,
	&scst_tgt_bidi_unaligned_cmd_count_attr.attr,
	&scst_tgt_none_cmd_count_attr.attr,
	NULL,
};

static struct kobj_type tgt_ktype = {
	.sysfs_ops	= &scst_sysfs_ops,
	.release	= scst_tgt_release,
	.default_attrs	= scst_tgt_attrs,
};

/*
 * Supposed to be called under scst_mutex. In case of error will drop,
 * then reacquire it.
 */
int scst_tgt_sysfs_create(struct scst_tgt *tgt)
{
	int res;

	TRACE_ENTRY();

	res = kobject_init_and_add(&tgt->tgt_kobj, &tgt_ktype,
			&tgt->tgtt->tgtt_kobj, tgt->tgt_name);
	if (res != 0) {
		PRINT_ERROR("Can't add tgt %s to sysfs", tgt->tgt_name);
		goto out;
	}

	if ((tgt->tgtt->enable_target != NULL) &&
	    (tgt->tgtt->is_target_enabled != NULL)) {
		res = sysfs_create_file(&tgt->tgt_kobj,
				&tgt_enable_attr.attr);
		if (res != 0) {
			PRINT_ERROR("Can't add attr %s to sysfs",
				tgt_enable_attr.attr.name);
			goto out_err;
		}
	}

	tgt->tgt_sess_kobj = kobject_create_and_add("sessions", &tgt->tgt_kobj);
	if (tgt->tgt_sess_kobj == NULL) {
		PRINT_ERROR("Can't create sess kobj for tgt %s", tgt->tgt_name);
		goto out_nomem;
	}

	tgt->tgt_luns_kobj = kobject_create_and_add("luns", &tgt->tgt_kobj);
	if (tgt->tgt_luns_kobj == NULL) {
		PRINT_ERROR("Can't create luns kobj for tgt %s", tgt->tgt_name);
		goto out_nomem;
	}

	res = sysfs_create_file(tgt->tgt_luns_kobj, &scst_luns_mgmt.attr);
	if (res != 0) {
		PRINT_ERROR("Can't add attribute %s for tgt %s",
			scst_luns_mgmt.attr.name, tgt->tgt_name);
		goto out_err;
	}

	tgt->tgt_ini_grp_kobj = kobject_create_and_add("ini_groups",
					&tgt->tgt_kobj);
	if (tgt->tgt_ini_grp_kobj == NULL) {
		PRINT_ERROR("Can't create ini_grp kobj for tgt %s",
			tgt->tgt_name);
		goto out_nomem;
	}

	res = sysfs_create_file(tgt->tgt_ini_grp_kobj,
			&scst_ini_group_mgmt.attr);
	if (res != 0) {
		PRINT_ERROR("Can't add attribute %s for tgt %s",
			scst_ini_group_mgmt.attr.name, tgt->tgt_name);
		goto out_err;
	}

	if (tgt->tgt_dif_supported) {
		res = sysfs_create_file(&tgt->tgt_kobj,
			&scst_tgt_dif_capable_attr.attr);
		if (res != 0) {
			PRINT_ERROR("Can't add attribute %s for tgt %s",
				scst_tgt_dif_capable_attr.attr.name,
				tgt->tgt_name);
			goto out_err;
		}

		res = sysfs_create_file(&tgt->tgt_kobj,
					&scst_tgt_dif_checks_failed_attr.attr);
		if (res != 0) {
			PRINT_ERROR("Can't add attribute %s for tgt %s",
				scst_tgt_dif_checks_failed_attr.attr.name,
				tgt->tgt_name);
			goto out_err;
		}
	}

	if (tgt->tgtt->tgt_attrs) {
		res = sysfs_create_files(&tgt->tgt_kobj, tgt->tgtt->tgt_attrs);
		if (res != 0) {
			PRINT_ERROR("Can't add attributes for tgt %s",
				    tgt->tgt_name);
			goto out_err;
		}
	}

out:
	TRACE_EXIT_RES(res);
	return res;

out_nomem:
	res = -ENOMEM;

out_err:
	mutex_unlock(&scst_mutex);
	scst_tgt_sysfs_del(tgt);
	mutex_lock(&scst_mutex);
	goto out;
}

/*
 * Must not be called under scst_mutex, due to possible deadlock with
 * sysfs ref counting in sysfs works (it is waiting for the last put, but
 * the last ref counter holder is waiting for scst_mutex)
 */
void scst_tgt_sysfs_del(struct scst_tgt *tgt)
{
	TRACE_ENTRY();

	kobject_del(tgt->tgt_sess_kobj);
	kobject_del(tgt->tgt_luns_kobj);
	kobject_del(tgt->tgt_ini_grp_kobj);
	kobject_del(&tgt->tgt_kobj);

	kobject_put(tgt->tgt_sess_kobj);
	kobject_put(tgt->tgt_luns_kobj);
	kobject_put(tgt->tgt_ini_grp_kobj);

	TRACE_EXIT();
	return;
}

void scst_tgt_sysfs_put(struct scst_tgt *tgt)
{
	DECLARE_COMPLETION_ONSTACK(c);

	TRACE_ENTRY();

	tgt->tgt_kobj_release_cmpl = &c;

	SCST_KOBJECT_PUT_AND_WAIT(&tgt->tgt_kobj, "target", &c,
				  &scst_tgt_dep_map);

	TRACE_EXIT();
	return;
}

/**
 ** Devices directory implementation
 **/

static ssize_t scst_dev_sysfs_type_show(struct kobject *kobj,
			    struct kobj_attribute *attr, char *buf)
{
	int pos = 0;

	struct scst_device *dev;

	dev = container_of(kobj, struct scst_device, dev_kobj);

	pos = scnprintf(buf, SCST_SYSFS_BLOCK_SIZE, "%d - %s\n", dev->type,
		(unsigned int)dev->type >= ARRAY_SIZE(scst_dev_handler_types) ?
		      "unknown" : scst_dev_handler_types[dev->type]);

	return pos;
}

static struct kobj_attribute dev_type_attr =
	__ATTR(type, S_IRUGO, scst_dev_sysfs_type_show, NULL);

static ssize_t scst_dev_sysfs_pr_file_name_show(struct kobject *kobj,
						struct kobj_attribute *attr,
						char *buf)
{
	struct scst_device *dev;
	int res;

	dev = container_of(kobj, struct scst_device, dev_kobj);

	res = mutex_lock_interruptible(&dev->dev_pr_mutex);
	if (res != 0)
		goto out;
	res = scnprintf(buf, PAGE_SIZE, "%s\n%s", dev->pr_file_name ? : "",
			dev->pr_file_name_is_set ? SCST_SYSFS_KEY_MARK "\n" :
			"");
	mutex_unlock(&dev->dev_pr_mutex);

out:
	return res;
}

static int
scst_dev_sysfs_pr_file_name_process_store(struct scst_sysfs_work_item *work)
{
	struct scst_device *dev = work->dev;
	char *pr_file_name = work->buf, *prev = NULL;
	int res;

	res = mutex_lock_interruptible(&scst_mutex);
	if (res != 0)
		goto out;

	res = -EBUSY;
	if (scst_device_is_exported(dev)) {
		PRINT_ERROR("%s: not changing pr_file_name because the device"
			    " has already been exported", dev->virt_name);
		goto unlock_scst;
	}

	res = mutex_lock_interruptible(&dev->dev_pr_mutex);
	if (res)
		goto unlock_scst;

	if (strcmp(dev->pr_file_name, pr_file_name) == 0)
		goto unlock_dev_pr;

	res = scst_pr_set_file_name(dev, &prev, "%s", pr_file_name);
	if (res != 0)
		goto unlock_dev_pr;

	res = scst_pr_init_dev(dev);
	if (res != 0) {
		PRINT_ERROR("%s: loading PR from %s failed (%d) - restoring %s",
			    dev->virt_name, dev->pr_file_name, res,
			    prev ? : "");
		scst_pr_set_file_name(dev, NULL, "%s", prev);
		scst_pr_init_dev(dev);
		goto unlock_dev_pr;
	}

	dev->pr_file_name_is_set = !work->default_val;

unlock_dev_pr:
	mutex_unlock(&dev->dev_pr_mutex);

unlock_scst:
	mutex_unlock(&scst_mutex);

out:
	kobject_put(&dev->dev_kobj);
	kfree(prev);

	return res;
}

static ssize_t scst_dev_sysfs_pr_file_name_store(struct kobject *kobj,
	struct kobj_attribute *attr, const char *buf, size_t count)
{
	struct scst_sysfs_work_item *work;
	struct scst_device *dev;
	char *pr_file_name = NULL, *p;
	int res = -EPERM;
	bool def = false;

	dev = container_of(kobj, struct scst_device, dev_kobj);

	if (dev->cluster_mode)
		goto out;

	res = -ENOMEM;
	pr_file_name = kasprintf(GFP_KERNEL, "%.*s", (int)count, buf);
	if (!pr_file_name) {
		PRINT_ERROR("Unable to kasprintf() PR file name");
		goto out;
	}
	p = pr_file_name;
	strsep(&p, "\n"); /* strip trailing whitespace */
	if (pr_file_name[0] == '\0') {
		kfree(pr_file_name);
		pr_file_name = kasprintf(GFP_KERNEL, "%s/%s", SCST_PR_DIR,
					 dev->virt_name);
		if (!pr_file_name) {
			PRINT_ERROR("Unable to kasprintf() PR file name");
			goto out;
		}
		def = true;
	}

	res = scst_alloc_sysfs_work(scst_dev_sysfs_pr_file_name_process_store,
				    false, &work);
	if (res != 0)
		goto out;
	kobject_get(&dev->dev_kobj);
	work->dev = dev;
	work->default_val = def;
	swap(work->buf, pr_file_name);

	res = scst_sysfs_queue_wait_work(work);
	if (res == 0)
		res = count;

out:
	kfree(pr_file_name);
	return res;
}

static struct kobj_attribute dev_pr_file_name_attr =
	__ATTR(pr_file_name, S_IWUSR|S_IRUGO,
	       scst_dev_sysfs_pr_file_name_show,
	       scst_dev_sysfs_pr_file_name_store);

#if defined(CONFIG_SCST_DEBUG) || defined(CONFIG_SCST_TRACING)

static ssize_t scst_dev_sysfs_dump_prs(struct kobject *kobj,
	struct kobj_attribute *attr, const char *buf, size_t count)
{
	struct scst_device *dev;
	int res;

	TRACE_ENTRY();

	dev = container_of(kobj, struct scst_device, dev_kobj);

	res = mutex_lock_interruptible(&dev->dev_pr_mutex);
	if (res != 0)
		goto out;
	scst_pr_dump_prs(dev, true);
	mutex_unlock(&dev->dev_pr_mutex);

	res = count;

out:
	TRACE_EXIT_RES(res);
	return res;
}

static struct kobj_attribute dev_dump_prs_attr =
	__ATTR(dump_prs, S_IWUSR, NULL, scst_dev_sysfs_dump_prs);

#endif /* defined(CONFIG_SCST_DEBUG) || defined(CONFIG_SCST_TRACING) */

static int scst_process_dev_sysfs_threads_data_store(
	struct scst_device *dev, int threads_num,
	enum scst_dev_type_threads_pool_type threads_pool_type)
{
	int res = 0;
	int oldtn = dev->threads_num;
	enum scst_dev_type_threads_pool_type oldtt = dev->threads_pool_type;

	TRACE_ENTRY();

	TRACE_DBG("dev %p, threads_num %d, threads_pool_type %d", dev,
		threads_num, threads_pool_type);

	res = scst_suspend_activity(SCST_SUSPEND_TIMEOUT_USER);
	if (res != 0)
		goto out;

	res = mutex_lock_interruptible(&scst_mutex);
	if (res != 0)
		goto out_resume;

	/* Check if our pointer is still alive */
	if (scst_check_dev_ptr(dev) != 0)
		goto out_unlock;

	scst_stop_dev_threads(dev);

	dev->threads_num = threads_num;
	dev->threads_pool_type = threads_pool_type;

	res = scst_create_dev_threads(dev);
	if (res != 0)
		goto out_unlock;

	if (oldtn != dev->threads_num)
		PRINT_INFO("Changed cmd threads num to %d", dev->threads_num);
	else if (oldtt != dev->threads_pool_type)
		PRINT_INFO("Changed cmd threads pool type to %d",
			dev->threads_pool_type);

out_unlock:
	mutex_unlock(&scst_mutex);

out_resume:
	scst_resume_activity();

out:
	TRACE_EXIT_RES(res);
	return res;
}

static int scst_dev_sysfs_threads_data_store_work_fn(
	struct scst_sysfs_work_item *work)
{
	return scst_process_dev_sysfs_threads_data_store(work->dev,
		work->new_threads_num, work->new_threads_pool_type);
}

static ssize_t scst_dev_sysfs_check_threads_data(
	struct scst_device *dev, int threads_num,
	enum scst_dev_type_threads_pool_type threads_pool_type, bool *stop)
{
	int res = 0;

	TRACE_ENTRY();

	*stop = false;

	if (dev->threads_num < 0) {
		PRINT_ERROR("Threads pool disabled for device %s",
			dev->virt_name);
		res = -EPERM;
		goto out;
	}

	if ((threads_num == dev->threads_num) &&
	    (threads_pool_type == dev->threads_pool_type)) {
		*stop = true;
		goto out;
	}

out:
	TRACE_EXIT_RES(res);
	return res;
}

static ssize_t scst_dev_sysfs_threads_num_show(struct kobject *kobj,
	struct kobj_attribute *attr, char *buf)
{
	int pos = 0;
	struct scst_device *dev;

	TRACE_ENTRY();

	dev = container_of(kobj, struct scst_device, dev_kobj);

	pos = sprintf(buf, "%d\n%s", dev->threads_num,
		(dev->threads_num != dev->handler->threads_num) ?
			SCST_SYSFS_KEY_MARK "\n" : "");

	TRACE_EXIT_RES(pos);
	return pos;
}

static ssize_t scst_dev_sysfs_threads_num_store(struct kobject *kobj,
	struct kobj_attribute *attr, const char *buf, size_t count)
{
	int res;
	struct scst_device *dev;
	long newtn;
	bool stop;
	struct scst_sysfs_work_item *work;

	TRACE_ENTRY();

	dev = container_of(kobj, struct scst_device, dev_kobj);

	res = kstrtol(buf, 0, &newtn);
	if (res != 0) {
		PRINT_ERROR("kstrtol() for %s failed: %d ", buf, res);
		goto out;
	}
	if (newtn < 0) {
		PRINT_ERROR("Illegal threads num value %ld", newtn);
		res = -EINVAL;
		goto out;
	}

	res = scst_dev_sysfs_check_threads_data(dev, newtn,
		dev->threads_pool_type, &stop);
	if ((res != 0) || stop)
		goto out;

	res = scst_alloc_sysfs_work(scst_dev_sysfs_threads_data_store_work_fn,
					false, &work);
	if (res != 0)
		goto out;

	work->dev = dev;
	work->new_threads_num = newtn;
	work->new_threads_pool_type = dev->threads_pool_type;

	res = scst_sysfs_queue_wait_work(work);

out:
	if (res == 0)
		res = count;

	TRACE_EXIT_RES(res);
	return res;
}

static struct kobj_attribute dev_threads_num_attr =
	__ATTR(threads_num, S_IRUGO | S_IWUSR,
		scst_dev_sysfs_threads_num_show,
		scst_dev_sysfs_threads_num_store);

static ssize_t scst_dev_sysfs_threads_pool_type_show(struct kobject *kobj,
	struct kobj_attribute *attr, char *buf)
{
	int pos = 0;
	struct scst_device *dev;

	TRACE_ENTRY();

	dev = container_of(kobj, struct scst_device, dev_kobj);

	if (dev->threads_num == 0) {
		pos = sprintf(buf, "Async\n");
		goto out;
	} else if (dev->threads_num < 0) {
		pos = sprintf(buf, "Not valid\n");
		goto out;
	}

	switch (dev->threads_pool_type) {
	case SCST_THREADS_POOL_PER_INITIATOR:
		pos = sprintf(buf, "%s\n%s", SCST_THREADS_POOL_PER_INITIATOR_STR,
			(dev->threads_pool_type != dev->handler->threads_pool_type) ?
				SCST_SYSFS_KEY_MARK "\n" : "");
		break;
	case SCST_THREADS_POOL_SHARED:
		pos = sprintf(buf, "%s\n%s", SCST_THREADS_POOL_SHARED_STR,
			(dev->threads_pool_type != dev->handler->threads_pool_type) ?
				SCST_SYSFS_KEY_MARK "\n" : "");
		break;
	default:
		pos = sprintf(buf, "Unknown\n");
		break;
	}

out:
	TRACE_EXIT_RES(pos);
	return pos;
}

static ssize_t scst_dev_sysfs_threads_pool_type_store(struct kobject *kobj,
	struct kobj_attribute *attr, const char *buf, size_t count)
{
	int res;
	struct scst_device *dev;
	enum scst_dev_type_threads_pool_type newtpt;
	struct scst_sysfs_work_item *work;
	bool stop;

	TRACE_ENTRY();

	dev = container_of(kobj, struct scst_device, dev_kobj);

	newtpt = scst_parse_threads_pool_type(buf, count);
	if (newtpt == SCST_THREADS_POOL_TYPE_INVALID) {
		PRINT_ERROR("Illegal threads pool type %s", buf);
		res = -EINVAL;
		goto out;
	}

	TRACE_DBG("buf %s, count %zd, newtpt %d", buf, count, newtpt);

	res = scst_dev_sysfs_check_threads_data(dev, dev->threads_num,
		newtpt, &stop);
	if ((res != 0) || stop)
		goto out;

	res = scst_alloc_sysfs_work(scst_dev_sysfs_threads_data_store_work_fn,
					false, &work);
	if (res != 0)
		goto out;

	work->dev = dev;
	work->new_threads_num = dev->threads_num;
	work->new_threads_pool_type = newtpt;

	res = scst_sysfs_queue_wait_work(work);

out:
	if (res == 0)
		res = count;

	TRACE_EXIT_RES(res);
	return res;
}

static struct kobj_attribute dev_threads_pool_type_attr =
	__ATTR(threads_pool_type, S_IRUGO | S_IWUSR,
		scst_dev_sysfs_threads_pool_type_show,
		scst_dev_sysfs_threads_pool_type_store);

static ssize_t scst_dev_sysfs_max_tgt_dev_commands_show(struct kobject *kobj,
	struct kobj_attribute *attr, char *buf)
{
	int pos = 0;
	struct scst_device *dev;

	TRACE_ENTRY();

	dev = container_of(kobj, struct scst_device, dev_kobj);

	pos = sprintf(buf, "%d\n%s", dev->max_tgt_dev_commands,
		(dev->max_tgt_dev_commands != dev->handler->max_tgt_dev_commands) ?
			SCST_SYSFS_KEY_MARK "\n" : "");

	TRACE_EXIT_RES(pos);
	return pos;
}

static ssize_t scst_dev_sysfs_max_tgt_dev_commands_store(struct kobject *kobj,
	struct kobj_attribute *attr, const char *buf, size_t count)
{
	int res;
	struct scst_device *dev;
	long newtn;

	TRACE_ENTRY();

	dev = container_of(kobj, struct scst_device, dev_kobj);

#if LINUX_VERSION_CODE >= KERNEL_VERSION(2, 6, 39)
	res = kstrtol(buf, 0, &newtn);
#else
	res = strict_strtol(buf, 0, &newtn);
#endif
	if (res != 0) {
		PRINT_ERROR("strtol() for %s failed: %d ", buf, res);
		goto out;
	}
	if (newtn < 0) {
		PRINT_ERROR("Illegal max tgt dev value %ld", newtn);
		res = -EINVAL;
		goto out;
	}

	if (dev->max_tgt_dev_commands != newtn) {
		PRINT_INFO("Setting new queue depth %ld for device %s (old %d)",
			newtn, dev->virt_name, dev->max_tgt_dev_commands);
		dev->max_tgt_dev_commands = newtn;
	}

out:
	if (res == 0)
		res = count;

	TRACE_EXIT_RES(res);
	return res;
}

static struct kobj_attribute dev_max_tgt_dev_commands_attr =
	__ATTR(max_tgt_dev_commands, S_IRUGO | S_IWUSR,
		scst_dev_sysfs_max_tgt_dev_commands_show,
		scst_dev_sysfs_max_tgt_dev_commands_store);

static ssize_t scst_dev_numa_node_id_show(struct kobject *kobj,
	struct kobj_attribute *attr, char *buf)
{
	int pos = 0;
	struct scst_device *dev;

	TRACE_ENTRY();

	dev = container_of(kobj, struct scst_device, dev_kobj);

	pos = sprintf(buf, "%d\n%s", dev->dev_numa_node_id,
		(dev->dev_numa_node_id != NUMA_NO_NODE) ?
			SCST_SYSFS_KEY_MARK "\n" : "");

	TRACE_EXIT_RES(pos);
	return pos;
}

static ssize_t scst_dev_numa_node_id_store(struct kobject *kobj,
	struct kobj_attribute *attr, const char *buf, size_t count)
{
	int res;
	struct scst_device *dev;
	long newtn;

	TRACE_ENTRY();

	dev = container_of(kobj, struct scst_device, dev_kobj);

#if LINUX_VERSION_CODE >= KERNEL_VERSION(2, 6, 39)
	res = kstrtol(buf, 0, &newtn);
#else
	res = strict_strtol(buf, 0, &newtn);
#endif
	if (res != 0) {
		PRINT_ERROR("strtol() for %s failed: %d ", buf, res);
		goto out;
	}
	BUILD_BUG_ON(NUMA_NO_NODE != -1);
	if (newtn < NUMA_NO_NODE) {
		PRINT_ERROR("Illegal numa_node_id value %ld", newtn);
		res = -EINVAL;
		goto out;
	}

	if (dev->dev_numa_node_id != newtn) {
		PRINT_INFO("Setting new NUMA node id %ld for device %s (old %d)",
			newtn, dev->virt_name, dev->dev_numa_node_id);
		dev->dev_numa_node_id = newtn;
	}

out:
	if (res == 0)
		res = count;

	TRACE_EXIT_RES(res);
	return res;
}

static struct kobj_attribute dev_numa_node_id_attr =
	__ATTR(numa_node_id, S_IRUGO | S_IWUSR, scst_dev_numa_node_id_show,
		scst_dev_numa_node_id_store);

static ssize_t scst_dev_block_show(struct kobject *kobj,
	struct kobj_attribute *attr, char *buf)
{
	int pos = 0;
	struct scst_device *dev;

	TRACE_ENTRY();

	dev = container_of(kobj, struct scst_device, dev_kobj);

	pos = sprintf(buf, "%d %d\n", READ_ONCE(dev->ext_blocks_cnt),
		      dev->ext_blocking_pending);

	TRACE_EXIT_RES(pos);
	return pos;
}

static void scst_sysfs_ext_blocking_done(struct scst_device *dev,
	uint8_t *data, int len)
{
	scst_event_queue_ext_blocking_done(dev, data, len);
}

static ssize_t scst_dev_block_store(struct kobject *kobj,
	struct kobj_attribute *attr, const char *buf, size_t count)
{
	int res, data_len = 0, pos = 0;
	struct scst_device *dev;
	const char *p = buf, *data_start = NULL;
	bool sync;

	TRACE_ENTRY();

	dev = container_of(kobj, struct scst_device, dev_kobj);

	switch (*p) {
	case '0':
		p++;
		pos++;
		while ((pos < count) && isspace(*p) && (*p != '\0')) {
			p++;
			pos++;
		}
		if ((pos != count) && (*p != '\0')) {
			PRINT_ERROR("Parse error on %c", *p);
			res = -EINVAL;
			goto out;
		}

		TRACE_MGMT_DBG("Sysfs unblocking (dev %s)", dev->virt_name);

		scst_ext_unblock_dev(dev, false);
		res = 0;
		goto out;
	case '1':
		p++;
		pos++;
		while ((pos < count) && isspace(*p) && (*p != '\0')) {
			p++;
			pos++;
		}
		if ((pos == count) || (*p == '\0')) {
			data_len = sizeof(void *);
			sync = true;
			break;
		} else if (*p != '1') {
			PRINT_ERROR("Parse error on %c", *p);
			res = -EINVAL;
			goto out;
		}

		sync = false;

		p++;
		pos++;
		if ((pos == count) || (*p == '\0'))
			break;

		while ((pos < count) && isspace(*p) && (*p != '\0')) {
			p++;
			pos++;
		}
		if ((pos == count) || (*p == '\0'))
			break;

		data_start = p;
		while ((pos < count) && (*p != '\0')) {
			p++;
			pos++;
			data_len++;
		}
		/* Skip trailing spaces, if any */
		while (isspace(*(p-1))) {
			p--;
			data_len--;
		}
		break;
	default:
		PRINT_ERROR("Illegal blocking value %c", *p);
		res = -EINVAL;
		goto out;
	}

	TRACE_MGMT_DBG("Sysfs blocking dev %s (sync %d, data_start %p, "
		"data_len %d)", dev->virt_name, sync, data_start, data_len);

	if (sync)
		res = scst_ext_block_dev(dev, NULL, NULL, 0, SCST_EXT_BLOCK_SYNC);
	else
		res = scst_ext_block_dev(dev, scst_sysfs_ext_blocking_done,
					 data_start, data_len, 0);
	if (res != 0)
		goto out;

	res = 0;

out:
	if (res == 0)
		res = count;

	TRACE_EXIT_RES(res);
	return res;
}

static struct kobj_attribute dev_block_attr =
	__ATTR(block, S_IRUGO | S_IWUSR, scst_dev_block_show,
		scst_dev_block_store);

static struct attribute *scst_dev_attrs[] = {
	&dev_type_attr.attr,
	&dev_max_tgt_dev_commands_attr.attr,
	&dev_numa_node_id_attr.attr,
	&dev_block_attr.attr,
	NULL,
};

static void scst_sysfs_dev_release(struct kobject *kobj)
{
	struct scst_device *dev;

	TRACE_ENTRY();

	dev = container_of(kobj, struct scst_device, dev_kobj);
	if (dev->dev_kobj_release_cmpl)
		complete_all(dev->dev_kobj_release_cmpl);

	TRACE_EXIT();
	return;
}

/*
 * Creates an attribute entry for one SCST device. Allows for dev handlers to
 * create an attribute that is not for every device.
 */
int scst_create_dev_attr(struct scst_device *dev,
	struct kobj_attribute *attribute)
{
	int res;

	res = sysfs_create_file(&dev->dev_kobj, &attribute->attr);
	if (res != 0) {
		PRINT_ERROR("Can't add attribute %s for dev %s",
			attribute->attr.name, dev->virt_name);
		goto out;
	}

out:
	return res;
}
EXPORT_SYMBOL(scst_create_dev_attr);

int scst_devt_dev_sysfs_create(struct scst_device *dev)
{
	int res = 0;

	TRACE_ENTRY();

	if (dev->handler == &scst_null_devtype)
		goto out;

	res = sysfs_create_link(&dev->dev_kobj,
			&dev->handler->devt_kobj, "handler");
	if (res != 0) {
		PRINT_ERROR("Can't create handler link for dev %s",
			dev->virt_name);
		goto out;
	}

	res = sysfs_create_link(&dev->handler->devt_kobj,
			&dev->dev_kobj, dev->virt_name);
	if (res != 0) {
		PRINT_ERROR("Can't create handler link for dev %s",
			dev->virt_name);
		goto out_err;
	}

	if (dev->handler->threads_num >= 0) {
		res = sysfs_create_file(&dev->dev_kobj,
				&dev_threads_num_attr.attr);
		if (res != 0) {
			PRINT_ERROR("Can't add dev attr %s for dev %s",
				dev_threads_num_attr.attr.name,
				dev->virt_name);
			goto out_err;
		}
		res = sysfs_create_file(&dev->dev_kobj,
				&dev_threads_pool_type_attr.attr);
		if (res != 0) {
			PRINT_ERROR("Can't add dev attr %s for dev %s",
				dev_threads_pool_type_attr.attr.name,
				dev->virt_name);
			goto out_err;
		}
	}

	if (dev->handler->dev_attrs) {
		res = sysfs_create_files(&dev->dev_kobj,
					 dev->handler->dev_attrs);
		if (res != 0) {
			PRINT_ERROR("Can't add dev attributes for dev %s",
				    dev->virt_name);
			goto out_err;
		}
	}

out:
	TRACE_EXIT_RES(res);
	return res;

out_err:
	scst_devt_dev_sysfs_del(dev);
	goto out;
}

void scst_devt_dev_sysfs_del(struct scst_device *dev)
{
	TRACE_ENTRY();

	if (dev->handler == &scst_null_devtype)
		goto out;

	if (dev->handler->dev_attrs)
		sysfs_remove_files(&dev->dev_kobj, dev->handler->dev_attrs);

	sysfs_remove_link(&dev->dev_kobj, "handler");
	sysfs_remove_link(&dev->handler->devt_kobj, dev->virt_name);

	if (dev->handler->threads_num >= 0) {
		sysfs_remove_file(&dev->dev_kobj,
			&dev_threads_num_attr.attr);
		sysfs_remove_file(&dev->dev_kobj,
			&dev_threads_pool_type_attr.attr);
	}

out:
	TRACE_EXIT();
	return;
}

static struct kobj_type scst_dev_ktype = {
	.sysfs_ops = &scst_sysfs_ops,
	.release = scst_sysfs_dev_release,
	.default_attrs = scst_dev_attrs,
};

/*
 * Must not be called under scst_mutex, because it can call
 * scst_dev_sysfs_del()
 */
int scst_dev_sysfs_create(struct scst_device *dev)
{
	int res = 0;

	TRACE_ENTRY();

	res = kobject_init_and_add(&dev->dev_kobj, &scst_dev_ktype,
				      scst_devices_kobj, dev->virt_name);
	if (res != 0) {
		PRINT_ERROR("Can't add device %s to sysfs", dev->virt_name);
		goto out;
	}

	dev->dev_exp_kobj = kobject_create_and_add("exported",
						   &dev->dev_kobj);
	if (dev->dev_exp_kobj == NULL) {
		PRINT_ERROR("Can't create exported link for device %s",
			dev->virt_name);
		res = -ENOMEM;
		goto out_del;
	}

	if (dev->scsi_dev != NULL) {
		res = sysfs_create_link(&dev->dev_kobj,
			&dev->scsi_dev->sdev_dev.kobj, "scsi_device");
		if (res != 0) {
			PRINT_ERROR("Can't create scsi_device link for dev %s",
				dev->virt_name);
			goto out_del;
		}
	}

	if (dev->pr_file_name != NULL) {
		res = sysfs_create_file(&dev->dev_kobj,
					&dev_pr_file_name_attr.attr);
		if (res != 0) {
			PRINT_ERROR("Can't create attr %s for dev %s",
				    dev_pr_file_name_attr.attr.name,
				    dev->virt_name);
			goto out_del;
		}

#if defined(CONFIG_SCST_DEBUG) || defined(CONFIG_SCST_TRACING)
		res = sysfs_create_file(&dev->dev_kobj,
				&dev_dump_prs_attr.attr);
		if (res != 0) {
			PRINT_ERROR("Can't create attr %s for dev %s",
				dev_dump_prs_attr.attr.name, dev->virt_name);
			goto out_del;
		}
#endif
	}

out:
	TRACE_EXIT_RES(res);
	return res;

out_del:
	scst_dev_sysfs_del(dev);
	goto out;
}

/*
 * Must not be called under scst_mutex, due to possible deadlock with
 * sysfs ref counting in sysfs works (it is waiting for the last put, but
 * the last ref counter holder is waiting for scst_mutex)
 */
void scst_dev_sysfs_del(struct scst_device *dev)
{
	DECLARE_COMPLETION_ONSTACK(c);

	TRACE_ENTRY();

	dev->dev_kobj_release_cmpl = &c;

	kobject_del(dev->dev_exp_kobj);
	kobject_del(&dev->dev_kobj);

	kobject_put(dev->dev_exp_kobj);

	SCST_KOBJECT_PUT_AND_WAIT(&dev->dev_kobj, "device", &c,
				  &scst_dev_dep_map);

	TRACE_EXIT();
	return;
}

static ssize_t scst_dev_dif_mode_show(struct kobject *kobj,
	struct kobj_attribute *attr, char *buf)
{
	int pos = 0;
	struct scst_device *dev;

	TRACE_ENTRY();

	dev = container_of(kobj, struct scst_device, dev_kobj);

	if (dev->dev_dif_mode == SCST_DIF_MODE_NONE)
		pos = sprintf(buf, "None\n");
	else {
		int j = pos;

		if (dev->dev_dif_mode & SCST_DIF_MODE_TGT)
			pos += scnprintf(&buf[pos], SCST_SYSFS_BLOCK_SIZE - pos,
				"%s", SCST_DIF_MODE_TGT_STR);

		if (dev->dev_dif_mode & SCST_DIF_MODE_SCST)
			pos += scnprintf(&buf[pos], SCST_SYSFS_BLOCK_SIZE - pos,
				"%s%s", (j == pos) ? "" : "|", SCST_DIF_MODE_SCST_STR);

		if (dev->dev_dif_mode & SCST_DIF_MODE_DEV_CHECK)
			pos += scnprintf(&buf[pos], SCST_SYSFS_BLOCK_SIZE - pos,
				"%s%s", (j == pos) ? "" : "|", SCST_DIF_MODE_DEV_CHECK_STR);

		if (dev->dev_dif_mode & SCST_DIF_MODE_DEV_STORE)
			pos += scnprintf(&buf[pos], SCST_SYSFS_BLOCK_SIZE - pos,
				"%s%s", (j == pos) ? "" : "|", SCST_DIF_MODE_DEV_STORE_STR);

		pos += scnprintf(&buf[pos], SCST_SYSFS_BLOCK_SIZE - pos,
			"\n%s", SCST_SYSFS_KEY_MARK "\n");
	}

	TRACE_EXIT_RES(pos);
	return pos;
}

static struct kobj_attribute scst_dev_dif_mode_attr =
	__ATTR(dif_mode, S_IRUGO, scst_dev_dif_mode_show, NULL);

static ssize_t scst_dev_dif_type_show(struct kobject *kobj,
	struct kobj_attribute *attr, char *buf)
{
	int pos = 0;
	struct scst_device *dev;

	TRACE_ENTRY();

	dev = container_of(kobj, struct scst_device, dev_kobj);

	pos = sprintf(buf, "%d\n%s", dev->dev_dif_type,
		      (dev->dev_dif_type != 0) ? SCST_SYSFS_KEY_MARK "\n" : "");

	TRACE_EXIT_RES(pos);
	return pos;
}

static struct kobj_attribute scst_dev_dif_type_attr =
	__ATTR(dif_type, S_IRUGO, scst_dev_dif_type_show, NULL);

static ssize_t scst_dev_sysfs_dif_static_app_tag_store(struct kobject *kobj,
	struct kobj_attribute *attr, const char *buf, size_t count)
{
	int res;
	struct scst_device *dev;
	unsigned long long val;

	TRACE_ENTRY();

	dev = container_of(kobj, struct scst_device, dev_kobj);

	res = kstrtoull(buf, 0, &val);
	if (res != 0) {
		PRINT_ERROR("strtoul() for %s failed: %d (device %s)",
			    buf, res, dev->virt_name);
		goto out;
	}

	scst_dev_set_dif_static_app_tag_combined(dev, cpu_to_be64(val));

	res = count;

	PRINT_INFO("APP TAG for device %s changed to %llx", dev->virt_name,
		(long long)be64_to_cpu(scst_dev_get_dif_static_app_tag_combined(dev)));

out:
	TRACE_EXIT_RES(res);
	return res;
}

static ssize_t scst_dev_sysfs_dif_static_app_tag_show(struct kobject *kobj,
	struct kobj_attribute *attr, char *buf)
{
	int pos = 0;
	struct scst_device *dev;
	__be64 a;

	TRACE_ENTRY();

	dev = container_of(kobj, struct scst_device, dev_kobj);

	a = scst_dev_get_dif_static_app_tag_combined(dev);

	pos = sprintf(buf, "0x%llx\n%s", (unsigned long long)be64_to_cpu(a),
		(a != SCST_DIF_NO_CHECK_APP_TAG) ? SCST_SYSFS_KEY_MARK "\n" : "");

	TRACE_EXIT_RES(pos);
	return pos;
}

static struct kobj_attribute scst_dev_dif_static_app_tag_attr =
	__ATTR(dif_static_app_tag, S_IWUSR|S_IRUGO,
		scst_dev_sysfs_dif_static_app_tag_show,
		scst_dev_sysfs_dif_static_app_tag_store);

int scst_dev_sysfs_dif_create(struct scst_device *dev)
{
	int res;

	TRACE_ENTRY();

	/*
	 * On errors the caller supposed to unregister this device, hence,
	 * perform the cleanup.
	 */

	res = sysfs_create_file(&dev->dev_kobj, &scst_dev_dif_mode_attr.attr);
	if (res != 0) {
		PRINT_ERROR("Can't create attr %s for dev %s",
			scst_dev_dif_mode_attr.attr.name, dev->virt_name);
		goto out;
	}

	res = sysfs_create_file(&dev->dev_kobj, &scst_dev_dif_type_attr.attr);
	if (res != 0) {
		PRINT_ERROR("Can't create attr %s for dev %s",
			scst_dev_dif_type_attr.attr.name, dev->virt_name);
		goto out;
	}

	res = sysfs_create_file(&dev->dev_kobj, &scst_dev_dif_static_app_tag_attr.attr);
	if (res != 0) {
		PRINT_ERROR("Can't create attr %s for dev %s",
			scst_dev_dif_static_app_tag_attr.attr.name, dev->virt_name);
		goto out;
	}

out:
	TRACE_EXIT_RES(res);
	return res;
}

/**
 ** Tgt_dev implementation
 **/

static ssize_t scst_tgt_dev_thread_index_show(struct kobject *kobj,
					      struct kobj_attribute *attr,
					      char *buffer)
{
	struct scst_tgt_dev *tgt_dev =
		container_of(kobj, struct scst_tgt_dev, tgt_dev_kobj);

	return sprintf(buffer, "%d\n", tgt_dev->thread_index);
}

static struct kobj_attribute tgt_dev_thread_idx_attr =
	__ATTR(thread_index, S_IRUGO, scst_tgt_dev_thread_index_show, NULL);

#ifdef CONFIG_SCST_MEASURE_LATENCY

static char *scst_io_size_names[] = {
	"<=8K  ",
	"<=32K ",
	"<=128K",
	"<=512K",
	">512K "
};

static ssize_t scst_tgt_dev_latency_show(struct kobject *kobj,
	struct kobj_attribute *attr, char *buffer)
{
	int res = 0, i;
	char buf[50];
	struct scst_tgt_dev *tgt_dev;

	TRACE_ENTRY();

	tgt_dev = container_of(kobj, struct scst_tgt_dev, tgt_dev_kobj);

	for (i = 0; i < SCST_LATENCY_STATS_NUM; i++) {
		uint64_t scst_time_wr, tgt_time_wr, dev_time_wr;
		uint64_t processed_cmds_wr;
		uint64_t scst_time_rd, tgt_time_rd, dev_time_rd;
		uint64_t processed_cmds_rd;
		struct scst_ext_latency_stat *latency_stat;

		latency_stat = &tgt_dev->dev_latency_stat[i];
		scst_time_wr = latency_stat->scst_time_wr;
		scst_time_rd = latency_stat->scst_time_rd;
		tgt_time_wr = latency_stat->tgt_time_wr;
		tgt_time_rd = latency_stat->tgt_time_rd;
		dev_time_wr = latency_stat->dev_time_wr;
		dev_time_rd = latency_stat->dev_time_rd;
		processed_cmds_wr = latency_stat->processed_cmds_wr;
		processed_cmds_rd = latency_stat->processed_cmds_rd;

		res += scnprintf(&buffer[res], SCST_SYSFS_BLOCK_SIZE - res,
			 "%-5s %-9s %-15llu ", "Write", scst_io_size_names[i],
			processed_cmds_wr);

		scst_time_per_cmd(scst_time_wr, processed_cmds_wr);
		snprintf(buf, sizeof(buf), "%lu/%lu/%lu/%lu",
			(unsigned long)latency_stat->min_scst_time_wr,
			(unsigned long)scst_time_wr,
			(unsigned long)latency_stat->max_scst_time_wr,
			(unsigned long)latency_stat->scst_time_wr);
		res += scnprintf(&buffer[res], SCST_SYSFS_BLOCK_SIZE - res,
			"%-46s ", buf);

		scst_time_per_cmd(tgt_time_wr, processed_cmds_wr);
		snprintf(buf, sizeof(buf), "%lu/%lu/%lu/%lu",
			(unsigned long)latency_stat->min_tgt_time_wr,
			(unsigned long)tgt_time_wr,
			(unsigned long)latency_stat->max_tgt_time_wr,
			(unsigned long)latency_stat->tgt_time_wr);
		res += scnprintf(&buffer[res], SCST_SYSFS_BLOCK_SIZE - res,
			"%-46s ", buf);

		scst_time_per_cmd(dev_time_wr, processed_cmds_wr);
		snprintf(buf, sizeof(buf), "%lu/%lu/%lu/%lu",
			(unsigned long)latency_stat->min_dev_time_wr,
			(unsigned long)dev_time_wr,
			(unsigned long)latency_stat->max_dev_time_wr,
			(unsigned long)latency_stat->dev_time_wr);
		res += scnprintf(&buffer[res], SCST_SYSFS_BLOCK_SIZE - res,
			"%-46s\n", buf);

		res += scnprintf(&buffer[res], SCST_SYSFS_BLOCK_SIZE - res,
			"%-5s %-9s %-15llu ", "Read", scst_io_size_names[i],
			processed_cmds_rd);

		scst_time_per_cmd(scst_time_rd, processed_cmds_rd);
		snprintf(buf, sizeof(buf), "%lu/%lu/%lu/%lu",
			(unsigned long)latency_stat->min_scst_time_rd,
			(unsigned long)scst_time_rd,
			(unsigned long)latency_stat->max_scst_time_rd,
			(unsigned long)latency_stat->scst_time_rd);
		res += scnprintf(&buffer[res], SCST_SYSFS_BLOCK_SIZE - res,
			"%-46s ", buf);

		scst_time_per_cmd(tgt_time_rd, processed_cmds_rd);
		snprintf(buf, sizeof(buf), "%lu/%lu/%lu/%lu",
			(unsigned long)latency_stat->min_tgt_time_rd,
			(unsigned long)tgt_time_rd,
			(unsigned long)latency_stat->max_tgt_time_rd,
			(unsigned long)latency_stat->tgt_time_rd);
		res += scnprintf(&buffer[res], SCST_SYSFS_BLOCK_SIZE - res,
			"%-46s ", buf);

		scst_time_per_cmd(dev_time_rd, processed_cmds_rd);
		snprintf(buf, sizeof(buf), "%lu/%lu/%lu/%lu",
			(unsigned long)latency_stat->min_dev_time_rd,
			(unsigned long)dev_time_rd,
			(unsigned long)latency_stat->max_dev_time_rd,
			(unsigned long)latency_stat->dev_time_rd);
		res += scnprintf(&buffer[res], SCST_SYSFS_BLOCK_SIZE - res,
			"%-46s\n", buf);
	}

	TRACE_EXIT_RES(res);
	return res;
}

static struct kobj_attribute tgt_dev_latency_attr =
	__ATTR(latency, S_IRUGO,
		scst_tgt_dev_latency_show, NULL);

#endif /* CONFIG_SCST_MEASURE_LATENCY */

static ssize_t scst_tgt_dev_thread_pid_show(struct kobject *kobj,
					    struct kobj_attribute *attr,
					    char *buffer)
{
	struct scst_tgt_dev *tgt_dev =
		container_of(kobj, struct scst_tgt_dev, tgt_dev_kobj);
	struct scst_cmd_threads *cmd_threads = tgt_dev->active_cmd_threads;
	struct scst_cmd_thread_t *t;
	int res = 0;

	spin_lock(&cmd_threads->thr_lock);
	list_for_each_entry(t, &cmd_threads->threads_list, thread_list_entry)
		res += scnprintf(buffer + res, PAGE_SIZE - res, "%d%s",
				 task_pid_vnr(t->cmd_thread),
				 list_is_last(&t->thread_list_entry,
					      &cmd_threads->threads_list) ?
				 "\n" : " ");
	spin_unlock(&cmd_threads->thr_lock);

	return res;
}

static struct kobj_attribute tgt_dev_thread_pid_attr =
	__ATTR(thread_pid, S_IRUGO, scst_tgt_dev_thread_pid_show, NULL);

static ssize_t scst_tgt_dev_active_commands_show(struct kobject *kobj,
			    struct kobj_attribute *attr, char *buf)
{
	int pos = 0;
	struct scst_tgt_dev *tgt_dev;

	tgt_dev = container_of(kobj, struct scst_tgt_dev, tgt_dev_kobj);

	pos = sprintf(buf, "%d\n", atomic_read(&tgt_dev->tgt_dev_cmd_count));

	return pos;
}

static struct kobj_attribute tgt_dev_active_commands_attr =
	__ATTR(active_commands, S_IRUGO,
		scst_tgt_dev_active_commands_show, NULL);

static ssize_t scst_tgt_dev_dif_checks_failed_show(struct kobject *kobj,
			    struct kobj_attribute *attr, char *buf)
{
	int pos = 0;
	struct scst_tgt_dev *tgt_dev;

	tgt_dev = container_of(kobj, struct scst_tgt_dev, tgt_dev_kobj);

	pos = scnprintf(buf, SCST_SYSFS_BLOCK_SIZE, "\tapp\tref\tguard\n"
		"tgt\t%d\t%d\t%d\nscst\t%d\t%d\t%d\ndev\t%d\t%d\t%d\n",
		atomic_read(&tgt_dev->tgt_dev_dif_app_failed_tgt),
		atomic_read(&tgt_dev->tgt_dev_dif_ref_failed_tgt),
		atomic_read(&tgt_dev->tgt_dev_dif_guard_failed_tgt),
		atomic_read(&tgt_dev->tgt_dev_dif_app_failed_scst),
		atomic_read(&tgt_dev->tgt_dev_dif_ref_failed_scst),
		atomic_read(&tgt_dev->tgt_dev_dif_guard_failed_scst),
		atomic_read(&tgt_dev->tgt_dev_dif_app_failed_dev),
		atomic_read(&tgt_dev->tgt_dev_dif_ref_failed_dev),
		atomic_read(&tgt_dev->tgt_dev_dif_guard_failed_dev));

	return pos;
}

static ssize_t scst_tgt_dev_dif_checks_failed_store(struct kobject *kobj,
	struct kobj_attribute *attr, const char *buf, size_t count)
{
	struct scst_tgt_dev *tgt_dev;

	tgt_dev = container_of(kobj, struct scst_tgt_dev, tgt_dev_kobj);

	PRINT_INFO("Zeroing DIF failures statistics for initiator "
		"%s, target %s, LUN %lld", tgt_dev->sess->initiator_name,
		tgt_dev->sess->tgt->tgt_name, (unsigned long long)tgt_dev->lun);

	atomic_set(&tgt_dev->tgt_dev_dif_app_failed_tgt, 0);
	atomic_set(&tgt_dev->tgt_dev_dif_ref_failed_tgt, 0);
	atomic_set(&tgt_dev->tgt_dev_dif_guard_failed_tgt, 0);
	atomic_set(&tgt_dev->tgt_dev_dif_app_failed_scst, 0);
	atomic_set(&tgt_dev->tgt_dev_dif_ref_failed_scst, 0);
	atomic_set(&tgt_dev->tgt_dev_dif_guard_failed_scst, 0);
	atomic_set(&tgt_dev->tgt_dev_dif_app_failed_dev, 0);
	atomic_set(&tgt_dev->tgt_dev_dif_ref_failed_dev, 0);
	atomic_set(&tgt_dev->tgt_dev_dif_guard_failed_dev, 0);

	return count;
}

static struct kobj_attribute tgt_dev_dif_checks_failed_attr =
	__ATTR(dif_checks_failed, S_IRUGO | S_IWUSR,
		scst_tgt_dev_dif_checks_failed_show,
		scst_tgt_dev_dif_checks_failed_store);

static struct attribute *scst_tgt_dev_attrs[] = {
	&tgt_dev_thread_idx_attr.attr,
	&tgt_dev_thread_pid_attr.attr,
	&tgt_dev_active_commands_attr.attr,
#ifdef CONFIG_SCST_MEASURE_LATENCY
	&tgt_dev_latency_attr.attr,
#endif
	NULL,
};

static void scst_sysfs_tgt_dev_release(struct kobject *kobj)
{
	struct scst_tgt_dev *tgt_dev;

	TRACE_ENTRY();

	tgt_dev = container_of(kobj, struct scst_tgt_dev, tgt_dev_kobj);
	if (tgt_dev->tgt_dev_kobj_release_cmpl)
		complete_all(tgt_dev->tgt_dev_kobj_release_cmpl);

	TRACE_EXIT();
	return;
}

static struct kobj_type scst_tgt_dev_ktype = {
	.sysfs_ops = &scst_sysfs_ops,
	.release = scst_sysfs_tgt_dev_release,
	.default_attrs = scst_tgt_dev_attrs,
};

int scst_tgt_dev_sysfs_create(struct scst_tgt_dev *tgt_dev)
{
	int res = 0;

	TRACE_ENTRY();

	res = kobject_init_and_add(&tgt_dev->tgt_dev_kobj, &scst_tgt_dev_ktype,
			      &tgt_dev->sess->sess_kobj, "lun%lld",
			      (unsigned long long)tgt_dev->lun);
	if (res != 0) {
		PRINT_ERROR("Can't add tgt_dev %lld to sysfs",
			(unsigned long long)tgt_dev->lun);
		goto out;
	}

	if (tgt_dev->sess->tgt->tgt_dif_supported && (tgt_dev->dev->dev_dif_type != 0)) {
		res = sysfs_create_file(&tgt_dev->tgt_dev_kobj,
					&tgt_dev_dif_checks_failed_attr.attr);
		if (res != 0) {
			PRINT_ERROR("Adding %s sysfs attribute to tgt_dev %lld "
				"failed (%d)", tgt_dev_dif_checks_failed_attr.attr.name,
				 (unsigned long long)tgt_dev->lun, res);
			goto out_del;
		}
	}

out:
	TRACE_EXIT_RES(res);
	return res;

out_del:
	kobject_del(&tgt_dev->tgt_dev_kobj);
	kobject_put(&tgt_dev->tgt_dev_kobj);
	goto out;
}

/*
 * Called with scst_mutex held.
 *
 * !! No sysfs works must use kobject_get() to protect tgt_dev, due to possible
 * !! deadlock with scst_mutex (it is waiting for the last put, but
 * !! the last ref counter holder is waiting for scst_mutex)
 */
void scst_tgt_dev_sysfs_del(struct scst_tgt_dev *tgt_dev)
{
	DECLARE_COMPLETION_ONSTACK(c);

	TRACE_ENTRY();

	tgt_dev->tgt_dev_kobj_release_cmpl = &c;

	kobject_del(&tgt_dev->tgt_dev_kobj);

	SCST_KOBJECT_PUT_AND_WAIT(&tgt_dev->tgt_dev_kobj, "tgt_dev", &c,
				  &scst_tgt_dev_dep_map);

	TRACE_EXIT();
	return;
}

/**
 ** Sessions subdirectory implementation
 **/

#ifdef CONFIG_SCST_MEASURE_LATENCY

static ssize_t scst_sess_latency_show(struct kobject *kobj,
	struct kobj_attribute *attr, char *buffer)
{
	ssize_t res = 0;
	struct scst_session *sess;
	int i;
	char buf[50];
	uint64_t scst_time, tgt_time, dev_time;
	uint64_t processed_cmds;

	TRACE_ENTRY();

	sess = container_of(kobj, struct scst_session, sess_kobj);

	res += scnprintf(&buffer[res], SCST_SYSFS_BLOCK_SIZE - res,
		"%-15s %-15s %-46s %-46s %-46s\n",
		"T-L names", "Total commands", "SCST latency",
		"Target latency", "Dev latency (min/avg/max/all us)");

	spin_lock_bh(&sess->lat_lock);

	for (i = 0; i < SCST_LATENCY_STATS_NUM; i++) {
		uint64_t scst_time_wr, tgt_time_wr, dev_time_wr;
		uint64_t processed_cmds_wr;
		uint64_t scst_time_rd, tgt_time_rd, dev_time_rd;
		uint64_t processed_cmds_rd;
		struct scst_ext_latency_stat *latency_stat;

		latency_stat = &sess->sess_latency_stat[i];
		scst_time_wr = latency_stat->scst_time_wr;
		scst_time_rd = latency_stat->scst_time_rd;
		tgt_time_wr = latency_stat->tgt_time_wr;
		tgt_time_rd = latency_stat->tgt_time_rd;
		dev_time_wr = latency_stat->dev_time_wr;
		dev_time_rd = latency_stat->dev_time_rd;
		processed_cmds_wr = latency_stat->processed_cmds_wr;
		processed_cmds_rd = latency_stat->processed_cmds_rd;

		res += scnprintf(&buffer[res], SCST_SYSFS_BLOCK_SIZE - res,
			"%-5s %-9s %-15llu ",
			"Write", scst_io_size_names[i],
			processed_cmds_wr);

		scst_time_per_cmd(scst_time_wr, processed_cmds_wr);
		snprintf(buf, sizeof(buf), "%lu/%lu/%lu/%lu",
			(unsigned long)latency_stat->min_scst_time_wr,
			(unsigned long)scst_time_wr,
			(unsigned long)latency_stat->max_scst_time_wr,
			(unsigned long)latency_stat->scst_time_wr);
		res += scnprintf(&buffer[res], SCST_SYSFS_BLOCK_SIZE - res,
			"%-46s ", buf);

		scst_time_per_cmd(tgt_time_wr, processed_cmds_wr);
		snprintf(buf, sizeof(buf), "%lu/%lu/%lu/%lu",
			(unsigned long)latency_stat->min_tgt_time_wr,
			(unsigned long)tgt_time_wr,
			(unsigned long)latency_stat->max_tgt_time_wr,
			(unsigned long)latency_stat->tgt_time_wr);
		res += scnprintf(&buffer[res], SCST_SYSFS_BLOCK_SIZE - res,
			"%-46s ", buf);

		scst_time_per_cmd(dev_time_wr, processed_cmds_wr);
		snprintf(buf, sizeof(buf), "%lu/%lu/%lu/%lu",
			(unsigned long)latency_stat->min_dev_time_wr,
			(unsigned long)dev_time_wr,
			(unsigned long)latency_stat->max_dev_time_wr,
			(unsigned long)latency_stat->dev_time_wr);
		res += scnprintf(&buffer[res], SCST_SYSFS_BLOCK_SIZE - res,
			"%-46s\n", buf);

		res += scnprintf(&buffer[res], SCST_SYSFS_BLOCK_SIZE - res,
			"%-5s %-9s %-15llu ",
			"Read", scst_io_size_names[i],
			processed_cmds_rd);

		scst_time_per_cmd(scst_time_rd, processed_cmds_rd);
		snprintf(buf, sizeof(buf), "%lu/%lu/%lu/%lu",
			(unsigned long)latency_stat->min_scst_time_rd,
			(unsigned long)scst_time_rd,
			(unsigned long)latency_stat->max_scst_time_rd,
			(unsigned long)latency_stat->scst_time_rd);
		res += scnprintf(&buffer[res], SCST_SYSFS_BLOCK_SIZE - res,
			"%-46s ", buf);

		scst_time_per_cmd(tgt_time_rd, processed_cmds_rd);
		snprintf(buf, sizeof(buf), "%lu/%lu/%lu/%lu",
			(unsigned long)latency_stat->min_tgt_time_rd,
			(unsigned long)tgt_time_rd,
			(unsigned long)latency_stat->max_tgt_time_rd,
			(unsigned long)latency_stat->tgt_time_rd);
		res += scnprintf(&buffer[res], SCST_SYSFS_BLOCK_SIZE - res,
			"%-46s ", buf);

		scst_time_per_cmd(dev_time_rd, processed_cmds_rd);
		snprintf(buf, sizeof(buf), "%lu/%lu/%lu/%lu",
			(unsigned long)latency_stat->min_dev_time_rd,
			(unsigned long)dev_time_rd,
			(unsigned long)latency_stat->max_dev_time_rd,
			(unsigned long)latency_stat->dev_time_rd);
		res += scnprintf(&buffer[res], SCST_SYSFS_BLOCK_SIZE - res,
			"%-46s\n", buf);
	}

	scst_time = sess->scst_time;
	tgt_time = sess->tgt_time;
	dev_time = sess->dev_time;
	processed_cmds = sess->processed_cmds;

	res += scnprintf(&buffer[res], SCST_SYSFS_BLOCK_SIZE - res,
		"\n%-15s %-16llu", "Overall ", processed_cmds);

	scst_time_per_cmd(scst_time, processed_cmds);
	snprintf(buf, sizeof(buf), "%lu/%lu/%lu/%lu",
		(unsigned long)sess->min_scst_time,
		(unsigned long)scst_time,
		(unsigned long)sess->max_scst_time,
		(unsigned long)sess->scst_time);
	res += scnprintf(&buffer[res], SCST_SYSFS_BLOCK_SIZE - res,
		"%-46s ", buf);

	scst_time_per_cmd(tgt_time, processed_cmds);
	snprintf(buf, sizeof(buf), "%lu/%lu/%lu/%lu",
		(unsigned long)sess->min_tgt_time,
		(unsigned long)tgt_time,
		(unsigned long)sess->max_tgt_time,
		(unsigned long)sess->tgt_time);
	res += scnprintf(&buffer[res], SCST_SYSFS_BLOCK_SIZE - res,
		"%-46s ", buf);

	scst_time_per_cmd(dev_time, processed_cmds);
	snprintf(buf, sizeof(buf), "%lu/%lu/%lu/%lu",
		(unsigned long)sess->min_dev_time,
		(unsigned long)dev_time,
		(unsigned long)sess->max_dev_time,
		(unsigned long)sess->dev_time);
	res += scnprintf(&buffer[res], SCST_SYSFS_BLOCK_SIZE - res,
		"%-46s\n\n", buf);

	spin_unlock_bh(&sess->lat_lock);

	TRACE_EXIT_RES(res);
	return res;
}

static int scst_sess_zero_latency(struct scst_sysfs_work_item *work)
{
	int res = 0, t;
	struct scst_session *sess = work->sess;

	TRACE_ENTRY();

	PRINT_INFO("Zeroing latency statistics for initiator "
		"%s", sess->initiator_name);

	spin_lock_bh(&sess->lat_lock);
	rcu_read_lock();

	sess->scst_time = 0;
	sess->tgt_time = 0;
	sess->dev_time = 0;
	sess->min_scst_time = 0;
	sess->min_tgt_time = 0;
	sess->min_dev_time = 0;
	sess->max_scst_time = 0;
	sess->max_tgt_time = 0;
	sess->max_dev_time = 0;
	sess->processed_cmds = 0;
	memset(sess->sess_latency_stat, 0,
		sizeof(sess->sess_latency_stat));

	for (t = SESS_TGT_DEV_LIST_HASH_SIZE-1; t >= 0; t--) {
		struct list_head *head = &sess->sess_tgt_dev_list[t];
		struct scst_tgt_dev *tgt_dev;

		list_for_each_entry_rcu(tgt_dev, head,
					sess_tgt_dev_list_entry) {
			tgt_dev->scst_time = 0;
			tgt_dev->tgt_time = 0;
			tgt_dev->dev_time = 0;
			tgt_dev->processed_cmds = 0;
			memset(tgt_dev->dev_latency_stat, 0,
				sizeof(tgt_dev->dev_latency_stat));
		}
	}

	rcu_read_unlock();
	spin_unlock_bh(&sess->lat_lock);

	kobject_put(&sess->sess_kobj);

	TRACE_EXIT_RES(res);
	return res;
}

static ssize_t scst_sess_latency_store(struct kobject *kobj,
	struct kobj_attribute *attr, const char *buf, size_t count)
{
	int res;
	struct scst_session *sess;
	struct scst_sysfs_work_item *work;

	TRACE_ENTRY();

	sess = container_of(kobj, struct scst_session, sess_kobj);

	res = scst_alloc_sysfs_work(scst_sess_zero_latency, false, &work);
	if (res != 0)
		goto out;

	work->sess = sess;

	SCST_SET_DEP_MAP(work, &scst_sess_dep_map);
	kobject_get(&sess->sess_kobj);

	res = scst_sysfs_queue_wait_work(work);
	if (res == 0)
		res = count;

out:
	TRACE_EXIT_RES(res);
	return res;
}

static struct kobj_attribute session_latency_attr =
	__ATTR(latency, S_IRUGO | S_IWUSR, scst_sess_latency_show,
	       scst_sess_latency_store);

#endif /* CONFIG_SCST_MEASURE_LATENCY */

static ssize_t scst_sess_sysfs_commands_show(struct kobject *kobj,
			    struct kobj_attribute *attr, char *buf)
{
	struct scst_session *sess;

	sess = container_of(kobj, struct scst_session, sess_kobj);

	return sprintf(buf, "%i\n", atomic_read(&sess->sess_cmd_count));
}

static struct kobj_attribute session_commands_attr =
	__ATTR(commands, S_IRUGO, scst_sess_sysfs_commands_show, NULL);

static int scst_sysfs_sess_get_active_commands(struct scst_session *sess)
{
	int res;
	int active_cmds = 0, t;

	TRACE_ENTRY();

	rcu_read_lock();
	for (t = SESS_TGT_DEV_LIST_HASH_SIZE-1; t >= 0; t--) {
		struct list_head *head = &sess->sess_tgt_dev_list[t];
		struct scst_tgt_dev *tgt_dev;

		list_for_each_entry_rcu(tgt_dev, head,
					sess_tgt_dev_list_entry) {
			active_cmds += atomic_read(&tgt_dev->tgt_dev_cmd_count);
		}
	}
	rcu_read_unlock();

	res = active_cmds;

	kobject_put(&sess->sess_kobj);

	TRACE_EXIT_RES(res);
	return res;
}

static int scst_sysfs_sess_get_active_commands_work_fn(struct scst_sysfs_work_item *work)
{
	return scst_sysfs_sess_get_active_commands(work->sess);
}

static ssize_t scst_sess_sysfs_active_commands_show(struct kobject *kobj,
			    struct kobj_attribute *attr, char *buf)
{
	int res;
	struct scst_session *sess;
	struct scst_sysfs_work_item *work;

	sess = container_of(kobj, struct scst_session, sess_kobj);

	res = scst_alloc_sysfs_work(scst_sysfs_sess_get_active_commands_work_fn,
			true, &work);
	if (res != 0)
		goto out;

	work->sess = sess;

	SCST_SET_DEP_MAP(work, &scst_sess_dep_map);
	kobject_get(&sess->sess_kobj);

	res = scst_sysfs_queue_wait_work(work);
	if (res != -EAGAIN)
		res = sprintf(buf, "%i\n", res);

out:
	return res;
}

static struct kobj_attribute session_active_commands_attr =
	__ATTR(active_commands, S_IRUGO, scst_sess_sysfs_active_commands_show,
		NULL);

static int scst_sysfs_sess_get_dif_checks_failed_work_fn(struct scst_sysfs_work_item *work)
{
	int res, t;
	struct scst_session *sess = work->sess;
	int app_failed_tgt = 0, ref_failed_tgt = 0, guard_failed_tgt = 0;
	int app_failed_scst = 0, ref_failed_scst = 0, guard_failed_scst = 0;
	int app_failed_dev = 0, ref_failed_dev = 0, guard_failed_dev = 0;

	TRACE_ENTRY();

	rcu_read_lock();
	for (t = SESS_TGT_DEV_LIST_HASH_SIZE-1; t >= 0; t--) {
		struct list_head *head = &sess->sess_tgt_dev_list[t];
		struct scst_tgt_dev *tgt_dev;

		list_for_each_entry_rcu(tgt_dev, head, sess_tgt_dev_list_entry) {
			app_failed_tgt += atomic_read(&tgt_dev->tgt_dev_dif_app_failed_tgt);
			ref_failed_tgt += atomic_read(&tgt_dev->tgt_dev_dif_ref_failed_tgt);
			guard_failed_tgt += atomic_read(&tgt_dev->tgt_dev_dif_guard_failed_tgt);
			app_failed_scst += atomic_read(&tgt_dev->tgt_dev_dif_app_failed_scst);
			ref_failed_scst += atomic_read(&tgt_dev->tgt_dev_dif_ref_failed_scst);
			guard_failed_scst += atomic_read(&tgt_dev->tgt_dev_dif_guard_failed_scst);
			app_failed_dev += atomic_read(&tgt_dev->tgt_dev_dif_app_failed_dev);
			ref_failed_dev += atomic_read(&tgt_dev->tgt_dev_dif_ref_failed_dev);
			guard_failed_dev += atomic_read(&tgt_dev->tgt_dev_dif_guard_failed_dev);
		}
	}
	rcu_read_unlock();

	work->res_buf = kasprintf(GFP_KERNEL, "\tapp\tref\tguard\n"
			  "tgt\t%d\t%d\t%d\nscst\t%d\t%d\t%d\ndev\t%d\t%d\t%d\n",
			  app_failed_tgt, ref_failed_tgt, guard_failed_tgt,
			  app_failed_scst, ref_failed_scst, guard_failed_scst,
			  app_failed_dev, ref_failed_dev, guard_failed_dev);
	res = work->res_buf ? 0 : -ENOMEM;

	kobject_put(&sess->sess_kobj);

	TRACE_EXIT_RES(res);
	return res;
}

static ssize_t scst_sess_sysfs_dif_checks_failed_show(struct kobject *kobj,
			    struct kobj_attribute *attr, char *buf)
{
	int res;
	struct scst_session *sess;
	struct scst_sysfs_work_item *work;

	sess = container_of(kobj, struct scst_session, sess_kobj);

	res = scst_alloc_sysfs_work(scst_sysfs_sess_get_dif_checks_failed_work_fn,
			true, &work);
	if (res != 0)
		goto out;

	work->sess = sess;

	SCST_SET_DEP_MAP(work, &scst_sess_dep_map);
	kobject_get(&sess->sess_kobj);

	scst_sysfs_work_get(work);

	res = scst_sysfs_queue_wait_work(work);
	if (res != 0)
		goto out_put;

	res = snprintf(buf, SCST_SYSFS_BLOCK_SIZE, "%s", work->res_buf);

out_put:
	scst_sysfs_work_put(work);

out:
	return res;
}

static int scst_sess_zero_dif_checks_failed(struct scst_sysfs_work_item *work)
{
	int res, t;
	struct scst_session *sess = work->sess;

	TRACE_ENTRY();

	PRINT_INFO("Zeroing DIF failures statistics for initiator "
		"%s, target %s", sess->initiator_name, sess->tgt->tgt_name);

	rcu_read_lock();
	for (t = SESS_TGT_DEV_LIST_HASH_SIZE-1; t >= 0; t--) {
		struct list_head *head = &sess->sess_tgt_dev_list[t];
		struct scst_tgt_dev *tgt_dev;

		list_for_each_entry_rcu(tgt_dev, head,
					sess_tgt_dev_list_entry) {
			atomic_set(&tgt_dev->tgt_dev_dif_app_failed_tgt, 0);
			atomic_set(&tgt_dev->tgt_dev_dif_ref_failed_tgt, 0);
			atomic_set(&tgt_dev->tgt_dev_dif_guard_failed_tgt, 0);
			atomic_set(&tgt_dev->tgt_dev_dif_app_failed_scst, 0);
			atomic_set(&tgt_dev->tgt_dev_dif_ref_failed_scst, 0);
			atomic_set(&tgt_dev->tgt_dev_dif_guard_failed_scst, 0);
			atomic_set(&tgt_dev->tgt_dev_dif_app_failed_dev, 0);
			atomic_set(&tgt_dev->tgt_dev_dif_ref_failed_dev, 0);
			atomic_set(&tgt_dev->tgt_dev_dif_guard_failed_dev, 0);
		}
	}
	rcu_read_unlock();

	res = 0;

	kobject_put(&sess->sess_kobj);

	TRACE_EXIT_RES(res);
	return res;
}

static ssize_t scst_sess_sysfs_dif_checks_failed_store(struct kobject *kobj,
	struct kobj_attribute *attr, const char *buf, size_t count)
{
	int res;
	struct scst_session *sess;
	struct scst_sysfs_work_item *work;

	TRACE_ENTRY();

	sess = container_of(kobj, struct scst_session, sess_kobj);

	res = scst_alloc_sysfs_work(scst_sess_zero_dif_checks_failed, false, &work);
	if (res != 0)
		goto out;

	work->sess = sess;

	SCST_SET_DEP_MAP(work, &scst_sess_dep_map);
	kobject_get(&sess->sess_kobj);

	res = scst_sysfs_queue_wait_work(work);
	if (res == 0)
		res = count;

out:
	TRACE_EXIT_RES(res);
	return res;
}

static struct kobj_attribute session_dif_checks_failed_attr =
	__ATTR(dif_checks_failed, S_IRUGO | S_IWUSR,
		scst_sess_sysfs_dif_checks_failed_show,
		scst_sess_sysfs_dif_checks_failed_store);

static ssize_t scst_sess_sysfs_initiator_name_show(struct kobject *kobj,
			    struct kobj_attribute *attr, char *buf)
{
	struct scst_session *sess;

	sess = container_of(kobj, struct scst_session, sess_kobj);

	return scnprintf(buf, SCST_SYSFS_BLOCK_SIZE, "%s\n",
		sess->initiator_name);
}

static struct kobj_attribute session_initiator_name_attr =
	__ATTR(initiator_name, S_IRUGO, scst_sess_sysfs_initiator_name_show,
	       NULL);

#define SCST_SESS_SYSFS_STAT_ATTR(name, exported_name, dir, kb)		\
static ssize_t scst_sess_sysfs_##exported_name##_show(struct kobject *kobj,	\
	struct kobj_attribute *attr, char *buf)					\
{										\
	struct scst_session *sess;						\
	int res;								\
	uint64_t v;								\
										\
	BUILD_BUG_ON(SCST_DATA_UNKNOWN != 0);					\
	BUILD_BUG_ON(SCST_DATA_WRITE != 1);					\
	BUILD_BUG_ON(SCST_DATA_READ != 2);					\
	BUILD_BUG_ON(SCST_DATA_BIDI != 3);					\
	BUILD_BUG_ON(SCST_DATA_NONE != 4);					\
										\
	BUILD_BUG_ON(dir >= SCST_DATA_DIR_MAX);					\
										\
	sess = container_of(kobj, struct scst_session, sess_kobj);		\
	v = sess->io_stats[dir].name;						\
	if (kb)									\
		v >>= 10;							\
	res = sprintf(buf, "%llu\n", (unsigned long long)v);			\
	return res;								\
}										\
										\
static ssize_t scst_sess_sysfs_##exported_name##_store(struct kobject *kobj,	\
	struct kobj_attribute *attr, const char *buf, size_t count)		\
{										\
	struct scst_session *sess;						\
	sess = container_of(kobj, struct scst_session, sess_kobj);		\
	spin_lock_irq(&sess->sess_list_lock);					\
	BUILD_BUG_ON(dir >= SCST_DATA_DIR_MAX);					\
	sess->io_stats[dir].cmd_count = 0;					\
	sess->io_stats[dir].io_byte_count = 0;					\
	sess->io_stats[dir].unaligned_cmd_count = 0;				\
	spin_unlock_irq(&sess->sess_list_lock);					\
	return count;								\
}										\
										\
static struct kobj_attribute session_##exported_name##_attr =			\
	__ATTR(exported_name, S_IRUGO | S_IWUSR,				\
		scst_sess_sysfs_##exported_name##_show,	\
		scst_sess_sysfs_##exported_name##_store)

SCST_SESS_SYSFS_STAT_ATTR(cmd_count, unknown_cmd_count, SCST_DATA_UNKNOWN, 0);
SCST_SESS_SYSFS_STAT_ATTR(cmd_count, write_cmd_count, SCST_DATA_WRITE, 0);
SCST_SESS_SYSFS_STAT_ATTR(io_byte_count, write_io_count_kb, SCST_DATA_WRITE, 1);
SCST_SESS_SYSFS_STAT_ATTR(unaligned_cmd_count, write_unaligned_cmd_count, SCST_DATA_WRITE, 0);
SCST_SESS_SYSFS_STAT_ATTR(cmd_count, read_cmd_count, SCST_DATA_READ, 0);
SCST_SESS_SYSFS_STAT_ATTR(io_byte_count, read_io_count_kb, SCST_DATA_READ, 1);
SCST_SESS_SYSFS_STAT_ATTR(unaligned_cmd_count, read_unaligned_cmd_count, SCST_DATA_READ, 0);
SCST_SESS_SYSFS_STAT_ATTR(cmd_count, bidi_cmd_count, SCST_DATA_BIDI, 0);
SCST_SESS_SYSFS_STAT_ATTR(io_byte_count, bidi_io_count_kb, SCST_DATA_BIDI, 1);
SCST_SESS_SYSFS_STAT_ATTR(unaligned_cmd_count, bidi_unaligned_cmd_count, SCST_DATA_BIDI, 0);
SCST_SESS_SYSFS_STAT_ATTR(cmd_count, none_cmd_count, SCST_DATA_NONE, 0);

static ssize_t scst_sess_force_close_store(struct kobject *kobj,
					   struct kobj_attribute *attr,
					   const char *buf, size_t count)
{
	struct scst_session *sess = container_of(kobj, struct scst_session,
						 sess_kobj);
	int res;

	res = sess->tgt->tgtt->close_session(sess);
	if (res < 0)
		goto out;
	res = count;

out:
	return res;
}

static struct kobj_attribute session_force_close_attr =
	__ATTR(force_close, S_IWUSR, NULL, scst_sess_force_close_store);


static struct attribute *scst_session_attrs[] = {
	&session_commands_attr.attr,
	&session_active_commands_attr.attr,
	&session_initiator_name_attr.attr,
	&session_unknown_cmd_count_attr.attr,
	&session_write_cmd_count_attr.attr,
	&session_write_io_count_kb_attr.attr,
	&session_write_unaligned_cmd_count_attr.attr,
	&session_read_cmd_count_attr.attr,
	&session_read_io_count_kb_attr.attr,
	&session_read_unaligned_cmd_count_attr.attr,
	&session_bidi_cmd_count_attr.attr,
	&session_bidi_io_count_kb_attr.attr,
	&session_bidi_unaligned_cmd_count_attr.attr,
	&session_none_cmd_count_attr.attr,
#ifdef CONFIG_SCST_MEASURE_LATENCY
	&session_latency_attr.attr,
#endif /* CONFIG_SCST_MEASURE_LATENCY */
	NULL,
};

static void scst_sysfs_session_release(struct kobject *kobj)
{
	struct scst_session *sess;

	TRACE_ENTRY();

	sess = container_of(kobj, struct scst_session, sess_kobj);
	if (sess->sess_kobj_release_cmpl)
		complete_all(sess->sess_kobj_release_cmpl);

	TRACE_EXIT();
	return;
}

static struct kobj_type scst_session_ktype = {
	.sysfs_ops = &scst_sysfs_ops,
	.release = scst_sysfs_session_release,
	.default_attrs = scst_session_attrs,
};

static int scst_create_sess_luns_link(struct scst_session *sess)
{
	int res;

	/*
	 * No locks are needed, because sess supposed to be in acg->acg_sess_list
	 * and tgt->sess_list, so blocking them from disappearing.
	 */

	if (sess->acg == sess->tgt->default_acg)
		res = sysfs_create_link(&sess->sess_kobj,
				sess->tgt->tgt_luns_kobj, "luns");
	else
		res = sysfs_create_link(&sess->sess_kobj,
				sess->acg->luns_kobj, "luns");

	if (res != 0)
		PRINT_ERROR("Can't create luns link for initiator %s",
			sess->initiator_name);

	return res;
}

int scst_recreate_sess_luns_link(struct scst_session *sess)
{
	sysfs_remove_link(&sess->sess_kobj, "luns");
	return scst_create_sess_luns_link(sess);
}

/* Supposed to be called under scst_mutex */
int scst_sess_sysfs_create(struct scst_session *sess)
{
	int res = 0;
	const char *name;

	TRACE_ENTRY();

	name = sess->sess_name;
	TRACE_DBG("Adding session %s to sysfs", name);

	res = kobject_init_and_add(&sess->sess_kobj, &scst_session_ktype,
			      sess->tgt->tgt_sess_kobj, name);
	if (res != 0) {
		PRINT_ERROR("Can't add session %s to sysfs", name);
		goto out;
	}

	sess->sess_kobj_ready = 1;

	if (sess->tgt->tgtt->close_session) {
		res = sysfs_create_file(&sess->sess_kobj,
					&session_force_close_attr.attr);
		if (res != 0) {
			PRINT_ERROR("Adding force_close sysfs attribute to session %s failed (%d)",
				    name, res);
			goto out_del;
		}
	}

	if (sess->tgt->tgt_dif_supported) {
		res = sysfs_create_file(&sess->sess_kobj,
					&session_dif_checks_failed_attr.attr);
		if (res != 0) {
			PRINT_ERROR("Adding %s sysfs attribute to session %s "
				"failed (%d)", session_dif_checks_failed_attr.attr.name,
				 name, res);
			goto out_del;
		}
	}

	if (sess->tgt->tgtt->sess_attrs) {
		res = sysfs_create_files(&sess->sess_kobj,
					 sess->tgt->tgtt->sess_attrs);
		if (res != 0) {
			PRINT_ERROR("Can't add attributes for session %s", name);
			goto out_del;
		}
	}

	res = scst_create_sess_luns_link(sess);
	if (res != 0) {
		PRINT_ERROR("Can't add LUN links for session %s", name);
		goto out_del;
	}

out:
	TRACE_EXIT_RES(res);
	return res;

out_del:
	kobject_del(&sess->sess_kobj);
	kobject_put(&sess->sess_kobj);
	sess->sess_kobj_ready = 0;
	goto out;
}

/*
 * Must not be called under scst_mutex, due to possible deadlock with
 * sysfs ref counting in sysfs works (it is waiting for the last put, but
 * the last ref counter holder is waiting for scst_mutex)
 */
void scst_sess_sysfs_del(struct scst_session *sess)
{
	DECLARE_COMPLETION_ONSTACK(c);

	TRACE_ENTRY();

	if (!sess->sess_kobj_ready)
		goto out;

	TRACE_DBG("Deleting session %s from sysfs",
		kobject_name(&sess->sess_kobj));

	sess->sess_kobj_release_cmpl = &c;

	kobject_del(&sess->sess_kobj);

	SCST_KOBJECT_PUT_AND_WAIT(&sess->sess_kobj, "session", &c,
				  &scst_sess_dep_map);

out:
	TRACE_EXIT();
	return;
}

/**
 ** Target luns directory implementation
 **/

static void scst_acg_dev_release(struct kobject *kobj)
{
	struct scst_acg_dev *acg_dev;

	TRACE_ENTRY();

	acg_dev = container_of(kobj, struct scst_acg_dev, acg_dev_kobj);
	if (acg_dev->acg_dev_kobj_release_cmpl)
		complete_all(acg_dev->acg_dev_kobj_release_cmpl);

	TRACE_EXIT();
	return;
}

static ssize_t scst_lun_rd_only_show(struct kobject *kobj,
				   struct kobj_attribute *attr,
				   char *buf)
{
	struct scst_acg_dev *acg_dev;

	acg_dev = container_of(kobj, struct scst_acg_dev, acg_dev_kobj);

	if (acg_dev->acg_dev_rd_only || acg_dev->dev->dev_rd_only)
		return sprintf(buf, "%d\n%s\n", 1, SCST_SYSFS_KEY_MARK);
	else
		return sprintf(buf, "%d\n", 0);
}

static struct kobj_attribute lun_options_attr =
	__ATTR(read_only, S_IRUGO, scst_lun_rd_only_show, NULL);

static struct attribute *lun_attrs[] = {
	&lun_options_attr.attr,
	NULL,
};

static struct kobj_type acg_dev_ktype = {
	.sysfs_ops = &scst_sysfs_ops,
	.release = scst_acg_dev_release,
	.default_attrs = lun_attrs,
};

/*
 * Called with scst_mutex held.
 *
 * !! No sysfs works must use kobject_get() to protect acg_dev, due to possible
 * !! deadlock with scst_mutex (it is waiting for the last put, but
 * !! the last ref counter holder is waiting for scst_mutex)
 */
void scst_acg_dev_sysfs_del(struct scst_acg_dev *acg_dev)
{
	DECLARE_COMPLETION_ONSTACK(c);

	TRACE_ENTRY();

	acg_dev->acg_dev_kobj_release_cmpl = &c;

	if (acg_dev->dev != NULL) {
		sysfs_remove_link(acg_dev->dev->dev_exp_kobj,
			acg_dev->acg_dev_link_name);
		kobject_put(&acg_dev->dev->dev_kobj);
	}

	kobject_del(&acg_dev->acg_dev_kobj);

	SCST_KOBJECT_PUT_AND_WAIT(&acg_dev->acg_dev_kobj, "acg_dev", &c,
				  &scst_acg_dev_dep_map);

	TRACE_EXIT();
	return;
}

int scst_acg_dev_sysfs_create(struct scst_acg_dev *acg_dev,
	struct kobject *parent)
{
	int res;

	TRACE_ENTRY();

	res = kobject_init_and_add(&acg_dev->acg_dev_kobj, &acg_dev_ktype,
				      parent, "%llu", acg_dev->lun);
	if (res != 0) {
		PRINT_ERROR("Can't add acg_dev %p to sysfs", acg_dev);
		goto out;
	}

	kobject_get(&acg_dev->dev->dev_kobj);

	snprintf(acg_dev->acg_dev_link_name, sizeof(acg_dev->acg_dev_link_name),
		"export%u", acg_dev->dev->dev_exported_lun_num++);

	res = sysfs_create_link(acg_dev->dev->dev_exp_kobj,
			   &acg_dev->acg_dev_kobj, acg_dev->acg_dev_link_name);
	if (res != 0) {
		PRINT_ERROR("Can't create acg %s LUN link",
			acg_dev->acg->acg_name);
		goto out_del;
	}

	res = sysfs_create_link(&acg_dev->acg_dev_kobj,
			&acg_dev->dev->dev_kobj, "device");
	if (res != 0) {
		PRINT_ERROR("Can't create acg %s device link",
			acg_dev->acg->acg_name);
		goto out_del;
	}

out:
	return res;

out_del:
	scst_acg_dev_sysfs_del(acg_dev);
	goto out;
}

/**
 ** ini_groups directory implementation.
 **/

static void scst_acg_release(struct kobject *kobj)
{
	struct scst_acg *acg;

	TRACE_ENTRY();

	acg = container_of(kobj, struct scst_acg, acg_kobj);
	if (acg->acg_kobj_release_cmpl)
		complete_all(acg->acg_kobj_release_cmpl);

	TRACE_EXIT();
	return;
}

static struct kobj_type acg_ktype = {
	.sysfs_ops = &scst_sysfs_ops,
	.release = scst_acg_release,
};

static ssize_t scst_acg_ini_mgmt_show(struct kobject *kobj,
	struct kobj_attribute *attr, char *buf)
{
	static const char help[] =
		"Usage: echo \"add INITIATOR_NAME\" >mgmt\n"
		"       echo \"del INITIATOR_NAME\" >mgmt\n"
		"       echo \"move INITIATOR_NAME DEST_GROUP_NAME\" >mgmt\n"
		"       echo \"clear\" >mgmt\n";

	return sprintf(buf, "%s", help);
}

static int scst_process_acg_ini_mgmt_store(char *buffer,
	struct scst_tgt *tgt, struct scst_acg *acg)
{
	int res, action;
	char *p, *pp, *name, *group;
	struct scst_acg *acg_dest = NULL;
	struct scst_acn *acn = NULL, *acn_tmp;
	enum {
		SCST_ACG_ACTION_INI_ADD	  = 1,
		SCST_ACG_ACTION_INI_DEL	  = 2,
		SCST_ACG_ACTION_INI_CLEAR = 3,
		SCST_ACG_ACTION_INI_MOVE  = 4,
	};

	TRACE_ENTRY();

	TRACE_DBG("tgt %p, acg %p, buffer %s", tgt, acg, buffer);

	pp = buffer;
	p = scst_get_next_lexem(&pp);
	if (strcasecmp("add", p) == 0) {
		action = SCST_ACG_ACTION_INI_ADD;
	} else if (strcasecmp("del", p) == 0) {
		action = SCST_ACG_ACTION_INI_DEL;
	} else if (strcasecmp("clear", p) == 0) {
		action = SCST_ACG_ACTION_INI_CLEAR;
	} else if (strcasecmp("move", p) == 0) {
		action = SCST_ACG_ACTION_INI_MOVE;
	} else {
		PRINT_ERROR("Unknown action \"%s\"", p);
		res = -EINVAL;
		goto out;
	}

	res = scst_suspend_activity(SCST_SUSPEND_TIMEOUT_USER);
	if (res != 0)
		goto out;

	res = mutex_lock_interruptible(&scst_mutex);
	if (res != 0)
		goto out_resume;

	/* Check if tgt and acg not already freed while we were coming here */
	if (scst_check_tgt_acg_ptrs(tgt, acg) != 0)
		goto out_unlock;

	switch (action) {
	case SCST_ACG_ACTION_INI_ADD:
		name = scst_get_next_lexem(&pp);
		if (name[0] == '\0') {
			PRINT_ERROR("%s", "Invalid initiator name");
			res = -EINVAL;
			goto out_unlock;
		}

		res = scst_acg_add_acn(acg, name);
		if (res != 0)
			goto out_unlock;
		break;
	case SCST_ACG_ACTION_INI_DEL:
		name = scst_get_next_lexem(&pp);
		if (name[0] == '\0') {
			PRINT_ERROR("%s", "Invalid initiator name");
			res = -EINVAL;
			goto out_unlock;
		}

		acn = scst_find_acn(acg, name);
		if (acn == NULL) {
			PRINT_ERROR("Unable to find "
				"initiator '%s' in group '%s'",
				name, acg->acg_name);
			res = -EINVAL;
			goto out_unlock;
		}
		scst_del_free_acn(acn, true);
		break;
	case SCST_ACG_ACTION_INI_CLEAR:
		list_for_each_entry_safe(acn, acn_tmp, &acg->acn_list,
				acn_list_entry) {
			scst_del_free_acn(acn, false);
		}
		scst_check_reassign_sessions();
		break;
	case SCST_ACG_ACTION_INI_MOVE:
		name = scst_get_next_lexem(&pp);
		if (name[0] == '\0') {
			PRINT_ERROR("%s", "Invalid initiator name");
			res = -EINVAL;
			goto out_unlock;
		}

		group = scst_get_next_lexem(&pp);
		if (group[0] == '\0') {
			PRINT_ERROR("%s", "Invalid group name");
			res = -EINVAL;
			goto out_unlock;
		}

		TRACE_DBG("Move initiator '%s' to group '%s'",
			name, group);

		acn = scst_find_acn(acg, name);
		if (acn == NULL) {
			PRINT_ERROR("Unable to find "
				"initiator '%s' in group '%s'",
				name, acg->acg_name);
			res = -EINVAL;
			goto out_unlock;
		}
		acg_dest = scst_tgt_find_acg(tgt, group);
		if (acg_dest == NULL) {
			PRINT_ERROR("Unable to find group '%s' in target '%s'",
				group, tgt->tgt_name);
			res = -EINVAL;
			goto out_unlock;
		}
		if (scst_find_acn(acg_dest, name) != NULL) {
			PRINT_ERROR("Initiator '%s' already exists in group '%s'",
				name, acg_dest->acg_name);
			res = -EEXIST;
			goto out_unlock;
		}
		scst_del_free_acn(acn, false);

		res = scst_acg_add_acn(acg_dest, name);
		if (res != 0)
			goto out_unlock;
		break;
	}

	res = 0;

out_unlock:
	mutex_unlock(&scst_mutex);

out_resume:
	scst_resume_activity();

out:
	TRACE_EXIT_RES(res);
	return res;
}

static int scst_acg_ini_mgmt_store_work_fn(struct scst_sysfs_work_item *work)
{
	return scst_process_acg_ini_mgmt_store(work->buf, work->tgt, work->acg);
}

static ssize_t scst_acg_ini_mgmt_store(struct kobject *kobj,
	struct kobj_attribute *attr, const char *buf, size_t count)
{
	struct scst_acg *acg;

	acg = container_of(kobj->parent, struct scst_acg, acg_kobj);

	return __scst_acg_mgmt_store(acg, buf, count, false,
		scst_acg_ini_mgmt_store_work_fn);
}

static struct kobj_attribute scst_acg_ini_mgmt =
	__ATTR(mgmt, S_IRUGO | S_IWUSR, scst_acg_ini_mgmt_show,
	       scst_acg_ini_mgmt_store);

static ssize_t scst_acg_luns_mgmt_store(struct kobject *kobj,
				    struct kobj_attribute *attr,
				    const char *buf, size_t count)
{
	int res;
	struct scst_acg *acg;

	acg = container_of(kobj->parent, struct scst_acg, acg_kobj);
	res = __scst_luns_mgmt_store(acg, false, buf, count);

	TRACE_EXIT_RES(res);
	return res;
}

static struct kobj_attribute scst_acg_luns_mgmt =
	__ATTR(mgmt, S_IRUGO | S_IWUSR, scst_luns_mgmt_show,
	       scst_acg_luns_mgmt_store);

static ssize_t scst_acg_addr_method_show(struct kobject *kobj,
	struct kobj_attribute *attr, char *buf)
{
	struct scst_acg *acg;

	acg = container_of(kobj, struct scst_acg, acg_kobj);

	return __scst_acg_addr_method_show(acg, buf);
}

static ssize_t scst_acg_addr_method_store(struct kobject *kobj,
	struct kobj_attribute *attr, const char *buf, size_t count)
{
	int res;
	struct scst_acg *acg;

	acg = container_of(kobj, struct scst_acg, acg_kobj);

	res = __scst_acg_addr_method_store(acg, buf, count);

	TRACE_EXIT_RES(res);
	return res;
}

static struct kobj_attribute scst_acg_addr_method =
	__ATTR(addr_method, S_IRUGO | S_IWUSR, scst_acg_addr_method_show,
		scst_acg_addr_method_store);

static ssize_t scst_acg_io_grouping_type_show(struct kobject *kobj,
	struct kobj_attribute *attr, char *buf)
{
	struct scst_acg *acg;

	acg = container_of(kobj, struct scst_acg, acg_kobj);

	return __scst_acg_io_grouping_type_show(acg, buf);
}

static ssize_t scst_acg_io_grouping_type_store(struct kobject *kobj,
	struct kobj_attribute *attr, const char *buf, size_t count)
{
	int res;
	struct scst_acg *acg;

	acg = container_of(kobj, struct scst_acg, acg_kobj);

	res = __scst_acg_io_grouping_type_store(acg, buf, count);
	if (res != 0)
		goto out;

	res = count;

out:
	TRACE_EXIT_RES(res);
	return res;
}

static struct kobj_attribute scst_acg_io_grouping_type =
	__ATTR(io_grouping_type, S_IRUGO | S_IWUSR,
	       scst_acg_io_grouping_type_show,
	       scst_acg_io_grouping_type_store);

static ssize_t scst_acg_black_hole_show(struct kobject *kobj,
	struct kobj_attribute *attr, char *buf)
{
	struct scst_acg *acg;

	acg = container_of(kobj, struct scst_acg, acg_kobj);

	return __scst_acg_black_hole_show(acg, buf);
}

static ssize_t scst_acg_black_hole_store(struct kobject *kobj,
	struct kobj_attribute *attr, const char *buf, size_t count)
{
	int res;
	struct scst_acg *acg;

	acg = container_of(kobj, struct scst_acg, acg_kobj);

	res = __scst_acg_black_hole_store(acg, buf, count);
	if (res != 0)
		goto out;

	res = count;

out:
	TRACE_EXIT_RES(res);
	return res;
}

static struct kobj_attribute scst_acg_black_hole =
	__ATTR(black_hole, S_IRUGO | S_IWUSR,
	       scst_acg_black_hole_show, scst_acg_black_hole_store);

static ssize_t scst_acg_cpu_mask_show(struct kobject *kobj,
	struct kobj_attribute *attr, char *buf)
{
	struct scst_acg *acg;

	acg = container_of(kobj, struct scst_acg, acg_kobj);

	return __scst_acg_cpu_mask_show(acg, buf);
}

static ssize_t scst_acg_cpu_mask_store(struct kobject *kobj,
	struct kobj_attribute *attr, const char *buf, size_t count)
{
	int res;
	struct scst_acg *acg;

	acg = container_of(kobj, struct scst_acg, acg_kobj);

	res = __scst_acg_cpu_mask_store(acg, buf, count);
	if (res != 0)
		goto out;

	res = count;

out:
	TRACE_EXIT_RES(res);
	return res;
}

static struct kobj_attribute scst_acg_cpu_mask =
	__ATTR(cpu_mask, S_IRUGO | S_IWUSR,
	       scst_acg_cpu_mask_show,
	       scst_acg_cpu_mask_store);

/*
 * Called with scst_mutex held.
 *
 * !! No sysfs works must use kobject_get() to protect acg, due to possible
 * !! deadlock with scst_mutex (it is waiting for the last put, but
 * !! the last ref counter holder is waiting for scst_mutex)
 */
void scst_acg_sysfs_del(struct scst_acg *acg)
{
	DECLARE_COMPLETION_ONSTACK(c);

	TRACE_ENTRY();

	acg->acg_kobj_release_cmpl = &c;

	kobject_del(acg->luns_kobj);
	kobject_del(acg->initiators_kobj);
	kobject_del(&acg->acg_kobj);

	kobject_put(acg->luns_kobj);
	kobject_put(acg->initiators_kobj);

	SCST_KOBJECT_PUT_AND_WAIT(&acg->acg_kobj, "acg", &c,
				  &scst_acg_dep_map);

	TRACE_EXIT();
	return;
}

int scst_acg_sysfs_create(struct scst_tgt *tgt,
	struct scst_acg *acg)
{
	int res = 0;

	TRACE_ENTRY();

	res = kobject_init_and_add(&acg->acg_kobj, &acg_ktype,
		tgt->tgt_ini_grp_kobj, acg->acg_name);
	if (res != 0) {
		PRINT_ERROR("Can't add acg '%s' to sysfs", acg->acg_name);
		goto out;
	}

	acg->luns_kobj = kobject_create_and_add("luns", &acg->acg_kobj);
	if (acg->luns_kobj == NULL) {
		PRINT_ERROR("Can't create luns kobj for tgt %s",
			tgt->tgt_name);
		res = -ENOMEM;
		goto out_del;
	}

	res = sysfs_create_file(acg->luns_kobj, &scst_acg_luns_mgmt.attr);
	if (res != 0) {
		PRINT_ERROR("Can't add tgt attr %s for tgt %s",
			scst_acg_luns_mgmt.attr.name, tgt->tgt_name);
		goto out_del;
	}

	acg->initiators_kobj = kobject_create_and_add("initiators",
					&acg->acg_kobj);
	if (acg->initiators_kobj == NULL) {
		PRINT_ERROR("Can't create initiators kobj for tgt %s",
			tgt->tgt_name);
		res = -ENOMEM;
		goto out_del;
	}

	res = sysfs_create_file(acg->initiators_kobj,
			&scst_acg_ini_mgmt.attr);
	if (res != 0) {
		PRINT_ERROR("Can't add tgt attr %s for tgt %s",
			scst_acg_ini_mgmt.attr.name, tgt->tgt_name);
		goto out_del;
	}

	res = sysfs_create_file(&acg->acg_kobj, &scst_acg_addr_method.attr);
	if (res != 0) {
		PRINT_ERROR("Can't add tgt attr %s for tgt %s",
			scst_acg_addr_method.attr.name, tgt->tgt_name);
		goto out_del;
	}

	res = sysfs_create_file(&acg->acg_kobj, &scst_acg_io_grouping_type.attr);
	if (res != 0) {
		PRINT_ERROR("Can't add tgt attr %s for tgt %s",
			scst_acg_io_grouping_type.attr.name, tgt->tgt_name);
		goto out_del;
	}

	res = sysfs_create_file(&acg->acg_kobj, &scst_acg_black_hole.attr);
	if (res != 0) {
		PRINT_ERROR("Can't add tgt attr %s for tgt %s",
			scst_acg_black_hole.attr.name, tgt->tgt_name);
		goto out_del;
	}

	res = sysfs_create_file(&acg->acg_kobj, &scst_acg_cpu_mask.attr);
	if (res != 0) {
		PRINT_ERROR("Can't add tgt attr %s for tgt %s",
			scst_acg_cpu_mask.attr.name, tgt->tgt_name);
		goto out_del;
	}

	if (acg->tgt->tgtt->acg_attrs) {
		res = sysfs_create_files(&acg->acg_kobj,
					 acg->tgt->tgtt->acg_attrs);
		if (res != 0) {
			PRINT_ERROR("Can't add attributes for acg %s",
				acg->acg_name);
			goto out_del;
		}
	}

out:
	TRACE_EXIT_RES(res);
	return res;

out_del:
	scst_acg_sysfs_del(acg);
	goto out;
}

/**
 ** acn
 **/

static ssize_t scst_acn_file_show(struct kobject *kobj,
	struct kobj_attribute *attr, char *buf)
{
	return scnprintf(buf, SCST_SYSFS_BLOCK_SIZE, "%s\n",
		attr->attr.name);
}

int scst_acn_sysfs_create(struct scst_acn *acn)
{
	int res = 0;
	struct scst_acg *acg = acn->acg;
	struct kobj_attribute *attr = NULL;
#if LINUX_VERSION_CODE >= KERNEL_VERSION(2, 6, 34)
#ifdef CONFIG_DEBUG_LOCK_ALLOC
	static struct lock_class_key __key;
#endif
#endif

	TRACE_ENTRY();

	acn->acn_attr = NULL;

	attr = kzalloc(sizeof(struct kobj_attribute), GFP_KERNEL);
	if (attr == NULL) {
		PRINT_ERROR("Unable to allocate attributes for initiator '%s'",
			acn->name);
		res = -ENOMEM;
		goto out;
	}

	attr->attr.name = kstrdup(acn->name, GFP_KERNEL);
	if (attr->attr.name == NULL) {
		PRINT_ERROR("Unable to allocate attributes for initiator '%s'",
			acn->name);
		res = -ENOMEM;
		goto out_free;
	}

#if LINUX_VERSION_CODE < KERNEL_VERSION(2, 6, 36)
	attr->attr.owner = THIS_MODULE;
#endif
#if LINUX_VERSION_CODE >= KERNEL_VERSION(2, 6, 34)
#ifdef CONFIG_DEBUG_LOCK_ALLOC
	attr->attr.key = &__key;
#endif
#endif

	attr->attr.mode = S_IRUGO;
	attr->show = scst_acn_file_show;
	attr->store = NULL;

	res = sysfs_create_file(acg->initiators_kobj, &attr->attr);
	if (res != 0) {
		PRINT_ERROR("Unable to create acn '%s' for group '%s'",
			acn->name, acg->acg_name);
		kfree(attr->attr.name);
		goto out_free;
	}

	acn->acn_attr = attr;

out:
	TRACE_EXIT_RES(res);
	return res;

out_free:
	kfree(attr);
	goto out;
}

void scst_acn_sysfs_del(struct scst_acn *acn)
{
	struct scst_acg *acg = acn->acg;

	TRACE_ENTRY();

	if (acn->acn_attr != NULL) {
		sysfs_remove_file(acg->initiators_kobj,
			&acn->acn_attr->attr);
		kfree(acn->acn_attr->attr.name);
		kfree(acn->acn_attr);
	}

	TRACE_EXIT();
	return;
}


/**
 ** Dev handlers
 **/

static void scst_devt_release(struct kobject *kobj)
{
	struct scst_dev_type *devt;

	TRACE_ENTRY();

	devt = container_of(kobj, struct scst_dev_type, devt_kobj);
	if (devt->devt_kobj_release_compl)
		complete_all(devt->devt_kobj_release_compl);

	TRACE_EXIT();
	return;
}

#if defined(CONFIG_SCST_DEBUG) || defined(CONFIG_SCST_TRACING)

static ssize_t scst_devt_trace_level_show(struct kobject *kobj,
	struct kobj_attribute *attr, char *buf)
{
	struct scst_dev_type *devt;

	devt = container_of(kobj, struct scst_dev_type, devt_kobj);

	return scst_trace_level_show(devt->trace_tbl,
		devt->trace_flags ? *devt->trace_flags : 0, buf,
		devt->trace_tbl_help);
}

static ssize_t scst_devt_trace_level_store(struct kobject *kobj,
	struct kobj_attribute *attr, const char *buf, size_t count)
{
	int res;
	struct scst_dev_type *devt;

	TRACE_ENTRY();

	devt = container_of(kobj, struct scst_dev_type, devt_kobj);

	res = mutex_lock_interruptible(&scst_log_mutex);
	if (res != 0)
		goto out;

	res = scst_write_trace(buf, count, devt->trace_flags,
		devt->default_trace_flags, devt->name, devt->trace_tbl);

	mutex_unlock(&scst_log_mutex);

out:
	TRACE_EXIT_RES(res);
	return res;
}

static struct kobj_attribute devt_trace_attr =
	__ATTR(trace_level, S_IRUGO | S_IWUSR,
	       scst_devt_trace_level_show, scst_devt_trace_level_store);

#endif /* #if defined(CONFIG_SCST_DEBUG) || defined(CONFIG_SCST_TRACING) */

static ssize_t scst_devt_type_show(struct kobject *kobj,
	struct kobj_attribute *attr, char *buf)
{
	int pos;
	struct scst_dev_type *devt;

	devt = container_of(kobj, struct scst_dev_type, devt_kobj);

	pos = sprintf(buf, "%d - %s\n", devt->type,
		(unsigned int)devt->type >= ARRAY_SIZE(scst_dev_handler_types) ?
			"unknown" : scst_dev_handler_types[devt->type]);

	return pos;
}

static struct kobj_attribute scst_devt_type_attr =
	__ATTR(type, S_IRUGO, scst_devt_type_show, NULL);

static struct attribute *scst_devt_default_attrs[] = {
	&scst_devt_type_attr.attr,
	NULL,
};

static struct kobj_type scst_devt_ktype = {
	.sysfs_ops = &scst_sysfs_ops,
	.release = scst_devt_release,
	.default_attrs = scst_devt_default_attrs,
};

static ssize_t scst_devt_mgmt_show(struct kobject *kobj,
	struct kobj_attribute *attr, char *buf)
{
	static const char help[] =
		"Usage: echo \"add_device device_name [parameters]\" >mgmt\n"
		"       echo \"del_device device_name\" >mgmt\n"
		"%s%s"
		"%s"
		"\n"
		"where parameters are one or more "
		"param_name=value pairs separated by ';'\n\n"
		"%s%s%s%s%s%s%s%s\n";
	struct scst_dev_type *devt;

	devt = container_of(kobj, struct scst_dev_type, devt_kobj);

	return scnprintf(buf, SCST_SYSFS_BLOCK_SIZE, help,
		(devt->devt_optional_attributes != NULL) ?
			"       echo \"add_attribute <attribute> <value>\" >mgmt\n"
			"       echo \"del_attribute <attribute> <value>\" >mgmt\n" : "",
		(devt->dev_optional_attributes != NULL) ?
			"       echo \"add_device_attribute device_name <attribute> <value>\" >mgmt"
			"       echo \"del_device_attribute device_name <attribute> <value>\" >mgmt\n" : "",
		(devt->mgmt_cmd_help) ? devt->mgmt_cmd_help : "",
		(devt->add_device_parameters != NULL) ?
			"The following parameters available: " : "",
		(devt->add_device_parameters != NULL) ?
			devt->add_device_parameters : "",
		(devt->devt_optional_attributes != NULL) ?
			"The following dev handler attributes available: " : "",
		(devt->devt_optional_attributes != NULL) ?
			devt->devt_optional_attributes : "",
		(devt->devt_optional_attributes != NULL) ? "\n" : "",
		(devt->dev_optional_attributes != NULL) ?
			"The following device attributes available: " : "",
		(devt->dev_optional_attributes != NULL) ?
			devt->dev_optional_attributes : "",
		(devt->dev_optional_attributes != NULL) ? "\n" : "");
}

static int scst_process_devt_mgmt_store(char *buffer,
	struct scst_dev_type *devt)
{
	int res = 0;
	char *p, *pp, *dev_name;

	TRACE_ENTRY();

	/* Check if our pointer is still alive and, if yes, grab it */
	if (scst_check_grab_devt_ptr(devt, &scst_virtual_dev_type_list) != 0)
		goto out;

	TRACE_DBG("devt %p, buffer %s", devt, buffer);

	pp = buffer;
	p = scst_get_next_lexem(&pp);

	if (strcasecmp("add_device", p) == 0) {
		dev_name = scst_get_next_lexem(&pp);
		if (*dev_name == '\0') {
			PRINT_ERROR("%s", "Device name required");
			res = -EINVAL;
			goto out_ungrab;
		}
		res = devt->add_device(dev_name, pp);
	} else if (strcasecmp("del_device", p) == 0) {
		dev_name = scst_get_next_lexem(&pp);
		if (*dev_name == '\0') {
			PRINT_ERROR("%s", "Device name required");
			res = -EINVAL;
			goto out_ungrab;
		}

		p = scst_get_next_lexem(&pp);
		if (*p != '\0')
			goto out_syntax_err;

		res = devt->del_device(dev_name);
	} else if (devt->mgmt_cmd != NULL) {
		scst_restore_token_str(p, pp);
		res = devt->mgmt_cmd(buffer);
	} else {
		PRINT_ERROR("Unknown action \"%s\"", p);
		res = -EINVAL;
		goto out_ungrab;
	}

out_ungrab:
	scst_ungrab_devt_ptr(devt);

out:
	TRACE_EXIT_RES(res);
	return res;

out_syntax_err:
	PRINT_ERROR("Syntax error on \"%s\"", p);
	res = -EINVAL;
	goto out_ungrab;
}

static int scst_devt_mgmt_store_work_fn(struct scst_sysfs_work_item *work)
{
	return scst_process_devt_mgmt_store(work->buf, work->devt);
}

static ssize_t __scst_devt_mgmt_store(struct kobject *kobj,
	struct kobj_attribute *attr, const char *buf, size_t count,
	int (*sysfs_work_fn)(struct scst_sysfs_work_item *work))
{
	int res;
	char *buffer;
	struct scst_dev_type *devt;
	struct scst_sysfs_work_item *work;

	TRACE_ENTRY();

	devt = container_of(kobj, struct scst_dev_type, devt_kobj);

	buffer = kasprintf(GFP_KERNEL, "%.*s", (int)count, buf);
	if (buffer == NULL) {
		res = -ENOMEM;
		goto out;
	}

	res = scst_alloc_sysfs_work(sysfs_work_fn, false, &work);
	if (res != 0)
		goto out_free;

	work->buf = buffer;
	work->devt = devt;

	res = scst_sysfs_queue_wait_work(work);
	if (res == 0)
		res = count;

out:
	TRACE_EXIT_RES(res);
	return res;

out_free:
	kfree(buffer);
	goto out;
}

static ssize_t scst_devt_mgmt_store(struct kobject *kobj,
	struct kobj_attribute *attr, const char *buf, size_t count)
{
	return __scst_devt_mgmt_store(kobj, attr, buf, count,
		scst_devt_mgmt_store_work_fn);
}

static struct kobj_attribute scst_devt_mgmt =
	__ATTR(mgmt, S_IRUGO | S_IWUSR, scst_devt_mgmt_show,
	       scst_devt_mgmt_store);

static ssize_t scst_devt_pass_through_mgmt_show(struct kobject *kobj,
	struct kobj_attribute *attr, char *buf)
{
	static const char help[] =
		"Usage: echo \"add_device H:C:I:L\" >mgmt\n"
		"       echo \"del_device H:C:I:L\" >mgmt\n";
	return sprintf(buf, "%s", help);
}

static int scst_process_devt_pass_through_mgmt_store(char *buffer,
	struct scst_dev_type *devt)
{
	int res = 0;
	char *pp, *action, *devstr;
	unsigned int host, channel, id;
	u64 lun;
	struct scst_device *d, *dev = NULL;

	TRACE_ENTRY();

	TRACE_DBG("devt %p, buffer %s", devt, buffer);

	pp = buffer;
	action = scst_get_next_lexem(&pp);
	devstr = scst_get_next_lexem(&pp);
	if (*devstr == '\0') {
		PRINT_ERROR("%s", "Device required");
		res = -EINVAL;
		goto out;
	}

	if (*scst_get_next_lexem(&pp) != '\0') {
		PRINT_ERROR("%s", "Too many parameters");
		res = -EINVAL;
		goto out_syntax_err;
	}

	if (sscanf(devstr, "%u:%u:%u:%llu", &host, &channel, &id, &lun) != 4)
		goto out_syntax_err;

	TRACE_DBG("Dev %d:%d:%d:%lld", host, channel, id, lun);

	res = mutex_lock_interruptible(&scst_mutex);
	if (res != 0)
		goto out;

	/* Check if devt not be already freed while we were coming here */
	if (scst_check_devt_ptr(devt, &scst_dev_type_list) != 0)
		goto out_unlock;

	list_for_each_entry(d, &scst_dev_list, dev_list_entry) {
		if ((d->virt_id == 0) &&
		    d->scsi_dev->host->host_no == host &&
		    d->scsi_dev->channel == channel &&
		    d->scsi_dev->id == id &&
		    d->scsi_dev->lun == lun) {
			dev = d;
			TRACE_DBG("Dev %p (%d:%d:%d:%lld) found",
				  dev, host, channel, id, lun);
			break;
		}
	}
	if (dev == NULL) {
		PRINT_ERROR("Device %d:%d:%d:%lld not found",
			       host, channel, id, lun);
		res = -EINVAL;
		goto out_unlock;
	}

	if (dev->scsi_dev->type != devt->type) {
		PRINT_ERROR("Type %d of device %s differs from type "
			"%d of dev handler %s", dev->type,
			dev->virt_name, devt->type, devt->name);
		res = -EINVAL;
		goto out_unlock;
	}

	if (strcasecmp("add_device", action) == 0) {
		res = scst_assign_dev_handler(dev, devt);
		if (res == 0)
			PRINT_INFO("Device %s assigned to dev handler %s",
				dev->virt_name, devt->name);
	} else if (strcasecmp("del_device", action) == 0) {
		if (dev->handler != devt) {
			PRINT_ERROR("Device %s is not assigned to handler %s",
				dev->virt_name, devt->name);
			res = -EINVAL;
			goto out_unlock;
		}
		res = scst_assign_dev_handler(dev, &scst_null_devtype);
		if (res == 0)
			PRINT_INFO("Device %s unassigned from dev handler %s",
				dev->virt_name, devt->name);
	} else {
		PRINT_ERROR("Unknown action \"%s\"", action);
		res = -EINVAL;
		goto out_unlock;
	}

out_unlock:
	mutex_unlock(&scst_mutex);

out:
	TRACE_EXIT_RES(res);
	return res;

out_syntax_err:
	PRINT_ERROR("Syntax error on \"%s\"", buffer);
	res = -EINVAL;
	goto out;
}

static int scst_devt_pass_through_mgmt_store_work_fn(
	struct scst_sysfs_work_item *work)
{
	return scst_process_devt_pass_through_mgmt_store(work->buf, work->devt);
}

static ssize_t scst_devt_pass_through_mgmt_store(struct kobject *kobj,
	struct kobj_attribute *attr, const char *buf, size_t count)
{
	return __scst_devt_mgmt_store(kobj, attr, buf, count,
		scst_devt_pass_through_mgmt_store_work_fn);
}

static struct kobj_attribute scst_devt_pass_through_mgmt =
	__ATTR(mgmt, S_IRUGO | S_IWUSR, scst_devt_pass_through_mgmt_show,
	       scst_devt_pass_through_mgmt_store);

/*
 * Creates an attribute entry for dev handler.
 */
int scst_create_devt_attr(struct scst_dev_type *devt,
	struct kobj_attribute *attribute)
{
	int res;

	res = sysfs_create_file(&devt->devt_kobj, &attribute->attr);
	if (res != 0) {
		PRINT_ERROR("Can't add attribute %s for dev handler %s",
			attribute->attr.name, devt->name);
		goto out;
	}

out:
	return res;
}
EXPORT_SYMBOL(scst_create_devt_attr);

int scst_devt_sysfs_create(struct scst_dev_type *devt)
{
	int res;
	struct kobject *parent;

	TRACE_ENTRY();

	if (devt->parent != NULL)
		parent = &devt->parent->devt_kobj;
	else
		parent = scst_handlers_kobj;

	res = kobject_init_and_add(&devt->devt_kobj, &scst_devt_ktype,
			parent, devt->name);
	if (res != 0) {
		PRINT_ERROR("Can't add devt %s to sysfs", devt->name);
		goto out;
	}

	if (devt->add_device != NULL) {
		res = sysfs_create_file(&devt->devt_kobj,
				&scst_devt_mgmt.attr);
	} else {
		res = sysfs_create_file(&devt->devt_kobj,
				&scst_devt_pass_through_mgmt.attr);
	}
	if (res != 0) {
		PRINT_ERROR("Can't add mgmt attr for dev handler %s",
			devt->name);
		goto out_err;
	}

	if (devt->devt_attrs) {
		res = sysfs_create_files(&devt->devt_kobj, devt->devt_attrs);
		if (res != 0) {
			PRINT_ERROR("Can't add attributes for dev handler %s",
				    devt->name);
			goto out_err;
		}
	}

#if defined(CONFIG_SCST_DEBUG) || defined(CONFIG_SCST_TRACING)
	if (devt->trace_flags != NULL) {
		res = sysfs_create_file(&devt->devt_kobj,
				&devt_trace_attr.attr);
		if (res != 0) {
			PRINT_ERROR("Can't add devt trace_flag for dev "
				"handler %s", devt->name);
			goto out_err;
		}
	}
#endif

out:
	TRACE_EXIT_RES(res);
	return res;

out_err:
	scst_devt_sysfs_del(devt);
	goto out;
}

void scst_devt_sysfs_del(struct scst_dev_type *devt)
{
	DECLARE_COMPLETION_ONSTACK(c);

	TRACE_ENTRY();

	devt->devt_kobj_release_compl = &c;

	kobject_del(&devt->devt_kobj);

	SCST_KOBJECT_PUT_AND_WAIT(&devt->devt_kobj, "dev handler template", &c,
				  &scst_devt_dep_map);

	TRACE_EXIT();
	return;
}

/**
 ** SCST sysfs device_groups/<dg>/devices/<dev> implementation.
 **/

int scst_dg_dev_sysfs_add(struct scst_dev_group *dg, struct scst_dg_dev *dgdev)
{
	int res;

	TRACE_ENTRY();
	res = sysfs_create_link(dg->dev_kobj, &dgdev->dev->dev_kobj,
				dgdev->dev->virt_name);
	TRACE_EXIT_RES(res);
	return res;
}

void scst_dg_dev_sysfs_del(struct scst_dev_group *dg, struct scst_dg_dev *dgdev)
{
	TRACE_ENTRY();
	sysfs_remove_link(dg->dev_kobj, dgdev->dev->virt_name);
	TRACE_EXIT();
}

/**
 ** SCST sysfs device_groups/<dg>/devices directory implementation.
 **/

static ssize_t scst_dg_devs_mgmt_show(struct kobject *kobj,
				 struct kobj_attribute *attr,
				 char *buf)
{
	static const char help[] =
		"Usage: echo \"add device\" >mgmt\n"
		"       echo \"del device\" >mgmt\n";

	return scnprintf(buf, PAGE_SIZE, help);
}

static int scst_dg_devs_mgmt_store_work_fn(struct scst_sysfs_work_item *w)
{
	struct scst_dev_group *dg;
	char *cmd, *p, *pp, *dev_name;
	int res;

	TRACE_ENTRY();

	cmd = w->buf;
	dg = scst_lookup_dg_by_kobj(w->kobj);
	WARN_ON(!dg);

	p = strchr(cmd, '\n');
	if (p)
		*p = '\0';

	res = -EINVAL;
	pp = cmd;
	p = scst_get_next_lexem(&pp);
	if (strcasecmp(p, "add") == 0) {
		dev_name = scst_get_next_lexem(&pp);
		if (!*dev_name)
			goto out;
		res = scst_dg_dev_add(dg, dev_name);
	} else if (strcasecmp(p, "del") == 0) {
		dev_name = scst_get_next_lexem(&pp);
		if (!*dev_name)
			goto out;
		res = scst_dg_dev_remove_by_name(dg, dev_name);
	}
out:
	kobject_put(w->kobj);
	TRACE_EXIT_RES(res);
	return res;
}

static ssize_t scst_dg_devs_mgmt_store(struct kobject *kobj,
				      struct kobj_attribute *attr,
				      const char *buf, size_t count)
{
	char *cmd;
	struct scst_sysfs_work_item *work;
	int res;

	TRACE_ENTRY();

	res = -ENOMEM;
	cmd = kasprintf(GFP_KERNEL, "%.*s", (int)count, buf);
	if (!cmd)
		goto out;

	res = scst_alloc_sysfs_work(scst_dg_devs_mgmt_store_work_fn, false,
				    &work);
	if (res)
		goto out;

	swap(work->buf, cmd);
	work->kobj = kobj;
	SCST_SET_DEP_MAP(work, &scst_dg_dep_map);
	kobject_get(kobj);
	res = scst_sysfs_queue_wait_work(work);
	if (res)
		goto out;
	res = count;

out:
	kfree(cmd);
	TRACE_EXIT_RES(res);
	return res;
}

static struct kobj_attribute scst_dg_devs_mgmt =
	__ATTR(mgmt, S_IRUGO | S_IWUSR, scst_dg_devs_mgmt_show,
	       scst_dg_devs_mgmt_store);

static const struct attribute *scst_dg_devs_attrs[] = {
	&scst_dg_devs_mgmt.attr,
	NULL,
};

/**
 ** SCST sysfs device_groups/<dg>/target_groups/<tg>/<tgt> implementation.
 **/

static ssize_t scst_tg_tgt_rel_tgt_id_show(struct kobject *kobj,
					   struct kobj_attribute *attr,
					   char *buf)
{
	struct scst_tg_tgt *tg_tgt;

	tg_tgt = container_of(kobj, struct scst_tg_tgt, kobj);
	return scnprintf(buf, PAGE_SIZE, "%u\n" SCST_SYSFS_KEY_MARK "\n",
			 tg_tgt->rel_tgt_id);
}

static ssize_t scst_tg_tgt_rel_tgt_id_store(struct kobject *kobj,
					    struct kobj_attribute *attr,
					    const char *buf, size_t count)
{
	struct scst_tg_tgt *tg_tgt;
	unsigned long rel_tgt_id;
	char ch[8];
	int res;

	TRACE_ENTRY();
	tg_tgt = container_of(kobj, struct scst_tg_tgt, kobj);
	snprintf(ch, sizeof(ch), "%.*s", min_t(int, count, sizeof(ch)-1), buf);
	res = kstrtoul(ch, 0, &rel_tgt_id);
	if (res)
		goto out;
	res = -EINVAL;
	if (rel_tgt_id == 0 || rel_tgt_id > 0xffff)
		goto out;
	tg_tgt->rel_tgt_id = rel_tgt_id;
	res = count;
out:
	TRACE_EXIT_RES(res);
	return res;
}

static struct kobj_attribute scst_tg_tgt_rel_tgt_id =
	__ATTR(rel_tgt_id, S_IRUGO | S_IWUSR, scst_tg_tgt_rel_tgt_id_show,
	       scst_tg_tgt_rel_tgt_id_store);

static const struct attribute *scst_tg_tgt_attrs[] = {
	&scst_tg_tgt_rel_tgt_id.attr,
	NULL,
};

int scst_tg_tgt_sysfs_add(struct scst_target_group *tg,
			  struct scst_tg_tgt *tg_tgt)
{
	int res;

	TRACE_ENTRY();
	BUG_ON(!tg);
	BUG_ON(!tg_tgt);
	BUG_ON(!tg_tgt->name);
	if (tg_tgt->tgt)
		res = sysfs_create_link(&tg->kobj, &tg_tgt->tgt->tgt_kobj,
					tg_tgt->name);
	else {
		res = kobject_add(&tg_tgt->kobj, &tg->kobj, "%s", tg_tgt->name);
		if (res)
			goto err;
		res = sysfs_create_files(&tg_tgt->kobj, scst_tg_tgt_attrs);
		if (res)
			goto err;
	}
out:
	TRACE_EXIT_RES(res);
	return res;
err:
	scst_tg_tgt_sysfs_del(tg, tg_tgt);
	goto out;
}

void scst_tg_tgt_sysfs_del(struct scst_target_group *tg,
			   struct scst_tg_tgt *tg_tgt)
{
	TRACE_ENTRY();
	if (tg_tgt->tgt)
		sysfs_remove_link(&tg->kobj, tg_tgt->name);
	else {
		sysfs_remove_files(&tg_tgt->kobj, scst_tg_tgt_attrs);
		kobject_del(&tg_tgt->kobj);
	}
	TRACE_EXIT();
}

/**
 ** SCST sysfs device_groups/<dg>/target_groups/<tg> directory implementation.
 **/

static ssize_t scst_tg_group_id_show(struct kobject *kobj,
				     struct kobj_attribute *attr,
				     char *buf)
{
	struct scst_target_group *tg;

	tg = container_of(kobj, struct scst_target_group, kobj);
	return scnprintf(buf, PAGE_SIZE, "%u\n" SCST_SYSFS_KEY_MARK "\n",
			 tg->group_id);
}

static ssize_t scst_tg_group_id_store(struct kobject *kobj,
				      struct kobj_attribute *attr,
				      const char *buf, size_t count)
{
	struct scst_target_group *tg;
	unsigned long group_id;
	char ch[8];
	int res;

	TRACE_ENTRY();
	tg = container_of(kobj, struct scst_target_group, kobj);
	snprintf(ch, sizeof(ch), "%.*s", min_t(int, count, sizeof(ch)-1), buf);
	res = kstrtoul(ch, 0, &group_id);
	if (res)
		goto out;
	res = -EINVAL;
	if (group_id == 0 || group_id > 0xffff)
		goto out;
	tg->group_id = group_id;
	res = count;
out:
	TRACE_EXIT_RES(res);
	return res;
}

static struct kobj_attribute scst_tg_group_id =
	__ATTR(group_id, S_IRUGO | S_IWUSR, scst_tg_group_id_show,
	       scst_tg_group_id_store);

static ssize_t scst_tg_preferred_show(struct kobject *kobj,
				      struct kobj_attribute *attr,
				      char *buf)
{
	struct scst_target_group *tg;

	tg = container_of(kobj, struct scst_target_group, kobj);
	return scnprintf(buf, PAGE_SIZE, "%u\n%s", tg->preferred,
			 tg->preferred ? SCST_SYSFS_KEY_MARK "\n" : "");
}

static int scst_tg_preferred_store_work_fn(struct scst_sysfs_work_item *w)
{
	struct scst_target_group *tg;
	unsigned long preferred;
	char *cmd;
	int res;

	TRACE_ENTRY();
	cmd = w->buf;
	tg = container_of(w->kobj, struct scst_target_group, kobj);
	res = kstrtoul(cmd, 0, &preferred);
	if (res)
		goto out;
	res = -EINVAL;
	if (preferred != 0 && preferred != 1)
		goto out;
	res = scst_tg_set_preferred(tg, preferred);

out:
	kobject_put(w->kobj);
	TRACE_EXIT_RES(res);
	return res;
}

static ssize_t scst_tg_preferred_store(struct kobject *kobj,
				       struct kobj_attribute *attr,
				       const char *buf, size_t count)
{
	char *cmd;
	struct scst_sysfs_work_item *work;
	int res;

	res = -ENOMEM;
	cmd = kasprintf(GFP_KERNEL, "%.*s", (int)count, buf);
	if (!cmd)
		goto out;

	res = scst_alloc_sysfs_work(scst_tg_preferred_store_work_fn, false,
				    &work);
	if (res)
		goto out;

	swap(work->buf, cmd);
	work->kobj = kobj;
	SCST_SET_DEP_MAP(work, &scst_tg_dep_map);
	kobject_get(kobj);
	res = scst_sysfs_queue_wait_work(work);
	if (res)
		goto out;
	res = count;

out:
	kfree(cmd);
	return res;
}

static struct kobj_attribute scst_tg_preferred =
	__ATTR(preferred, S_IRUGO | S_IWUSR, scst_tg_preferred_show,
	       scst_tg_preferred_store);

static ssize_t scst_tg_state_show(struct kobject *kobj,
				  struct kobj_attribute *attr,
				  char *buf)
{
	struct scst_target_group *tg;
	const char *n;

	tg = container_of(kobj, struct scst_target_group, kobj);
	n = scst_alua_state_name(tg->state);

	return scnprintf(buf, PAGE_SIZE, "%s\n" SCST_SYSFS_KEY_MARK "\n",
			 n ? n : "???");
}

static int scst_tg_state_store_work_fn(struct scst_sysfs_work_item *w)
{
	struct scst_target_group *tg;
	char *cmd, *p;
	int res;
	enum scst_tg_state s;

	TRACE_ENTRY();

	cmd = w->buf;
	tg = container_of(w->kobj, struct scst_target_group, kobj);

	p = strchr(cmd, '\n');
	if (p)
		*p = '\0';

	s = scst_alua_name_to_state(cmd);

	res = -EINVAL;
	if (s == SCST_TG_STATE_UNDEFINED)
		goto out;
	res = scst_tg_set_state(tg, s);

out:
	kobject_put(w->kobj);
	TRACE_EXIT_RES(res);
	return res;
}

static ssize_t scst_tg_state_store(struct kobject *kobj,
				  struct kobj_attribute *attr,
				  const char *buf, size_t count)
{
	char *cmd;
	struct scst_sysfs_work_item *work;
	int res;

	TRACE_ENTRY();

	res = -ENOMEM;
	cmd = kasprintf(GFP_KERNEL, "%.*s", (int)count, buf);
	if (!cmd)
		goto out;

	res = scst_alloc_sysfs_work(scst_tg_state_store_work_fn, false,
				    &work);
	if (res)
		goto out;

	swap(work->buf, cmd);
	work->kobj = kobj;
	SCST_SET_DEP_MAP(work, &scst_tg_dep_map);
	kobject_get(kobj);
	res = scst_sysfs_queue_wait_work(work);
	if (res)
		goto out;
	res = count;

out:
	kfree(cmd);
	TRACE_EXIT_RES(res);
	return res;
}

static struct kobj_attribute scst_tg_state =
	__ATTR(state, S_IRUGO | S_IWUSR, scst_tg_state_show,
	       scst_tg_state_store);

static ssize_t scst_tg_mgmt_show(struct kobject *kobj,
				 struct kobj_attribute *attr,
				 char *buf)
{
	static const char help[] =
		"Usage: echo \"add target\" >mgmt\n"
		"       echo \"del target\" >mgmt\n";

	return scnprintf(buf, PAGE_SIZE, help);
}

static int scst_tg_mgmt_store_work_fn(struct scst_sysfs_work_item *w)
{
	struct scst_target_group *tg;
	char *cmd, *p, *pp, *target_name;
	int res;

	TRACE_ENTRY();

	cmd = w->buf;
	tg = container_of(w->kobj, struct scst_target_group, kobj);

	p = strchr(cmd, '\n');
	if (p)
		*p = '\0';

	res = -EINVAL;
	pp = cmd;
	p = scst_get_next_lexem(&pp);
	if (strcasecmp(p, "add") == 0) {
		target_name = scst_get_next_lexem(&pp);
		if (!*target_name)
			goto out;
		res = scst_tg_tgt_add(tg, target_name);
	} else if (strcasecmp(p, "del") == 0) {
		target_name = scst_get_next_lexem(&pp);
		if (!*target_name)
			goto out;
		res = scst_tg_tgt_remove_by_name(tg, target_name);
	}
out:
	kobject_put(w->kobj);
	TRACE_EXIT_RES(res);
	return res;
}

static ssize_t scst_tg_mgmt_store(struct kobject *kobj,
				  struct kobj_attribute *attr,
				  const char *buf, size_t count)
{
	char *cmd;
	struct scst_sysfs_work_item *work;
	int res;

	TRACE_ENTRY();

	res = -ENOMEM;
	cmd = kasprintf(GFP_KERNEL, "%.*s", (int)count, buf);
	if (!cmd)
		goto out;

	res = scst_alloc_sysfs_work(scst_tg_mgmt_store_work_fn, false,
				    &work);
	if (res)
		goto out;

	swap(work->buf, cmd);
	work->kobj = kobj;
	SCST_SET_DEP_MAP(work, &scst_tg_dep_map);
	kobject_get(kobj);
	res = scst_sysfs_queue_wait_work(work);
	if (res)
		goto out;
	res = count;

out:
	kfree(cmd);
	TRACE_EXIT_RES(res);
	return res;
}

static struct kobj_attribute scst_tg_mgmt =
	__ATTR(mgmt, S_IRUGO | S_IWUSR, scst_tg_mgmt_show,
	       scst_tg_mgmt_store);

static const struct attribute *scst_tg_attrs[] = {
	&scst_tg_mgmt.attr,
	&scst_tg_group_id.attr,
	&scst_tg_preferred.attr,
	&scst_tg_state.attr,
	NULL,
};

int scst_tg_sysfs_add(struct scst_dev_group *dg, struct scst_target_group *tg)
{
	int res;

	TRACE_ENTRY();
	res = kobject_add(&tg->kobj, dg->tg_kobj, "%s", tg->name);
	if (res)
		goto err;
	res = sysfs_create_files(&tg->kobj, scst_tg_attrs);
	if (res)
		goto err;
out:
	TRACE_EXIT_RES(res);
	return res;
err:
	scst_tg_sysfs_del(tg);
	goto out;
}

void scst_tg_sysfs_del(struct scst_target_group *tg)
{
	TRACE_ENTRY();
	sysfs_remove_files(&tg->kobj, scst_tg_attrs);
	kobject_del(&tg->kobj);
	TRACE_EXIT();
}

/**
 ** SCST sysfs device_groups/<dg>/target_groups directory implementation.
 **/

static ssize_t scst_dg_tgs_mgmt_show(struct kobject *kobj,
				    struct kobj_attribute *attr, char *buf)
{
	static const char help[] =
		"Usage: echo \"create group_name\" >mgmt\n"
		"       echo \"del group_name\" >mgmt\n";

	return scnprintf(buf, PAGE_SIZE, help);
}

static int scst_dg_tgs_mgmt_store_work_fn(struct scst_sysfs_work_item *w)
{
	struct scst_dev_group *dg;
	char *cmd, *p, *pp, *dev_name;
	int res;

	TRACE_ENTRY();

	cmd = w->buf;
	dg = scst_lookup_dg_by_kobj(w->kobj);
	WARN_ON(!dg);

	p = strchr(cmd, '\n');
	if (p)
		*p = '\0';

	res = -EINVAL;
	pp = cmd;
	p = scst_get_next_lexem(&pp);
	if (strcasecmp(p, "create") == 0 || strcasecmp(p, "add") == 0) {
		dev_name = scst_get_next_lexem(&pp);
		if (!*dev_name)
			goto out;
		res = scst_tg_add(dg, dev_name);
	} else if (strcasecmp(p, "del") == 0) {
		dev_name = scst_get_next_lexem(&pp);
		if (!*dev_name)
			goto out;
		res = scst_tg_remove_by_name(dg, dev_name);
	}
out:
	kobject_put(w->kobj);
	TRACE_EXIT_RES(res);
	return res;
}

static ssize_t scst_dg_tgs_mgmt_store(struct kobject *kobj,
				      struct kobj_attribute *attr,
				      const char *buf, size_t count)
{
	char *cmd;
	struct scst_sysfs_work_item *work;
	int res;

	TRACE_ENTRY();

	res = -ENOMEM;
	cmd = kasprintf(GFP_KERNEL, "%.*s", (int)count, buf);
	if (!cmd)
		goto out;

	res = scst_alloc_sysfs_work(scst_dg_tgs_mgmt_store_work_fn, false,
				    &work);
	if (res)
		goto out;

	swap(work->buf, cmd);
	work->kobj = kobj;
	SCST_SET_DEP_MAP(work, &scst_dg_dep_map);
	kobject_get(kobj);
	res = scst_sysfs_queue_wait_work(work);
	if (res)
		goto out;
	res = count;

out:
	kfree(cmd);
	TRACE_EXIT_RES(res);
	return res;
}

static struct kobj_attribute scst_dg_tgs_mgmt =
	__ATTR(mgmt, S_IRUGO | S_IWUSR, scst_dg_tgs_mgmt_show,
	       scst_dg_tgs_mgmt_store);

static const struct attribute *scst_dg_tgs_attrs[] = {
	&scst_dg_tgs_mgmt.attr,
	NULL,
};

/**
 ** SCST sysfs device_groups directory implementation.
 **/

int scst_dg_sysfs_add(struct kobject *parent, struct scst_dev_group *dg)
{
	int res;

	dg->dev_kobj = NULL;
	dg->tg_kobj = NULL;
	res = kobject_add(&dg->kobj, parent, "%s", dg->name);
	if (res)
		goto err;
	res = -EEXIST;
	dg->dev_kobj = kobject_create_and_add("devices", &dg->kobj);
	if (!dg->dev_kobj)
		goto err;
	res = sysfs_create_files(dg->dev_kobj, scst_dg_devs_attrs);
	if (res)
		goto err;
	dg->tg_kobj = kobject_create_and_add("target_groups", &dg->kobj);
	if (!dg->tg_kobj)
		goto err;
	res = sysfs_create_files(dg->tg_kobj, scst_dg_tgs_attrs);
	if (res)
		goto err;
out:
	return res;
err:
	scst_dg_sysfs_del(dg);
	goto out;
}

void scst_dg_sysfs_del(struct scst_dev_group *dg)
{
	if (dg->tg_kobj) {
		sysfs_remove_files(dg->tg_kobj, scst_dg_tgs_attrs);
		kobject_del(dg->tg_kobj);
		kobject_put(dg->tg_kobj);
		dg->tg_kobj = NULL;
	}
	if (dg->dev_kobj) {
		sysfs_remove_files(dg->dev_kobj, scst_dg_devs_attrs);
		kobject_del(dg->dev_kobj);
		kobject_put(dg->dev_kobj);
		dg->dev_kobj = NULL;
	}
	kobject_del(&dg->kobj);
}

static ssize_t scst_device_groups_mgmt_show(struct kobject *kobj,
					    struct kobj_attribute *attr,
					    char *buf)
{
	static const char help[] =
		"Usage: echo \"create group_name\" >mgmt\n"
		"       echo \"del group_name\" >mgmt\n";

	return scnprintf(buf, PAGE_SIZE, help);
}

static ssize_t scst_device_groups_mgmt_store(struct kobject *kobj,
					     struct kobj_attribute *attr,
					     const char *buf, size_t count)
{
	int res;
	char *p, *pp, *input, *group_name;

	TRACE_ENTRY();

	input = kasprintf(GFP_KERNEL, "%.*s", (int)count, buf);
	pp = input;
	p = strchr(input, '\n');
	if (p)
		*p = '\0';

	res = -EINVAL;
	p = scst_get_next_lexem(&pp);
	if (strcasecmp(p, "create") == 0 || strcasecmp(p, "add") == 0) {
		group_name = scst_get_next_lexem(&pp);
		if (!*group_name)
			goto out;
		res = scst_dg_add(scst_device_groups_kobj, group_name);
	} else if (strcasecmp(p, "del") == 0) {
		group_name = scst_get_next_lexem(&pp);
		if (!*group_name)
			goto out;
		res = scst_dg_remove(group_name);
	}
out:
	kfree(input);
	if (res == 0)
		res = count;
	TRACE_EXIT_RES(res);
	return res;
}

static struct kobj_attribute scst_device_groups_mgmt =
	__ATTR(mgmt, S_IRUGO | S_IWUSR, scst_device_groups_mgmt_show,
	       scst_device_groups_mgmt_store);

static const struct attribute *scst_device_groups_attrs[] = {
	&scst_device_groups_mgmt.attr,
	NULL,
};

/**
 ** SCST sysfs root directory implementation
 **/

static struct kobject scst_sysfs_root_kobj;

static ssize_t scst_threads_show(struct kobject *kobj,
	struct kobj_attribute *attr, char *buf)
{
	int count;

	TRACE_ENTRY();

	count = sprintf(buf, "%d\n%s", scst_main_cmd_threads.nr_threads,
		(scst_main_cmd_threads.nr_threads != scst_threads) ?
			SCST_SYSFS_KEY_MARK "\n" : "");

	TRACE_EXIT();
	return count;
}

static int scst_process_threads_store(int newtn)
{
	int res;
	long oldtn, delta;

	TRACE_ENTRY();

	TRACE_DBG("newtn %d", newtn);

	/*
	 * Some commands are taking scst_mutex on commands processing path,
	 * so we need to drain them, because otherwise we can fall into a
	 * deadlock with kthread_stop() in scst_del_threads() waiting for
	 * those commands to finish.
	 */
	res = scst_suspend_activity(SCST_SUSPEND_TIMEOUT_USER);
	if (res != 0)
		goto out;

	res = mutex_lock_interruptible(&scst_mutex);
	if (res != 0)
		goto out_resume;

	oldtn = scst_main_cmd_threads.nr_threads;

	delta = newtn - oldtn;
	if (delta < 0)
		scst_del_threads(&scst_main_cmd_threads, -delta);
	else {
		res = scst_add_threads(&scst_main_cmd_threads, NULL, NULL, delta);
		if (res != 0)
			goto out_up;
	}

	PRINT_INFO("Changed cmd threads num: old %ld, new %d", oldtn, newtn);

out_up:
	mutex_unlock(&scst_mutex);

out_resume:
	scst_resume_activity();

out:
	TRACE_EXIT_RES(res);
	return res;
}

static int scst_threads_store_work_fn(struct scst_sysfs_work_item *work)
{
	return scst_process_threads_store(work->new_threads_num);
}

static ssize_t scst_threads_store(struct kobject *kobj,
	struct kobj_attribute *attr, const char *buf, size_t count)
{
	int res;
	long newtn;
	struct scst_sysfs_work_item *work;

	TRACE_ENTRY();

	res = kstrtol(buf, 0, &newtn);
	if (res != 0) {
		PRINT_ERROR("kstrtol() for %s failed: %d ", buf, res);
		goto out;
	}
	if (newtn <= 0) {
		PRINT_ERROR("Illegal threads num value %ld", newtn);
		res = -EINVAL;
		goto out;
	}

	res = scst_alloc_sysfs_work(scst_threads_store_work_fn, false, &work);
	if (res != 0)
		goto out;

	work->new_threads_num = newtn;

	res = scst_sysfs_queue_wait_work(work);
	if (res == 0)
		res = count;

out:
	TRACE_EXIT_RES(res);
	return res;
}

static struct kobj_attribute scst_threads_attr =
	__ATTR(threads, S_IRUGO | S_IWUSR, scst_threads_show,
	       scst_threads_store);

static ssize_t scst_setup_id_show(struct kobject *kobj,
				  struct kobj_attribute *attr, char *buf)
{
	int count;

	TRACE_ENTRY();

	count = sprintf(buf, "0x%x\n%s\n", scst_setup_id,
		(scst_setup_id == 0) ? "" : SCST_SYSFS_KEY_MARK);

	TRACE_EXIT();
	return count;
}

static ssize_t scst_setup_id_store(struct kobject *kobj,
	struct kobj_attribute *attr, const char *buf, size_t count)
{
	int res;
	unsigned long val;

	TRACE_ENTRY();

	res = kstrtoul(buf, 0, &val);
	if (res != 0) {
		PRINT_ERROR("kstrtoul() for %s failed: %d ", buf, res);
		goto out;
	}

	scst_setup_id = val;
	PRINT_INFO("Changed scst_setup_id to %x", scst_setup_id);

	res = count;

out:
	TRACE_EXIT_RES(res);
	return res;
}

static struct kobj_attribute scst_setup_id_attr =
	__ATTR(setup_id, S_IRUGO | S_IWUSR, scst_setup_id_show,
	       scst_setup_id_store);

static ssize_t scst_max_tasklet_cmd_show(struct kobject *kobj,
				  struct kobj_attribute *attr, char *buf)
{
	int count;

	TRACE_ENTRY();

	count = sprintf(buf, "%d\n%s\n", scst_max_tasklet_cmd,
		(scst_max_tasklet_cmd == SCST_DEF_MAX_TASKLET_CMD)
			? "" : SCST_SYSFS_KEY_MARK);

	TRACE_EXIT();
	return count;
}

static ssize_t scst_max_tasklet_cmd_store(struct kobject *kobj,
	struct kobj_attribute *attr, const char *buf, size_t count)
{
	int res;
	unsigned long val;

	TRACE_ENTRY();

	res = kstrtoul(buf, 0, &val);
	if (res != 0) {
		PRINT_ERROR("kstrtoul() for %s failed: %d ", buf, res);
		goto out;
	}

	scst_max_tasklet_cmd = val;
	PRINT_INFO("Changed scst_max_tasklet_cmd to %d", scst_max_tasklet_cmd);

	res = count;

out:
	TRACE_EXIT_RES(res);
	return res;
}

static struct kobj_attribute scst_max_tasklet_cmd_attr =
	__ATTR(max_tasklet_cmd, S_IRUGO | S_IWUSR, scst_max_tasklet_cmd_show,
	       scst_max_tasklet_cmd_store);

#if LINUX_VERSION_CODE >= KERNEL_VERSION(3, 9, 0)

static ssize_t scst_poll_us_show(struct kobject *kobj,
				  struct kobj_attribute *attr, char *buf)
{
	int count;
	unsigned long t = scst_poll_ns;

	TRACE_ENTRY();

	do_div(t, 1000);
	count = sprintf(buf, "%ld\n%s\n", t,
		(scst_poll_ns == SCST_DEF_POLL_NS)
			? "" : SCST_SYSFS_KEY_MARK);

	TRACE_EXIT();
	return count;
}

static ssize_t scst_poll_us_store(struct kobject *kobj,
	struct kobj_attribute *attr, const char *buf, size_t count)
{
	int res;
	unsigned long val;

	TRACE_ENTRY();

	res = kstrtoul(buf, 0, &val);
	if (res != 0) {
		PRINT_ERROR("kstrtoul() for %s failed: %d ", buf, res);
		goto out;
	}

	PRINT_INFO("Changed poll_us to %ld us", val);

	val *= 1000;
	scst_poll_ns = val;

	res = count;

out:
	TRACE_EXIT_RES(res);
	return res;
}

static struct kobj_attribute scst_poll_us_attr =
	__ATTR(poll_us, S_IRUGO | S_IWUSR, scst_poll_us_show,
	       scst_poll_us_store);

#endif /* LINUX_VERSION_CODE >= KERNEL_VERSION(3, 9, 0) */

static ssize_t scst_suspend_show(struct kobject *kobj,
				 struct kobj_attribute *attr, char *buf)
{
	int count;

	TRACE_ENTRY();

	count = sprintf(buf, "%d\n", scst_get_suspend_count());

	TRACE_EXIT();
	return count;
}

static ssize_t scst_suspend_store(struct kobject *kobj,
	struct kobj_attribute *attr, const char *buf, size_t count)
{
	int res;
	long val;

	TRACE_ENTRY();

	res = kstrtol(buf, 0, &val);
	if (res != 0) {
		PRINT_ERROR("kstrtoul() for %s failed: %d ", buf, res);
		goto out;
	}

	if (val >= 0) {
		PRINT_INFO("SYSFS: suspending activities (timeout %ld)...", val);
		res = scst_suspend_activity(val*HZ);
		if (res == 0)
			PRINT_INFO("sysfs suspending done");
	} else {
		PRINT_INFO("SYSFS: resuming activities");
		scst_resume_activity();
	}

	if (res == 0)
		res = count;

out:
	TRACE_EXIT_RES(res);
	return res;
}

static struct kobj_attribute scst_suspend_attr =
	__ATTR(suspend, S_IRUGO | S_IWUSR, scst_suspend_show,
	       scst_suspend_store);

#if defined(CONFIG_SCST_DEBUG) || defined(CONFIG_SCST_TRACING)

static ssize_t scst_main_trace_level_show(struct kobject *kobj,
	struct kobj_attribute *attr, char *buf)
{
	return scst_trace_level_show(scst_local_trace_tbl, trace_flag,
			buf, NULL);
}

static ssize_t scst_main_trace_level_store(struct kobject *kobj,
	struct kobj_attribute *attr, const char *buf, size_t count)
{
	int res;

	TRACE_ENTRY();

	res = mutex_lock_interruptible(&scst_log_mutex);
	if (res != 0)
		goto out;

	res = scst_write_trace(buf, count, &trace_flag,
		SCST_DEFAULT_LOG_FLAGS, "scst", scst_local_trace_tbl);

	mutex_unlock(&scst_log_mutex);

out:
	TRACE_EXIT_RES(res);
	return res;
}

static struct kobj_attribute scst_main_trace_level_attr =
	__ATTR(trace_level, S_IRUGO | S_IWUSR, scst_main_trace_level_show,
	       scst_main_trace_level_store);

#endif /* defined(CONFIG_SCST_DEBUG) || defined(CONFIG_SCST_TRACING) */

static ssize_t scst_force_global_sgv_pool_show(struct kobject *kobj,
	struct kobj_attribute *attr, char *buf)
{
	return sprintf(buf, "%d\n%s\n", scst_force_global_sgv_pool,
		scst_force_global_sgv_pool ? SCST_SYSFS_KEY_MARK "\n" : "");
}

static ssize_t scst_force_global_sgv_pool_store(struct kobject *kobj,
	struct kobj_attribute *attr, const char *buf, size_t count)
{
	int res;
	unsigned long v;

	TRACE_ENTRY();

#if LINUX_VERSION_CODE >= KERNEL_VERSION(2, 6, 39)
	res = kstrtoul(buf, 0, &v);
#else
	res = strict_strtoul(buf, 0, &v);
#endif
	if (res)
		goto out;

	scst_force_global_sgv_pool = v;

	res = count;

out:
	TRACE_EXIT_RES(res);
	return res;
}

static struct kobj_attribute scst_force_global_sgv_pool_attr =
	__ATTR(force_global_sgv_pool, S_IRUGO | S_IWUSR,
		scst_force_global_sgv_pool_show, scst_force_global_sgv_pool_store);

static void __printf(2, 3) scst_append(void *arg, const char *fmt, ...)
{
	char *buf = arg;
	int len = strlen(buf);
	va_list args;

	va_start(args, fmt);
	vscnprintf(buf + len, SCST_SYSFS_BLOCK_SIZE - len, fmt, args);
	va_end(args);
}

static int scst_process_show_trace_cmds(struct scst_sysfs_work_item *work)
{
	int ret = -ENOMEM;

	work->res_buf = kmalloc(SCST_SYSFS_BLOCK_SIZE, GFP_KERNEL);
	if (!work->res_buf)
		goto put;
	work->res_buf[0] = '\0';
	scst_trace_cmds(scst_append, work->res_buf);
	ret = 0;

put:
	kobject_put(&scst_sysfs_root_kobj);
	return ret;
}

static ssize_t scst_show_trace_cmds(struct kobject *kobj,
				    struct kobj_attribute *attr, char *buf)
{
	struct scst_sysfs_work_item *work;
	int res;

	res = scst_alloc_sysfs_work(scst_process_show_trace_cmds, true,
				    &work);
	if (res != 0)
		goto out;

	kobject_get(&scst_sysfs_root_kobj);
	scst_sysfs_work_get(work);
	res = scst_sysfs_queue_wait_work(work);
	if (res != 0)
		goto put;

	res = scnprintf(buf, SCST_SYSFS_BLOCK_SIZE, "%s", work->res_buf);

put:
	scst_sysfs_work_put(work);

out:
	return res;

}

static struct kobj_attribute scst_trace_cmds_attr =
	__ATTR(trace_cmds, S_IRUGO, scst_show_trace_cmds, NULL);

static int scst_process_show_trace_mcmds(struct scst_sysfs_work_item *work)
{
	int ret = -ENOMEM;

	work->res_buf = kmalloc(SCST_SYSFS_BLOCK_SIZE, GFP_KERNEL);
	if (!work->res_buf)
		goto put;
	work->res_buf[0] = '\0';
	scst_trace_mcmds(scst_append, work->res_buf);
	ret = 0;

put:
	kobject_put(&scst_sysfs_root_kobj);
	return ret;
}

static ssize_t scst_show_trace_mcmds(struct kobject *kobj,
				      struct kobj_attribute *attr, char *buf)
{
	struct scst_sysfs_work_item *work;
	int res;

	res = scst_alloc_sysfs_work(scst_process_show_trace_mcmds, true,
				    &work);
	if (res != 0)
		goto out;

	kobject_get(&scst_sysfs_root_kobj);
	scst_sysfs_work_get(work);
	res = scst_sysfs_queue_wait_work(work);
	if (res != 0)
		goto put;

	res = scnprintf(buf, SCST_SYSFS_BLOCK_SIZE, "%s", work->res_buf);

put:
	scst_sysfs_work_put(work);

out:
	return res;

}

static struct kobj_attribute scst_trace_mcmds_attr =
	__ATTR(trace_mcmds, S_IRUGO, scst_show_trace_mcmds, NULL);

static ssize_t scst_version_show(struct kobject *kobj,
				 struct kobj_attribute *attr,
				 char *buf)
{
	TRACE_ENTRY();

	sprintf(buf, "%s\n", SCST_VERSION_STRING);

#ifdef CONFIG_SCST_STRICT_SERIALIZING
	strcat(buf, "STRICT_SERIALIZING\n");
#endif

#ifdef CONFIG_SCST_EXTRACHECKS
	strcat(buf, "EXTRACHECKS\n");
#endif

#ifdef CONFIG_SCST_TRACING
	strcat(buf, "TRACING\n");
#endif

#ifdef CONFIG_SCST_DEBUG
	strcat(buf, "DEBUG\n");
#endif

#ifdef CONFIG_SCST_DEBUG_TM
	strcat(buf, "DEBUG_TM\n");
#endif

#ifdef CONFIG_SCST_DEBUG_RETRY
	strcat(buf, "DEBUG_RETRY\n");
#endif

#ifdef CONFIG_SCST_DEBUG_OOM
	strcat(buf, "DEBUG_OOM\n");
#endif

#ifdef CONFIG_SCST_DEBUG_SN
	strcat(buf, "DEBUG_SN\n");
#endif

#ifdef CONFIG_SCST_USE_EXPECTED_VALUES
	strcat(buf, "USE_EXPECTED_VALUES\n");
#endif

#ifdef CONFIG_SCST_TEST_IO_IN_SIRQ
	strcat(buf, "TEST_IO_IN_SIRQ\n");
#endif

#ifdef CONFIG_SCST_STRICT_SECURITY
	strcat(buf, "STRICT_SECURITY\n");
#endif

	TRACE_EXIT();
	return strlen(buf);
}

static struct kobj_attribute scst_version_attr =
	__ATTR(version, S_IRUGO, scst_version_show, NULL);

static ssize_t scst_last_sysfs_mgmt_res_show(struct kobject *kobj,
	struct kobj_attribute *attr, char *buf)
{
	int res;

	TRACE_ENTRY();

	spin_lock(&sysfs_work_lock);
	TRACE_DBG("active_sysfs_works %d", active_sysfs_works);
	if (active_sysfs_works > 0)
		res = -EAGAIN;
	else
		res = sprintf(buf, "%d\n", last_sysfs_work_res);
	spin_unlock(&sysfs_work_lock);

	TRACE_EXIT_RES(res);
	return res;
}

static struct kobj_attribute scst_last_sysfs_mgmt_res_attr =
	__ATTR(last_sysfs_mgmt_res, S_IRUGO,
		scst_last_sysfs_mgmt_res_show, NULL);

static struct attribute *scst_sysfs_root_default_attrs[] = {
	&scst_threads_attr.attr,
	&scst_setup_id_attr.attr,
	&scst_max_tasklet_cmd_attr.attr,
#if LINUX_VERSION_CODE >= KERNEL_VERSION(3, 9, 0)
	&scst_poll_us_attr.attr,
#endif
	&scst_suspend_attr.attr,
#if defined(CONFIG_SCST_DEBUG) || defined(CONFIG_SCST_TRACING)
	&scst_main_trace_level_attr.attr,
#endif
	&scst_force_global_sgv_pool_attr.attr,
	&scst_trace_cmds_attr.attr,
	&scst_trace_mcmds_attr.attr,
	&scst_version_attr.attr,
	&scst_last_sysfs_mgmt_res_attr.attr,
	NULL,
};

static void scst_sysfs_root_release(struct kobject *kobj)
{
	complete_all(&scst_sysfs_root_release_completion);
}

static struct kobj_type scst_sysfs_root_ktype = {
	.sysfs_ops = &scst_sysfs_ops,
	.release = scst_sysfs_root_release,
	.default_attrs = scst_sysfs_root_default_attrs,
};

/**
 ** Sysfs user info
 **/

static DEFINE_MUTEX(scst_sysfs_user_info_mutex);

/* All protected by scst_sysfs_user_info_mutex */
static LIST_HEAD(scst_sysfs_user_info_list);
static uint32_t scst_sysfs_info_cur_cookie;

/* scst_sysfs_user_info_mutex supposed to be held */
static struct scst_sysfs_user_info *scst_sysfs_user_find_info(uint32_t cookie)
{
	struct scst_sysfs_user_info *info, *res = NULL;

	TRACE_ENTRY();

	list_for_each_entry(info, &scst_sysfs_user_info_list,
			info_list_entry) {
		if (info->info_cookie == cookie) {
			res = info;
			break;
		}
	}

	TRACE_EXIT_HRES(res);
	return res;
}

/**
 * scst_sysfs_user_get_info() - get user_info
 *
 * Finds the user_info based on cookie and mark it as received the reply by
 * setting for it flag info_being_executed.
 *
 * Returns found entry or NULL.
 */
struct scst_sysfs_user_info *scst_sysfs_user_get_info(uint32_t cookie)
{
	struct scst_sysfs_user_info *res = NULL;

	TRACE_ENTRY();

	mutex_lock(&scst_sysfs_user_info_mutex);

	res = scst_sysfs_user_find_info(cookie);
	if (res != NULL) {
		if (!res->info_being_executed)
			res->info_being_executed = 1;
	}

	mutex_unlock(&scst_sysfs_user_info_mutex);

	TRACE_EXIT_HRES(res);
	return res;
}
EXPORT_SYMBOL_GPL(scst_sysfs_user_get_info);

/**
 ** Helper functionality to help target drivers and dev handlers support
 ** sending events to user space and wait for their completion in a safe
 ** manner. See samples how to use it in iscsi-scst or scst_user.
 **/

/**
 * scst_sysfs_user_add_info() - create and add user_info in the global list
 *
 * Creates an info structure and adds it in the info_list.
 * Returns 0 and out_info on success, error code otherwise.
 */
int scst_sysfs_user_add_info(struct scst_sysfs_user_info **out_info)
{
	int res = 0;
	struct scst_sysfs_user_info *info;

	TRACE_ENTRY();

	info = kzalloc(sizeof(*info), GFP_KERNEL);
	if (info == NULL) {
		PRINT_ERROR("Unable to allocate sysfs user info (size %zd)",
			sizeof(*info));
		res = -ENOMEM;
		goto out;
	}

	mutex_lock(&scst_sysfs_user_info_mutex);

	while ((info->info_cookie == 0) ||
	       (scst_sysfs_user_find_info(info->info_cookie) != NULL))
		info->info_cookie = scst_sysfs_info_cur_cookie++;

	init_completion(&info->info_completion);

	list_add_tail(&info->info_list_entry, &scst_sysfs_user_info_list);
	info->info_in_list = 1;

	*out_info = info;

	mutex_unlock(&scst_sysfs_user_info_mutex);

out:
	TRACE_EXIT_RES(res);
	return res;
}
EXPORT_SYMBOL_GPL(scst_sysfs_user_add_info);

/**
 * scst_sysfs_user_del_info - delete and frees user_info
 */
void scst_sysfs_user_del_info(struct scst_sysfs_user_info *info)
{
	TRACE_ENTRY();

	mutex_lock(&scst_sysfs_user_info_mutex);

	if (info->info_in_list)
		list_del(&info->info_list_entry);

	mutex_unlock(&scst_sysfs_user_info_mutex);

	kfree(info);

	TRACE_EXIT();
	return;
}
EXPORT_SYMBOL_GPL(scst_sysfs_user_del_info);

/*
 * Returns true if the reply received and being processed by another part of
 * the kernel, false otherwise. Also removes the user_info from the list to
 * fix for the user space that it missed the timeout.
 */
static bool scst_sysfs_user_info_executing(struct scst_sysfs_user_info *info)
{
	bool res;

	TRACE_ENTRY();

	mutex_lock(&scst_sysfs_user_info_mutex);

	res = info->info_being_executed;

	if (info->info_in_list) {
		list_del(&info->info_list_entry);
		info->info_in_list = 0;
	}

	mutex_unlock(&scst_sysfs_user_info_mutex);

	TRACE_EXIT_RES(res);
	return res;
}

/**
 * scst_wait_info_completion() - wait an user space event's completion
 *
 * Waits for the info request been completed by user space at most timeout
 * jiffies. If the reply received before timeout and being processed by
 * another part of the kernel, i.e. scst_sysfs_user_info_executing()
 * returned true, waits for it to complete indefinitely.
 *
 * Returns status of the request completion.
 */
int scst_wait_info_completion(struct scst_sysfs_user_info *info,
	unsigned long timeout)
{
	int res, rc;

	TRACE_ENTRY();

	TRACE_DBG("Waiting for info %p completion", info);

	while (1) {
		rc = wait_for_completion_interruptible_timeout(
			&info->info_completion, timeout);
		if (rc > 0) {
			TRACE_DBG("Waiting for info %p finished with %d",
				info, rc);
			break;
		} else if (rc == 0) {
			if (!scst_sysfs_user_info_executing(info)) {
				PRINT_ERROR("Timeout waiting for user "
					"space event %p", info);
				res = -EBUSY;
				goto out;
			} else {
				/* Req is being executed in the kernel */
				TRACE_DBG("Keep waiting for info %p completion",
					info);
				wait_for_completion(&info->info_completion);
				break;
			}
		} else if (rc != -ERESTARTSYS) {
			res = rc;
			PRINT_ERROR("wait_for_completion() failed: %d", res);
			goto out;
		} else {
			TRACE_DBG("Waiting for info %p finished with %d, "
				"retrying", info, rc);
		}
	}

	TRACE_DBG("info %p, status %d", info, info->info_status);
	res = info->info_status;

out:
	TRACE_EXIT_RES(res);
	return res;
}
EXPORT_SYMBOL_GPL(scst_wait_info_completion);

int __init scst_sysfs_init(void)
{
	int res = 0;

	TRACE_ENTRY();

	sysfs_work_thread = kthread_run(sysfs_work_thread_fn,
		NULL, "scst_uid");
	if (IS_ERR(sysfs_work_thread)) {
		res = PTR_ERR(sysfs_work_thread);
		PRINT_ERROR("kthread_run() for user interface thread "
			"failed: %d", res);
		sysfs_work_thread = NULL;
		goto out;
	}

	res = kobject_init_and_add(&scst_sysfs_root_kobj,
			&scst_sysfs_root_ktype, kernel_kobj, "%s", "scst_tgt");
	if (res != 0)
		goto sysfs_root_add_error;

	scst_targets_kobj = kobject_create_and_add("targets",
				&scst_sysfs_root_kobj);
	if (scst_targets_kobj == NULL)
		goto targets_kobj_error;

	scst_devices_kobj = kobject_create_and_add("devices",
				&scst_sysfs_root_kobj);
	if (scst_devices_kobj == NULL)
		goto devices_kobj_error;

	res = scst_add_sgv_kobj(&scst_sysfs_root_kobj, "sgv");
	if (res != 0)
		goto sgv_kobj_error;

	scst_handlers_kobj = kobject_create_and_add("handlers",
					&scst_sysfs_root_kobj);
	if (scst_handlers_kobj == NULL)
		goto handlers_kobj_error;

	scst_device_groups_kobj = kobject_create_and_add("device_groups",
							 &scst_sysfs_root_kobj);
	if (scst_device_groups_kobj == NULL)
		goto device_groups_kobj_error;

	if (sysfs_create_files(scst_device_groups_kobj,
			       scst_device_groups_attrs))
		goto device_groups_attrs_error;

out:
	TRACE_EXIT_RES(res);
	return res;

device_groups_attrs_error:
	kobject_del(scst_device_groups_kobj);
	kobject_put(scst_device_groups_kobj);

device_groups_kobj_error:
	kobject_del(scst_handlers_kobj);
	kobject_put(scst_handlers_kobj);

handlers_kobj_error:
	scst_del_put_sgv_kobj();

sgv_kobj_error:
	kobject_del(scst_devices_kobj);
	kobject_put(scst_devices_kobj);

devices_kobj_error:
	kobject_del(scst_targets_kobj);
	kobject_put(scst_targets_kobj);

targets_kobj_error:
	kobject_del(&scst_sysfs_root_kobj);

sysfs_root_add_error:
	kobject_put(&scst_sysfs_root_kobj);

	kthread_stop(sysfs_work_thread);

	if (res == 0)
		res = -EINVAL;

	goto out;
}

void scst_sysfs_cleanup(void)
{
	TRACE_ENTRY();

	PRINT_INFO("%s", "Exiting SCST sysfs hierarchy...");

	scst_del_put_sgv_kobj();

	kobject_del(scst_devices_kobj);
	kobject_put(scst_devices_kobj);

	kobject_del(scst_targets_kobj);
	kobject_put(scst_targets_kobj);

	kobject_del(scst_handlers_kobj);
	kobject_put(scst_handlers_kobj);

	sysfs_remove_files(scst_device_groups_kobj, scst_device_groups_attrs);

	kobject_del(scst_device_groups_kobj);
	kobject_put(scst_device_groups_kobj);

	kobject_del(&scst_sysfs_root_kobj);
	kobject_put(&scst_sysfs_root_kobj);

	wait_for_completion(&scst_sysfs_root_release_completion);
	/*
	 * There is a race, when in the release() schedule happens just after
	 * calling complete(), so if we exit and unload scst module immediately,
	 * there will be oops there. So let's give it a chance to quit
	 * gracefully. Unfortunately, current kobjects implementation
	 * doesn't allow better ways to handle it.
	 */
	msleep(3000);

	if (sysfs_work_thread)
		kthread_stop(sysfs_work_thread);

	PRINT_INFO("%s", "Exiting SCST sysfs hierarchy done");

	TRACE_EXIT();
	return;
}<|MERGE_RESOLUTION|>--- conflicted
+++ resolved
@@ -1204,17 +1204,10 @@
 
 	PRINT_INFO("Waiting for release of sysfs entry for %s %s (%d refs)",
 		   category, name ? : "(?)",
-<<<<<<< HEAD
-#if LINUX_VERSION_CODE < KERNEL_VERSION(4, 11, 0)
-		   atomic_read(&kobj->kref.refcount)
-#else
-		   atomic_read(&kobj->kref.refcount.refs)
-=======
 #if LINUX_VERSION_CODE >= KERNEL_VERSION(4, 11, 0)
 		   kref_read(&kobj->kref)
 #else
 		   atomic_read(&kobj->kref.refcount)
->>>>>>> 909247cb
 #endif
 		   );
 	wait_for_completion(c);
