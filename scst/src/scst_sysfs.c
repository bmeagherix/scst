--- conflicted
+++ resolved
@@ -4312,240 +4312,6 @@
  ** Sessions subdirectory implementation
  **/
 
-<<<<<<< HEAD
-#ifdef CONFIG_SCST_MEASURE_LATENCY
-
-static ssize_t scst_sess_latency_show(struct kobject *kobj,
-	struct kobj_attribute *attr, char *buffer)
-{
-	ssize_t res = 0;
-	struct scst_session *sess;
-	int i;
-	char buf[50];
-	uint64_t scst_time, tgt_time, dev_time;
-	uint64_t processed_cmds;
-
-	TRACE_ENTRY();
-
-	sess = container_of(kobj, struct scst_session, sess_kobj);
-
-	res += scnprintf(&buffer[res], SCST_SYSFS_BLOCK_SIZE - res,
-		"%-15s %-15s %-46s %-46s %-46s\n",
-		"T-L names", "Total commands", "SCST latency",
-		"Target latency", "Dev latency (min/avg/max/all us)");
-
-	spin_lock_bh(&sess->lat_lock);
-
-	for (i = 0; i < SCST_LATENCY_STATS_NUM; i++) {
-		uint64_t scst_time_wr, tgt_time_wr, dev_time_wr;
-		uint64_t processed_cmds_wr;
-		uint64_t scst_time_rd, tgt_time_rd, dev_time_rd;
-		uint64_t processed_cmds_rd;
-		struct scst_ext_latency_stat *latency_stat;
-
-		latency_stat = &sess->sess_latency_stat[i];
-		scst_time_wr = latency_stat->scst_time_wr;
-		scst_time_rd = latency_stat->scst_time_rd;
-		tgt_time_wr = latency_stat->tgt_time_wr;
-		tgt_time_rd = latency_stat->tgt_time_rd;
-		dev_time_wr = latency_stat->dev_time_wr;
-		dev_time_rd = latency_stat->dev_time_rd;
-		processed_cmds_wr = latency_stat->processed_cmds_wr;
-		processed_cmds_rd = latency_stat->processed_cmds_rd;
-
-		res += scnprintf(&buffer[res], SCST_SYSFS_BLOCK_SIZE - res,
-			"%-5s %-9s %-15llu ",
-			"Write", scst_io_size_names[i],
-			processed_cmds_wr);
-
-		scst_time_per_cmd(scst_time_wr, processed_cmds_wr);
-		snprintf(buf, sizeof(buf), "%lu/%lu/%lu/%lu",
-			(unsigned long)latency_stat->min_scst_time_wr,
-			(unsigned long)scst_time_wr,
-			(unsigned long)latency_stat->max_scst_time_wr,
-			(unsigned long)latency_stat->scst_time_wr);
-		res += scnprintf(&buffer[res], SCST_SYSFS_BLOCK_SIZE - res,
-			"%-46s ", buf);
-
-		scst_time_per_cmd(tgt_time_wr, processed_cmds_wr);
-		snprintf(buf, sizeof(buf), "%lu/%lu/%lu/%lu",
-			(unsigned long)latency_stat->min_tgt_time_wr,
-			(unsigned long)tgt_time_wr,
-			(unsigned long)latency_stat->max_tgt_time_wr,
-			(unsigned long)latency_stat->tgt_time_wr);
-		res += scnprintf(&buffer[res], SCST_SYSFS_BLOCK_SIZE - res,
-			"%-46s ", buf);
-
-		scst_time_per_cmd(dev_time_wr, processed_cmds_wr);
-		snprintf(buf, sizeof(buf), "%lu/%lu/%lu/%lu",
-			(unsigned long)latency_stat->min_dev_time_wr,
-			(unsigned long)dev_time_wr,
-			(unsigned long)latency_stat->max_dev_time_wr,
-			(unsigned long)latency_stat->dev_time_wr);
-		res += scnprintf(&buffer[res], SCST_SYSFS_BLOCK_SIZE - res,
-			"%-46s\n", buf);
-
-		res += scnprintf(&buffer[res], SCST_SYSFS_BLOCK_SIZE - res,
-			"%-5s %-9s %-15llu ",
-			"Read", scst_io_size_names[i],
-			processed_cmds_rd);
-
-		scst_time_per_cmd(scst_time_rd, processed_cmds_rd);
-		snprintf(buf, sizeof(buf), "%lu/%lu/%lu/%lu",
-			(unsigned long)latency_stat->min_scst_time_rd,
-			(unsigned long)scst_time_rd,
-			(unsigned long)latency_stat->max_scst_time_rd,
-			(unsigned long)latency_stat->scst_time_rd);
-		res += scnprintf(&buffer[res], SCST_SYSFS_BLOCK_SIZE - res,
-			"%-46s ", buf);
-
-		scst_time_per_cmd(tgt_time_rd, processed_cmds_rd);
-		snprintf(buf, sizeof(buf), "%lu/%lu/%lu/%lu",
-			(unsigned long)latency_stat->min_tgt_time_rd,
-			(unsigned long)tgt_time_rd,
-			(unsigned long)latency_stat->max_tgt_time_rd,
-			(unsigned long)latency_stat->tgt_time_rd);
-		res += scnprintf(&buffer[res], SCST_SYSFS_BLOCK_SIZE - res,
-			"%-46s ", buf);
-
-		scst_time_per_cmd(dev_time_rd, processed_cmds_rd);
-		snprintf(buf, sizeof(buf), "%lu/%lu/%lu/%lu",
-			(unsigned long)latency_stat->min_dev_time_rd,
-			(unsigned long)dev_time_rd,
-			(unsigned long)latency_stat->max_dev_time_rd,
-			(unsigned long)latency_stat->dev_time_rd);
-		res += scnprintf(&buffer[res], SCST_SYSFS_BLOCK_SIZE - res,
-			"%-46s\n", buf);
-	}
-
-	scst_time = sess->scst_time;
-	tgt_time = sess->tgt_time;
-	dev_time = sess->dev_time;
-	processed_cmds = sess->processed_cmds;
-
-	res += scnprintf(&buffer[res], SCST_SYSFS_BLOCK_SIZE - res,
-		"\n%-15s %-16llu", "Overall ", processed_cmds);
-
-	scst_time_per_cmd(scst_time, processed_cmds);
-	snprintf(buf, sizeof(buf), "%lu/%lu/%lu/%lu",
-		(unsigned long)sess->min_scst_time,
-		(unsigned long)scst_time,
-		(unsigned long)sess->max_scst_time,
-		(unsigned long)sess->scst_time);
-	res += scnprintf(&buffer[res], SCST_SYSFS_BLOCK_SIZE - res,
-		"%-46s ", buf);
-
-	scst_time_per_cmd(tgt_time, processed_cmds);
-	snprintf(buf, sizeof(buf), "%lu/%lu/%lu/%lu",
-		(unsigned long)sess->min_tgt_time,
-		(unsigned long)tgt_time,
-		(unsigned long)sess->max_tgt_time,
-		(unsigned long)sess->tgt_time);
-	res += scnprintf(&buffer[res], SCST_SYSFS_BLOCK_SIZE - res,
-		"%-46s ", buf);
-
-	scst_time_per_cmd(dev_time, processed_cmds);
-	snprintf(buf, sizeof(buf), "%lu/%lu/%lu/%lu",
-		(unsigned long)sess->min_dev_time,
-		(unsigned long)dev_time,
-		(unsigned long)sess->max_dev_time,
-		(unsigned long)sess->dev_time);
-	res += scnprintf(&buffer[res], SCST_SYSFS_BLOCK_SIZE - res,
-		"%-46s\n\n", buf);
-
-	spin_unlock_bh(&sess->lat_lock);
-
-	TRACE_EXIT_RES(res);
-	return res;
-}
-
-static int scst_sess_zero_latency(struct scst_sysfs_work_item *work)
-{
-	int res = 0, t;
-	struct scst_session *sess = work->sess;
-
-	TRACE_ENTRY();
-
-	PRINT_INFO("Zeroing latency statistics for initiator "
-		"%s", sess->initiator_name);
-
-	spin_lock_bh(&sess->lat_lock);
-	rcu_read_lock();
-
-	sess->scst_time = 0;
-	sess->tgt_time = 0;
-	sess->dev_time = 0;
-	sess->min_scst_time = 0;
-	sess->min_tgt_time = 0;
-	sess->min_dev_time = 0;
-	sess->max_scst_time = 0;
-	sess->max_tgt_time = 0;
-	sess->max_dev_time = 0;
-	sess->processed_cmds = 0;
-	memset(sess->sess_latency_stat, 0,
-		sizeof(sess->sess_latency_stat));
-
-	for (t = SESS_TGT_DEV_LIST_HASH_SIZE-1; t >= 0; t--) {
-		struct list_head *head = &sess->sess_tgt_dev_list[t];
-		struct scst_tgt_dev *tgt_dev;
-
-		list_for_each_entry_rcu(tgt_dev, head,
-					sess_tgt_dev_list_entry) {
-			tgt_dev->scst_time = 0;
-			tgt_dev->tgt_time = 0;
-			tgt_dev->dev_time = 0;
-			tgt_dev->processed_cmds = 0;
-			memset(tgt_dev->dev_latency_stat, 0,
-				sizeof(tgt_dev->dev_latency_stat));
-		}
-	}
-
-	rcu_read_unlock();
-	spin_unlock_bh(&sess->lat_lock);
-
-	kobject_put(&sess->sess_kobj);
-
-	TRACE_EXIT_RES(res);
-	return res;
-}
-
-static ssize_t scst_sess_latency_store(struct kobject *kobj,
-	struct kobj_attribute *attr, const char *buf, size_t count)
-{
-	int res;
-	struct scst_session *sess;
-	struct scst_sysfs_work_item *work;
-
-	TRACE_ENTRY();
-
-	sess = container_of(kobj, struct scst_session, sess_kobj);
-
-	res = scst_alloc_sysfs_work(scst_sess_zero_latency, false, &work);
-	if (res != 0)
-		goto out;
-
-	work->sess = sess;
-
-	SCST_SET_DEP_MAP(work, &scst_sess_dep_map);
-	kobject_get(&sess->sess_kobj);
-
-	res = scst_sysfs_queue_wait_work(work);
-	if (res == 0)
-		res = count;
-
-out:
-	TRACE_EXIT_RES(res);
-	return res;
-}
-
-static struct kobj_attribute session_latency_attr =
-	__ATTR(latency, S_IRUGO | S_IWUSR, scst_sess_latency_show,
-	       scst_sess_latency_store);
-
-#endif /* CONFIG_SCST_MEASURE_LATENCY */
-
-=======
->>>>>>> eeed9fc4
 static ssize_t scst_sess_sysfs_commands_show(struct kobject *kobj,
 			    struct kobj_attribute *attr, char *buf)
 {
